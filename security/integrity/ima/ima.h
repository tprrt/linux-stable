--- conflicted
+++ resolved
@@ -413,15 +413,9 @@
 /* LSM based policy rules require audit */
 #ifdef CONFIG_IMA_LSM_RULES
 
-<<<<<<< HEAD
-#define security_filter_rule_init security_audit_rule_init
-#define security_filter_rule_free security_audit_rule_free
-#define security_filter_rule_match security_audit_rule_match
-=======
 #define ima_filter_rule_init security_audit_rule_init
 #define ima_filter_rule_free security_audit_rule_free
 #define ima_filter_rule_match security_audit_rule_match
->>>>>>> 85b047c6
 
 #else
 
@@ -431,21 +425,12 @@
 	return -EINVAL;
 }
 
-<<<<<<< HEAD
-static inline void security_filter_rule_free(void *lsmrule)
-{
-}
-
-static inline int security_filter_rule_match(u32 secid, u32 field, u32 op,
-					     void *lsmrule)
-=======
 static inline void ima_filter_rule_free(void *lsmrule)
 {
 }
 
 static inline int ima_filter_rule_match(u32 secid, u32 field, u32 op,
 					void *lsmrule)
->>>>>>> 85b047c6
 {
 	return -EINVAL;
 }
