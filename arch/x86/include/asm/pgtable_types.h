--- conflicted
+++ resolved
@@ -127,12 +127,8 @@
  */
 #define _PAGE_CHG_MASK	(PTE_PFN_MASK | _PAGE_PCD | _PAGE_PWT |		\
 			 _PAGE_SPECIAL | _PAGE_ACCESSED | _PAGE_DIRTY |	\
-<<<<<<< HEAD
-			 _PAGE_SOFT_DIRTY | _PAGE_DEVMAP | _PAGE_ENC)
-=======
 			 _PAGE_SOFT_DIRTY | _PAGE_DEVMAP | _PAGE_ENC |  \
 			 _PAGE_UFFD_WP)
->>>>>>> d1988041
 #define _HPAGE_CHG_MASK (_PAGE_CHG_MASK | _PAGE_PSE)
 
 /*
@@ -156,14 +152,7 @@
 };
 #endif
 
-<<<<<<< HEAD
-#define _PAGE_CACHE_MASK	(_PAGE_PAT | _PAGE_PCD | _PAGE_PWT)
-#define _PAGE_LARGE_CACHE_MASK	(_PAGE_PWT | _PAGE_PCD | _PAGE_PAT_LARGE)
-#define _PAGE_NOCACHE		(cachemode2protval(_PAGE_CACHE_MODE_UC))
-#define _PAGE_CACHE_WP		(cachemode2protval(_PAGE_CACHE_MODE_WP))
-=======
 #define _PAGE_ENC		(_AT(pteval_t, sme_me_mask))
->>>>>>> d1988041
 
 #define _PAGE_CACHE_MASK	(_PAGE_PWT | _PAGE_PCD | _PAGE_PAT)
 #define _PAGE_LARGE_CACHE_MASK	(_PAGE_PWT | _PAGE_PCD | _PAGE_PAT_LARGE)
