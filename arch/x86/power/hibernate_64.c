// SPDX-License-Identifier: GPL-2.0-only
/*
 * Hibernation support for x86-64
 *
 * Copyright (c) 2007 Rafael J. Wysocki <rjw@sisk.pl>
 * Copyright (c) 2002 Pavel Machek <pavel@ucw.cz>
 * Copyright (c) 2001 Patrick Mochel <mochel@osdl.org>
 */

#include <linux/gfp.h>
#include <linux/smp.h>
#include <linux/suspend.h>
#include <linux/scatterlist.h>
#include <linux/kdebug.h>
#include <linux/cpu.h>

#include <crypto/hash.h>

#include <asm/e820/api.h>
#include <asm/init.h>
#include <asm/proto.h>
#include <asm/page.h>
#include <asm/pgtable.h>
#include <asm/mtrr.h>
#include <asm/sections.h>
#include <asm/suspend.h>
#include <asm/tlbflush.h>

static int set_up_temporary_text_mapping(pgd_t *pgd)
{
	pmd_t *pmd;
	pud_t *pud;
	p4d_t *p4d = NULL;
	pgprot_t pgtable_prot = __pgprot(_KERNPG_TABLE);
	pgprot_t pmd_text_prot = __pgprot(__PAGE_KERNEL_LARGE_EXEC);

	/* Filter out unsupported __PAGE_KERNEL* bits: */
	pgprot_val(pmd_text_prot) &= __default_kernel_pte_mask;
	pgprot_val(pgtable_prot)  &= __default_kernel_pte_mask;

	/*
	 * The new mapping only has to cover the page containing the image
	 * kernel's entry point (jump_address_phys), because the switch over to
	 * it is carried out by relocated code running from a page allocated
	 * specifically for this purpose and covered by the identity mapping, so
	 * the temporary kernel text mapping is only needed for the final jump.
	 * Moreover, in that mapping the virtual address of the image kernel's
	 * entry point must be the same as its virtual address in the image
	 * kernel (restore_jump_address), so the image kernel's
	 * restore_registers() code doesn't find itself in a different area of
	 * the virtual address space after switching over to the original page
	 * tables used by the image kernel.
	 */

	if (pgtable_l5_enabled()) {
		p4d = (p4d_t *)get_safe_page(GFP_ATOMIC);
		if (!p4d)
			return -ENOMEM;
	}

	pud = (pud_t *)get_safe_page(GFP_ATOMIC);
	if (!pud)
		return -ENOMEM;

	pmd = (pmd_t *)get_safe_page(GFP_ATOMIC);
	if (!pmd)
		return -ENOMEM;

	set_pmd(pmd + pmd_index(restore_jump_address),
		__pmd((jump_address_phys & PMD_MASK) | pgprot_val(pmd_text_prot)));
	set_pud(pud + pud_index(restore_jump_address),
		__pud(__pa(pmd) | pgprot_val(pgtable_prot)));
	if (p4d) {
		p4d_t new_p4d = __p4d(__pa(pud) | pgprot_val(pgtable_prot));
		pgd_t new_pgd = __pgd(__pa(p4d) | pgprot_val(pgtable_prot));

		set_p4d(p4d + p4d_index(restore_jump_address), new_p4d);
		set_pgd(pgd + pgd_index(restore_jump_address), new_pgd);
	} else {
		/* No p4d for 4-level paging: point the pgd to the pud page table */
		pgd_t new_pgd = __pgd(__pa(pud) | pgprot_val(pgtable_prot));
		set_pgd(pgd + pgd_index(restore_jump_address), new_pgd);
	}

	return 0;
}

static void *alloc_pgt_page(void *context)
{
	return (void *)get_safe_page(GFP_ATOMIC);
}

static int set_up_temporary_mappings(void)
{
	struct x86_mapping_info info = {
		.alloc_pgt_page	= alloc_pgt_page,
		.page_flag	= __PAGE_KERNEL_LARGE_EXEC,
		.offset		= __PAGE_OFFSET,
	};
	unsigned long mstart, mend;
	pgd_t *pgd;
	int result;
	int i;

	pgd = (pgd_t *)get_safe_page(GFP_ATOMIC);
	if (!pgd)
		return -ENOMEM;

	/* Prepare a temporary mapping for the kernel text */
	result = set_up_temporary_text_mapping(pgd);
	if (result)
		return result;

	/* Set up the direct mapping from scratch */
	for (i = 0; i < nr_pfn_mapped; i++) {
		mstart = pfn_mapped[i].start << PAGE_SHIFT;
		mend   = pfn_mapped[i].end << PAGE_SHIFT;

		result = kernel_ident_mapping_init(&info, pgd, mstart, mend);
		if (result)
			return result;
	}

	temp_pgt = __pa(pgd);
	return 0;
}

asmlinkage int swsusp_arch_resume(void)
{
	int error;

	/* We have got enough memory and from now on we cannot recover */
	error = set_up_temporary_mappings();
	if (error)
		return error;

	error = relocate_restore_code();
	if (error)
		return error;

	restore_image();
	return 0;
<<<<<<< HEAD
}

/*
 *	pfn_is_nosave - check if given pfn is in the 'nosave' section
 */

int pfn_is_nosave(unsigned long pfn)
{
	unsigned long nosave_begin_pfn = __pa_symbol(&__nosave_begin) >> PAGE_SHIFT;
	unsigned long nosave_end_pfn = PAGE_ALIGN(__pa_symbol(&__nosave_end)) >> PAGE_SHIFT;
	return (pfn >= nosave_begin_pfn) && (pfn < nosave_end_pfn);
}

#define MD5_DIGEST_SIZE 16

struct restore_data_record {
	unsigned long jump_address;
	unsigned long jump_address_phys;
	unsigned long cr3;
	unsigned long magic;
	u8 e820_digest[MD5_DIGEST_SIZE];
};

#define RESTORE_MAGIC	0x23456789ABCDEF01UL

#if IS_BUILTIN(CONFIG_CRYPTO_MD5)
/**
 * get_e820_md5 - calculate md5 according to given e820 table
 *
 * @table: the e820 table to be calculated
 * @buf: the md5 result to be stored to
 */
static int get_e820_md5(struct e820_table *table, void *buf)
{
	struct crypto_shash *tfm;
	struct shash_desc *desc;
	int size;
	int ret = 0;

	tfm = crypto_alloc_shash("md5", 0, 0);
	if (IS_ERR(tfm))
		return -ENOMEM;

	desc = kmalloc(sizeof(struct shash_desc) + crypto_shash_descsize(tfm),
		       GFP_KERNEL);
	if (!desc) {
		ret = -ENOMEM;
		goto free_tfm;
	}

	desc->tfm = tfm;
	desc->flags = 0;

	size = offsetof(struct e820_table, entries) +
		sizeof(struct e820_entry) * table->nr_entries;

	if (crypto_shash_digest(desc, (u8 *)table, size, buf))
		ret = -EINVAL;

	kzfree(desc);

free_tfm:
	crypto_free_shash(tfm);
	return ret;
}

static int hibernation_e820_save(void *buf)
{
	return get_e820_md5(e820_table_firmware, buf);
}

static bool hibernation_e820_mismatch(void *buf)
{
	int ret;
	u8 result[MD5_DIGEST_SIZE];

	memset(result, 0, MD5_DIGEST_SIZE);
	/* If there is no digest in suspend kernel, let it go. */
	if (!memcmp(result, buf, MD5_DIGEST_SIZE))
		return false;

	ret = get_e820_md5(e820_table_firmware, result);
	if (ret)
		return true;

	return memcmp(result, buf, MD5_DIGEST_SIZE) ? true : false;
}
#else
static int hibernation_e820_save(void *buf)
{
	return 0;
}

static bool hibernation_e820_mismatch(void *buf)
{
	/* If md5 is not builtin for restore kernel, let it go. */
	return false;
}
#endif

/**
 *	arch_hibernation_header_save - populate the architecture specific part
 *		of a hibernation image header
 *	@addr: address to save the data at
 */
int arch_hibernation_header_save(void *addr, unsigned int max_size)
{
	struct restore_data_record *rdr = addr;

	if (max_size < sizeof(struct restore_data_record))
		return -EOVERFLOW;
	rdr->jump_address = (unsigned long)restore_registers;
	rdr->jump_address_phys = __pa_symbol(restore_registers);

	/*
	 * The restore code fixes up CR3 and CR4 in the following sequence:
	 *
	 * [in hibernation asm]
	 * 1. CR3 <= temporary page tables
	 * 2. CR4 <= mmu_cr4_features (from the kernel that restores us)
	 * 3. CR3 <= rdr->cr3
	 * 4. CR4 <= mmu_cr4_features (from us, i.e. the image kernel)
	 * [in restore_processor_state()]
	 * 5. CR4 <= saved CR4
	 * 6. CR3 <= saved CR3
	 *
	 * Our mmu_cr4_features has CR4.PCIDE=0, and toggling
	 * CR4.PCIDE while CR3's PCID bits are nonzero is illegal, so
	 * rdr->cr3 needs to point to valid page tables but must not
	 * have any of the PCID bits set.
	 */
	rdr->cr3 = restore_cr3 & ~CR3_PCID_MASK;

	rdr->magic = RESTORE_MAGIC;

	return hibernation_e820_save(rdr->e820_digest);
}

/**
 *	arch_hibernation_header_restore - read the architecture specific data
 *		from the hibernation image header
 *	@addr: address to read the data from
 */
int arch_hibernation_header_restore(void *addr)
{
	struct restore_data_record *rdr = addr;

	restore_jump_address = rdr->jump_address;
	jump_address_phys = rdr->jump_address_phys;
	restore_cr3 = rdr->cr3;

	if (rdr->magic != RESTORE_MAGIC) {
		pr_crit("Unrecognized hibernate image header format!\n");
		return -EINVAL;
	}

	if (hibernation_e820_mismatch(rdr->e820_digest)) {
		pr_crit("Hibernate inconsistent memory map detected!\n");
		return -ENODEV;
	}

	return 0;
}

int arch_resume_nosmt(void)
{
	int ret = 0;
	/*
	 * We reached this while coming out of hibernation. This means
	 * that SMT siblings are sleeping in hlt, as mwait is not safe
	 * against control transition during resume (see comment in
	 * hibernate_resume_nonboot_cpu_disable()).
	 *
	 * If the resumed kernel has SMT disabled, we have to take all the
	 * SMT siblings out of hlt, and offline them again so that they
	 * end up in mwait proper.
	 *
	 * Called with hotplug disabled.
	 */
	cpu_hotplug_enable();
	if (cpu_smt_control == CPU_SMT_DISABLED ||
			cpu_smt_control == CPU_SMT_FORCE_DISABLED) {
		enum cpuhp_smt_control old = cpu_smt_control;

		ret = cpuhp_smt_enable();
		if (ret)
			goto out;
		ret = cpuhp_smt_disable(old);
		if (ret)
			goto out;
	}
out:
	cpu_hotplug_disable();
	return ret;
=======
>>>>>>> f7688b48
}<|MERGE_RESOLUTION|>--- conflicted
+++ resolved
@@ -12,7 +12,6 @@
 #include <linux/suspend.h>
 #include <linux/scatterlist.h>
 #include <linux/kdebug.h>
-#include <linux/cpu.h>
 
 #include <crypto/hash.h>
 
@@ -140,201 +139,4 @@
 
 	restore_image();
 	return 0;
-<<<<<<< HEAD
-}
-
-/*
- *	pfn_is_nosave - check if given pfn is in the 'nosave' section
- */
-
-int pfn_is_nosave(unsigned long pfn)
-{
-	unsigned long nosave_begin_pfn = __pa_symbol(&__nosave_begin) >> PAGE_SHIFT;
-	unsigned long nosave_end_pfn = PAGE_ALIGN(__pa_symbol(&__nosave_end)) >> PAGE_SHIFT;
-	return (pfn >= nosave_begin_pfn) && (pfn < nosave_end_pfn);
-}
-
-#define MD5_DIGEST_SIZE 16
-
-struct restore_data_record {
-	unsigned long jump_address;
-	unsigned long jump_address_phys;
-	unsigned long cr3;
-	unsigned long magic;
-	u8 e820_digest[MD5_DIGEST_SIZE];
-};
-
-#define RESTORE_MAGIC	0x23456789ABCDEF01UL
-
-#if IS_BUILTIN(CONFIG_CRYPTO_MD5)
-/**
- * get_e820_md5 - calculate md5 according to given e820 table
- *
- * @table: the e820 table to be calculated
- * @buf: the md5 result to be stored to
- */
-static int get_e820_md5(struct e820_table *table, void *buf)
-{
-	struct crypto_shash *tfm;
-	struct shash_desc *desc;
-	int size;
-	int ret = 0;
-
-	tfm = crypto_alloc_shash("md5", 0, 0);
-	if (IS_ERR(tfm))
-		return -ENOMEM;
-
-	desc = kmalloc(sizeof(struct shash_desc) + crypto_shash_descsize(tfm),
-		       GFP_KERNEL);
-	if (!desc) {
-		ret = -ENOMEM;
-		goto free_tfm;
-	}
-
-	desc->tfm = tfm;
-	desc->flags = 0;
-
-	size = offsetof(struct e820_table, entries) +
-		sizeof(struct e820_entry) * table->nr_entries;
-
-	if (crypto_shash_digest(desc, (u8 *)table, size, buf))
-		ret = -EINVAL;
-
-	kzfree(desc);
-
-free_tfm:
-	crypto_free_shash(tfm);
-	return ret;
-}
-
-static int hibernation_e820_save(void *buf)
-{
-	return get_e820_md5(e820_table_firmware, buf);
-}
-
-static bool hibernation_e820_mismatch(void *buf)
-{
-	int ret;
-	u8 result[MD5_DIGEST_SIZE];
-
-	memset(result, 0, MD5_DIGEST_SIZE);
-	/* If there is no digest in suspend kernel, let it go. */
-	if (!memcmp(result, buf, MD5_DIGEST_SIZE))
-		return false;
-
-	ret = get_e820_md5(e820_table_firmware, result);
-	if (ret)
-		return true;
-
-	return memcmp(result, buf, MD5_DIGEST_SIZE) ? true : false;
-}
-#else
-static int hibernation_e820_save(void *buf)
-{
-	return 0;
-}
-
-static bool hibernation_e820_mismatch(void *buf)
-{
-	/* If md5 is not builtin for restore kernel, let it go. */
-	return false;
-}
-#endif
-
-/**
- *	arch_hibernation_header_save - populate the architecture specific part
- *		of a hibernation image header
- *	@addr: address to save the data at
- */
-int arch_hibernation_header_save(void *addr, unsigned int max_size)
-{
-	struct restore_data_record *rdr = addr;
-
-	if (max_size < sizeof(struct restore_data_record))
-		return -EOVERFLOW;
-	rdr->jump_address = (unsigned long)restore_registers;
-	rdr->jump_address_phys = __pa_symbol(restore_registers);
-
-	/*
-	 * The restore code fixes up CR3 and CR4 in the following sequence:
-	 *
-	 * [in hibernation asm]
-	 * 1. CR3 <= temporary page tables
-	 * 2. CR4 <= mmu_cr4_features (from the kernel that restores us)
-	 * 3. CR3 <= rdr->cr3
-	 * 4. CR4 <= mmu_cr4_features (from us, i.e. the image kernel)
-	 * [in restore_processor_state()]
-	 * 5. CR4 <= saved CR4
-	 * 6. CR3 <= saved CR3
-	 *
-	 * Our mmu_cr4_features has CR4.PCIDE=0, and toggling
-	 * CR4.PCIDE while CR3's PCID bits are nonzero is illegal, so
-	 * rdr->cr3 needs to point to valid page tables but must not
-	 * have any of the PCID bits set.
-	 */
-	rdr->cr3 = restore_cr3 & ~CR3_PCID_MASK;
-
-	rdr->magic = RESTORE_MAGIC;
-
-	return hibernation_e820_save(rdr->e820_digest);
-}
-
-/**
- *	arch_hibernation_header_restore - read the architecture specific data
- *		from the hibernation image header
- *	@addr: address to read the data from
- */
-int arch_hibernation_header_restore(void *addr)
-{
-	struct restore_data_record *rdr = addr;
-
-	restore_jump_address = rdr->jump_address;
-	jump_address_phys = rdr->jump_address_phys;
-	restore_cr3 = rdr->cr3;
-
-	if (rdr->magic != RESTORE_MAGIC) {
-		pr_crit("Unrecognized hibernate image header format!\n");
-		return -EINVAL;
-	}
-
-	if (hibernation_e820_mismatch(rdr->e820_digest)) {
-		pr_crit("Hibernate inconsistent memory map detected!\n");
-		return -ENODEV;
-	}
-
-	return 0;
-}
-
-int arch_resume_nosmt(void)
-{
-	int ret = 0;
-	/*
-	 * We reached this while coming out of hibernation. This means
-	 * that SMT siblings are sleeping in hlt, as mwait is not safe
-	 * against control transition during resume (see comment in
-	 * hibernate_resume_nonboot_cpu_disable()).
-	 *
-	 * If the resumed kernel has SMT disabled, we have to take all the
-	 * SMT siblings out of hlt, and offline them again so that they
-	 * end up in mwait proper.
-	 *
-	 * Called with hotplug disabled.
-	 */
-	cpu_hotplug_enable();
-	if (cpu_smt_control == CPU_SMT_DISABLED ||
-			cpu_smt_control == CPU_SMT_FORCE_DISABLED) {
-		enum cpuhp_smt_control old = cpu_smt_control;
-
-		ret = cpuhp_smt_enable();
-		if (ret)
-			goto out;
-		ret = cpuhp_smt_disable(old);
-		if (ret)
-			goto out;
-	}
-out:
-	cpu_hotplug_disable();
-	return ret;
-=======
->>>>>>> f7688b48
 }