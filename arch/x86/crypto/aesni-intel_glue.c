--- conflicted
+++ resolved
@@ -866,11 +866,7 @@
 		req = &subreq;
 
 		err = skcipher_walk_virt(&walk, req, false);
-<<<<<<< HEAD
-		if (err)
-=======
 		if (!walk.nbytes)
->>>>>>> df0cc57e
 			return err;
 	} else {
 		tail = 0;
