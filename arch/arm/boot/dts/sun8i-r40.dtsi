--- conflicted
+++ resolved
@@ -370,8 +370,6 @@
 			#phy-cells = <1>;
 		};
 
-<<<<<<< HEAD
-=======
 		crypto: crypto@1c15000 {
 			compatible = "allwinner,sun8i-r40-crypto";
 			reg = <0x01c15000 0x1000>;
@@ -394,7 +392,6 @@
 			#size-cells = <0>;
 		};
 
->>>>>>> d1988041
 		ahci: sata@1c18000 {
 			compatible = "allwinner,sun8i-r40-ahci";
 			reg = <0x01c18000 0x1000>;
@@ -828,8 +825,6 @@
 			#size-cells = <0>;
 		};
 
-<<<<<<< HEAD
-=======
 		mali: gpu@1c40000 {
 			compatible = "allwinner,sun8i-r40-mali", "arm,mali-400";
 			reg = <0x01c40000 0x10000>;
@@ -852,7 +847,6 @@
 			resets = <&ccu RST_BUS_GPU>;
 		};
 
->>>>>>> d1988041
 		gmac: ethernet@1c50000 {
 			compatible = "allwinner,sun8i-r40-gmac";
 			syscon = <&ccu>;
