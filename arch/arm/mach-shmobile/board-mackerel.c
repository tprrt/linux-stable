--- conflicted
+++ resolved
@@ -1335,34 +1335,15 @@
 	},
 };
 
-<<<<<<< HEAD
-=======
-static struct map_desc mackerel_io_desc[] __initdata = {
-	/* create a 1:1 entity map for 0xe6xxxxxx
-	 * used by CPGA, INTC and PFC.
-	 */
-	{
-		.virtual	= 0xe6000000,
-		.pfn		= __phys_to_pfn(0xe6000000),
-		.length		= 256 << 20,
-		.type		= MT_DEVICE_NONSHARED
-	},
-};
-
 static void __init mackerel_map_io(void)
 {
-	iotable_init(mackerel_io_desc, ARRAY_SIZE(mackerel_io_desc));
+	sh7372_map_io();
 	/* DMA memory at 0xff200000 - 0xffdfffff. The default 2MB size isn't
 	 * enough to allocate the frame buffer memory.
 	 */
 	init_consistent_dma_size(12 << 20);
-
-	/* setup early devices and console here as well */
-	sh7372_add_early_devices();
-	shmobile_setup_console();
-}
-
->>>>>>> e49d603c
+}
+
 #define GPIO_PORT9CR	0xE6051009
 #define GPIO_PORT10CR	0xE605100A
 #define GPIO_PORT167CR	0xE60520A7
@@ -1582,7 +1563,7 @@
 }
 
 MACHINE_START(MACKEREL, "mackerel")
-	.map_io		= sh7372_map_io,
+	.map_io		= mackerel_map_io,
 	.init_early	= sh7372_add_early_devices,
 	.init_irq	= sh7372_init_irq,
 	.handle_irq	= shmobile_handle_irq_intc,
