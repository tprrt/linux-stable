--- conflicted
+++ resolved
@@ -234,33 +234,6 @@
 	r8a7778_register_gpio(4);
 };
 
-<<<<<<< HEAD
-/* SDHI */
-static struct resource sdhi_resources[] __initdata = {
-	/* SDHI0 */
-	DEFINE_RES_MEM(0xFFE4C000, 0x100),
-	DEFINE_RES_IRQ(gic_iid(0x77)),
-	/* SDHI1 */
-	DEFINE_RES_MEM(0xFFE4D000, 0x100),
-	DEFINE_RES_IRQ(gic_iid(0x78)),
-	/* SDHI2 */
-	DEFINE_RES_MEM(0xFFE4F000, 0x100),
-	DEFINE_RES_IRQ(gic_iid(0x76)),
-};
-
-void __init r8a7778_sdhi_init(int id,
-			      struct sh_mobile_sdhi_info *info)
-{
-	BUG_ON(id < 0 || id > 2);
-
-	platform_device_register_resndata(
-		&platform_bus, "sh_mobile_sdhi", id,
-		sdhi_resources + (2 * id), 2,
-		info, sizeof(*info));
-}
-
-=======
->>>>>>> 25475030
 /* I2C */
 static struct resource i2c_resources[] __initdata = {
 	/* I2C0 */
@@ -308,21 +281,6 @@
 		hspi_resources + (2 * id), 2);
 }
 
-<<<<<<< HEAD
-/* MMC */
-static struct resource mmc_resources[] __initdata = {
-	DEFINE_RES_MEM(0xffe4e000, 0x100),
-	DEFINE_RES_IRQ(gic_iid(0x5d)),
-};
-
-void __init r8a7778_add_mmc_device(struct sh_mmcif_plat_data *info)
-{
-	platform_device_register_resndata(
-		&platform_bus, "sh_mmcif", -1,
-		mmc_resources, ARRAY_SIZE(mmc_resources),
-		info, sizeof(*info));
-}
-
 /* VIN */
 #define R8A7778_VIN(idx)						\
 static struct resource vin##idx##_resources[] __initdata = {		\
@@ -357,10 +315,7 @@
 	platform_device_register_full(vin_info_table[id]);
 }
 
-void __init r8a7778_add_standard_devices(void)
-=======
 void __init r8a7778_add_dt_devices(void)
->>>>>>> 25475030
 {
 	int i;
 
@@ -485,10 +440,6 @@
 DT_MACHINE_START(R8A7778_DT, "Generic R8A7778 (Flattened Device Tree)")
 	.init_early	= r8a7778_init_delay,
 	.init_irq	= r8a7778_init_irq_dt,
-<<<<<<< HEAD
-	.init_time	= shmobile_timer_init,
-=======
->>>>>>> 25475030
 	.dt_compat	= r8a7778_compat_dt,
 	.init_late      = r8a7778_init_late,
 MACHINE_END
