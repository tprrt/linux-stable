/*
 * linux/arch/arm/mach-exynos4/clock-exynos4210.c
 *
 * Copyright (c) 2011 Samsung Electronics Co., Ltd.
 *		http://www.samsung.com
 *
 * EXYNOS4210 - Clock support
 *
 * This program is free software; you can redistribute it and/or modify
 * it under the terms of the GNU General Public License version 2 as
 * published by the Free Software Foundation.
*/

#include <linux/kernel.h>
#include <linux/err.h>
#include <linux/clk.h>
#include <linux/io.h>
#include <linux/syscore_ops.h>

#include <plat/cpu-freq.h>
#include <plat/clock.h>
#include <plat/cpu.h>
#include <plat/pll.h>
#include <plat/s5p-clock.h>
#include <plat/clock-clksrc.h>
#include <plat/pm.h>

#include <mach/hardware.h>
#include <mach/map.h>
#include <mach/regs-clock.h>
#include <mach/exynos4-clock.h>

#include "common.h"

<<<<<<< HEAD
=======
#ifdef CONFIG_PM_SLEEP
>>>>>>> e2920638
static struct sleep_save exynos4210_clock_save[] = {
	SAVE_ITEM(S5P_CLKSRC_IMAGE),
	SAVE_ITEM(S5P_CLKSRC_LCD1),
	SAVE_ITEM(S5P_CLKDIV_IMAGE),
	SAVE_ITEM(S5P_CLKDIV_LCD1),
	SAVE_ITEM(S5P_CLKSRC_MASK_LCD1),
	SAVE_ITEM(S5P_CLKGATE_IP_IMAGE_4210),
	SAVE_ITEM(S5P_CLKGATE_IP_LCD1),
	SAVE_ITEM(S5P_CLKGATE_IP_PERIR_4210),
};
#endif

static struct clksrc_clk *sysclks[] = {
	/* nothing here yet */
};

static int exynos4_clksrc_mask_lcd1_ctrl(struct clk *clk, int enable)
{
	return s5p_gatectrl(S5P_CLKSRC_MASK_LCD1, clk, enable);
}

static struct clksrc_clk clksrcs[] = {
	{
		.clk		= {
			.name		= "sclk_sata",
			.id		= -1,
			.enable		= exynos4_clksrc_mask_fsys_ctrl,
			.ctrlbit	= (1 << 24),
		},
		.sources = &clkset_mout_corebus,
		.reg_src = { .reg = S5P_CLKSRC_FSYS, .shift = 24, .size = 1 },
		.reg_div = { .reg = S5P_CLKDIV_FSYS0, .shift = 20, .size = 4 },
	}, {
		.clk		= {
			.name		= "sclk_fimd",
			.devname	= "exynos4-fb.1",
			.enable		= exynos4_clksrc_mask_lcd1_ctrl,
			.ctrlbit	= (1 << 0),
		},
		.sources = &clkset_group,
		.reg_src = { .reg = S5P_CLKSRC_LCD1, .shift = 0, .size = 4 },
		.reg_div = { .reg = S5P_CLKDIV_LCD1, .shift = 0, .size = 4 },
	},
};

static struct clk init_clocks_off[] = {
	{
		.name		= "sataphy",
		.id		= -1,
		.parent		= &clk_aclk_133.clk,
		.enable		= exynos4_clk_ip_fsys_ctrl,
		.ctrlbit	= (1 << 3),
	}, {
		.name		= "sata",
		.id		= -1,
		.parent		= &clk_aclk_133.clk,
		.enable		= exynos4_clk_ip_fsys_ctrl,
		.ctrlbit	= (1 << 10),
	}, {
		.name		= "fimd",
		.devname	= "exynos4-fb.1",
		.enable		= exynos4_clk_ip_lcd1_ctrl,
		.ctrlbit	= (1 << 0),
	},
};

#ifdef CONFIG_PM_SLEEP
static int exynos4210_clock_suspend(void)
{
	s3c_pm_do_save(exynos4210_clock_save, ARRAY_SIZE(exynos4210_clock_save));

	return 0;
}

static void exynos4210_clock_resume(void)
{
	s3c_pm_do_restore_core(exynos4210_clock_save, ARRAY_SIZE(exynos4210_clock_save));
}

#else
#define exynos4210_clock_suspend NULL
#define exynos4210_clock_resume NULL
#endif

struct syscore_ops exynos4210_clock_syscore_ops = {
	.suspend	= exynos4210_clock_suspend,
	.resume		= exynos4210_clock_resume,
};

void __init exynos4210_register_clocks(void)
{
	int ptr;

	clk_mout_mpll.reg_src.reg = S5P_CLKSRC_CPU;
	clk_mout_mpll.reg_src.shift = 8;
	clk_mout_mpll.reg_src.size = 1;

	for (ptr = 0; ptr < ARRAY_SIZE(sysclks); ptr++)
		s3c_register_clksrc(sysclks[ptr], 1);

	s3c_register_clksrc(clksrcs, ARRAY_SIZE(clksrcs));

	s3c_register_clocks(init_clocks_off, ARRAY_SIZE(init_clocks_off));
	s3c_disable_clocks(init_clocks_off, ARRAY_SIZE(init_clocks_off));

	register_syscore_ops(&exynos4210_clock_syscore_ops);
}<|MERGE_RESOLUTION|>--- conflicted
+++ resolved
@@ -32,10 +32,7 @@
 
 #include "common.h"
 
-<<<<<<< HEAD
-=======
 #ifdef CONFIG_PM_SLEEP
->>>>>>> e2920638
 static struct sleep_save exynos4210_clock_save[] = {
 	SAVE_ITEM(S5P_CLKSRC_IMAGE),
 	SAVE_ITEM(S5P_CLKSRC_LCD1),
