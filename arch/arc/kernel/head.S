/* SPDX-License-Identifier: GPL-2.0-only */
/*
 * ARC CPU startup Code
 *
 * Copyright (C) 2004, 2007-2010, 2011-2012 Synopsys, Inc. (www.synopsys.com)
 *
 * Vineetg: Dec 2007
 *  -Check if we are running on Simulator or on real hardware
 *      to skip certain things during boot on simulator
 */

#include <linux/linkage.h>
#include <asm/asm-offsets.h>
#include <asm/entry.h>
#include <asm/arcregs.h>
#include <asm/cache.h>
#include <asm/irqflags.h>

.macro CPU_EARLY_SETUP

	; Setting up Vectror Table (in case exception happens in early boot
	sr	@_int_vec_base_lds, [AUX_INTR_VEC_BASE]

	; Disable I-cache/D-cache if kernel so configured
	lr	r5, [ARC_REG_IC_BCR]
	breq    r5, 0, 1f		; I$ doesn't exist
	lr	r5, [ARC_REG_IC_CTRL]
#ifdef CONFIG_ARC_HAS_ICACHE
	bclr	r5, r5, 0		; 0 - Enable, 1 is Disable
#else
	bset	r5, r5, 0		; I$ exists, but is not used
#endif
	sr	r5, [ARC_REG_IC_CTRL]

1:
	lr	r5, [ARC_REG_DC_BCR]
	breq    r5, 0, 1f		; D$ doesn't exist
	lr	r5, [ARC_REG_DC_CTRL]
	bclr	r5, r5, 6		; Invalidate (discard w/o wback)
#ifdef CONFIG_ARC_HAS_DCACHE
	bclr	r5, r5, 0		; Enable (+Inv)
#else
	bset	r5, r5, 0		; Disable (+Inv)
#endif
	sr	r5, [ARC_REG_DC_CTRL]

1:

#ifdef CONFIG_ISA_ARCV2
	; Unaligned access is disabled at reset, so re-enable early as
	; gcc 7.3.1 (ARC GNU 2018.03) onwards generates unaligned access
	; by default
	lr	r5, [status32]
<<<<<<< HEAD
	bset	r5, r5, STATUS_AD_BIT
=======
#ifdef CONFIG_ARC_USE_UNALIGNED_MEM_ACCESS
	bset	r5, r5, STATUS_AD_BIT
#else
	; Although disabled at reset, bootloader might have enabled it
	bclr	r5, r5, STATUS_AD_BIT
#endif
>>>>>>> f7688b48
	kflag	r5
#endif
.endm

	.section .init.text, "ax",@progbits

;----------------------------------------------------------------
; Default Reset Handler (jumped into from Reset vector)
; - Don't clobber r0,r1,r2 as they might have u-boot provided args
; - Platforms can override this weak version if needed
;----------------------------------------------------------------
WEAK(res_service)
	j	stext
END(res_service)

;----------------------------------------------------------------
; Kernel Entry point
;----------------------------------------------------------------
ENTRY(stext)

	CPU_EARLY_SETUP

#ifdef CONFIG_SMP
	GET_CPU_ID  r5
	cmp	r5, 0
	mov.nz	r0, r5
	bz	.Lmaster_proceed

	; Non-Masters wait for Master to boot enough and bring them up
	; when they resume, tail-call to entry point
	mov	blink, @first_lines_of_secondary
	j	arc_platform_smp_wait_to_boot

.Lmaster_proceed:
#endif

	; Clear BSS before updating any globals
	; XXX: use ZOL here
	mov	r5, __bss_start
	sub	r6, __bss_stop, r5
	lsr.f	lp_count, r6, 2
	lpnz	1f
	st.ab   0, [r5, 4]
1:

	; Uboot - kernel ABI
	;    r0 = [0] No uboot interaction, [1] cmdline in r2, [2] DTB in r2
	;    r1 = magic number (always zero as of now)
	;    r2 = pointer to uboot provided cmdline or external DTB in mem
	; These are handled later in handle_uboot_args()
	st	r0, [@uboot_tag]
	st      r1, [@uboot_magic]
	st	r2, [@uboot_arg]

	; setup "current" tsk and optionally cache it in dedicated r25
	mov	r9, @init_task
	SET_CURR_TASK_ON_CPU  r9, r0	; r9 = tsk, r0 = scratch

	; setup stack (fp, sp)
	mov	fp, 0

	; tsk->thread_info is really a PAGE, whose bottom hoists stack
	GET_TSK_STACK_BASE r9, sp	; r9 = tsk, sp = stack base(output)

	j	start_kernel	; "C" entry point
END(stext)

#ifdef CONFIG_SMP
;----------------------------------------------------------------
;     First lines of code run by secondary before jumping to 'C'
;----------------------------------------------------------------
	.section .text, "ax",@progbits
ENTRY(first_lines_of_secondary)

	; setup per-cpu idle task as "current" on this CPU
	ld	r0, [@secondary_idle_tsk]
	SET_CURR_TASK_ON_CPU  r0, r1

	; setup stack (fp, sp)
	mov	fp, 0

	; set it's stack base to tsk->thread_info bottom
	GET_TSK_STACK_BASE r0, sp

	j	start_kernel_secondary
END(first_lines_of_secondary)
#endif<|MERGE_RESOLUTION|>--- conflicted
+++ resolved
@@ -51,16 +51,12 @@
 	; gcc 7.3.1 (ARC GNU 2018.03) onwards generates unaligned access
 	; by default
 	lr	r5, [status32]
-<<<<<<< HEAD
-	bset	r5, r5, STATUS_AD_BIT
-=======
 #ifdef CONFIG_ARC_USE_UNALIGNED_MEM_ACCESS
 	bset	r5, r5, STATUS_AD_BIT
 #else
 	; Although disabled at reset, bootloader might have enabled it
 	bclr	r5, r5, STATUS_AD_BIT
 #endif
->>>>>>> f7688b48
 	kflag	r5
 #endif
 .endm
