--- conflicted
+++ resolved
@@ -63,18 +63,10 @@
 	struct vm_area_struct *vma = NULL;
 	struct task_struct *tsk = current;
 	struct mm_struct *mm = tsk->mm;
-<<<<<<< HEAD
-	int si_code = SEGV_MAPERR;
-	int ret;
-	vm_fault_t fault;
-	int write = regs->ecr_cause & ECR_C_PROTV_STORE;  /* ST/EX */
-	unsigned int flags = FAULT_FLAG_ALLOW_RETRY | FAULT_FLAG_KILLABLE;
-=======
 	int sig, si_code = SEGV_MAPERR;
 	unsigned int write = 0, exec = 0, mask;
 	vm_fault_t fault = VM_FAULT_SIGSEGV;	/* handle_mm_fault() output */
 	unsigned int flags;			/* handle_mm_fault() input */
->>>>>>> f7688b48
 
 	/*
 	 * NOTE! We MUST NOT take any locks for this case. We may
@@ -83,12 +75,7 @@
 	 * nothing more.
 	 */
 	if (address >= VMALLOC_START && !user_mode(regs)) {
-<<<<<<< HEAD
-		ret = handle_kernel_vaddr_fault(address);
-		if (unlikely(ret))
-=======
 		if (unlikely(handle_kernel_vaddr_fault(address)))
->>>>>>> f7688b48
 			goto no_context;
 		else
 			return;
@@ -127,15 +114,6 @@
 	/*
 	 * vm_area is good, now check permissions for this memory access
 	 */
-<<<<<<< HEAD
-good_area:
-	si_code = SEGV_ACCERR;
-
-	/* Handle protection violation, execute on heap or stack */
-
-	if ((regs->ecr_vec == ECR_V_PROTV) &&
-	    (regs->ecr_cause == ECR_C_PROTV_INST_FETCH))
-=======
 	mask = VM_READ;
 	if (write)
 		mask = VM_WRITE;
@@ -144,21 +122,11 @@
 
 	if (!(vma->vm_flags & mask)) {
 		si_code = SEGV_ACCERR;
->>>>>>> f7688b48
 		goto bad_area;
 	}
 
 	fault = handle_mm_fault(vma, address, flags);
 
-<<<<<<< HEAD
-	if (unlikely(fatal_signal_pending(current))) {
-
-		/*
-		 * if fault retry, mmap_sem already relinquished by core mm
-		 * so OK to return to user mode (with signal handled first)
-		 */
-		if (fault & VM_FAULT_RETRY) {
-=======
 	/*
 	 * Fault retry nuances
 	 */
@@ -170,22 +138,13 @@
 		 * mmap_sem already relinquished by core mm for RETRY case
 		 */
 		if (fatal_signal_pending(current)) {
->>>>>>> f7688b48
 			if (!user_mode(regs))
 				goto no_context;
 			return;
 		}
-<<<<<<< HEAD
-	}
-
-	perf_sw_event(PERF_COUNT_SW_PAGE_FAULTS, 1, regs, address);
-
-	if (likely(!(fault & VM_FAULT_ERROR))) {
-=======
 		/*
 		 * retry state machine
 		 */
->>>>>>> f7688b48
 		if (flags & FAULT_FLAG_ALLOW_RETRY) {
 			flags &= ~FAULT_FLAG_ALLOW_RETRY;
 			flags |= FAULT_FLAG_TRIED;
@@ -202,14 +161,6 @@
 	 */
 	perf_sw_event(PERF_COUNT_SW_PAGE_FAULTS, 1, regs, address);
 
-<<<<<<< HEAD
-	/* User mode accesses just cause a SIGSEGV */
-	if (user_mode(regs)) {
-		tsk->thread.fault_address = address;
-		force_sig_fault(SIGSEGV, si_code, (void __user *)address, tsk);
-		return;
-	}
-=======
 	if (likely(!(fault & VM_FAULT_ERROR))) {
 		if (fault & VM_FAULT_MAJOR) {
 			tsk->maj_flt++;
@@ -220,7 +171,6 @@
 			perf_sw_event(PERF_COUNT_SW_PAGE_FAULTS_MIN, 1,
 				      regs, address);
 		}
->>>>>>> f7688b48
 
 		/* Normal return path: fault Handled Gracefully */
 		return;
@@ -250,10 +200,5 @@
 	if (fixup_exception(regs))
 		return;
 
-<<<<<<< HEAD
-	tsk->thread.fault_address = address;
-	force_sig_fault(SIGBUS, BUS_ADRERR, (void __user *)address, tsk);
-=======
 	die("Oops", regs, address);
->>>>>>> f7688b48
 }