/* SPDX-License-Identifier: GPL-2.0-or-later */
/*
 * Copyright (C) 2001 PPC64 Team, IBM Corp
 *
 * This struct defines the way the registers are stored on the
 * kernel stack during a system call or other kernel entry.
 *
 * this should only contain volatile regs
 * since we can keep non-volatile in the thread_struct
 * should set this up when only volatiles are saved
 * by intr code.
 *
 * Since this is going on the stack, *CARE MUST BE TAKEN* to insure
 * that the overall structure is a multiple of 16 bytes in length.
 *
 * Note that the offsets of the fields in this struct correspond with
 * the PT_* values below.  This simplifies arch/powerpc/kernel/ptrace.c.
 */
#ifndef _ASM_POWERPC_PTRACE_H
#define _ASM_POWERPC_PTRACE_H

#include <linux/err.h>
#include <uapi/asm/ptrace.h>
#include <asm/asm-const.h>
#include <asm/reg.h>

#ifndef __ASSEMBLY__
struct pt_regs
{
	union {
		struct user_pt_regs user_regs;
		struct {
			unsigned long gpr[32];
			unsigned long nip;
			unsigned long msr;
			unsigned long orig_gpr3;
			unsigned long ctr;
			unsigned long link;
			unsigned long xer;
			unsigned long ccr;
#ifdef CONFIG_PPC64
			unsigned long softe;
#else
			unsigned long mq;
#endif
			unsigned long trap;
			union {
				unsigned long dar;
				unsigned long dear;
			};
			union {
				unsigned long dsisr;
				unsigned long esr;
			};
			unsigned long result;
		};
	};
#if defined(CONFIG_PPC64) || defined(CONFIG_PPC_KUAP)
	union {
		struct {
#ifdef CONFIG_PPC64
			unsigned long ppr;
			unsigned long exit_result;
#endif
			union {
#ifdef CONFIG_PPC_KUAP
				unsigned long kuap;
#endif
#ifdef CONFIG_PPC_PKEY
				unsigned long amr;
#endif
			};
#ifdef CONFIG_PPC_PKEY
			unsigned long iamr;
#endif
		};
		unsigned long __pad[4];	/* Maintain 16 byte interrupt stack alignment */
	};
#endif
#if defined(CONFIG_PPC32) && defined(CONFIG_BOOKE)
	struct { /* Must be a multiple of 16 bytes */
		unsigned long mas0;
		unsigned long mas1;
		unsigned long mas2;
		unsigned long mas3;
		unsigned long mas6;
		unsigned long mas7;
		unsigned long srr0;
		unsigned long srr1;
		unsigned long csrr0;
		unsigned long csrr1;
		unsigned long dsrr0;
		unsigned long dsrr1;
	};
#endif
};
#endif


#define STACK_FRAME_WITH_PT_REGS (STACK_FRAME_OVERHEAD + sizeof(struct pt_regs))

#ifdef __powerpc64__

/*
 * Size of redzone that userspace is allowed to use below the stack
 * pointer.  This is 288 in the 64-bit big-endian ELF ABI, and 512 in
 * the new ELFv2 little-endian ABI, so we allow the larger amount.
 *
 * For kernel code we allow a 288-byte redzone, in order to conserve
 * kernel stack space; gcc currently only uses 288 bytes, and will
 * hopefully allow explicit control of the redzone size in future.
 */
#define USER_REDZONE_SIZE	512
#define KERNEL_REDZONE_SIZE	288

#define STACK_FRAME_OVERHEAD	112	/* size of minimum stack frame */
#define STACK_FRAME_LR_SAVE	2	/* Location of LR in stack frame */
#define STACK_FRAME_REGS_MARKER	ASM_CONST(0x7265677368657265)
#define STACK_INT_FRAME_SIZE	(sizeof(struct pt_regs) + \
				 STACK_FRAME_OVERHEAD + KERNEL_REDZONE_SIZE)
#define STACK_FRAME_MARKER	12

#ifdef PPC64_ELF_ABI_v2
#define STACK_FRAME_MIN_SIZE	32
#else
#define STACK_FRAME_MIN_SIZE	STACK_FRAME_OVERHEAD
#endif

/* Size of dummy stack frame allocated when calling signal handler. */
#define __SIGNAL_FRAMESIZE	128
#define __SIGNAL_FRAMESIZE32	64

#else /* __powerpc64__ */

#define USER_REDZONE_SIZE	0
#define KERNEL_REDZONE_SIZE	0
#define STACK_FRAME_OVERHEAD	16	/* size of minimum stack frame */
#define STACK_FRAME_LR_SAVE	1	/* Location of LR in stack frame */
#define STACK_FRAME_REGS_MARKER	ASM_CONST(0x72656773)
#define STACK_INT_FRAME_SIZE	(sizeof(struct pt_regs) + STACK_FRAME_OVERHEAD)
#define STACK_FRAME_MARKER	2
#define STACK_FRAME_MIN_SIZE	STACK_FRAME_OVERHEAD

/* Size of stack frame allocated when calling signal handler. */
#define __SIGNAL_FRAMESIZE	64

#endif /* __powerpc64__ */

#ifndef __ASSEMBLY__
#include <asm/paca.h>

#ifdef CONFIG_SMP
extern unsigned long profile_pc(struct pt_regs *regs);
#else
#define profile_pc(regs) instruction_pointer(regs)
#endif

long do_syscall_trace_enter(struct pt_regs *regs);
void do_syscall_trace_leave(struct pt_regs *regs);

static inline void set_return_regs_changed(void)
{
#ifdef CONFIG_PPC_BOOK3S_64
	local_paca->hsrr_valid = 0;
	local_paca->srr_valid = 0;
#endif
}

static inline void regs_set_return_ip(struct pt_regs *regs, unsigned long ip)
{
	regs->nip = ip;
	set_return_regs_changed();
}

static inline void regs_set_return_msr(struct pt_regs *regs, unsigned long msr)
{
	regs->msr = msr;
	set_return_regs_changed();
}

static inline void regs_add_return_ip(struct pt_regs *regs, long offset)
{
	regs_set_return_ip(regs, regs->nip + offset);
}

static inline unsigned long instruction_pointer(struct pt_regs *regs)
{
	return regs->nip;
}

<<<<<<< HEAD
#ifdef __powerpc64__
#define user_mode(regs) ((((regs)->msr) >> MSR_PR_LG) & 0x1)
#else
=======
static inline void instruction_pointer_set(struct pt_regs *regs,
		unsigned long val)
{
	regs_set_return_ip(regs, val);
}

static inline unsigned long user_stack_pointer(struct pt_regs *regs)
{
	return regs->gpr[1];
}

static inline unsigned long frame_pointer(struct pt_regs *regs)
{
	return 0;
}

>>>>>>> 3b17187f
#define user_mode(regs) (((regs)->msr & MSR_PR) != 0)

#define force_successful_syscall_return()   \
	do { \
		set_thread_flag(TIF_NOERROR); \
	} while(0)

#define current_pt_regs() \
	((struct pt_regs *)((unsigned long)task_stack_page(current) + THREAD_SIZE) - 1)

/*
 * The 4 low bits (0xf) are available as flags to overload the trap word,
 * because interrupt vectors have minimum alignment of 0x10. TRAP_FLAGS_MASK
 * must cover the bits used as flags, including bit 0 which is used as the
 * "norestart" bit.
 */
#ifdef __powerpc64__
<<<<<<< HEAD
#ifdef CONFIG_PPC_BOOK3S
#define TRAP_FLAGS_MASK		0x10
#define TRAP(regs)		((regs)->trap & ~TRAP_FLAGS_MASK)
#define FULL_REGS(regs)		true
#define SET_FULL_REGS(regs)	do { } while (0)
#else
#define TRAP_FLAGS_MASK		0x11
#define TRAP(regs)		((regs)->trap & ~TRAP_FLAGS_MASK)
#define FULL_REGS(regs)		(((regs)->trap & 1) == 0)
#define SET_FULL_REGS(regs)	((regs)->trap &= ~1)
#endif
#define CHECK_FULL_REGS(regs)	BUG_ON(!FULL_REGS(regs))
#define NV_REG_POISON		0xdeadbeefdeadbeefUL
=======
#define TRAP_FLAGS_MASK		0x1
>>>>>>> 3b17187f
#else
/*
 * On 4xx we use bit 1 in the trap word to indicate whether the exception
 * is a critical exception (1 means it is).
 */
<<<<<<< HEAD
#define TRAP_FLAGS_MASK		0x1F
#define TRAP(regs)		((regs)->trap & ~TRAP_FLAGS_MASK)
#define FULL_REGS(regs)		(((regs)->trap & 1) == 0)
#define SET_FULL_REGS(regs)	((regs)->trap &= ~1)
=======
#define TRAP_FLAGS_MASK		0xf
>>>>>>> 3b17187f
#define IS_CRITICAL_EXC(regs)	(((regs)->trap & 2) != 0)
#define IS_MCHECK_EXC(regs)	(((regs)->trap & 4) != 0)
#define IS_DEBUG_EXC(regs)	(((regs)->trap & 8) != 0)
#endif /* __powerpc64__ */
#define TRAP(regs)		((regs)->trap & ~TRAP_FLAGS_MASK)

static __always_inline void set_trap(struct pt_regs *regs, unsigned long val)
{
	regs->trap = (regs->trap & TRAP_FLAGS_MASK) | (val & ~TRAP_FLAGS_MASK);
}

static inline bool trap_is_scv(struct pt_regs *regs)
{
	return (IS_ENABLED(CONFIG_PPC_BOOK3S_64) && TRAP(regs) == 0x3000);
}

static inline bool trap_is_unsupported_scv(struct pt_regs *regs)
{
	return IS_ENABLED(CONFIG_PPC_BOOK3S_64) && TRAP(regs) == 0x7ff0;
}

static inline bool trap_is_syscall(struct pt_regs *regs)
{
	return (trap_is_scv(regs) || TRAP(regs) == 0xc00);
}

static inline bool trap_norestart(struct pt_regs *regs)
{
	return regs->trap & 0x1;
}

static __always_inline void set_trap_norestart(struct pt_regs *regs)
{
	regs->trap |= 0x1;
}

#define kernel_stack_pointer(regs) ((regs)->gpr[1])
static inline int is_syscall_success(struct pt_regs *regs)
{
	if (trap_is_scv(regs))
		return !IS_ERR_VALUE((unsigned long)regs->gpr[3]);
	else
		return !(regs->ccr & 0x10000000);
}

static inline long regs_return_value(struct pt_regs *regs)
{
	if (trap_is_scv(regs))
		return regs->gpr[3];

	if (is_syscall_success(regs))
		return regs->gpr[3];
	else
		return -regs->gpr[3];
}

static inline void regs_set_return_value(struct pt_regs *regs, unsigned long rc)
{
	regs->gpr[3] = rc;
}

static inline bool cpu_has_msr_ri(void)
{
	return !IS_ENABLED(CONFIG_BOOKE) && !IS_ENABLED(CONFIG_40x);
}

static inline bool regs_is_unrecoverable(struct pt_regs *regs)
{
	return unlikely(cpu_has_msr_ri() && !(regs->msr & MSR_RI));
}

static inline void regs_set_recoverable(struct pt_regs *regs)
{
	if (cpu_has_msr_ri())
		regs_set_return_msr(regs, regs->msr | MSR_RI);
}

static inline void regs_set_unrecoverable(struct pt_regs *regs)
{
	if (cpu_has_msr_ri())
		regs_set_return_msr(regs, regs->msr & ~MSR_RI);
}

#define kernel_stack_pointer(regs) ((regs)->gpr[1])
static inline int is_syscall_success(struct pt_regs *regs)
{
	if (trap_is_scv(regs))
		return !IS_ERR_VALUE((unsigned long)regs->gpr[3]);
	else
		return !(regs->ccr & 0x10000000);
}

static inline long regs_return_value(struct pt_regs *regs)
{
	if (trap_is_scv(regs))
		return regs->gpr[3];

	if (is_syscall_success(regs))
		return regs->gpr[3];
	else
		return -regs->gpr[3];
}

static inline void regs_set_return_value(struct pt_regs *regs, unsigned long rc)
{
	regs->gpr[3] = rc;
}

#define arch_has_single_step()	(1)
#define arch_has_block_step()	(true)
#define ARCH_HAS_USER_SINGLE_STEP_REPORT

/*
 * kprobe-based event tracer support
 */

#include <linux/stddef.h>
#include <linux/thread_info.h>
extern int regs_query_register_offset(const char *name);
extern const char *regs_query_register_name(unsigned int offset);
#define MAX_REG_OFFSET (offsetof(struct pt_regs, dsisr))

/**
 * regs_get_register() - get register value from its offset
 * @regs:	   pt_regs from which register value is gotten
 * @offset:    offset number of the register.
 *
 * regs_get_register returns the value of a register whose offset from @regs.
 * The @offset is the offset of the register in struct pt_regs.
 * If @offset is bigger than MAX_REG_OFFSET, this returns 0.
 */
static inline unsigned long regs_get_register(struct pt_regs *regs,
						unsigned int offset)
{
	if (unlikely(offset > MAX_REG_OFFSET))
		return 0;
	return *(unsigned long *)((unsigned long)regs + offset);
}

/**
 * regs_within_kernel_stack() - check the address in the stack
 * @regs:      pt_regs which contains kernel stack pointer.
 * @addr:      address which is checked.
 *
 * regs_within_kernel_stack() checks @addr is within the kernel stack page(s).
 * If @addr is within the kernel stack, it returns true. If not, returns false.
 */

static inline bool regs_within_kernel_stack(struct pt_regs *regs,
						unsigned long addr)
{
	return ((addr & ~(THREAD_SIZE - 1))  ==
		(kernel_stack_pointer(regs) & ~(THREAD_SIZE - 1)));
}

/**
 * regs_get_kernel_stack_nth() - get Nth entry of the stack
 * @regs:	pt_regs which contains kernel stack pointer.
 * @n:		stack entry number.
 *
 * regs_get_kernel_stack_nth() returns @n th entry of the kernel stack which
 * is specified by @regs. If the @n th entry is NOT in the kernel stack,
 * this returns 0.
 */
static inline unsigned long regs_get_kernel_stack_nth(struct pt_regs *regs,
						      unsigned int n)
{
	unsigned long *addr = (unsigned long *)kernel_stack_pointer(regs);
	addr += n;
	if (regs_within_kernel_stack(regs, (unsigned long)addr))
		return *addr;
	else
		return 0;
}

#endif /* __ASSEMBLY__ */

#ifndef __powerpc64__
/* We need PT_SOFTE defined at all time to avoid #ifdefs */
#define PT_SOFTE PT_MQ
#else /* __powerpc64__ */
#define PT_FPSCR32 (PT_FPR0 + 2*32 + 1)	/* each FP reg occupies 2 32-bit userspace slots */
#define PT_VR0_32 164	/* each Vector reg occupies 4 slots in 32-bit */
#define PT_VSCR_32 (PT_VR0 + 32*4 + 3)
#define PT_VRSAVE_32 (PT_VR0 + 33*4)
#define PT_VSR0_32 300 	/* each VSR reg occupies 4 slots in 32-bit */
#endif /* __powerpc64__ */
#endif /* _ASM_POWERPC_PTRACE_H */<|MERGE_RESOLUTION|>--- conflicted
+++ resolved
@@ -188,11 +188,6 @@
 	return regs->nip;
 }
 
-<<<<<<< HEAD
-#ifdef __powerpc64__
-#define user_mode(regs) ((((regs)->msr) >> MSR_PR_LG) & 0x1)
-#else
-=======
 static inline void instruction_pointer_set(struct pt_regs *regs,
 		unsigned long val)
 {
@@ -209,7 +204,6 @@
 	return 0;
 }
 
->>>>>>> 3b17187f
 #define user_mode(regs) (((regs)->msr & MSR_PR) != 0)
 
 #define force_successful_syscall_return()   \
@@ -227,36 +221,13 @@
  * "norestart" bit.
  */
 #ifdef __powerpc64__
-<<<<<<< HEAD
-#ifdef CONFIG_PPC_BOOK3S
-#define TRAP_FLAGS_MASK		0x10
-#define TRAP(regs)		((regs)->trap & ~TRAP_FLAGS_MASK)
-#define FULL_REGS(regs)		true
-#define SET_FULL_REGS(regs)	do { } while (0)
-#else
-#define TRAP_FLAGS_MASK		0x11
-#define TRAP(regs)		((regs)->trap & ~TRAP_FLAGS_MASK)
-#define FULL_REGS(regs)		(((regs)->trap & 1) == 0)
-#define SET_FULL_REGS(regs)	((regs)->trap &= ~1)
-#endif
-#define CHECK_FULL_REGS(regs)	BUG_ON(!FULL_REGS(regs))
-#define NV_REG_POISON		0xdeadbeefdeadbeefUL
-=======
 #define TRAP_FLAGS_MASK		0x1
->>>>>>> 3b17187f
 #else
 /*
  * On 4xx we use bit 1 in the trap word to indicate whether the exception
  * is a critical exception (1 means it is).
  */
-<<<<<<< HEAD
-#define TRAP_FLAGS_MASK		0x1F
-#define TRAP(regs)		((regs)->trap & ~TRAP_FLAGS_MASK)
-#define FULL_REGS(regs)		(((regs)->trap & 1) == 0)
-#define SET_FULL_REGS(regs)	((regs)->trap &= ~1)
-=======
 #define TRAP_FLAGS_MASK		0xf
->>>>>>> 3b17187f
 #define IS_CRITICAL_EXC(regs)	(((regs)->trap & 2) != 0)
 #define IS_MCHECK_EXC(regs)	(((regs)->trap & 4) != 0)
 #define IS_DEBUG_EXC(regs)	(((regs)->trap & 8) != 0)
@@ -338,31 +309,6 @@
 {
 	if (cpu_has_msr_ri())
 		regs_set_return_msr(regs, regs->msr & ~MSR_RI);
-}
-
-#define kernel_stack_pointer(regs) ((regs)->gpr[1])
-static inline int is_syscall_success(struct pt_regs *regs)
-{
-	if (trap_is_scv(regs))
-		return !IS_ERR_VALUE((unsigned long)regs->gpr[3]);
-	else
-		return !(regs->ccr & 0x10000000);
-}
-
-static inline long regs_return_value(struct pt_regs *regs)
-{
-	if (trap_is_scv(regs))
-		return regs->gpr[3];
-
-	if (is_syscall_success(regs))
-		return regs->gpr[3];
-	else
-		return -regs->gpr[3];
-}
-
-static inline void regs_set_return_value(struct pt_regs *regs, unsigned long rc)
-{
-	regs->gpr[3] = rc;
 }
 
 #define arch_has_single_step()	(1)
