/* SPDX-License-Identifier: GPL-2.0 */
#ifndef _ARCH_POWERPC_UACCESS_H
#define _ARCH_POWERPC_UACCESS_H

#include <asm/ppc_asm.h>
#include <asm/processor.h>
#include <asm/page.h>
#include <asm/extable.h>
#include <asm/kup.h>

/*
 * The fs value determines whether argument validity checking should be
 * performed or not.  If get_fs() == USER_DS, checking is performed, with
 * get_fs() == KERNEL_DS, checking is bypassed.
 *
 * For historical reasons, these macros are grossly misnamed.
 *
 * The fs/ds values are now the highest legal address in the "segment".
 * This simplifies the checking in the routines below.
 */

#define MAKE_MM_SEG(s)  ((mm_segment_t) { (s) })

#define KERNEL_DS	MAKE_MM_SEG(~0UL)
#ifdef __powerpc64__
/* We use TASK_SIZE_USER64 as TASK_SIZE is not constant */
#define USER_DS		MAKE_MM_SEG(TASK_SIZE_USER64 - 1)
#else
#define USER_DS		MAKE_MM_SEG(TASK_SIZE - 1)
#endif

#define get_fs()	(current->thread.addr_limit)

static inline void set_fs(mm_segment_t fs)
{
	current->thread.addr_limit = fs;
	/* On user-mode return check addr_limit (fs) is correct */
	set_thread_flag(TIF_FSCHECK);
}

#define segment_eq(a, b)	((a).seg == (b).seg)

#define user_addr_max()	(get_fs().seg)

#ifdef __powerpc64__
/*
 * This check is sufficient because there is a large enough
 * gap between user addresses and the kernel addresses
 */
#define __access_ok(addr, size, segment)	\
	(((addr) <= (segment).seg) && ((size) <= (segment).seg))

#else

static inline int __access_ok(unsigned long addr, unsigned long size,
			mm_segment_t seg)
{
	if (addr > seg.seg)
		return 0;
	return (size == 0 || size - 1 <= seg.seg - addr);
}

#endif

<<<<<<< HEAD
#define access_ok(type, addr, size)		\
	(__chk_user_ptr(addr), (void)(type),		\
=======
#define access_ok(addr, size)		\
	(__chk_user_ptr(addr),		\
>>>>>>> f7688b48
	 __access_ok((__force unsigned long)(addr), (size), get_fs()))

/*
 * These are the main single-value transfer routines.  They automatically
 * use the right size if we just have the right pointer type.
 *
 * This gets kind of ugly. We want to return _two_ values in "get_user()"
 * and yet we don't want to do any pointers, because that is too much
 * of a performance impact. Thus we have a few rather ugly macros here,
 * and hide all the ugliness from the user.
 *
 * The "__xxx" versions of the user access functions are versions that
 * do not verify the address space, that must have been done previously
 * with a separate "access_ok()" call (this is used when we do multiple
 * accesses to the same area of user memory).
 *
 * As we use the same address space for kernel and user data on the
 * PowerPC, we can just do these as direct assignments.  (Of course, the
 * exception handling means that it's no longer "just"...)
 *
 */
#define get_user(x, ptr) \
	__get_user_check((x), (ptr), sizeof(*(ptr)))
#define put_user(x, ptr) \
	__put_user_check((__typeof__(*(ptr)))(x), (ptr), sizeof(*(ptr)))

#define __get_user(x, ptr) \
	__get_user_nocheck((x), (ptr), sizeof(*(ptr)))
#define __put_user(x, ptr) \
	__put_user_nocheck((__typeof__(*(ptr)))(x), (ptr), sizeof(*(ptr)))

#define __get_user_inatomic(x, ptr) \
	__get_user_nosleep((x), (ptr), sizeof(*(ptr)))
#define __put_user_inatomic(x, ptr) \
	__put_user_nosleep((__typeof__(*(ptr)))(x), (ptr), sizeof(*(ptr)))

extern long __put_user_bad(void);

/*
 * We don't tell gcc that we are accessing memory, but this is OK
 * because we do not write to any memory gcc knows about, so there
 * are no aliasing issues.
 */
#define __put_user_asm(x, addr, err, op)			\
	__asm__ __volatile__(					\
		"1:	" op " %1,0(%2)	# put_user\n"		\
		"2:\n"						\
		".section .fixup,\"ax\"\n"			\
		"3:	li %0,%3\n"				\
		"	b 2b\n"					\
		".previous\n"					\
		EX_TABLE(1b, 3b)				\
		: "=r" (err)					\
		: "r" (x), "b" (addr), "i" (-EFAULT), "0" (err))

#ifdef __powerpc64__
#define __put_user_asm2(x, ptr, retval)				\
	  __put_user_asm(x, ptr, retval, "std")
#else /* __powerpc64__ */
#define __put_user_asm2(x, addr, err)				\
	__asm__ __volatile__(					\
		"1:	stw %1,0(%2)\n"				\
		"2:	stw %1+1,4(%2)\n"			\
		"3:\n"						\
		".section .fixup,\"ax\"\n"			\
		"4:	li %0,%3\n"				\
		"	b 3b\n"					\
		".previous\n"					\
		EX_TABLE(1b, 4b)				\
		EX_TABLE(2b, 4b)				\
		: "=r" (err)					\
		: "r" (x), "b" (addr), "i" (-EFAULT), "0" (err))
#endif /* __powerpc64__ */

#define __put_user_size(x, ptr, size, retval)			\
do {								\
	retval = 0;						\
	allow_write_to_user(ptr, size);				\
	switch (size) {						\
	  case 1: __put_user_asm(x, ptr, retval, "stb"); break;	\
	  case 2: __put_user_asm(x, ptr, retval, "sth"); break;	\
	  case 4: __put_user_asm(x, ptr, retval, "stw"); break;	\
	  case 8: __put_user_asm2(x, ptr, retval); break;	\
	  default: __put_user_bad();				\
	}							\
	prevent_write_to_user(ptr, size);			\
} while (0)

#define __put_user_nocheck(x, ptr, size)			\
({								\
	long __pu_err;						\
	__typeof__(*(ptr)) __user *__pu_addr = (ptr);		\
	if (!is_kernel_addr((unsigned long)__pu_addr))		\
		might_fault();					\
	__chk_user_ptr(ptr);					\
	__put_user_size((x), __pu_addr, (size), __pu_err);	\
	__pu_err;						\
})

#define __put_user_check(x, ptr, size)					\
({									\
	long __pu_err = -EFAULT;					\
	__typeof__(*(ptr)) __user *__pu_addr = (ptr);			\
	might_fault();							\
	if (access_ok(__pu_addr, size))			\
		__put_user_size((x), __pu_addr, (size), __pu_err);	\
	__pu_err;							\
})

#define __put_user_nosleep(x, ptr, size)			\
({								\
	long __pu_err;						\
	__typeof__(*(ptr)) __user *__pu_addr = (ptr);		\
	__chk_user_ptr(ptr);					\
	__put_user_size((x), __pu_addr, (size), __pu_err);	\
	__pu_err;						\
})


extern long __get_user_bad(void);

/*
 * This does an atomic 128 byte aligned load from userspace.
 * Upto caller to do enable_kernel_vmx() before calling!
 */
#define __get_user_atomic_128_aligned(kaddr, uaddr, err)		\
	__asm__ __volatile__(				\
		"1:	lvx  0,0,%1	# get user\n"	\
		" 	stvx 0,0,%2	# put kernel\n"	\
		"2:\n"					\
		".section .fixup,\"ax\"\n"		\
		"3:	li %0,%3\n"			\
		"	b 2b\n"				\
		".previous\n"				\
		EX_TABLE(1b, 3b)			\
		: "=r" (err)			\
		: "b" (uaddr), "b" (kaddr), "i" (-EFAULT), "0" (err))

#define __get_user_asm(x, addr, err, op)		\
	__asm__ __volatile__(				\
		"1:	"op" %1,0(%2)	# get_user\n"	\
		"2:\n"					\
		".section .fixup,\"ax\"\n"		\
		"3:	li %0,%3\n"			\
		"	li %1,0\n"			\
		"	b 2b\n"				\
		".previous\n"				\
		EX_TABLE(1b, 3b)			\
		: "=r" (err), "=r" (x)			\
		: "b" (addr), "i" (-EFAULT), "0" (err))

#ifdef __powerpc64__
#define __get_user_asm2(x, addr, err)			\
	__get_user_asm(x, addr, err, "ld")
#else /* __powerpc64__ */
#define __get_user_asm2(x, addr, err)			\
	__asm__ __volatile__(				\
		"1:	lwz %1,0(%2)\n"			\
		"2:	lwz %1+1,4(%2)\n"		\
		"3:\n"					\
		".section .fixup,\"ax\"\n"		\
		"4:	li %0,%3\n"			\
		"	li %1,0\n"			\
		"	li %1+1,0\n"			\
		"	b 3b\n"				\
		".previous\n"				\
		EX_TABLE(1b, 4b)			\
		EX_TABLE(2b, 4b)			\
		: "=r" (err), "=&r" (x)			\
		: "b" (addr), "i" (-EFAULT), "0" (err))
#endif /* __powerpc64__ */

#define __get_user_size(x, ptr, size, retval)			\
do {								\
	retval = 0;						\
	__chk_user_ptr(ptr);					\
	if (size > sizeof(x))					\
		(x) = __get_user_bad();				\
	allow_read_from_user(ptr, size);			\
	switch (size) {						\
	case 1: __get_user_asm(x, ptr, retval, "lbz"); break;	\
	case 2: __get_user_asm(x, ptr, retval, "lhz"); break;	\
	case 4: __get_user_asm(x, ptr, retval, "lwz"); break;	\
	case 8: __get_user_asm2(x, ptr, retval);  break;	\
	default: (x) = __get_user_bad();			\
	}							\
	prevent_read_from_user(ptr, size);			\
} while (0)

/*
 * This is a type: either unsigned long, if the argument fits into
 * that type, or otherwise unsigned long long.
 */
#define __long_type(x) \
	__typeof__(__builtin_choose_expr(sizeof(x) > sizeof(0UL), 0ULL, 0UL))

#define __get_user_nocheck(x, ptr, size)			\
({								\
	long __gu_err;						\
	__long_type(*(ptr)) __gu_val;				\
	__typeof__(*(ptr)) __user *__gu_addr = (ptr);	\
	__chk_user_ptr(ptr);					\
	if (!is_kernel_addr((unsigned long)__gu_addr))		\
		might_fault();					\
	barrier_nospec();					\
	__get_user_size(__gu_val, __gu_addr, (size), __gu_err);	\
	(x) = (__typeof__(*(ptr)))__gu_val;			\
	__gu_err;						\
})

#define __get_user_check(x, ptr, size)					\
({									\
	long __gu_err = -EFAULT;					\
	__long_type(*(ptr)) __gu_val = 0;				\
	__typeof__(*(ptr)) __user *__gu_addr = (ptr);		\
	might_fault();							\
	if (access_ok(__gu_addr, (size))) {		\
		barrier_nospec();					\
		__get_user_size(__gu_val, __gu_addr, (size), __gu_err);	\
	}								\
	(x) = (__force __typeof__(*(ptr)))__gu_val;				\
	__gu_err;							\
})

#define __get_user_nosleep(x, ptr, size)			\
({								\
	long __gu_err;						\
	__long_type(*(ptr)) __gu_val;				\
	__typeof__(*(ptr)) __user *__gu_addr = (ptr);	\
	__chk_user_ptr(ptr);					\
	barrier_nospec();					\
	__get_user_size(__gu_val, __gu_addr, (size), __gu_err);	\
	(x) = (__force __typeof__(*(ptr)))__gu_val;			\
	__gu_err;						\
})


/* more complex routines */

extern unsigned long __copy_tofrom_user(void __user *to,
		const void __user *from, unsigned long size);

#ifdef __powerpc64__
static inline unsigned long
raw_copy_in_user(void __user *to, const void __user *from, unsigned long n)
{
<<<<<<< HEAD
	barrier_nospec();
	return __copy_tofrom_user(to, from, n);
=======
	unsigned long ret;

	barrier_nospec();
	allow_user_access(to, from, n);
	ret = __copy_tofrom_user(to, from, n);
	prevent_user_access(to, from, n);
	return ret;
>>>>>>> f7688b48
}
#endif /* __powerpc64__ */

static inline unsigned long raw_copy_from_user(void *to,
		const void __user *from, unsigned long n)
{
	unsigned long ret;
	if (__builtin_constant_p(n) && (n <= 8)) {
		ret = 1;

		switch (n) {
		case 1:
			barrier_nospec();
			__get_user_size(*(u8 *)to, from, 1, ret);
			break;
		case 2:
			barrier_nospec();
			__get_user_size(*(u16 *)to, from, 2, ret);
			break;
		case 4:
			barrier_nospec();
			__get_user_size(*(u32 *)to, from, 4, ret);
			break;
		case 8:
			barrier_nospec();
			__get_user_size(*(u64 *)to, from, 8, ret);
			break;
		}
		if (ret == 0)
			return 0;
	}

	barrier_nospec();
	allow_read_from_user(from, n);
	ret = __copy_tofrom_user((__force void __user *)to, from, n);
	prevent_read_from_user(from, n);
	return ret;
}

static inline unsigned long raw_copy_to_user(void __user *to,
		const void *from, unsigned long n)
{
	unsigned long ret;
	if (__builtin_constant_p(n) && (n <= 8)) {
		ret = 1;

		switch (n) {
		case 1:
			__put_user_size(*(u8 *)from, (u8 __user *)to, 1, ret);
			break;
		case 2:
			__put_user_size(*(u16 *)from, (u16 __user *)to, 2, ret);
			break;
		case 4:
			__put_user_size(*(u32 *)from, (u32 __user *)to, 4, ret);
			break;
		case 8:
			__put_user_size(*(u64 *)from, (u64 __user *)to, 8, ret);
			break;
		}
		if (ret == 0)
			return 0;
	}

	allow_write_to_user(to, n);
	ret = __copy_tofrom_user(to, (__force const void __user *)from, n);
	prevent_write_to_user(to, n);
	return ret;
}

static __always_inline unsigned long __must_check
copy_to_user_mcsafe(void __user *to, const void *from, unsigned long n)
{
	if (likely(check_copy_size(from, n, true))) {
		if (access_ok(to, n)) {
			allow_write_to_user(to, n);
			n = memcpy_mcsafe((void *)to, from, n);
			prevent_write_to_user(to, n);
		}
	}

	return n;
}

extern unsigned long __clear_user(void __user *addr, unsigned long size);

static inline unsigned long clear_user(void __user *addr, unsigned long size)
{
	unsigned long ret = size;
	might_fault();
	if (likely(access_ok(addr, size))) {
		allow_write_to_user(addr, size);
		ret = __clear_user(addr, size);
		prevent_write_to_user(addr, size);
	}
	return ret;
}

extern long strncpy_from_user(char *dst, const char __user *src, long count);
extern __must_check long strnlen_user(const char __user *str, long n);

extern long __copy_from_user_flushcache(void *dst, const void __user *src,
		unsigned size);
extern void memcpy_page_flushcache(char *to, struct page *page, size_t offset,
			   size_t len);

#endif	/* _ARCH_POWERPC_UACCESS_H */<|MERGE_RESOLUTION|>--- conflicted
+++ resolved
@@ -62,13 +62,8 @@
 
 #endif
 
-<<<<<<< HEAD
-#define access_ok(type, addr, size)		\
-	(__chk_user_ptr(addr), (void)(type),		\
-=======
 #define access_ok(addr, size)		\
 	(__chk_user_ptr(addr),		\
->>>>>>> f7688b48
 	 __access_ok((__force unsigned long)(addr), (size), get_fs()))
 
 /*
@@ -315,10 +310,6 @@
 static inline unsigned long
 raw_copy_in_user(void __user *to, const void __user *from, unsigned long n)
 {
-<<<<<<< HEAD
-	barrier_nospec();
-	return __copy_tofrom_user(to, from, n);
-=======
 	unsigned long ret;
 
 	barrier_nospec();
@@ -326,7 +317,6 @@
 	ret = __copy_tofrom_user(to, from, n);
 	prevent_user_access(to, from, n);
 	return ret;
->>>>>>> f7688b48
 }
 #endif /* __powerpc64__ */
 
