--- conflicted
+++ resolved
@@ -444,37 +444,12 @@
 	return 0;
 }
 
-<<<<<<< HEAD
-		/*
-		 * Depending on the number of online CPUs in the original
-		 * kernel, it is likely for CPU #0 to be offline in a kdump
-		 * kernel. The associated IRQs in the affinity mappings
-		 * provided by irq_create_affinity_masks() are thus not
-		 * started by irq_startup(), as per-design for managed IRQs.
-		 * This can be a problem with multi-queue block devices driven
-		 * by blk-mq : such a non-started IRQ is very likely paired
-		 * with the single queue enforced by blk-mq during kdump (see
-		 * blk_mq_alloc_tag_set()). This causes the device to remain
-		 * silent and likely hangs the guest at some point.
-		 *
-		 * We don't really care for fine-grained affinity when doing
-		 * kdump actually : simply ignore the pre-computed affinity
-		 * masks in this case and let the default mask with all CPUs
-		 * be used when creating the IRQ mappings.
-		 */
-		if (is_kdump_kernel())
-			virq = irq_create_mapping(NULL, hwirq);
-		else
-			virq = irq_create_mapping_affinity(NULL, hwirq,
-							   entry->affinity);
-=======
 static int pseries_msi_ops_prepare(struct irq_domain *domain, struct device *dev,
 				   int nvec, msi_alloc_info_t *arg)
 {
 	struct pci_dev *pdev = to_pci_dev(dev);
 	struct msi_desc *desc = first_pci_msi_entry(pdev);
 	int type = desc->msi_attrib.is_msix ? PCI_CAP_ID_MSIX : PCI_CAP_ID_MSI;
->>>>>>> 3b17187f
 
 	return rtas_prepare_msi_irqs(pdev, nvec, type, arg);
 }
