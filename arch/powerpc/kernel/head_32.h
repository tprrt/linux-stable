--- conflicted
+++ resolved
@@ -52,11 +52,7 @@
 1:
 #ifdef CONFIG_VMAP_STACK
 	mtcrf	0x3f, r1
-<<<<<<< HEAD
-	bt	32 - THREAD_ALIGN_SHIFT, stack_overflow
-=======
 	bt	32 - THREAD_ALIGN_SHIFT, vmap_stack_overflow
->>>>>>> 3b17187f
 #endif
 .endm
 
@@ -112,60 +108,8 @@
 _ASM_NOKPROBE_SYMBOL(\name\()_virt)
 .endm
 
-<<<<<<< HEAD
-.macro SYSCALL_ENTRY trapno
-	mfspr	r12,SPRN_SPRG_THREAD
-	mfspr	r9, SPRN_SRR1
-#ifdef CONFIG_VMAP_STACK
-	mfspr	r11, SPRN_SRR0
-	mtctr	r11
-	andi.	r11, r9, MSR_PR
-	mr	r11, r1
-	lwz	r1,TASK_STACK-THREAD(r12)
-	beq-	99f
-	addi	r1, r1, THREAD_SIZE - INT_FRAME_SIZE
-	li	r10, MSR_KERNEL & ~(MSR_IR | MSR_RI) /* can take DTLB miss */
-	mtmsr	r10
-	isync
-	tovirt(r12, r12)
-	stw	r11,GPR1(r1)
-	stw	r11,0(r1)
-	mr	r11, r1
-#else
-	andi.	r11, r9, MSR_PR
-	lwz	r11,TASK_STACK-THREAD(r12)
-	beq-	99f
-	addi	r11, r11, THREAD_SIZE - INT_FRAME_SIZE
-	tophys(r11, r11)
-	stw	r1,GPR1(r11)
-	stw	r1,0(r11)
-	tovirt(r1, r11)		/* set new kernel sp */
-#endif
-	mflr	r10
-	stw	r10, _LINK(r11)
-#ifdef CONFIG_VMAP_STACK
-	mfctr	r10
-#else
-	mfspr	r10,SPRN_SRR0
-#endif
-	stw	r10,_NIP(r11)
-	mfcr	r10
-	rlwinm	r10,r10,0,4,2	/* Clear SO bit in CR */
-	stw	r10,_CCR(r11)		/* save registers */
-#ifdef CONFIG_40x
-	rlwinm	r9,r9,0,14,12		/* clear MSR_WE (necessary?) */
-#else
-#ifdef CONFIG_VMAP_STACK
-	LOAD_REG_IMMEDIATE(r10, MSR_KERNEL & ~MSR_IR) /* can take exceptions */
-#else
-	LOAD_REG_IMMEDIATE(r10, MSR_KERNEL & ~(MSR_IR|MSR_DR)) /* can take exceptions */
-#endif
-	mtmsr	r10			/* (except for mach check in rtas) */
-#endif
-=======
 .macro COMMON_EXCEPTION_PROLOG_END trapno
 	stw	r0,GPR0(r1)
->>>>>>> 3b17187f
 	lis	r10,STACK_FRAME_REGS_MARKER@ha /* exception frame marker */
 	addi	r10,r10,STACK_FRAME_REGS_MARKER@l
 	stw	r10,8(r1)
@@ -264,18 +208,10 @@
 #endif
 	lwz	r1, emergency_ctx@l(r1)
 	addi	r1, r1, THREAD_SIZE - INT_FRAME_SIZE
-<<<<<<< HEAD
-	EXCEPTION_PROLOG_2
-	SAVE_NVGPRS(r11)
-	addi	r3, r1, STACK_FRAME_OVERHEAD
-	EXC_XFER_STD(0, stack_overflow_exception)
-#endif
-=======
 	EXCEPTION_PROLOG_2 0 vmap_stack_overflow
 	prepare_transfer_to_handler
 	bl	stack_overflow_exception
 	b	interrupt_return
->>>>>>> 3b17187f
 .endm
 
 #endif /* __HEAD_32_H__ */