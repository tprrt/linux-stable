// SPDX-License-Identifier: (GPL-2.0+ OR MIT)
/*
 * Device Tree file for Globalscale Marvell ESPRESSOBin Board
 * Copyright (C) 2016 Marvell
 *
 * Romain Perier <romain.perier@free-electrons.com>
 *
 */
/*
 * Schematic available at http://espressobin.net/wp-content/uploads/2017/08/ESPRESSObin_V5_Schematics.pdf
 */

/dts-v1/;

#include "armada-3720-espressobin.dtsi"

/ {
	model = "Globalscale Marvell ESPRESSOBin Board";
	compatible = "globalscale,espressobin", "marvell,armada3720", "marvell,armada3710";
<<<<<<< HEAD

	aliases {
		ethernet0 = &eth0;
		/* for dsa slave device */
		ethernet1 = &switch0port1;
		ethernet2 = &switch0port2;
		ethernet3 = &switch0port3;
		serial0 = &uart0;
		serial1 = &uart1;
	};

	chosen {
		stdout-path = "serial0:115200n8";
	};

	memory@0 {
		device_type = "memory";
		reg = <0x00000000 0x00000000 0x00000000 0x20000000>;
	};

	vcc_sd_reg1: regulator {
		compatible = "regulator-gpio";
		regulator-name = "vcc_sd1";
		regulator-min-microvolt = <1800000>;
		regulator-max-microvolt = <3300000>;
		regulator-boot-on;

		gpios = <&gpionb 4 GPIO_ACTIVE_HIGH>;
		gpios-states = <0>;
		states = <1800000 0x1
			  3300000 0x0>;
		enable-active-high;
	};
};

/* J9 */
&pcie0 {
	status = "okay";
	phys = <&comphy1 0>;
	pinctrl-names = "default";
	pinctrl-0 = <&pcie_reset_pins &pcie_clkreq_pins>;
};

/* J6 */
&sata {
	status = "okay";
	phys = <&comphy2 0>;
	phy-names = "sata-phy";
};

/* J1 */
&sdhci1 {
	wp-inverted;
	bus-width = <4>;
	cd-gpios = <&gpionb 3 GPIO_ACTIVE_LOW>;
	marvell,pad-type = "sd";
	vqmmc-supply = <&vcc_sd_reg1>;

	pinctrl-names = "default";
	pinctrl-0 = <&sdio_pins>;
	status = "okay";
};

/* U11 */
&sdhci0 {
	non-removable;
	bus-width = <8>;
	mmc-ddr-1_8v;
	mmc-hs400-1_8v;
	marvell,xenon-emmc;
	marvell,xenon-tun-count = <9>;
	marvell,pad-type = "fixed-1-8v";

	pinctrl-names = "default";
	pinctrl-0 = <&mmc_pins>;
/*
 * This eMMC is not populated on all boards, so disable it by
 * default and let the bootloader enable it, if it is present
 */
	status = "disabled";
};

&spi0 {
	status = "okay";

	flash@0 {
		reg = <0>;
		compatible = "jedec,spi-nor";
		spi-max-frequency = <104000000>;
		m25p,fast-read;
	};
};

/* Exported on the micro USB connector J5 through an FTDI */
&uart0 {
	pinctrl-names = "default";
	pinctrl-0 = <&uart1_pins>;
	status = "okay";
};

/*
 * Connector J17 and J18 expose a number of different features. Some pins are
 * multiplexed. This is the case for instance for the following features:
 * - UART1 (pin 24 = RX, pin 26 = TX). See armada-3720-db.dts for an example of
 *   how to enable it. Beware that the signals are 1.8V TTL.
 * - I2C
 * - SPI
 * - MMC
 */

/* J7 */
&usb3 {
	status = "okay";
};

/* J8 */
&usb2 {
	status = "okay";
};

&mdio {
	switch0: switch0@1 {
		compatible = "marvell,mv88e6085";
		#address-cells = <1>;
		#size-cells = <0>;
		reg = <1>;

		dsa,member = <0 0>;

		ports {
			#address-cells = <1>;
			#size-cells = <0>;

			switch0port0: port@0 {
				reg = <0>;
				label = "cpu";
				ethernet = <&eth0>;
				phy-mode = "rgmii-id";
				fixed-link {
					speed = <1000>;
					full-duplex;
				};
			};

			switch0port1: port@1 {
				reg = <1>;
				label = "wan";
				phy-handle = <&switch0phy0>;
			};

			switch0port2: port@2 {
				reg = <2>;
				label = "lan0";
				phy-handle = <&switch0phy1>;
			};

			switch0port3: port@3 {
				reg = <3>;
				label = "lan1";
				phy-handle = <&switch0phy2>;
			};

		};

		mdio {
			#address-cells = <1>;
			#size-cells = <0>;

			switch0phy0: switch0phy0@11 {
				reg = <0x11>;
			};
			switch0phy1: switch0phy1@12 {
				reg = <0x12>;
			};
			switch0phy2: switch0phy2@13 {
				reg = <0x13>;
			};
		};
	};
};

&eth0 {
	pinctrl-names = "default";
	pinctrl-0 = <&rgmii_pins>, <&smi_pins>;
	phy-mode = "rgmii-id";
	status = "okay";

	fixed-link {
		speed = <1000>;
		full-duplex;
	};
=======
>>>>>>> d1988041
};<|MERGE_RESOLUTION|>--- conflicted
+++ resolved
@@ -17,198 +17,4 @@
 / {
 	model = "Globalscale Marvell ESPRESSOBin Board";
 	compatible = "globalscale,espressobin", "marvell,armada3720", "marvell,armada3710";
-<<<<<<< HEAD
-
-	aliases {
-		ethernet0 = &eth0;
-		/* for dsa slave device */
-		ethernet1 = &switch0port1;
-		ethernet2 = &switch0port2;
-		ethernet3 = &switch0port3;
-		serial0 = &uart0;
-		serial1 = &uart1;
-	};
-
-	chosen {
-		stdout-path = "serial0:115200n8";
-	};
-
-	memory@0 {
-		device_type = "memory";
-		reg = <0x00000000 0x00000000 0x00000000 0x20000000>;
-	};
-
-	vcc_sd_reg1: regulator {
-		compatible = "regulator-gpio";
-		regulator-name = "vcc_sd1";
-		regulator-min-microvolt = <1800000>;
-		regulator-max-microvolt = <3300000>;
-		regulator-boot-on;
-
-		gpios = <&gpionb 4 GPIO_ACTIVE_HIGH>;
-		gpios-states = <0>;
-		states = <1800000 0x1
-			  3300000 0x0>;
-		enable-active-high;
-	};
-};
-
-/* J9 */
-&pcie0 {
-	status = "okay";
-	phys = <&comphy1 0>;
-	pinctrl-names = "default";
-	pinctrl-0 = <&pcie_reset_pins &pcie_clkreq_pins>;
-};
-
-/* J6 */
-&sata {
-	status = "okay";
-	phys = <&comphy2 0>;
-	phy-names = "sata-phy";
-};
-
-/* J1 */
-&sdhci1 {
-	wp-inverted;
-	bus-width = <4>;
-	cd-gpios = <&gpionb 3 GPIO_ACTIVE_LOW>;
-	marvell,pad-type = "sd";
-	vqmmc-supply = <&vcc_sd_reg1>;
-
-	pinctrl-names = "default";
-	pinctrl-0 = <&sdio_pins>;
-	status = "okay";
-};
-
-/* U11 */
-&sdhci0 {
-	non-removable;
-	bus-width = <8>;
-	mmc-ddr-1_8v;
-	mmc-hs400-1_8v;
-	marvell,xenon-emmc;
-	marvell,xenon-tun-count = <9>;
-	marvell,pad-type = "fixed-1-8v";
-
-	pinctrl-names = "default";
-	pinctrl-0 = <&mmc_pins>;
-/*
- * This eMMC is not populated on all boards, so disable it by
- * default and let the bootloader enable it, if it is present
- */
-	status = "disabled";
-};
-
-&spi0 {
-	status = "okay";
-
-	flash@0 {
-		reg = <0>;
-		compatible = "jedec,spi-nor";
-		spi-max-frequency = <104000000>;
-		m25p,fast-read;
-	};
-};
-
-/* Exported on the micro USB connector J5 through an FTDI */
-&uart0 {
-	pinctrl-names = "default";
-	pinctrl-0 = <&uart1_pins>;
-	status = "okay";
-};
-
-/*
- * Connector J17 and J18 expose a number of different features. Some pins are
- * multiplexed. This is the case for instance for the following features:
- * - UART1 (pin 24 = RX, pin 26 = TX). See armada-3720-db.dts for an example of
- *   how to enable it. Beware that the signals are 1.8V TTL.
- * - I2C
- * - SPI
- * - MMC
- */
-
-/* J7 */
-&usb3 {
-	status = "okay";
-};
-
-/* J8 */
-&usb2 {
-	status = "okay";
-};
-
-&mdio {
-	switch0: switch0@1 {
-		compatible = "marvell,mv88e6085";
-		#address-cells = <1>;
-		#size-cells = <0>;
-		reg = <1>;
-
-		dsa,member = <0 0>;
-
-		ports {
-			#address-cells = <1>;
-			#size-cells = <0>;
-
-			switch0port0: port@0 {
-				reg = <0>;
-				label = "cpu";
-				ethernet = <&eth0>;
-				phy-mode = "rgmii-id";
-				fixed-link {
-					speed = <1000>;
-					full-duplex;
-				};
-			};
-
-			switch0port1: port@1 {
-				reg = <1>;
-				label = "wan";
-				phy-handle = <&switch0phy0>;
-			};
-
-			switch0port2: port@2 {
-				reg = <2>;
-				label = "lan0";
-				phy-handle = <&switch0phy1>;
-			};
-
-			switch0port3: port@3 {
-				reg = <3>;
-				label = "lan1";
-				phy-handle = <&switch0phy2>;
-			};
-
-		};
-
-		mdio {
-			#address-cells = <1>;
-			#size-cells = <0>;
-
-			switch0phy0: switch0phy0@11 {
-				reg = <0x11>;
-			};
-			switch0phy1: switch0phy1@12 {
-				reg = <0x12>;
-			};
-			switch0phy2: switch0phy2@13 {
-				reg = <0x13>;
-			};
-		};
-	};
-};
-
-&eth0 {
-	pinctrl-names = "default";
-	pinctrl-0 = <&rgmii_pins>, <&smi_pins>;
-	phy-mode = "rgmii-id";
-	status = "okay";
-
-	fixed-link {
-		speed = <1000>;
-		full-duplex;
-	};
-=======
->>>>>>> d1988041
 };