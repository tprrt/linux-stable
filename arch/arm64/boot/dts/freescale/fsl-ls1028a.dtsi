--- conflicted
+++ resolved
@@ -333,11 +333,7 @@
 			      <0x0 0x20000000 0x0 0x10000000>;
 			reg-names = "fspi_base", "fspi_mmap";
 			interrupts = <GIC_SPI 25 IRQ_TYPE_LEVEL_HIGH>;
-<<<<<<< HEAD
-			clocks = <&clockgen 2 0>, <&clockgen 2 0>;
-=======
 			clocks = <&fspi_clk>, <&fspi_clk>;
->>>>>>> 3b17187f
 			clock-names = "fspi_en", "fspi";
 			status = "disabled";
 		};
@@ -418,12 +414,6 @@
 		};
 
 		can0: can@2180000 {
-<<<<<<< HEAD
-			compatible = "fsl,ls1028ar1-flexcan", "fsl,lx2160ar1-flexcan";
-			reg = <0x0 0x2180000 0x0 0x10000>;
-			interrupts = <GIC_SPI 21 IRQ_TYPE_LEVEL_HIGH>;
-			clocks = <&sysclk>, <&clockgen 4 1>;
-=======
 			compatible = "fsl,lx2160ar1-flexcan";
 			reg = <0x0 0x2180000 0x0 0x10000>;
 			interrupts = <GIC_SPI 21 IRQ_TYPE_LEVEL_HIGH>;
@@ -431,18 +421,11 @@
 					    QORIQ_CLK_PLL_DIV(2)>,
 				 <&clockgen QORIQ_CLK_PLATFORM_PLL
 					    QORIQ_CLK_PLL_DIV(2)>;
->>>>>>> 3b17187f
 			clock-names = "ipg", "per";
 			status = "disabled";
 		};
 
 		can1: can@2190000 {
-<<<<<<< HEAD
-			compatible = "fsl,ls1028ar1-flexcan", "fsl,lx2160ar1-flexcan";
-			reg = <0x0 0x2190000 0x0 0x10000>;
-			interrupts = <GIC_SPI 22 IRQ_TYPE_LEVEL_HIGH>;
-			clocks = <&sysclk>, <&clockgen 4 1>;
-=======
 			compatible = "fsl,lx2160ar1-flexcan";
 			reg = <0x0 0x2190000 0x0 0x10000>;
 			interrupts = <GIC_SPI 22 IRQ_TYPE_LEVEL_HIGH>;
@@ -450,7 +433,6 @@
 					    QORIQ_CLK_PLL_DIV(2)>,
 				 <&clockgen QORIQ_CLK_PLATFORM_PLL
 					    QORIQ_CLK_PLL_DIV(2)>;
->>>>>>> 3b17187f
 			clock-names = "ipg", "per";
 			status = "disabled";
 		};
@@ -1056,11 +1038,7 @@
 			ethernet@0,4 {
 				compatible = "fsl,enetc-ptp";
 				reg = <0x000400 0 0 0 0>;
-<<<<<<< HEAD
-				clocks = <&clockgen 2 3>;
-=======
 				clocks = <&clockgen QORIQ_CLK_HWACCEL 3>;
->>>>>>> 3b17187f
 				little-endian;
 				fsl,extts-fifo;
 			};
