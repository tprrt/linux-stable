--- conflicted
+++ resolved
@@ -883,7 +883,32 @@
 				bias-pull-up;
 			};
 
-<<<<<<< HEAD
+			cci0_default: cci0_default {
+				pinmux {
+					pins = "gpio36","gpio37";
+					function = "cci_i2c";
+				};
+
+				pinconf {
+					pins = "gpio36","gpio37";
+					bias-pull-up;
+					drive-strength = <2>;
+				};
+			};
+
+			cci1_default: cci1_default {
+				pinmux {
+					pins = "gpio38","gpio39";
+					function = "cci_i2c";
+				};
+
+				pinconf {
+					pins = "gpio38","gpio39";
+					bias-pull-up;
+					drive-strength = <2>;
+				};
+			};
+
 			sdc1_state_on: sdc1-on {
 				clk {
 					pins = "sdc1_clk";
@@ -903,53 +928,6 @@
 					drive-strength = <10>;
 				};
 
-=======
-			cci0_default: cci0_default {
-				pinmux {
-					pins = "gpio36","gpio37";
-					function = "cci_i2c";
-				};
-
-				pinconf {
-					pins = "gpio36","gpio37";
-					bias-pull-up;
-					drive-strength = <2>;
-				};
-			};
-
-			cci1_default: cci1_default {
-				pinmux {
-					pins = "gpio38","gpio39";
-					function = "cci_i2c";
-				};
-
-				pinconf {
-					pins = "gpio38","gpio39";
-					bias-pull-up;
-					drive-strength = <2>;
-				};
-			};
-
-			sdc1_state_on: sdc1-on {
-				clk {
-					pins = "sdc1_clk";
-					bias-disable;
-					drive-strength = <16>;
-				};
-
-				cmd {
-					pins = "sdc1_cmd";
-					bias-pull-up;
-					drive-strength = <10>;
-				};
-
-				data {
-					pins = "sdc1_data";
-					bias-pull-up;
-					drive-strength = <10>;
-				};
-
->>>>>>> 3b17187f
 				rclk {
 					pins = "sdc1_rclk";
 					bias-pull-down;
@@ -962,7 +940,6 @@
 					bias-disable;
 					drive-strength = <2>;
 				};
-<<<<<<< HEAD
 
 				cmd {
 					pins = "sdc1_cmd";
@@ -987,31 +964,6 @@
 					pins = "sdc2_clk";
 					bias-disable;
 					drive-strength = <16>;
-=======
-
-				cmd {
-					pins = "sdc1_cmd";
-					bias-pull-up;
-					drive-strength = <2>;
-				};
-
-				data {
-					pins = "sdc1_data";
-					bias-pull-up;
-					drive-strength = <2>;
-				};
-
-				rclk {
-					pins = "sdc1_rclk";
-					bias-pull-down;
-				};
-			};
-
-			sdc2_state_on: sdc2-on {
-				clk {
-					pins = "sdc2_clk";
-					bias-disable;
-					drive-strength = <16>;
 				};
 
 				cmd {
@@ -1038,36 +990,23 @@
 					pins = "sdc2_clk";
 					bias-disable;
 					drive-strength = <2>;
->>>>>>> 3b17187f
 				};
 
 				cmd {
 					pins = "sdc2_cmd";
 					bias-pull-up;
-<<<<<<< HEAD
-					drive-strength = <10>;
-=======
 					drive-strength = <2>;
->>>>>>> 3b17187f
 				};
 
 				data {
 					pins = "sdc2_data";
 					bias-pull-up;
-<<<<<<< HEAD
-					drive-strength = <10>;
-=======
 					drive-strength = <2>;
->>>>>>> 3b17187f
 				};
 
 				sd-cd {
 					pins = "gpio54";
-<<<<<<< HEAD
-					bias-pull-up;
-=======
 					bias-disable;
->>>>>>> 3b17187f
 					drive-strength = <2>;
 				};
 			};
@@ -1096,31 +1035,6 @@
 				"rbcpr",
 				"core";
 
-<<<<<<< HEAD
-			sdc2_state_off: sdc2-off {
-				clk {
-					pins = "sdc2_clk";
-					bias-disable;
-					drive-strength = <2>;
-				};
-
-				cmd {
-					pins = "sdc2_cmd";
-					bias-pull-up;
-					drive-strength = <2>;
-				};
-
-				data {
-					pins = "sdc2_data";
-					bias-pull-up;
-					drive-strength = <2>;
-				};
-
-				sd-cd {
-					pins = "gpio54";
-					bias-disable;
-					drive-strength = <2>;
-=======
 			power-domains = <&rpmpd SDM660_VDDMX>;
 			iommus = <&kgsl_smmu 0>;
 
@@ -1175,7 +1089,6 @@
 					opp-level = <RPM_SMD_LEVEL_MIN_SVS>;
 					opp-peak-kBps = <1200000>;
 					opp-supported-hw = <0xFF>;
->>>>>>> 3b17187f
 				};
 			};
 		};
@@ -1420,10 +1333,7 @@
 			pinctrl-names = "default", "sleep";
 			pinctrl-0 = <&sdc1_state_on>;
 			pinctrl-1 = <&sdc1_state_off>;
-<<<<<<< HEAD
-=======
 			power-domains = <&rpmpd SDM660_VDDCX>;
->>>>>>> 3b17187f
 
 			bus-width = <8>;
 			non-removable;
