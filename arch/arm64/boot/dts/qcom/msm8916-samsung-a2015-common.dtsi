// SPDX-License-Identifier: GPL-2.0-only

#include "msm8916-pm8916.dtsi"
#include <dt-bindings/gpio/gpio.h>
#include <dt-bindings/input/input.h>
#include <dt-bindings/interrupt-controller/irq.h>
#include <dt-bindings/pinctrl/qcom,pmic-gpio.h>

/ {
	aliases {
		serial0 = &blsp1_uart2;
	};

	chosen {
		stdout-path = "serial0";
	};

	reserved-memory {
		/* Additional memory used by Samsung firmware modifications */
		tz-apps@85500000 {
			reg = <0x0 0x85500000 0x0 0xb00000>;
			no-map;
		};
	};

	gpio-keys {
		compatible = "gpio-keys";

		pinctrl-names = "default";
		pinctrl-0 = <&gpio_keys_default>;

		label = "GPIO Buttons";

		volume-up {
			label = "Volume Up";
			gpios = <&msmgpio 107 GPIO_ACTIVE_LOW>;
			linux,code = <KEY_VOLUMEUP>;
		};

		home {
			label = "Home";
			gpios = <&msmgpio 109 GPIO_ACTIVE_LOW>;
			linux,code = <KEY_HOMEPAGE>;
		};
	};

	gpio-hall-sensor {
		compatible = "gpio-keys";

		pinctrl-names = "default";
		pinctrl-0 = <&gpio_hall_sensor_default>;

		label = "GPIO Hall Effect Sensor";

		hall-sensor {
			label = "Hall Effect Sensor";
			gpios = <&msmgpio 52 GPIO_ACTIVE_LOW>;
			linux,input-type = <EV_SW>;
			linux,code = <SW_LID>;
			linux,can-disable;
		};
	};

	reg_vdd_tsp: regulator-vdd-tsp {
		compatible = "regulator-fixed";
		regulator-name = "vdd_tsp";
		regulator-min-microvolt = <3300000>;
		regulator-max-microvolt = <3300000>;

		gpio = <&msmgpio 73 GPIO_ACTIVE_HIGH>;
		enable-active-high;

		pinctrl-names = "default";
		pinctrl-0 = <&tsp_en_default>;
	};

	i2c-muic {
		compatible = "i2c-gpio";
		sda-gpios = <&msmgpio 105 (GPIO_ACTIVE_HIGH|GPIO_OPEN_DRAIN)>;
		scl-gpios = <&msmgpio 106 (GPIO_ACTIVE_HIGH|GPIO_OPEN_DRAIN)>;

		pinctrl-names = "default";
		pinctrl-0 = <&muic_i2c_default>;

		#address-cells = <1>;
		#size-cells = <0>;

		muic: extcon@25 {
			compatible = "siliconmitus,sm5502-muic";

			reg = <0x25>;
			interrupt-parent = <&msmgpio>;
			interrupts = <12 IRQ_TYPE_EDGE_FALLING>;

			pinctrl-names = "default";
			pinctrl-0 = <&muic_int_default>;
		};
	};

	i2c-tkey {
		compatible = "i2c-gpio";
		sda-gpios = <&msmgpio 16 (GPIO_ACTIVE_HIGH|GPIO_OPEN_DRAIN)>;
		scl-gpios = <&msmgpio 17 (GPIO_ACTIVE_HIGH|GPIO_OPEN_DRAIN)>;

		pinctrl-names = "default";
		pinctrl-0 = <&tkey_i2c_default>;

		#address-cells = <1>;
		#size-cells = <0>;

		touchkey: touchkey@20 {
			/* Note: Actually an ABOV MCU that implements same interface */
			compatible = "coreriver,tc360-touchkey";
			reg = <0x20>;

			interrupt-parent = <&msmgpio>;
			interrupts = <98 IRQ_TYPE_EDGE_FALLING>;

			/* vcc/vdd-supply are board-specific */
			vddio-supply = <&pm8916_l6>;

			linux,keycodes = <KEY_APPSELECT KEY_BACK>;

			pinctrl-names = "default";
			pinctrl-0 = <&tkey_default>;
		};
	};

	i2c-nfc {
		compatible = "i2c-gpio";
		sda-gpios = <&msmgpio 0 (GPIO_ACTIVE_HIGH|GPIO_OPEN_DRAIN)>;
		scl-gpios = <&msmgpio 1 (GPIO_ACTIVE_HIGH|GPIO_OPEN_DRAIN)>;

		pinctrl-names = "default";
		pinctrl-0 = <&nfc_i2c_default>;

		#address-cells = <1>;
		#size-cells = <0>;

		nfc@27 {
			compatible = "samsung,s3fwrn5-i2c";
			reg = <0x27>;

			interrupt-parent = <&msmgpio>;
			interrupts = <21 IRQ_TYPE_EDGE_RISING>;

			en-gpios = <&msmgpio 20 GPIO_ACTIVE_HIGH>;
			wake-gpios = <&msmgpio 49 GPIO_ACTIVE_HIGH>;

			clocks = <&rpmcc RPM_SMD_BB_CLK2_PIN>;

			pinctrl-names = "default";
			pinctrl-0 = <&nfc_default &nfc_clk_req>;
		};
	};
};

&blsp_i2c2 {
	status = "okay";

	accelerometer: accelerometer@10 {
		compatible = "bosch,bmc150_accel";
		reg = <0x10>;
		interrupt-parent = <&msmgpio>;
		interrupts = <115 IRQ_TYPE_EDGE_RISING>;

		vdd-supply = <&pm8916_l17>;
		vddio-supply = <&pm8916_l5>;

		pinctrl-names = "default";
		pinctrl-0 = <&accel_int_default>;
	};

	magnetometer@12 {
		compatible = "bosch,bmc150_magn";
		reg = <0x12>;

		vdd-supply = <&pm8916_l17>;
		vddio-supply = <&pm8916_l5>;
<<<<<<< HEAD
=======
	};
};

&blsp_i2c4 {
	status = "okay";

	battery@35 {
		compatible = "richtek,rt5033-battery";
		reg = <0x35>;
		interrupt-parent = <&msmgpio>;
		interrupts = <121 IRQ_TYPE_EDGE_BOTH>;

		pinctrl-names = "default";
		pinctrl-0 = <&fg_alert_default>;
>>>>>>> 3b17187f
	};
};

&blsp1_uart2 {
	status = "okay";
};

&dsi0 {
	pinctrl-names = "default", "sleep";
	pinctrl-0 = <&mdss_default>;
	pinctrl-1 = <&mdss_sleep>;
};

&mdss {
	status = "okay";
};

&pm8916_resin {
	status = "okay";
	linux,code = <KEY_VOLUMEDOWN>;
};

&pronto {
	status = "okay";
};

&sdhc_1 {
	status = "okay";

	pinctrl-names = "default", "sleep";
	pinctrl-0 = <&sdc1_clk_on &sdc1_cmd_on &sdc1_data_on>;
	pinctrl-1 = <&sdc1_clk_off &sdc1_cmd_off &sdc1_data_off>;
};

&sdhc_2 {
	status = "okay";

	pinctrl-names = "default", "sleep";
	pinctrl-0 = <&sdc2_clk_on &sdc2_cmd_on &sdc2_data_on &sdc2_cd_on>;
	pinctrl-1 = <&sdc2_clk_off &sdc2_cmd_off &sdc2_data_off &sdc2_cd_off>;

	cd-gpios = <&msmgpio 38 GPIO_ACTIVE_LOW>;
};

&usb {
	status = "okay";
	extcon = <&muic>, <&muic>;
};

&usb_hs_phy {
	extcon = <&muic>;
};

&smd_rpm_regulators {
	vdd_l1_l2_l3-supply = <&pm8916_s3>;
	vdd_l4_l5_l6-supply = <&pm8916_s4>;
	vdd_l7-supply = <&pm8916_s4>;

	s3 {
		regulator-min-microvolt = <1200000>;
		regulator-max-microvolt = <1300000>;
	};

	s4 {
		regulator-min-microvolt = <1800000>;
		regulator-max-microvolt = <2100000>;
	};

	l1 {
		regulator-min-microvolt = <1225000>;
		regulator-max-microvolt = <1225000>;
	};

	l2 {
		regulator-min-microvolt = <1200000>;
		regulator-max-microvolt = <1200000>;
	};

	l4 {
		regulator-min-microvolt = <2050000>;
		regulator-max-microvolt = <2050000>;
	};

	l5 {
		regulator-min-microvolt = <1800000>;
		regulator-max-microvolt = <1800000>;
	};

	l6 {
		regulator-min-microvolt = <1800000>;
		regulator-max-microvolt = <1800000>;
	};

	l7 {
		regulator-min-microvolt = <1800000>;
		regulator-max-microvolt = <1800000>;
	};

	l8 {
		regulator-min-microvolt = <2850000>;
		regulator-max-microvolt = <2900000>;
	};

	l9 {
		regulator-min-microvolt = <3300000>;
		regulator-max-microvolt = <3300000>;
	};

	l10 {
		regulator-min-microvolt = <2700000>;
		regulator-max-microvolt = <2800000>;
	};

	l11 {
		regulator-min-microvolt = <1800000>;
		regulator-max-microvolt = <2950000>;
		regulator-allow-set-load;
		regulator-system-load = <200000>;
	};

	l12 {
		regulator-min-microvolt = <1800000>;
		regulator-max-microvolt = <2950000>;
	};

	l13 {
		regulator-min-microvolt = <3075000>;
		regulator-max-microvolt = <3075000>;
	};

	l14 {
		regulator-min-microvolt = <1800000>;
		regulator-max-microvolt = <3300000>;
	};

	l15 {
		regulator-min-microvolt = <1800000>;
		regulator-max-microvolt = <3300000>;
	};

	l16 {
		regulator-min-microvolt = <1800000>;
		regulator-max-microvolt = <3300000>;
	};

	l17 {
		regulator-min-microvolt = <2850000>;
		regulator-max-microvolt = <2850000>;
	};

	l18 {
		regulator-min-microvolt = <2700000>;
		regulator-max-microvolt = <2700000>;
	};
};

&msmgpio {
	accel_int_default: accel-int-default {
		pins = "gpio115";
		function = "gpio";

		drive-strength = <2>;
		bias-disable;
	};

	fg_alert_default: fg-alert-default {
		pins = "gpio121";
		function = "gpio";

		drive-strength = <2>;
		bias-disable;
	};

	gpio_keys_default: gpio-keys-default {
		pins = "gpio107", "gpio109";
		function = "gpio";

		drive-strength = <2>;
		bias-pull-up;
	};

	gpio_hall_sensor_default: gpio-hall-sensor-default {
		pins = "gpio52";
		function = "gpio";

		drive-strength = <2>;
		bias-disable;
	};

	mdss {
		mdss_default: mdss-default {
			pins = "gpio25";
			function = "gpio";

			drive-strength = <8>;
			bias-disable;
		};
		mdss_sleep: mdss-sleep {
			pins = "gpio25";
			function = "gpio";

			drive-strength = <2>;
			bias-pull-down;
		};
	};

	muic_i2c_default: muic-i2c-default {
		pins = "gpio105", "gpio106";
		function = "gpio";

		drive-strength = <2>;
		bias-disable;
	};

	muic_int_default: muic-int-default {
		pins = "gpio12";
		function = "gpio";

		drive-strength = <2>;
		bias-disable;
	};

	nfc_default: nfc-default {
		pins = "gpio20", "gpio49";
		function = "gpio";

		drive-strength = <2>;
		bias-disable;

		irq {
			pins = "gpio21";
			function = "gpio";

			drive-strength = <2>;
			bias-pull-down;
		};
	};

	nfc_i2c_default: nfc-i2c-default {
		pins = "gpio0", "gpio1";
		function = "gpio";

		drive-strength = <2>;
		bias-disable;
	};

	tkey_default: tkey-default {
		pins = "gpio98";
		function = "gpio";

		drive-strength = <2>;
		bias-disable;
	};

	tkey_i2c_default: tkey-i2c-default {
		pins = "gpio16", "gpio17";
		function = "gpio";

		drive-strength = <2>;
		bias-disable;
	};

	tsp_en_default: tsp-en-default {
		pins = "gpio73";
		function = "gpio";

		drive-strength = <2>;
		bias-disable;
	};
};

&pm8916_gpios {
	nfc_clk_req: nfc-clk-req {
		pins = "gpio2";
		function = "func1";

		input-enable;
		bias-disable;
		power-source = <PM8916_GPIO_L2>;
	};
};<|MERGE_RESOLUTION|>--- conflicted
+++ resolved
@@ -177,8 +177,6 @@
 
 		vdd-supply = <&pm8916_l17>;
 		vddio-supply = <&pm8916_l5>;
-<<<<<<< HEAD
-=======
 	};
 };
 
@@ -193,7 +191,6 @@
 
 		pinctrl-names = "default";
 		pinctrl-0 = <&fg_alert_default>;
->>>>>>> 3b17187f
 	};
 };
 
