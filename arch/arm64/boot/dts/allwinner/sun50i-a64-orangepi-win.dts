--- conflicted
+++ resolved
@@ -160,8 +160,6 @@
 	cd-gpios = <&pio 5 6 GPIO_ACTIVE_LOW>; /* PF6 */
 	disable-wp;
 	bus-width = <4>;
-<<<<<<< HEAD
-=======
 	status = "okay";
 };
 
@@ -185,7 +183,6 @@
 };
 
 &ohci0 {
->>>>>>> f7688b48
 	status = "okay";
 };
 
