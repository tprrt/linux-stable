// SPDX-License-Identifier: GPL-2.0-only
/*
 * Based on arch/arm/mm/mmu.c
 *
 * Copyright (C) 1995-2005 Russell King
 * Copyright (C) 2012 ARM Ltd.
 */

#include <linux/cache.h>
#include <linux/export.h>
#include <linux/kernel.h>
#include <linux/errno.h>
#include <linux/init.h>
#include <linux/ioport.h>
#include <linux/kexec.h>
#include <linux/libfdt.h>
#include <linux/mman.h>
#include <linux/nodemask.h>
#include <linux/memblock.h>
#include <linux/memory.h>
#include <linux/fs.h>
#include <linux/io.h>
#include <linux/mm.h>
#include <linux/vmalloc.h>

#include <asm/barrier.h>
#include <asm/cputype.h>
#include <asm/fixmap.h>
#include <asm/kasan.h>
#include <asm/kernel-pgtable.h>
#include <asm/sections.h>
#include <asm/setup.h>
#include <linux/sizes.h>
#include <asm/tlb.h>
#include <asm/mmu_context.h>
#include <asm/ptdump.h>
#include <asm/tlbflush.h>
#include <asm/pgalloc.h>

#define NO_BLOCK_MAPPINGS	BIT(0)
#define NO_CONT_MAPPINGS	BIT(1)

u64 idmap_t0sz = TCR_T0SZ(VA_BITS);
u64 idmap_ptrs_per_pgd = PTRS_PER_PGD;

u64 __section(".mmuoff.data.write") vabits_actual;
EXPORT_SYMBOL(vabits_actual);

u64 kimage_voffset __ro_after_init;
EXPORT_SYMBOL(kimage_voffset);

/*
 * Empty_zero_page is a special page that is used for zero-initialized data
 * and COW.
 */
unsigned long empty_zero_page[PAGE_SIZE / sizeof(unsigned long)] __page_aligned_bss;
EXPORT_SYMBOL(empty_zero_page);

static pte_t bm_pte[PTRS_PER_PTE] __page_aligned_bss;
static pmd_t bm_pmd[PTRS_PER_PMD] __page_aligned_bss __maybe_unused;
static pud_t bm_pud[PTRS_PER_PUD] __page_aligned_bss __maybe_unused;

static DEFINE_SPINLOCK(swapper_pgdir_lock);

void set_swapper_pgd(pgd_t *pgdp, pgd_t pgd)
{
	pgd_t *fixmap_pgdp;

	spin_lock(&swapper_pgdir_lock);
	fixmap_pgdp = pgd_set_fixmap(__pa_symbol(pgdp));
	WRITE_ONCE(*fixmap_pgdp, pgd);
	/*
	 * We need dsb(ishst) here to ensure the page-table-walker sees
	 * our new entry before set_p?d() returns. The fixmap's
	 * flush_tlb_kernel_range() via clear_fixmap() does this for us.
	 */
	pgd_clear_fixmap();
	spin_unlock(&swapper_pgdir_lock);
}

pgprot_t phys_mem_access_prot(struct file *file, unsigned long pfn,
			      unsigned long size, pgprot_t vma_prot)
{
	if (!pfn_valid(pfn))
		return pgprot_noncached(vma_prot);
	else if (file->f_flags & O_SYNC)
		return pgprot_writecombine(vma_prot);
	return vma_prot;
}
EXPORT_SYMBOL(phys_mem_access_prot);

static phys_addr_t __init early_pgtable_alloc(int shift)
{
	phys_addr_t phys;
	void *ptr;

	phys = memblock_phys_alloc(PAGE_SIZE, PAGE_SIZE);
	if (!phys)
		panic("Failed to allocate page table page\n");

	/*
	 * The FIX_{PGD,PUD,PMD} slots may be in active use, but the FIX_PTE
	 * slot will be free, so we can (ab)use the FIX_PTE slot to initialise
	 * any level of table.
	 */
	ptr = pte_set_fixmap(phys);

	memset(ptr, 0, PAGE_SIZE);

	/*
	 * Implicit barriers also ensure the zeroed page is visible to the page
	 * table walker
	 */
	pte_clear_fixmap();

	return phys;
}

static bool pgattr_change_is_safe(u64 old, u64 new)
{
	/*
	 * The following mapping attributes may be updated in live
	 * kernel mappings without the need for break-before-make.
	 */
	pteval_t mask = PTE_PXN | PTE_RDONLY | PTE_WRITE | PTE_NG;

	/* creating or taking down mappings is always safe */
	if (old == 0 || new == 0)
		return true;

	/* live contiguous mappings may not be manipulated at all */
	if ((old | new) & PTE_CONT)
		return false;

	/* Transitioning from Non-Global to Global is unsafe */
	if (old & ~new & PTE_NG)
		return false;

	/*
	 * Changing the memory type between Normal and Normal-Tagged is safe
	 * since Tagged is considered a permission attribute from the
	 * mismatched attribute aliases perspective.
	 */
	if (((old & PTE_ATTRINDX_MASK) == PTE_ATTRINDX(MT_NORMAL) ||
	     (old & PTE_ATTRINDX_MASK) == PTE_ATTRINDX(MT_NORMAL_TAGGED)) &&
	    ((new & PTE_ATTRINDX_MASK) == PTE_ATTRINDX(MT_NORMAL) ||
	     (new & PTE_ATTRINDX_MASK) == PTE_ATTRINDX(MT_NORMAL_TAGGED)))
		mask |= PTE_ATTRINDX_MASK;

	return ((old ^ new) & ~mask) == 0;
}

static void init_pte(pmd_t *pmdp, unsigned long addr, unsigned long end,
		     phys_addr_t phys, pgprot_t prot)
{
	pte_t *ptep;

	ptep = pte_set_fixmap_offset(pmdp, addr);
	do {
		pte_t old_pte = READ_ONCE(*ptep);

		set_pte(ptep, pfn_pte(__phys_to_pfn(phys), prot));

		/*
		 * After the PTE entry has been populated once, we
		 * only allow updates to the permission attributes.
		 */
		BUG_ON(!pgattr_change_is_safe(pte_val(old_pte),
					      READ_ONCE(pte_val(*ptep))));

		phys += PAGE_SIZE;
	} while (ptep++, addr += PAGE_SIZE, addr != end);

	pte_clear_fixmap();
}

static void alloc_init_cont_pte(pmd_t *pmdp, unsigned long addr,
				unsigned long end, phys_addr_t phys,
				pgprot_t prot,
				phys_addr_t (*pgtable_alloc)(int),
				int flags)
{
	unsigned long next;
	pmd_t pmd = READ_ONCE(*pmdp);

	BUG_ON(pmd_sect(pmd));
	if (pmd_none(pmd)) {
		phys_addr_t pte_phys;
		BUG_ON(!pgtable_alloc);
		pte_phys = pgtable_alloc(PAGE_SHIFT);
		__pmd_populate(pmdp, pte_phys, PMD_TYPE_TABLE);
		pmd = READ_ONCE(*pmdp);
	}
	BUG_ON(pmd_bad(pmd));

	do {
		pgprot_t __prot = prot;

		next = pte_cont_addr_end(addr, end);

		/* use a contiguous mapping if the range is suitably aligned */
		if ((((addr | next | phys) & ~CONT_PTE_MASK) == 0) &&
		    (flags & NO_CONT_MAPPINGS) == 0)
			__prot = __pgprot(pgprot_val(prot) | PTE_CONT);

		init_pte(pmdp, addr, next, phys, __prot);

		phys += next - addr;
	} while (addr = next, addr != end);
}

static void init_pmd(pud_t *pudp, unsigned long addr, unsigned long end,
		     phys_addr_t phys, pgprot_t prot,
		     phys_addr_t (*pgtable_alloc)(int), int flags)
{
	unsigned long next;
	pmd_t *pmdp;

	pmdp = pmd_set_fixmap_offset(pudp, addr);
	do {
		pmd_t old_pmd = READ_ONCE(*pmdp);

		next = pmd_addr_end(addr, end);

		/* try section mapping first */
		if (((addr | next | phys) & ~SECTION_MASK) == 0 &&
		    (flags & NO_BLOCK_MAPPINGS) == 0) {
			pmd_set_huge(pmdp, phys, prot);

			/*
			 * After the PMD entry has been populated once, we
			 * only allow updates to the permission attributes.
			 */
			BUG_ON(!pgattr_change_is_safe(pmd_val(old_pmd),
						      READ_ONCE(pmd_val(*pmdp))));
		} else {
			alloc_init_cont_pte(pmdp, addr, next, phys, prot,
					    pgtable_alloc, flags);

			BUG_ON(pmd_val(old_pmd) != 0 &&
			       pmd_val(old_pmd) != READ_ONCE(pmd_val(*pmdp)));
		}
		phys += next - addr;
	} while (pmdp++, addr = next, addr != end);

	pmd_clear_fixmap();
}

static void alloc_init_cont_pmd(pud_t *pudp, unsigned long addr,
				unsigned long end, phys_addr_t phys,
				pgprot_t prot,
				phys_addr_t (*pgtable_alloc)(int), int flags)
{
	unsigned long next;
	pud_t pud = READ_ONCE(*pudp);

	/*
	 * Check for initial section mappings in the pgd/pud.
	 */
	BUG_ON(pud_sect(pud));
	if (pud_none(pud)) {
		phys_addr_t pmd_phys;
		BUG_ON(!pgtable_alloc);
		pmd_phys = pgtable_alloc(PMD_SHIFT);
		__pud_populate(pudp, pmd_phys, PUD_TYPE_TABLE);
		pud = READ_ONCE(*pudp);
	}
	BUG_ON(pud_bad(pud));

	do {
		pgprot_t __prot = prot;

		next = pmd_cont_addr_end(addr, end);

		/* use a contiguous mapping if the range is suitably aligned */
		if ((((addr | next | phys) & ~CONT_PMD_MASK) == 0) &&
		    (flags & NO_CONT_MAPPINGS) == 0)
			__prot = __pgprot(pgprot_val(prot) | PTE_CONT);

		init_pmd(pudp, addr, next, phys, __prot, pgtable_alloc, flags);

		phys += next - addr;
	} while (addr = next, addr != end);
}

static inline bool use_1G_block(unsigned long addr, unsigned long next,
			unsigned long phys)
{
	if (PAGE_SHIFT != 12)
		return false;

	if (((addr | next | phys) & ~PUD_MASK) != 0)
		return false;

	return true;
}

static void alloc_init_pud(pgd_t *pgdp, unsigned long addr, unsigned long end,
			   phys_addr_t phys, pgprot_t prot,
			   phys_addr_t (*pgtable_alloc)(int),
			   int flags)
{
	unsigned long next;
	pud_t *pudp;
	p4d_t *p4dp = p4d_offset(pgdp, addr);
	p4d_t p4d = READ_ONCE(*p4dp);

	if (p4d_none(p4d)) {
		phys_addr_t pud_phys;
		BUG_ON(!pgtable_alloc);
		pud_phys = pgtable_alloc(PUD_SHIFT);
		__p4d_populate(p4dp, pud_phys, PUD_TYPE_TABLE);
		p4d = READ_ONCE(*p4dp);
	}
	BUG_ON(p4d_bad(p4d));

	pudp = pud_set_fixmap_offset(p4dp, addr);
	do {
		pud_t old_pud = READ_ONCE(*pudp);

		next = pud_addr_end(addr, end);

		/*
		 * For 4K granule only, attempt to put down a 1GB block
		 */
		if (use_1G_block(addr, next, phys) &&
		    (flags & NO_BLOCK_MAPPINGS) == 0) {
			pud_set_huge(pudp, phys, prot);

			/*
			 * After the PUD entry has been populated once, we
			 * only allow updates to the permission attributes.
			 */
			BUG_ON(!pgattr_change_is_safe(pud_val(old_pud),
						      READ_ONCE(pud_val(*pudp))));
		} else {
			alloc_init_cont_pmd(pudp, addr, next, phys, prot,
					    pgtable_alloc, flags);

			BUG_ON(pud_val(old_pud) != 0 &&
			       pud_val(old_pud) != READ_ONCE(pud_val(*pudp)));
		}
		phys += next - addr;
	} while (pudp++, addr = next, addr != end);

	pud_clear_fixmap();
}

static void __create_pgd_mapping(pgd_t *pgdir, phys_addr_t phys,
				 unsigned long virt, phys_addr_t size,
				 pgprot_t prot,
				 phys_addr_t (*pgtable_alloc)(int),
				 int flags)
{
	unsigned long addr, end, next;
	pgd_t *pgdp = pgd_offset_pgd(pgdir, virt);

	/*
	 * If the virtual and physical address don't have the same offset
	 * within a page, we cannot map the region as the caller expects.
	 */
	if (WARN_ON((phys ^ virt) & ~PAGE_MASK))
		return;

	phys &= PAGE_MASK;
	addr = virt & PAGE_MASK;
	end = PAGE_ALIGN(virt + size);

	do {
		next = pgd_addr_end(addr, end);
		alloc_init_pud(pgdp, addr, next, phys, prot, pgtable_alloc,
			       flags);
		phys += next - addr;
	} while (pgdp++, addr = next, addr != end);
}

static phys_addr_t __pgd_pgtable_alloc(int shift)
{
	void *ptr = (void *)__get_free_page(GFP_PGTABLE_KERNEL);
	BUG_ON(!ptr);

	/* Ensure the zeroed page is visible to the page table walker */
	dsb(ishst);
	return __pa(ptr);
}

static phys_addr_t pgd_pgtable_alloc(int shift)
{
	phys_addr_t pa = __pgd_pgtable_alloc(shift);

	/*
	 * Call proper page table ctor in case later we need to
	 * call core mm functions like apply_to_page_range() on
	 * this pre-allocated page table.
	 *
	 * We don't select ARCH_ENABLE_SPLIT_PMD_PTLOCK if pmd is
	 * folded, and if so pgtable_pmd_page_ctor() becomes nop.
	 */
	if (shift == PAGE_SHIFT)
		BUG_ON(!pgtable_pte_page_ctor(phys_to_page(pa)));
	else if (shift == PMD_SHIFT)
		BUG_ON(!pgtable_pmd_page_ctor(phys_to_page(pa)));

	return pa;
}

/*
 * This function can only be used to modify existing table entries,
 * without allocating new levels of table. Note that this permits the
 * creation of new section or page entries.
 */
static void __init create_mapping_noalloc(phys_addr_t phys, unsigned long virt,
				  phys_addr_t size, pgprot_t prot)
{
	if ((virt >= PAGE_END) && (virt < VMALLOC_START)) {
		pr_warn("BUG: not creating mapping for %pa at 0x%016lx - outside kernel range\n",
			&phys, virt);
		return;
	}
	__create_pgd_mapping(init_mm.pgd, phys, virt, size, prot, NULL,
			     NO_CONT_MAPPINGS);
}

void __init create_pgd_mapping(struct mm_struct *mm, phys_addr_t phys,
			       unsigned long virt, phys_addr_t size,
			       pgprot_t prot, bool page_mappings_only)
{
	int flags = 0;

	BUG_ON(mm == &init_mm);

	if (page_mappings_only)
		flags = NO_BLOCK_MAPPINGS | NO_CONT_MAPPINGS;

	__create_pgd_mapping(mm->pgd, phys, virt, size, prot,
			     pgd_pgtable_alloc, flags);
}

static void update_mapping_prot(phys_addr_t phys, unsigned long virt,
				phys_addr_t size, pgprot_t prot)
{
	if ((virt >= PAGE_END) && (virt < VMALLOC_START)) {
		pr_warn("BUG: not updating mapping for %pa at 0x%016lx - outside kernel range\n",
			&phys, virt);
		return;
	}

	__create_pgd_mapping(init_mm.pgd, phys, virt, size, prot, NULL,
			     NO_CONT_MAPPINGS);

	/* flush the TLBs after updating live kernel mappings */
	flush_tlb_kernel_range(virt, virt + size);
}

static void __init __map_memblock(pgd_t *pgdp, phys_addr_t start,
				  phys_addr_t end, pgprot_t prot, int flags)
{
	__create_pgd_mapping(pgdp, start, __phys_to_virt(start), end - start,
			     prot, early_pgtable_alloc, flags);
}

void __init mark_linear_text_alias_ro(void)
{
	/*
	 * Remove the write permissions from the linear alias of .text/.rodata
	 */
	update_mapping_prot(__pa_symbol(_text), (unsigned long)lm_alias(_text),
			    (unsigned long)__init_begin - (unsigned long)_text,
			    PAGE_KERNEL_RO);
}

static void __init map_mem(pgd_t *pgdp)
{
	phys_addr_t kernel_start = __pa_symbol(_text);
	phys_addr_t kernel_end = __pa_symbol(__init_begin);
	phys_addr_t start, end;
	int flags = 0;
	u64 i;

	if (rodata_full || debug_pagealloc_enabled())
		flags = NO_BLOCK_MAPPINGS | NO_CONT_MAPPINGS;

	/*
	 * Take care not to create a writable alias for the
	 * read-only text and rodata sections of the kernel image.
	 * So temporarily mark them as NOMAP to skip mappings in
	 * the following for-loop
	 */
	memblock_mark_nomap(kernel_start, kernel_end - kernel_start);
#ifdef CONFIG_KEXEC_CORE
	if (crashk_res.end)
		memblock_mark_nomap(crashk_res.start,
				    resource_size(&crashk_res));
#endif

	/* map all the memory banks */
	for_each_mem_range(i, &start, &end) {
		if (start >= end)
			break;
		/*
		 * The linear map must allow allocation tags reading/writing
		 * if MTE is present. Otherwise, it has the same attributes as
		 * PAGE_KERNEL.
		 */
		__map_memblock(pgdp, start, end, PAGE_KERNEL_TAGGED, flags);
	}

	/*
	 * Map the linear alias of the [_text, __init_begin) interval
	 * as non-executable now, and remove the write permission in
	 * mark_linear_text_alias_ro() below (which will be called after
	 * alternative patching has completed). This makes the contents
	 * of the region accessible to subsystems such as hibernate,
	 * but protects it from inadvertent modification or execution.
	 * Note that contiguous mappings cannot be remapped in this way,
	 * so we should avoid them here.
	 */
	__map_memblock(pgdp, kernel_start, kernel_end,
		       PAGE_KERNEL, NO_CONT_MAPPINGS);
	memblock_clear_nomap(kernel_start, kernel_end - kernel_start);

#ifdef CONFIG_KEXEC_CORE
	/*
	 * Use page-level mappings here so that we can shrink the region
	 * in page granularity and put back unused memory to buddy system
	 * through /sys/kernel/kexec_crash_size interface.
	 */
	if (crashk_res.end) {
		__map_memblock(pgdp, crashk_res.start, crashk_res.end + 1,
			       PAGE_KERNEL,
			       NO_BLOCK_MAPPINGS | NO_CONT_MAPPINGS);
		memblock_clear_nomap(crashk_res.start,
				     resource_size(&crashk_res));
	}
#endif
}

void mark_rodata_ro(void)
{
	unsigned long section_size;

	/*
	 * mark .rodata as read only. Use __init_begin rather than __end_rodata
	 * to cover NOTES and EXCEPTION_TABLE.
	 */
	section_size = (unsigned long)__init_begin - (unsigned long)__start_rodata;
	update_mapping_prot(__pa_symbol(__start_rodata), (unsigned long)__start_rodata,
			    section_size, PAGE_KERNEL_RO);

	debug_checkwx();
}

static void __init map_kernel_segment(pgd_t *pgdp, void *va_start, void *va_end,
				      pgprot_t prot, struct vm_struct *vma,
				      int flags, unsigned long vm_flags)
{
	phys_addr_t pa_start = __pa_symbol(va_start);
	unsigned long size = va_end - va_start;

	BUG_ON(!PAGE_ALIGNED(pa_start));
	BUG_ON(!PAGE_ALIGNED(size));

	__create_pgd_mapping(pgdp, pa_start, (unsigned long)va_start, size, prot,
			     early_pgtable_alloc, flags);

	if (!(vm_flags & VM_NO_GUARD))
		size += PAGE_SIZE;

	vma->addr	= va_start;
	vma->phys_addr	= pa_start;
	vma->size	= size;
	vma->flags	= VM_MAP | vm_flags;
	vma->caller	= __builtin_return_address(0);

	vm_area_add_early(vma);
}

static int __init parse_rodata(char *arg)
{
	int ret = strtobool(arg, &rodata_enabled);
	if (!ret) {
		rodata_full = false;
		return 0;
	}

	/* permit 'full' in addition to boolean options */
	if (strcmp(arg, "full"))
		return -EINVAL;

	rodata_enabled = true;
	rodata_full = true;
	return 0;
}
early_param("rodata", parse_rodata);

#ifdef CONFIG_UNMAP_KERNEL_AT_EL0
static int __init map_entry_trampoline(void)
{
	pgprot_t prot = rodata_enabled ? PAGE_KERNEL_ROX : PAGE_KERNEL_EXEC;
	phys_addr_t pa_start = __pa_symbol(__entry_tramp_text_start);

	/* The trampoline is always mapped and can therefore be global */
	pgprot_val(prot) &= ~PTE_NG;

	/* Map only the text into the trampoline page table */
	memset(tramp_pg_dir, 0, PGD_SIZE);
	__create_pgd_mapping(tramp_pg_dir, pa_start, TRAMP_VALIAS, PAGE_SIZE,
			     prot, __pgd_pgtable_alloc, 0);

	/* Map both the text and data into the kernel page table */
	__set_fixmap(FIX_ENTRY_TRAMP_TEXT, pa_start, prot);
	if (IS_ENABLED(CONFIG_RANDOMIZE_BASE)) {
		extern char __entry_tramp_data_start[];

		__set_fixmap(FIX_ENTRY_TRAMP_DATA,
			     __pa_symbol(__entry_tramp_data_start),
			     PAGE_KERNEL_RO);
	}

	return 0;
}
core_initcall(map_entry_trampoline);
#endif

/*
 * Open coded check for BTI, only for use to determine configuration
 * for early mappings for before the cpufeature code has run.
 */
static bool arm64_early_this_cpu_has_bti(void)
{
	u64 pfr1;

	if (!IS_ENABLED(CONFIG_ARM64_BTI_KERNEL))
		return false;

	pfr1 = read_sysreg_s(SYS_ID_AA64PFR1_EL1);
	return cpuid_feature_extract_unsigned_field(pfr1,
						    ID_AA64PFR1_BT_SHIFT);
}

/*
 * Create fine-grained mappings for the kernel.
 */
static void __init map_kernel(pgd_t *pgdp)
{
	static struct vm_struct vmlinux_text, vmlinux_rodata, vmlinux_inittext,
				vmlinux_initdata, vmlinux_data;

	/*
	 * External debuggers may need to write directly to the text
	 * mapping to install SW breakpoints. Allow this (only) when
	 * explicitly requested with rodata=off.
	 */
	pgprot_t text_prot = rodata_enabled ? PAGE_KERNEL_ROX : PAGE_KERNEL_EXEC;

	/*
	 * If we have a CPU that supports BTI and a kernel built for
	 * BTI then mark the kernel executable text as guarded pages
	 * now so we don't have to rewrite the page tables later.
	 */
	if (arm64_early_this_cpu_has_bti())
		text_prot = __pgprot_modify(text_prot, PTE_GP, PTE_GP);

	/*
	 * Only rodata will be remapped with different permissions later on,
	 * all other segments are allowed to use contiguous mappings.
	 */
	map_kernel_segment(pgdp, _text, _etext, text_prot, &vmlinux_text, 0,
			   VM_NO_GUARD);
	map_kernel_segment(pgdp, __start_rodata, __inittext_begin, PAGE_KERNEL,
			   &vmlinux_rodata, NO_CONT_MAPPINGS, VM_NO_GUARD);
	map_kernel_segment(pgdp, __inittext_begin, __inittext_end, text_prot,
			   &vmlinux_inittext, 0, VM_NO_GUARD);
	map_kernel_segment(pgdp, __initdata_begin, __initdata_end, PAGE_KERNEL,
			   &vmlinux_initdata, 0, VM_NO_GUARD);
	map_kernel_segment(pgdp, _data, _end, PAGE_KERNEL, &vmlinux_data, 0, 0);

	if (!READ_ONCE(pgd_val(*pgd_offset_pgd(pgdp, FIXADDR_START)))) {
		/*
		 * The fixmap falls in a separate pgd to the kernel, and doesn't
		 * live in the carveout for the swapper_pg_dir. We can simply
		 * re-use the existing dir for the fixmap.
		 */
		set_pgd(pgd_offset_pgd(pgdp, FIXADDR_START),
			READ_ONCE(*pgd_offset_k(FIXADDR_START)));
	} else if (CONFIG_PGTABLE_LEVELS > 3) {
		pgd_t *bm_pgdp;
		p4d_t *bm_p4dp;
		pud_t *bm_pudp;
		/*
		 * The fixmap shares its top level pgd entry with the kernel
		 * mapping. This can really only occur when we are running
		 * with 16k/4 levels, so we can simply reuse the pud level
		 * entry instead.
		 */
		BUG_ON(!IS_ENABLED(CONFIG_ARM64_16K_PAGES));
		bm_pgdp = pgd_offset_pgd(pgdp, FIXADDR_START);
		bm_p4dp = p4d_offset(bm_pgdp, FIXADDR_START);
		bm_pudp = pud_set_fixmap_offset(bm_p4dp, FIXADDR_START);
		pud_populate(&init_mm, bm_pudp, lm_alias(bm_pmd));
		pud_clear_fixmap();
	} else {
		BUG();
	}

	kasan_copy_shadow(pgdp);
}

void __init paging_init(void)
{
	pgd_t *pgdp = pgd_set_fixmap(__pa_symbol(swapper_pg_dir));

	map_kernel(pgdp);
	map_mem(pgdp);

	pgd_clear_fixmap();

	cpu_replace_ttbr1(lm_alias(swapper_pg_dir));
	init_mm.pgd = swapper_pg_dir;

	memblock_free(__pa_symbol(init_pg_dir),
		      __pa_symbol(init_pg_end) - __pa_symbol(init_pg_dir));

	memblock_allow_resize();
}

/*
 * Check whether a kernel address is valid (derived from arch/x86/).
 */
int kern_addr_valid(unsigned long addr)
{
	pgd_t *pgdp;
	p4d_t *p4dp;
	pud_t *pudp, pud;
	pmd_t *pmdp, pmd;
	pte_t *ptep, pte;

	addr = arch_kasan_reset_tag(addr);
	if ((((long)addr) >> VA_BITS) != -1UL)
		return 0;

	pgdp = pgd_offset_k(addr);
	if (pgd_none(READ_ONCE(*pgdp)))
		return 0;

	p4dp = p4d_offset(pgdp, addr);
	if (p4d_none(READ_ONCE(*p4dp)))
		return 0;

	pudp = pud_offset(p4dp, addr);
	pud = READ_ONCE(*pudp);
	if (pud_none(pud))
		return 0;

	if (pud_sect(pud))
		return pfn_valid(pud_pfn(pud));

	pmdp = pmd_offset(pudp, addr);
	pmd = READ_ONCE(*pmdp);
	if (pmd_none(pmd))
		return 0;

	if (pmd_sect(pmd))
		return pfn_valid(pmd_pfn(pmd));

	ptep = pte_offset_kernel(pmdp, addr);
	pte = READ_ONCE(*ptep);
	if (pte_none(pte))
		return 0;

	return pfn_valid(pte_pfn(pte));
}

#ifdef CONFIG_MEMORY_HOTPLUG
static void free_hotplug_page_range(struct page *page, size_t size,
				    struct vmem_altmap *altmap)
{
	if (altmap) {
		vmem_altmap_free(altmap, size >> PAGE_SHIFT);
	} else {
		WARN_ON(PageReserved(page));
		free_pages((unsigned long)page_address(page), get_order(size));
	}
}

static void free_hotplug_pgtable_page(struct page *page)
{
	free_hotplug_page_range(page, PAGE_SIZE, NULL);
}

static bool pgtable_range_aligned(unsigned long start, unsigned long end,
				  unsigned long floor, unsigned long ceiling,
				  unsigned long mask)
{
	start &= mask;
	if (start < floor)
		return false;

	if (ceiling) {
		ceiling &= mask;
		if (!ceiling)
			return false;
	}

	if (end - 1 > ceiling - 1)
		return false;
	return true;
}

static void unmap_hotplug_pte_range(pmd_t *pmdp, unsigned long addr,
				    unsigned long end, bool free_mapped,
				    struct vmem_altmap *altmap)
{
	pte_t *ptep, pte;

	do {
		ptep = pte_offset_kernel(pmdp, addr);
		pte = READ_ONCE(*ptep);
		if (pte_none(pte))
			continue;

		WARN_ON(!pte_present(pte));
		pte_clear(&init_mm, addr, ptep);
		flush_tlb_kernel_range(addr, addr + PAGE_SIZE);
		if (free_mapped)
			free_hotplug_page_range(pte_page(pte),
						PAGE_SIZE, altmap);
	} while (addr += PAGE_SIZE, addr < end);
}

static void unmap_hotplug_pmd_range(pud_t *pudp, unsigned long addr,
				    unsigned long end, bool free_mapped,
				    struct vmem_altmap *altmap)
{
	unsigned long next;
	pmd_t *pmdp, pmd;

	do {
		next = pmd_addr_end(addr, end);
		pmdp = pmd_offset(pudp, addr);
		pmd = READ_ONCE(*pmdp);
		if (pmd_none(pmd))
			continue;

		WARN_ON(!pmd_present(pmd));
		if (pmd_sect(pmd)) {
			pmd_clear(pmdp);

			/*
			 * One TLBI should be sufficient here as the PMD_SIZE
			 * range is mapped with a single block entry.
			 */
			flush_tlb_kernel_range(addr, addr + PAGE_SIZE);
			if (free_mapped)
				free_hotplug_page_range(pmd_page(pmd),
							PMD_SIZE, altmap);
			continue;
		}
		WARN_ON(!pmd_table(pmd));
		unmap_hotplug_pte_range(pmdp, addr, next, free_mapped, altmap);
	} while (addr = next, addr < end);
}

static void unmap_hotplug_pud_range(p4d_t *p4dp, unsigned long addr,
				    unsigned long end, bool free_mapped,
				    struct vmem_altmap *altmap)
{
	unsigned long next;
	pud_t *pudp, pud;

	do {
		next = pud_addr_end(addr, end);
		pudp = pud_offset(p4dp, addr);
		pud = READ_ONCE(*pudp);
		if (pud_none(pud))
			continue;

		WARN_ON(!pud_present(pud));
		if (pud_sect(pud)) {
			pud_clear(pudp);

			/*
			 * One TLBI should be sufficient here as the PUD_SIZE
			 * range is mapped with a single block entry.
			 */
			flush_tlb_kernel_range(addr, addr + PAGE_SIZE);
			if (free_mapped)
				free_hotplug_page_range(pud_page(pud),
							PUD_SIZE, altmap);
			continue;
		}
		WARN_ON(!pud_table(pud));
		unmap_hotplug_pmd_range(pudp, addr, next, free_mapped, altmap);
	} while (addr = next, addr < end);
}

static void unmap_hotplug_p4d_range(pgd_t *pgdp, unsigned long addr,
				    unsigned long end, bool free_mapped,
				    struct vmem_altmap *altmap)
{
	unsigned long next;
	p4d_t *p4dp, p4d;

	do {
		next = p4d_addr_end(addr, end);
		p4dp = p4d_offset(pgdp, addr);
		p4d = READ_ONCE(*p4dp);
		if (p4d_none(p4d))
			continue;

		WARN_ON(!p4d_present(p4d));
		unmap_hotplug_pud_range(p4dp, addr, next, free_mapped, altmap);
	} while (addr = next, addr < end);
}

static void unmap_hotplug_range(unsigned long addr, unsigned long end,
				bool free_mapped, struct vmem_altmap *altmap)
{
	unsigned long next;
	pgd_t *pgdp, pgd;

	/*
	 * altmap can only be used as vmemmap mapping backing memory.
	 * In case the backing memory itself is not being freed, then
	 * altmap is irrelevant. Warn about this inconsistency when
	 * encountered.
	 */
	WARN_ON(!free_mapped && altmap);

	do {
		next = pgd_addr_end(addr, end);
		pgdp = pgd_offset_k(addr);
		pgd = READ_ONCE(*pgdp);
		if (pgd_none(pgd))
			continue;

		WARN_ON(!pgd_present(pgd));
		unmap_hotplug_p4d_range(pgdp, addr, next, free_mapped, altmap);
	} while (addr = next, addr < end);
}

static void free_empty_pte_table(pmd_t *pmdp, unsigned long addr,
				 unsigned long end, unsigned long floor,
				 unsigned long ceiling)
{
	pte_t *ptep, pte;
	unsigned long i, start = addr;

	do {
		ptep = pte_offset_kernel(pmdp, addr);
		pte = READ_ONCE(*ptep);

		/*
		 * This is just a sanity check here which verifies that
		 * pte clearing has been done by earlier unmap loops.
		 */
		WARN_ON(!pte_none(pte));
	} while (addr += PAGE_SIZE, addr < end);

	if (!pgtable_range_aligned(start, end, floor, ceiling, PMD_MASK))
		return;

	/*
	 * Check whether we can free the pte page if the rest of the
	 * entries are empty. Overlap with other regions have been
	 * handled by the floor/ceiling check.
	 */
	ptep = pte_offset_kernel(pmdp, 0UL);
	for (i = 0; i < PTRS_PER_PTE; i++) {
		if (!pte_none(READ_ONCE(ptep[i])))
			return;
	}

	pmd_clear(pmdp);
	__flush_tlb_kernel_pgtable(start);
	free_hotplug_pgtable_page(virt_to_page(ptep));
}

static void free_empty_pmd_table(pud_t *pudp, unsigned long addr,
				 unsigned long end, unsigned long floor,
				 unsigned long ceiling)
{
	pmd_t *pmdp, pmd;
	unsigned long i, next, start = addr;

	do {
		next = pmd_addr_end(addr, end);
		pmdp = pmd_offset(pudp, addr);
		pmd = READ_ONCE(*pmdp);
		if (pmd_none(pmd))
			continue;

		WARN_ON(!pmd_present(pmd) || !pmd_table(pmd) || pmd_sect(pmd));
		free_empty_pte_table(pmdp, addr, next, floor, ceiling);
	} while (addr = next, addr < end);

	if (CONFIG_PGTABLE_LEVELS <= 2)
		return;

	if (!pgtable_range_aligned(start, end, floor, ceiling, PUD_MASK))
		return;

	/*
	 * Check whether we can free the pmd page if the rest of the
	 * entries are empty. Overlap with other regions have been
	 * handled by the floor/ceiling check.
	 */
	pmdp = pmd_offset(pudp, 0UL);
	for (i = 0; i < PTRS_PER_PMD; i++) {
		if (!pmd_none(READ_ONCE(pmdp[i])))
			return;
	}

	pud_clear(pudp);
	__flush_tlb_kernel_pgtable(start);
	free_hotplug_pgtable_page(virt_to_page(pmdp));
}

static void free_empty_pud_table(p4d_t *p4dp, unsigned long addr,
				 unsigned long end, unsigned long floor,
				 unsigned long ceiling)
{
	pud_t *pudp, pud;
	unsigned long i, next, start = addr;

	do {
		next = pud_addr_end(addr, end);
		pudp = pud_offset(p4dp, addr);
		pud = READ_ONCE(*pudp);
		if (pud_none(pud))
			continue;

		WARN_ON(!pud_present(pud) || !pud_table(pud) || pud_sect(pud));
		free_empty_pmd_table(pudp, addr, next, floor, ceiling);
	} while (addr = next, addr < end);

	if (CONFIG_PGTABLE_LEVELS <= 3)
		return;

	if (!pgtable_range_aligned(start, end, floor, ceiling, PGDIR_MASK))
		return;

	/*
	 * Check whether we can free the pud page if the rest of the
	 * entries are empty. Overlap with other regions have been
	 * handled by the floor/ceiling check.
	 */
	pudp = pud_offset(p4dp, 0UL);
	for (i = 0; i < PTRS_PER_PUD; i++) {
		if (!pud_none(READ_ONCE(pudp[i])))
			return;
	}

	p4d_clear(p4dp);
	__flush_tlb_kernel_pgtable(start);
	free_hotplug_pgtable_page(virt_to_page(pudp));
}

static void free_empty_p4d_table(pgd_t *pgdp, unsigned long addr,
				 unsigned long end, unsigned long floor,
				 unsigned long ceiling)
{
	unsigned long next;
	p4d_t *p4dp, p4d;

	do {
		next = p4d_addr_end(addr, end);
		p4dp = p4d_offset(pgdp, addr);
		p4d = READ_ONCE(*p4dp);
		if (p4d_none(p4d))
			continue;

		WARN_ON(!p4d_present(p4d));
		free_empty_pud_table(p4dp, addr, next, floor, ceiling);
	} while (addr = next, addr < end);
}

static void free_empty_tables(unsigned long addr, unsigned long end,
			      unsigned long floor, unsigned long ceiling)
{
	unsigned long next;
	pgd_t *pgdp, pgd;

	do {
		next = pgd_addr_end(addr, end);
		pgdp = pgd_offset_k(addr);
		pgd = READ_ONCE(*pgdp);
		if (pgd_none(pgd))
			continue;

		WARN_ON(!pgd_present(pgd));
		free_empty_p4d_table(pgdp, addr, next, floor, ceiling);
	} while (addr = next, addr < end);
}
#endif

#ifdef CONFIG_SPARSEMEM_VMEMMAP
#if !ARM64_SWAPPER_USES_SECTION_MAPS
int __meminit vmemmap_populate(unsigned long start, unsigned long end, int node,
		struct vmem_altmap *altmap)
{
	return vmemmap_populate_basepages(start, end, node, altmap);
}
#else	/* !ARM64_SWAPPER_USES_SECTION_MAPS */
int __meminit vmemmap_populate(unsigned long start, unsigned long end, int node,
		struct vmem_altmap *altmap)
{
	unsigned long addr = start;
	unsigned long next;
	pgd_t *pgdp;
	p4d_t *p4dp;
	pud_t *pudp;
	pmd_t *pmdp;

	do {
		next = pmd_addr_end(addr, end);

		pgdp = vmemmap_pgd_populate(addr, node);
		if (!pgdp)
			return -ENOMEM;

		p4dp = vmemmap_p4d_populate(pgdp, addr, node);
		if (!p4dp)
			return -ENOMEM;

		pudp = vmemmap_pud_populate(p4dp, addr, node);
		if (!pudp)
			return -ENOMEM;

		pmdp = pmd_offset(pudp, addr);
		if (pmd_none(READ_ONCE(*pmdp))) {
			void *p = NULL;

			p = vmemmap_alloc_block_buf(PMD_SIZE, node, altmap);
			if (!p)
				return -ENOMEM;

			pmd_set_huge(pmdp, __pa(p), __pgprot(PROT_SECT_NORMAL));
		} else
			vmemmap_verify((pte_t *)pmdp, node, addr, next);
	} while (addr = next, addr != end);

	return 0;
}
#endif	/* !ARM64_SWAPPER_USES_SECTION_MAPS */
void vmemmap_free(unsigned long start, unsigned long end,
		struct vmem_altmap *altmap)
{
#ifdef CONFIG_MEMORY_HOTPLUG
	WARN_ON((start < VMEMMAP_START) || (end > VMEMMAP_END));

	unmap_hotplug_range(start, end, true, altmap);
	free_empty_tables(start, end, VMEMMAP_START, VMEMMAP_END);
#endif
}
#endif	/* CONFIG_SPARSEMEM_VMEMMAP */

static inline pud_t * fixmap_pud(unsigned long addr)
{
	pgd_t *pgdp = pgd_offset_k(addr);
	p4d_t *p4dp = p4d_offset(pgdp, addr);
	p4d_t p4d = READ_ONCE(*p4dp);

	BUG_ON(p4d_none(p4d) || p4d_bad(p4d));

	return pud_offset_kimg(p4dp, addr);
}

static inline pmd_t * fixmap_pmd(unsigned long addr)
{
	pud_t *pudp = fixmap_pud(addr);
	pud_t pud = READ_ONCE(*pudp);

	BUG_ON(pud_none(pud) || pud_bad(pud));

	return pmd_offset_kimg(pudp, addr);
}

static inline pte_t * fixmap_pte(unsigned long addr)
{
	return &bm_pte[pte_index(addr)];
}

/*
 * The p*d_populate functions call virt_to_phys implicitly so they can't be used
 * directly on kernel symbols (bm_p*d). This function is called too early to use
 * lm_alias so __p*d_populate functions must be used to populate with the
 * physical address from __pa_symbol.
 */
void __init early_fixmap_init(void)
{
	pgd_t *pgdp;
	p4d_t *p4dp, p4d;
	pud_t *pudp;
	pmd_t *pmdp;
	unsigned long addr = FIXADDR_START;

	pgdp = pgd_offset_k(addr);
	p4dp = p4d_offset(pgdp, addr);
	p4d = READ_ONCE(*p4dp);
	if (CONFIG_PGTABLE_LEVELS > 3 &&
	    !(p4d_none(p4d) || p4d_page_paddr(p4d) == __pa_symbol(bm_pud))) {
		/*
		 * We only end up here if the kernel mapping and the fixmap
		 * share the top level pgd entry, which should only happen on
		 * 16k/4 levels configurations.
		 */
		BUG_ON(!IS_ENABLED(CONFIG_ARM64_16K_PAGES));
		pudp = pud_offset_kimg(p4dp, addr);
	} else {
		if (p4d_none(p4d))
			__p4d_populate(p4dp, __pa_symbol(bm_pud), PUD_TYPE_TABLE);
		pudp = fixmap_pud(addr);
	}
	if (pud_none(READ_ONCE(*pudp)))
		__pud_populate(pudp, __pa_symbol(bm_pmd), PMD_TYPE_TABLE);
	pmdp = fixmap_pmd(addr);
	__pmd_populate(pmdp, __pa_symbol(bm_pte), PMD_TYPE_TABLE);

	/*
	 * The boot-ioremap range spans multiple pmds, for which
	 * we are not prepared:
	 */
	BUILD_BUG_ON((__fix_to_virt(FIX_BTMAP_BEGIN) >> PMD_SHIFT)
		     != (__fix_to_virt(FIX_BTMAP_END) >> PMD_SHIFT));

	if ((pmdp != fixmap_pmd(fix_to_virt(FIX_BTMAP_BEGIN)))
	     || pmdp != fixmap_pmd(fix_to_virt(FIX_BTMAP_END))) {
		WARN_ON(1);
		pr_warn("pmdp %p != %p, %p\n",
			pmdp, fixmap_pmd(fix_to_virt(FIX_BTMAP_BEGIN)),
			fixmap_pmd(fix_to_virt(FIX_BTMAP_END)));
		pr_warn("fix_to_virt(FIX_BTMAP_BEGIN): %08lx\n",
			fix_to_virt(FIX_BTMAP_BEGIN));
		pr_warn("fix_to_virt(FIX_BTMAP_END):   %08lx\n",
			fix_to_virt(FIX_BTMAP_END));

		pr_warn("FIX_BTMAP_END:       %d\n", FIX_BTMAP_END);
		pr_warn("FIX_BTMAP_BEGIN:     %d\n", FIX_BTMAP_BEGIN);
	}
}

/*
 * Unusually, this is also called in IRQ context (ghes_iounmap_irq) so if we
 * ever need to use IPIs for TLB broadcasting, then we're in trouble here.
 */
void __set_fixmap(enum fixed_addresses idx,
			       phys_addr_t phys, pgprot_t flags)
{
	unsigned long addr = __fix_to_virt(idx);
	pte_t *ptep;

	BUG_ON(idx <= FIX_HOLE || idx >= __end_of_fixed_addresses);

	ptep = fixmap_pte(addr);

	if (pgprot_val(flags)) {
		set_pte(ptep, pfn_pte(phys >> PAGE_SHIFT, flags));
	} else {
		pte_clear(&init_mm, addr, ptep);
		flush_tlb_kernel_range(addr, addr+PAGE_SIZE);
	}
}

void *__init fixmap_remap_fdt(phys_addr_t dt_phys, int *size, pgprot_t prot)
{
	const u64 dt_virt_base = __fix_to_virt(FIX_FDT);
	int offset;
	void *dt_virt;

	/*
	 * Check whether the physical FDT address is set and meets the minimum
	 * alignment requirement. Since we are relying on MIN_FDT_ALIGN to be
	 * at least 8 bytes so that we can always access the magic and size
	 * fields of the FDT header after mapping the first chunk, double check
	 * here if that is indeed the case.
	 */
	BUILD_BUG_ON(MIN_FDT_ALIGN < 8);
	if (!dt_phys || dt_phys % MIN_FDT_ALIGN)
		return NULL;

	/*
	 * Make sure that the FDT region can be mapped without the need to
	 * allocate additional translation table pages, so that it is safe
	 * to call create_mapping_noalloc() this early.
	 *
	 * On 64k pages, the FDT will be mapped using PTEs, so we need to
	 * be in the same PMD as the rest of the fixmap.
	 * On 4k pages, we'll use section mappings for the FDT so we only
	 * have to be in the same PUD.
	 */
	BUILD_BUG_ON(dt_virt_base % SZ_2M);

	BUILD_BUG_ON(__fix_to_virt(FIX_FDT_END) >> SWAPPER_TABLE_SHIFT !=
		     __fix_to_virt(FIX_BTMAP_BEGIN) >> SWAPPER_TABLE_SHIFT);

	offset = dt_phys % SWAPPER_BLOCK_SIZE;
	dt_virt = (void *)dt_virt_base + offset;

	/* map the first chunk so we can read the size from the header */
	create_mapping_noalloc(round_down(dt_phys, SWAPPER_BLOCK_SIZE),
			dt_virt_base, SWAPPER_BLOCK_SIZE, prot);

	if (fdt_magic(dt_virt) != FDT_MAGIC)
		return NULL;

	*size = fdt_totalsize(dt_virt);
	if (*size > MAX_FDT_SIZE)
		return NULL;

	if (offset + *size > SWAPPER_BLOCK_SIZE)
		create_mapping_noalloc(round_down(dt_phys, SWAPPER_BLOCK_SIZE), dt_virt_base,
			       round_up(offset + *size, SWAPPER_BLOCK_SIZE), prot);

	return dt_virt;
}

int __init arch_ioremap_p4d_supported(void)
{
	return 0;
}

int __init arch_ioremap_pud_supported(void)
{
	/*
	 * Only 4k granule supports level 1 block mappings.
	 * SW table walks can't handle removal of intermediate entries.
	 */
	return IS_ENABLED(CONFIG_ARM64_4K_PAGES) &&
	       !IS_ENABLED(CONFIG_PTDUMP_DEBUGFS);
}

int __init arch_ioremap_pmd_supported(void)
{
	/* See arch_ioremap_pud_supported() */
	return !IS_ENABLED(CONFIG_PTDUMP_DEBUGFS);
}

int pud_set_huge(pud_t *pudp, phys_addr_t phys, pgprot_t prot)
{
	pud_t new_pud = pfn_pud(__phys_to_pfn(phys), mk_pud_sect_prot(prot));

	/* Only allow permission changes for now */
	if (!pgattr_change_is_safe(READ_ONCE(pud_val(*pudp)),
				   pud_val(new_pud)))
		return 0;

	VM_BUG_ON(phys & ~PUD_MASK);
	set_pud(pudp, new_pud);
	return 1;
}

int pmd_set_huge(pmd_t *pmdp, phys_addr_t phys, pgprot_t prot)
{
	pmd_t new_pmd = pfn_pmd(__phys_to_pfn(phys), mk_pmd_sect_prot(prot));

	/* Only allow permission changes for now */
	if (!pgattr_change_is_safe(READ_ONCE(pmd_val(*pmdp)),
				   pmd_val(new_pmd)))
		return 0;

	VM_BUG_ON(phys & ~PMD_MASK);
	set_pmd(pmdp, new_pmd);
	return 1;
}

int pud_clear_huge(pud_t *pudp)
{
	if (!pud_sect(READ_ONCE(*pudp)))
		return 0;
	pud_clear(pudp);
	return 1;
}

int pmd_clear_huge(pmd_t *pmdp)
{
	if (!pmd_sect(READ_ONCE(*pmdp)))
		return 0;
	pmd_clear(pmdp);
	return 1;
}

int pmd_free_pte_page(pmd_t *pmdp, unsigned long addr)
{
	pte_t *table;
	pmd_t pmd;

	pmd = READ_ONCE(*pmdp);

	if (!pmd_table(pmd)) {
		VM_WARN_ON(1);
		return 1;
	}

	table = pte_offset_kernel(pmdp, addr);
	pmd_clear(pmdp);
	__flush_tlb_kernel_pgtable(addr);
	pte_free_kernel(NULL, table);
	return 1;
}

int pud_free_pmd_page(pud_t *pudp, unsigned long addr)
{
	pmd_t *table;
	pmd_t *pmdp;
	pud_t pud;
	unsigned long next, end;

	pud = READ_ONCE(*pudp);

	if (!pud_table(pud)) {
		VM_WARN_ON(1);
		return 1;
	}

	table = pmd_offset(pudp, addr);
	pmdp = table;
	next = addr;
	end = addr + PUD_SIZE;
	do {
		pmd_free_pte_page(pmdp, next);
	} while (pmdp++, next += PMD_SIZE, next != end);

	pud_clear(pudp);
	__flush_tlb_kernel_pgtable(addr);
	pmd_free(NULL, table);
	return 1;
}

int p4d_free_pud_page(p4d_t *p4d, unsigned long addr)
{
	return 0;	/* Don't attempt a block mapping */
}

#ifdef CONFIG_MEMORY_HOTPLUG
static void __remove_pgd_mapping(pgd_t *pgdir, unsigned long start, u64 size)
{
	unsigned long end = start + size;

	WARN_ON(pgdir != init_mm.pgd);
	WARN_ON((start < PAGE_OFFSET) || (end > PAGE_END));

	unmap_hotplug_range(start, end, false, NULL);
	free_empty_tables(start, end, PAGE_OFFSET, PAGE_END);
}

static bool inside_linear_region(u64 start, u64 size)
{
	/*
	 * Linear mapping region is the range [PAGE_OFFSET..(PAGE_END - 1)]
	 * accommodating both its ends but excluding PAGE_END. Max physical
	 * range which can be mapped inside this linear mapping range, must
	 * also be derived from its end points.
	 */
	return start >= __pa(_PAGE_OFFSET(vabits_actual)) &&
	       (start + size - 1) <= __pa(PAGE_END - 1);
}

int arch_add_memory(int nid, u64 start, u64 size,
		    struct mhp_params *params)
{
	int ret, flags = 0;

	if (!inside_linear_region(start, size)) {
		pr_err("[%llx %llx] is outside linear mapping region\n", start, start + size);
		return -EINVAL;
	}

	if (rodata_full || debug_pagealloc_enabled())
		flags = NO_BLOCK_MAPPINGS | NO_CONT_MAPPINGS;

	__create_pgd_mapping(swapper_pg_dir, start, __phys_to_virt(start),
			     size, params->pgprot, __pgd_pgtable_alloc,
			     flags);

	memblock_clear_nomap(start, size);

	ret = __add_pages(nid, start >> PAGE_SHIFT, size >> PAGE_SHIFT,
			   params);
	if (ret)
		__remove_pgd_mapping(swapper_pg_dir,
				     __phys_to_virt(start), size);
	return ret;
}

void arch_remove_memory(int nid, u64 start, u64 size,
			struct vmem_altmap *altmap)
{
	unsigned long start_pfn = start >> PAGE_SHIFT;
	unsigned long nr_pages = size >> PAGE_SHIFT;

<<<<<<< HEAD
	/*
	 * FIXME: Cleanup page tables (also in arch_add_memory() in case
	 * adding fails). Until then, this function should only be used
	 * during memory hotplug (adding memory), not for memory
	 * unplug. ARCH_ENABLE_MEMORY_HOTREMOVE must not be
	 * unlocked yet.
	 */
	__remove_pages(start_pfn, nr_pages, altmap);
=======
	__remove_pages(start_pfn, nr_pages, altmap);
	__remove_pgd_mapping(swapper_pg_dir, __phys_to_virt(start), size);
}

/*
 * This memory hotplug notifier helps prevent boot memory from being
 * inadvertently removed as it blocks pfn range offlining process in
 * __offline_pages(). Hence this prevents both offlining as well as
 * removal process for boot memory which is initially always online.
 * In future if and when boot memory could be removed, this notifier
 * should be dropped and free_hotplug_page_range() should handle any
 * reserved pages allocated during boot.
 */
static int prevent_bootmem_remove_notifier(struct notifier_block *nb,
					   unsigned long action, void *data)
{
	struct mem_section *ms;
	struct memory_notify *arg = data;
	unsigned long end_pfn = arg->start_pfn + arg->nr_pages;
	unsigned long pfn = arg->start_pfn;

	if (action != MEM_GOING_OFFLINE)
		return NOTIFY_OK;

	for (; pfn < end_pfn; pfn += PAGES_PER_SECTION) {
		ms = __pfn_to_section(pfn);
		if (early_section(ms))
			return NOTIFY_BAD;
	}
	return NOTIFY_OK;
}

static struct notifier_block prevent_bootmem_remove_nb = {
	.notifier_call = prevent_bootmem_remove_notifier,
};

static int __init prevent_bootmem_remove_init(void)
{
	return register_memory_notifier(&prevent_bootmem_remove_nb);
>>>>>>> d1988041
}
device_initcall(prevent_bootmem_remove_init);
#endif<|MERGE_RESOLUTION|>--- conflicted
+++ resolved
@@ -1489,16 +1489,6 @@
 	unsigned long start_pfn = start >> PAGE_SHIFT;
 	unsigned long nr_pages = size >> PAGE_SHIFT;
 
-<<<<<<< HEAD
-	/*
-	 * FIXME: Cleanup page tables (also in arch_add_memory() in case
-	 * adding fails). Until then, this function should only be used
-	 * during memory hotplug (adding memory), not for memory
-	 * unplug. ARCH_ENABLE_MEMORY_HOTREMOVE must not be
-	 * unlocked yet.
-	 */
-	__remove_pages(start_pfn, nr_pages, altmap);
-=======
 	__remove_pages(start_pfn, nr_pages, altmap);
 	__remove_pgd_mapping(swapper_pg_dir, __phys_to_virt(start), size);
 }
@@ -1538,7 +1528,6 @@
 static int __init prevent_bootmem_remove_init(void)
 {
 	return register_memory_notifier(&prevent_bootmem_remove_nb);
->>>>>>> d1988041
 }
 device_initcall(prevent_bootmem_remove_init);
 #endif