--- conflicted
+++ resolved
@@ -162,21 +162,6 @@
 	return 1;
 }
 
-<<<<<<< HEAD
-/*
- * Handle the guest trying to use a ptrauth instruction, or trying to access a
- * ptrauth register.
- */
-void kvm_arm_vcpu_ptrauth_trap(struct kvm_vcpu *vcpu)
-{
-	if (vcpu_has_ptrauth(vcpu))
-		vcpu_ptrauth_enable(vcpu);
-	else
-		kvm_inject_undefined(vcpu);
-}
-
-=======
->>>>>>> d1988041
 /*
  * Guest usage of a ptrauth instruction (which the guest EL1 did not turn into
  * a NOP). If we get here, it is that we didn't fixup ptrauth on exit, and all
