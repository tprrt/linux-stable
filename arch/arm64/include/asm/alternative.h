--- conflicted
+++ resolved
@@ -31,268 +31,5 @@
 static inline void apply_alternatives_module(void *start, size_t length) { }
 #endif
 
-<<<<<<< HEAD
-#define ALTINSTR_ENTRY(feature)					              \
-	" .word 661b - .\n"				/* label           */ \
-	" .word 663f - .\n"				/* new instruction */ \
-	" .hword " __stringify(feature) "\n"		/* feature bit     */ \
-	" .byte 662b-661b\n"				/* source len      */ \
-	" .byte 664f-663f\n"				/* replacement len */
-
-#define ALTINSTR_ENTRY_CB(feature, cb)					      \
-	" .word 661b - .\n"				/* label           */ \
-	" .word " __stringify(cb) "- .\n"		/* callback */	      \
-	" .hword " __stringify(feature) "\n"		/* feature bit     */ \
-	" .byte 662b-661b\n"				/* source len      */ \
-	" .byte 664f-663f\n"				/* replacement len */
-
-/*
- * alternative assembly primitive:
- *
- * If any of these .org directive fail, it means that insn1 and insn2
- * don't have the same length. This used to be written as
- *
- * .if ((664b-663b) != (662b-661b))
- * 	.error "Alternatives instruction length mismatch"
- * .endif
- *
- * but most assemblers die if insn1 or insn2 have a .inst. This should
- * be fixed in a binutils release posterior to 2.25.51.0.2 (anything
- * containing commit 4e4d08cf7399b606 or c1baaddf8861).
- *
- * Alternatives with callbacks do not generate replacement instructions.
- */
-#define __ALTERNATIVE_CFG(oldinstr, newinstr, feature, cfg_enabled)	\
-	".if "__stringify(cfg_enabled)" == 1\n"				\
-	"661:\n\t"							\
-	oldinstr "\n"							\
-	"662:\n"							\
-	".pushsection .altinstructions,\"a\"\n"				\
-	ALTINSTR_ENTRY(feature)						\
-	".popsection\n"							\
-	".subsection 1\n"						\
-	"663:\n\t"							\
-	newinstr "\n"							\
-	"664:\n\t"							\
-	".org	. - (664b-663b) + (662b-661b)\n\t"			\
-	".org	. - (662b-661b) + (664b-663b)\n\t"			\
-	".previous\n"							\
-	".endif\n"
-
-#define __ALTERNATIVE_CFG_CB(oldinstr, feature, cfg_enabled, cb)	\
-	".if "__stringify(cfg_enabled)" == 1\n"				\
-	"661:\n\t"							\
-	oldinstr "\n"							\
-	"662:\n"							\
-	".pushsection .altinstructions,\"a\"\n"				\
-	ALTINSTR_ENTRY_CB(feature, cb)					\
-	".popsection\n"							\
-	"663:\n\t"							\
-	"664:\n\t"							\
-	".endif\n"
-
-#define _ALTERNATIVE_CFG(oldinstr, newinstr, feature, cfg, ...)	\
-	__ALTERNATIVE_CFG(oldinstr, newinstr, feature, IS_ENABLED(cfg))
-
-#define ALTERNATIVE_CB(oldinstr, cb) \
-	__ALTERNATIVE_CFG_CB(oldinstr, ARM64_CB_PATCH, 1, cb)
-#else
-
-#include <asm/assembler.h>
-
-.macro altinstruction_entry orig_offset alt_offset feature orig_len alt_len
-	.word \orig_offset - .
-	.word \alt_offset - .
-	.hword \feature
-	.byte \orig_len
-	.byte \alt_len
-.endm
-
-.macro alternative_insn insn1, insn2, cap, enable = 1
-	.if \enable
-661:	\insn1
-662:	.pushsection .altinstructions, "a"
-	altinstruction_entry 661b, 663f, \cap, 662b-661b, 664f-663f
-	.popsection
-	.subsection 1
-663:	\insn2
-664:	.org	. - (664b-663b) + (662b-661b)
-	.org	. - (662b-661b) + (664b-663b)
-	.previous
-	.endif
-.endm
-
-/*
- * Alternative sequences
- *
- * The code for the case where the capability is not present will be
- * assembled and linked as normal. There are no restrictions on this
- * code.
- *
- * The code for the case where the capability is present will be
- * assembled into a special section to be used for dynamic patching.
- * Code for that case must:
- *
- * 1. Be exactly the same length (in bytes) as the default code
- *    sequence.
- *
- * 2. Not contain a branch target that is used outside of the
- *    alternative sequence it is defined in (branches into an
- *    alternative sequence are not fixed up).
- */
-
-/*
- * Begin an alternative code sequence.
- */
-.macro alternative_if_not cap
-	.set .Lasm_alt_mode, 0
-	.pushsection .altinstructions, "a"
-	altinstruction_entry 661f, 663f, \cap, 662f-661f, 664f-663f
-	.popsection
-661:
-.endm
-
-.macro alternative_if cap
-	.set .Lasm_alt_mode, 1
-	.pushsection .altinstructions, "a"
-	altinstruction_entry 663f, 661f, \cap, 664f-663f, 662f-661f
-	.popsection
-	.subsection 1
-	.align 2	/* So GAS knows label 661 is suitably aligned */
-661:
-.endm
-
-.macro alternative_cb cb
-	.set .Lasm_alt_mode, 0
-	.pushsection .altinstructions, "a"
-	altinstruction_entry 661f, \cb, ARM64_CB_PATCH, 662f-661f, 0
-	.popsection
-661:
-.endm
-
-/*
- * Provide the other half of the alternative code sequence.
- */
-.macro alternative_else
-662:
-	.if .Lasm_alt_mode==0
-	.subsection 1
-	.else
-	.previous
-	.endif
-663:
-.endm
-
-/*
- * Complete an alternative code sequence.
- */
-.macro alternative_endif
-664:
-	.org	. - (664b-663b) + (662b-661b)
-	.org	. - (662b-661b) + (664b-663b)
-	.if .Lasm_alt_mode==0
-	.previous
-	.endif
-.endm
-
-/*
- * Callback-based alternative epilogue
- */
-.macro alternative_cb_end
-662:
-.endm
-
-/*
- * Provides a trivial alternative or default sequence consisting solely
- * of NOPs. The number of NOPs is chosen automatically to match the
- * previous case.
- */
-.macro alternative_else_nop_endif
-alternative_else
-	nops	(662b-661b) / AARCH64_INSN_SIZE
-alternative_endif
-.endm
-
-#define _ALTERNATIVE_CFG(insn1, insn2, cap, cfg, ...)	\
-	alternative_insn insn1, insn2, cap, IS_ENABLED(cfg)
-
-.macro user_alt, label, oldinstr, newinstr, cond
-9999:	alternative_insn "\oldinstr", "\newinstr", \cond
-	_asm_extable 9999b, \label
-.endm
-
-/*
- * Generate the assembly for UAO alternatives with exception table entries.
- * This is complicated as there is no post-increment or pair versions of the
- * unprivileged instructions, and USER() only works for single instructions.
- */
-#ifdef CONFIG_ARM64_UAO
-	.macro uao_ldp l, reg1, reg2, addr, post_inc
-		alternative_if_not ARM64_HAS_UAO
-8888:			ldp	\reg1, \reg2, [\addr], \post_inc;
-8889:			nop;
-			nop;
-		alternative_else
-			ldtr	\reg1, [\addr];
-			ldtr	\reg2, [\addr, #8];
-			add	\addr, \addr, \post_inc;
-		alternative_endif
-
-		_asm_extable	8888b,\l;
-		_asm_extable	8889b,\l;
-	.endm
-
-	.macro uao_stp l, reg1, reg2, addr, post_inc
-		alternative_if_not ARM64_HAS_UAO
-8888:			stp	\reg1, \reg2, [\addr], \post_inc;
-8889:			nop;
-			nop;
-		alternative_else
-			sttr	\reg1, [\addr];
-			sttr	\reg2, [\addr, #8];
-			add	\addr, \addr, \post_inc;
-		alternative_endif
-
-		_asm_extable	8888b,\l;
-		_asm_extable	8889b,\l;
-	.endm
-
-	.macro uao_user_alternative l, inst, alt_inst, reg, addr, post_inc
-		alternative_if_not ARM64_HAS_UAO
-8888:			\inst	\reg, [\addr], \post_inc;
-			nop;
-		alternative_else
-			\alt_inst	\reg, [\addr];
-			add		\addr, \addr, \post_inc;
-		alternative_endif
-
-		_asm_extable	8888b,\l;
-	.endm
-#else
-	.macro uao_ldp l, reg1, reg2, addr, post_inc
-		USER(\l, ldp \reg1, \reg2, [\addr], \post_inc)
-	.endm
-	.macro uao_stp l, reg1, reg2, addr, post_inc
-		USER(\l, stp \reg1, \reg2, [\addr], \post_inc)
-	.endm
-	.macro uao_user_alternative l, inst, alt_inst, reg, addr, post_inc
-		USER(\l, \inst \reg, [\addr], \post_inc)
-	.endm
-#endif
-
-#endif  /*  __ASSEMBLY__  */
-
-/*
- * Usage: asm(ALTERNATIVE(oldinstr, newinstr, feature));
- *
- * Usage: asm(ALTERNATIVE(oldinstr, newinstr, feature, CONFIG_FOO));
- * N.B. If CONFIG_FOO is specified, but not selected, the whole block
- *      will be omitted, including oldinstr.
- */
-#define ALTERNATIVE(oldinstr, newinstr, ...)   \
-	_ALTERNATIVE_CFG(oldinstr, newinstr, __VA_ARGS__, 1)
-
-=======
 #endif /* __ASSEMBLY__ */
->>>>>>> 3b17187f
 #endif /* __ASM_ALTERNATIVE_H */