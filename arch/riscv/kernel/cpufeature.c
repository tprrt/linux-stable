// SPDX-License-Identifier: GPL-2.0-only
/*
 * Copied from arch/arm64/kernel/cpufeature.c
 *
 * Copyright (C) 2015 ARM Ltd.
 * Copyright (C) 2017 SiFive
 */

#include <linux/bitmap.h>
#include <linux/ctype.h>
#include <linux/libfdt.h>
#include <linux/memory.h>
#include <linux/module.h>
#include <linux/of.h>
#include <asm/alternative.h>
#include <asm/cacheflush.h>
#include <asm/dma-noncoherent.h>
#include <asm/errata_list.h>
#include <asm/hwcap.h>
#include <asm/patch.h>
#include <asm/pgtable.h>
#include <asm/processor.h>
#include <asm/smp.h>
#include <asm/switch_to.h>

#define NUM_ALPHA_EXTS ('z' - 'a' + 1)

unsigned long elf_hwcap __read_mostly;

/* Host ISA bitmap */
static DECLARE_BITMAP(riscv_isa, RISCV_ISA_EXT_MAX) __read_mostly;

DEFINE_STATIC_KEY_ARRAY_FALSE(riscv_isa_ext_keys, RISCV_ISA_EXT_KEY_MAX);
EXPORT_SYMBOL(riscv_isa_ext_keys);

/**
 * riscv_isa_extension_base() - Get base extension word
 *
 * @isa_bitmap: ISA bitmap to use
 * Return: base extension word as unsigned long value
 *
 * NOTE: If isa_bitmap is NULL then Host ISA bitmap will be used.
 */
unsigned long riscv_isa_extension_base(const unsigned long *isa_bitmap)
{
	if (!isa_bitmap)
		return riscv_isa[0];
	return isa_bitmap[0];
}
EXPORT_SYMBOL_GPL(riscv_isa_extension_base);

/**
 * __riscv_isa_extension_available() - Check whether given extension
 * is available or not
 *
 * @isa_bitmap: ISA bitmap to use
 * @bit: bit position of the desired extension
 * Return: true or false
 *
 * NOTE: If isa_bitmap is NULL then Host ISA bitmap will be used.
 */
bool __riscv_isa_extension_available(const unsigned long *isa_bitmap, int bit)
{
	const unsigned long *bmap = (isa_bitmap) ? isa_bitmap : riscv_isa;

	if (bit >= RISCV_ISA_EXT_MAX)
		return false;

	return test_bit(bit, bmap) ? true : false;
}
EXPORT_SYMBOL_GPL(__riscv_isa_extension_available);

void __init riscv_fill_hwcap(void)
{
	struct device_node *node;
	const char *isa;
	char print_str[NUM_ALPHA_EXTS + 1];
	int i, j, rc;
	static unsigned long isa2hwcap[256] = {0};
	unsigned long hartid;

	isa2hwcap['i'] = isa2hwcap['I'] = COMPAT_HWCAP_ISA_I;
	isa2hwcap['m'] = isa2hwcap['M'] = COMPAT_HWCAP_ISA_M;
	isa2hwcap['a'] = isa2hwcap['A'] = COMPAT_HWCAP_ISA_A;
	isa2hwcap['f'] = isa2hwcap['F'] = COMPAT_HWCAP_ISA_F;
	isa2hwcap['d'] = isa2hwcap['D'] = COMPAT_HWCAP_ISA_D;
	isa2hwcap['c'] = isa2hwcap['C'] = COMPAT_HWCAP_ISA_C;

	elf_hwcap = 0;

	bitmap_zero(riscv_isa, RISCV_ISA_EXT_MAX);

	for_each_of_cpu_node(node) {
		unsigned long this_hwcap = 0;
		DECLARE_BITMAP(this_isa, RISCV_ISA_EXT_MAX);
		const char *temp;

		rc = riscv_of_processor_hartid(node, &hartid);
		if (rc < 0)
			continue;

		if (of_property_read_string(node, "riscv,isa", &isa)) {
			pr_warn("Unable to find \"riscv,isa\" devicetree entry\n");
			continue;
		}

		temp = isa;
#if IS_ENABLED(CONFIG_32BIT)
		if (!strncmp(isa, "rv32", 4))
			isa += 4;
#elif IS_ENABLED(CONFIG_64BIT)
		if (!strncmp(isa, "rv64", 4))
			isa += 4;
#endif
		/* The riscv,isa DT property must start with rv64 or rv32 */
		if (temp == isa)
			continue;
		bitmap_zero(this_isa, RISCV_ISA_EXT_MAX);
		for (; *isa; ++isa) {
			const char *ext = isa++;
			const char *ext_end = isa;
			bool ext_long = false, ext_err = false;

			switch (*ext) {
			case 's':
				/**
				 * Workaround for invalid single-letter 's' & 'u'(QEMU).
				 * No need to set the bit in riscv_isa as 's' & 'u' are
				 * not valid ISA extensions. It works until multi-letter
				 * extension starting with "Su" appears.
				 */
				if (ext[-1] != '_' && ext[1] == 'u') {
					++isa;
					ext_err = true;
					break;
				}
				fallthrough;
			case 'x':
			case 'z':
				ext_long = true;
				/* Multi-letter extension must be delimited */
				for (; *isa && *isa != '_'; ++isa)
					if (unlikely(!islower(*isa)
						     && !isdigit(*isa)))
						ext_err = true;
				/* Parse backwards */
				ext_end = isa;
				if (unlikely(ext_err))
					break;
				if (!isdigit(ext_end[-1]))
					break;
				/* Skip the minor version */
				while (isdigit(*--ext_end))
					;
				if (ext_end[0] != 'p'
				    || !isdigit(ext_end[-1])) {
					/* Advance it to offset the pre-decrement */
					++ext_end;
					break;
				}
				/* Skip the major version */
				while (isdigit(*--ext_end))
					;
				++ext_end;
				break;
			default:
				if (unlikely(!islower(*ext))) {
					ext_err = true;
					break;
				}
				/* Find next extension */
				if (!isdigit(*isa))
					break;
				/* Skip the minor version */
				while (isdigit(*++isa))
					;
				if (*isa != 'p')
					break;
				if (!isdigit(*++isa)) {
					--isa;
					break;
				}
				/* Skip the major version */
				while (isdigit(*++isa))
					;
				break;
			}
			if (*isa != '_')
				--isa;

#define SET_ISA_EXT_MAP(name, bit)						\
			do {							\
				if ((ext_end - ext == sizeof(name) - 1) &&	\
				     !memcmp(ext, name, sizeof(name) - 1))	\
					set_bit(bit, this_isa);			\
			} while (false)						\

			if (unlikely(ext_err))
				continue;
			if (!ext_long) {
				this_hwcap |= isa2hwcap[(unsigned char)(*ext)];
				set_bit(*ext - 'a', this_isa);
			} else {
				SET_ISA_EXT_MAP("sscofpmf", RISCV_ISA_EXT_SSCOFPMF);
				SET_ISA_EXT_MAP("svpbmt", RISCV_ISA_EXT_SVPBMT);
				SET_ISA_EXT_MAP("zicbom", RISCV_ISA_EXT_ZICBOM);
				SET_ISA_EXT_MAP("zihintpause", RISCV_ISA_EXT_ZIHINTPAUSE);
				SET_ISA_EXT_MAP("sstc", RISCV_ISA_EXT_SSTC);
				SET_ISA_EXT_MAP("svinval", RISCV_ISA_EXT_SVINVAL);
			}
#undef SET_ISA_EXT_MAP
		}

		/*
		 * All "okay" hart should have same isa. Set HWCAP based on
		 * common capabilities of every "okay" hart, in case they don't
		 * have.
		 */
		if (elf_hwcap)
			elf_hwcap &= this_hwcap;
		else
			elf_hwcap = this_hwcap;

		if (bitmap_empty(riscv_isa, RISCV_ISA_EXT_MAX))
			bitmap_copy(riscv_isa, this_isa, RISCV_ISA_EXT_MAX);
		else
			bitmap_and(riscv_isa, riscv_isa, this_isa, RISCV_ISA_EXT_MAX);
	}

	/* We don't support systems with F but without D, so mask those out
	 * here. */
	if ((elf_hwcap & COMPAT_HWCAP_ISA_F) && !(elf_hwcap & COMPAT_HWCAP_ISA_D)) {
		pr_info("This kernel does not support systems with F but not D\n");
		elf_hwcap &= ~COMPAT_HWCAP_ISA_F;
	}

	memset(print_str, 0, sizeof(print_str));
	for (i = 0, j = 0; i < NUM_ALPHA_EXTS; i++)
		if (riscv_isa[0] & BIT_MASK(i))
			print_str[j++] = (char)('a' + i);
	pr_info("riscv: base ISA extensions %s\n", print_str);

	memset(print_str, 0, sizeof(print_str));
	for (i = 0, j = 0; i < NUM_ALPHA_EXTS; i++)
		if (elf_hwcap & BIT_MASK(i))
			print_str[j++] = (char)('a' + i);
	pr_info("riscv: ELF capabilities %s\n", print_str);

	for_each_set_bit(i, riscv_isa, RISCV_ISA_EXT_MAX) {
		j = riscv_isa_ext2key(i);
		if (j >= 0)
			static_branch_enable(&riscv_isa_ext_keys[j]);
	}
}

#ifdef CONFIG_RISCV_ALTERNATIVE
static bool __init_or_module cpufeature_probe_svpbmt(unsigned int stage)
{
	if (!IS_ENABLED(CONFIG_RISCV_ISA_SVPBMT))
		return false;

	if (stage == RISCV_ALTERNATIVES_EARLY_BOOT)
		return false;

	return riscv_isa_extension_available(NULL, SVPBMT);
}

static bool __init_or_module cpufeature_probe_zicbom(unsigned int stage)
{
	if (!IS_ENABLED(CONFIG_RISCV_ISA_ZICBOM))
		return false;

	if (stage == RISCV_ALTERNATIVES_EARLY_BOOT)
		return false;

	if (!riscv_isa_extension_available(NULL, ZICBOM))
		return false;

	riscv_noncoherent_supported();
	riscv_noncoherent_register_cache_ops(&zicbom_cmo_ops);
	return true;
}

/*
 * Probe presence of individual extensions.
 *
 * This code may also be executed before kernel relocation, so we cannot use
 * addresses generated by the address-of operator as they won't be valid in
 * this context.
 */
static u32 __init_or_module cpufeature_probe(unsigned int stage)
{
	u32 cpu_req_feature = 0;

	if (cpufeature_probe_svpbmt(stage))
		cpu_req_feature |= BIT(CPUFEATURE_SVPBMT);

	if (cpufeature_probe_zicbom(stage))
		cpu_req_feature |= BIT(CPUFEATURE_ZICBOM);

	return cpu_req_feature;
}

void __init_or_module riscv_cpufeature_patch_func(struct alt_entry *begin,
						  struct alt_entry *end,
						  unsigned int stage)
{
	u32 cpu_req_feature = cpufeature_probe(stage);
	struct alt_entry *alt;
	u32 tmp;

	for (alt = begin; alt < end; alt++) {
		if (alt->vendor_id != 0)
			continue;
		if (alt->errata_id >= CPUFEATURE_NUMBER) {
			WARN(1, "This feature id:%d is not in kernel cpufeature list",
				alt->errata_id);
			continue;
		}

		tmp = (1U << alt->errata_id);
		if (cpu_req_feature & tmp) {
<<<<<<< HEAD
			patch_text_nosync(alt->old_ptr, alt->alt_ptr, alt->alt_len);
			riscv_alternative_fix_offsets(alt->old_ptr, alt->alt_len,
						      alt->old_ptr - alt->alt_ptr);
=======
			mutex_lock(&text_mutex);
			patch_text_nosync(alt->old_ptr, alt->alt_ptr, alt->alt_len);
			mutex_unlock(&text_mutex);
>>>>>>> 2f3918bc
		}
	}
}
#endif<|MERGE_RESOLUTION|>--- conflicted
+++ resolved
@@ -305,31 +305,38 @@
 						  struct alt_entry *end,
 						  unsigned int stage)
 {
-	u32 cpu_req_feature = cpufeature_probe(stage);
 	struct alt_entry *alt;
-	u32 tmp;
+	void *oldptr, *altptr;
+	u16 id, value;
+
+	if (stage == RISCV_ALTERNATIVES_EARLY_BOOT)
+		return;
 
 	for (alt = begin; alt < end; alt++) {
 		if (alt->vendor_id != 0)
 			continue;
-		if (alt->errata_id >= CPUFEATURE_NUMBER) {
-			WARN(1, "This feature id:%d is not in kernel cpufeature list",
-				alt->errata_id);
+
+		id = PATCH_ID_CPUFEATURE_ID(alt->patch_id);
+
+		if (id >= RISCV_ISA_EXT_MAX) {
+			WARN(1, "This extension id:%d is not in ISA extension list", id);
 			continue;
 		}
 
-		tmp = (1U << alt->errata_id);
-		if (cpu_req_feature & tmp) {
-<<<<<<< HEAD
-			patch_text_nosync(alt->old_ptr, alt->alt_ptr, alt->alt_len);
-			riscv_alternative_fix_offsets(alt->old_ptr, alt->alt_len,
-						      alt->old_ptr - alt->alt_ptr);
-=======
-			mutex_lock(&text_mutex);
-			patch_text_nosync(alt->old_ptr, alt->alt_ptr, alt->alt_len);
-			mutex_unlock(&text_mutex);
->>>>>>> 2f3918bc
-		}
+		if (!__riscv_isa_extension_available(NULL, id))
+			continue;
+
+		value = PATCH_ID_CPUFEATURE_VALUE(alt->patch_id);
+		if (!riscv_cpufeature_patch_check(id, value))
+			continue;
+
+		oldptr = ALT_OLD_PTR(alt);
+		altptr = ALT_ALT_PTR(alt);
+
+		mutex_lock(&text_mutex);
+		patch_text_nosync(oldptr, altptr, alt->alt_len);
+		riscv_alternative_fix_offsets(oldptr, alt->alt_len, oldptr - altptr);
+		mutex_unlock(&text_mutex);
 	}
 }
 #endif