// SPDX-License-Identifier: GPL-2.0-only
/*
 * Copyright (C) 2012 Regents of the University of California
 * Copyright (C) 2019 Western Digital Corporation or its affiliates.
 * Copyright (C) 2020 FORTH-ICS/CARV
 *  Nick Kossifidis <mick@ics.forth.gr>
 */

#include <linux/init.h>
#include <linux/mm.h>
#include <linux/memblock.h>
#include <linux/initrd.h>
#include <linux/swap.h>
#include <linux/swiotlb.h>
#include <linux/sizes.h>
#include <linux/of_fdt.h>
#include <linux/of_reserved_mem.h>
#include <linux/libfdt.h>
#include <linux/set_memory.h>
#include <linux/dma-map-ops.h>
#include <linux/crash_dump.h>
#include <linux/hugetlb.h>

#include <asm/fixmap.h>
#include <asm/tlbflush.h>
#include <asm/sections.h>
#include <asm/soc.h>
#include <asm/io.h>
#include <asm/ptdump.h>
#include <asm/numa.h>

#include "../kernel/head.h"

struct kernel_mapping kernel_map __ro_after_init;
EXPORT_SYMBOL(kernel_map);
#ifdef CONFIG_XIP_KERNEL
#define kernel_map	(*(struct kernel_mapping *)XIP_FIXUP(&kernel_map))
#endif

phys_addr_t phys_ram_base __ro_after_init;
EXPORT_SYMBOL(phys_ram_base);

#ifdef CONFIG_XIP_KERNEL
extern char _xiprom[], _exiprom[];
#endif

unsigned long empty_zero_page[PAGE_SIZE / sizeof(unsigned long)]
							__page_aligned_bss;
EXPORT_SYMBOL(empty_zero_page);

extern char _start[];
#define DTB_EARLY_BASE_VA      PGDIR_SIZE
void *_dtb_early_va __initdata;
uintptr_t _dtb_early_pa __initdata;

struct pt_alloc_ops {
	pte_t *(*get_pte_virt)(phys_addr_t pa);
	phys_addr_t (*alloc_pte)(uintptr_t va);
#ifndef __PAGETABLE_PMD_FOLDED
	pmd_t *(*get_pmd_virt)(phys_addr_t pa);
	phys_addr_t (*alloc_pmd)(uintptr_t va);
#endif
};

static phys_addr_t dma32_phys_limit __initdata;

static void __init zone_sizes_init(void)
{
	unsigned long max_zone_pfns[MAX_NR_ZONES] = { 0, };

#ifdef CONFIG_ZONE_DMA32
	max_zone_pfns[ZONE_DMA32] = PFN_DOWN(dma32_phys_limit);
#endif
	max_zone_pfns[ZONE_NORMAL] = max_low_pfn;

	free_area_init(max_zone_pfns);
}

#if defined(CONFIG_MMU) && defined(CONFIG_DEBUG_VM)
static inline void print_mlk(char *name, unsigned long b, unsigned long t)
{
	pr_notice("%12s : 0x%08lx - 0x%08lx   (%4ld kB)\n", name, b, t,
		  (((t) - (b)) >> 10));
}

static inline void print_mlm(char *name, unsigned long b, unsigned long t)
{
	pr_notice("%12s : 0x%08lx - 0x%08lx   (%4ld MB)\n", name, b, t,
		  (((t) - (b)) >> 20));
}

static void __init print_vm_layout(void)
{
	pr_notice("Virtual kernel memory layout:\n");
	print_mlk("fixmap", (unsigned long)FIXADDR_START,
		  (unsigned long)FIXADDR_TOP);
	print_mlm("pci io", (unsigned long)PCI_IO_START,
		  (unsigned long)PCI_IO_END);
	print_mlm("vmemmap", (unsigned long)VMEMMAP_START,
		  (unsigned long)VMEMMAP_END);
	print_mlm("vmalloc", (unsigned long)VMALLOC_START,
		  (unsigned long)VMALLOC_END);
	print_mlm("lowmem", (unsigned long)PAGE_OFFSET,
		  (unsigned long)high_memory);
#ifdef CONFIG_64BIT
	print_mlm("kernel", (unsigned long)KERNEL_LINK_ADDR,
		  (unsigned long)ADDRESS_SPACE_END);
#endif
}
#else
static void print_vm_layout(void) { }
#endif /* CONFIG_DEBUG_VM */

void __init mem_init(void)
{
#ifdef CONFIG_FLATMEM
	BUG_ON(!mem_map);
#endif /* CONFIG_FLATMEM */

#ifdef CONFIG_SWIOTLB
	if (swiotlb_force == SWIOTLB_FORCE ||
	    max_pfn > PFN_DOWN(dma32_phys_limit))
		swiotlb_init(1);
	else
		swiotlb_force = SWIOTLB_NO_FORCE;
#endif
	high_memory = (void *)(__va(PFN_PHYS(max_low_pfn)));
	memblock_free_all();

	print_vm_layout();
}

/*
 * The default maximal physical memory size is -PAGE_OFFSET for 32-bit kernel,
 * whereas for 64-bit kernel, the end of the virtual address space is occupied
 * by the modules/BPF/kernel mappings which reduces the available size of the
 * linear mapping.
 * Limit the memory size via mem.
 */
#ifdef CONFIG_64BIT
static phys_addr_t memory_limit = -PAGE_OFFSET - SZ_4G;
#else
static phys_addr_t memory_limit = -PAGE_OFFSET;
#endif

static int __init early_mem(char *p)
{
	u64 size;

	if (!p)
		return 1;

	size = memparse(p, &p) & PAGE_MASK;
	memory_limit = min_t(u64, size, memory_limit);

	pr_notice("Memory limited to %lldMB\n", (u64)memory_limit >> 20);

	return 0;
}
early_param("mem", early_mem);

static void __init setup_bootmem(void)
{
<<<<<<< HEAD
	phys_addr_t mem_start = 0;
	phys_addr_t start, dram_end, end = 0;
	phys_addr_t vmlinux_end = __pa_symbol(&_end);
	phys_addr_t vmlinux_start = __pa_symbol(&_start);
	phys_addr_t max_mapped_addr = __pa(~(ulong)0);
	u64 i;
=======
	phys_addr_t vmlinux_end = __pa_symbol(&_end);
	phys_addr_t vmlinux_start = __pa_symbol(&_start);
	phys_addr_t __maybe_unused max_mapped_addr;
	phys_addr_t phys_ram_end;
>>>>>>> 3b17187f

#ifdef CONFIG_XIP_KERNEL
	vmlinux_start = __pa_symbol(&_sdata);
#endif

	memblock_enforce_memory_limit(memory_limit);

	/*
	 * Reserve from the start of the kernel to the end of the kernel
	 */
<<<<<<< HEAD
	memblock_enforce_memory_limit(-PAGE_OFFSET);

	/* Reserve from the start of the kernel to the end of the kernel */
	memblock_reserve(vmlinux_start, vmlinux_end - vmlinux_start);

	dram_end = memblock_end_of_DRAM();

	/*
	 * memblock allocator is not aware of the fact that last 4K bytes of
	 * the addressable memory can not be mapped because of IS_ERR_VALUE
	 * macro. Make sure that last 4k bytes are not usable by memblock
	 * if end of dram is equal to maximum addressable memory.
	 */
	if (max_mapped_addr == (dram_end - 1))
		memblock_set_current_limit(max_mapped_addr - 4096);

	max_pfn = PFN_DOWN(dram_end);
	max_low_pfn = max_pfn;
	set_max_mapnr(max_low_pfn);
=======
#if defined(CONFIG_64BIT) && defined(CONFIG_STRICT_KERNEL_RWX)
	/*
	 * Make sure we align the reservation on PMD_SIZE since we will
	 * map the kernel in the linear mapping as read-only: we do not want
	 * any allocation to happen between _end and the next pmd aligned page.
	 */
	vmlinux_end = (vmlinux_end + PMD_SIZE - 1) & PMD_MASK;
#endif
	memblock_reserve(vmlinux_start, vmlinux_end - vmlinux_start);

>>>>>>> 3b17187f

	phys_ram_end = memblock_end_of_DRAM();
#ifndef CONFIG_64BIT
#ifndef CONFIG_XIP_KERNEL
	phys_ram_base = memblock_start_of_DRAM();
#endif
	/*
	 * memblock allocator is not aware of the fact that last 4K bytes of
	 * the addressable memory can not be mapped because of IS_ERR_VALUE
	 * macro. Make sure that last 4k bytes are not usable by memblock
	 * if end of dram is equal to maximum addressable memory.  For 64-bit
	 * kernel, this problem can't happen here as the end of the virtual
	 * address space is occupied by the kernel mapping then this check must
	 * be done as soon as the kernel mapping base address is determined.
	 */
	max_mapped_addr = __pa(~(ulong)0);
	if (max_mapped_addr == (phys_ram_end - 1))
		memblock_set_current_limit(max_mapped_addr - 4096);
#endif

	min_low_pfn = PFN_UP(phys_ram_base);
	max_low_pfn = max_pfn = PFN_DOWN(phys_ram_end);

	dma32_phys_limit = min(4UL * SZ_1G, (unsigned long)PFN_PHYS(max_low_pfn));
	set_max_mapnr(max_low_pfn - ARCH_PFN_OFFSET);

	reserve_initrd_mem();
	/*
	 * If DTB is built in, no need to reserve its memblock.
	 * Otherwise, do reserve it but avoid using
	 * early_init_fdt_reserve_self() since __pa() does
	 * not work for DTB pointers that are fixmap addresses
	 */
	if (!IS_ENABLED(CONFIG_BUILTIN_DTB))
		memblock_reserve(dtb_early_pa, fdt_totalsize(dtb_early_va));

	early_init_fdt_scan_reserved_mem();
	dma_contiguous_reserve(dma32_phys_limit);
	if (IS_ENABLED(CONFIG_64BIT))
		hugetlb_cma_reserve(PUD_SHIFT - PAGE_SHIFT);
	memblock_allow_resize();
}

#ifdef CONFIG_MMU
static struct pt_alloc_ops _pt_ops __initdata;

#ifdef CONFIG_XIP_KERNEL
#define pt_ops (*(struct pt_alloc_ops *)XIP_FIXUP(&_pt_ops))
#else
#define pt_ops _pt_ops
#endif

unsigned long riscv_pfn_base __ro_after_init;
EXPORT_SYMBOL(riscv_pfn_base);

pgd_t swapper_pg_dir[PTRS_PER_PGD] __page_aligned_bss;
pgd_t trampoline_pg_dir[PTRS_PER_PGD] __page_aligned_bss;
<<<<<<< HEAD
pte_t fixmap_pte[PTRS_PER_PTE] __page_aligned_bss;
=======
static pte_t fixmap_pte[PTRS_PER_PTE] __page_aligned_bss;
>>>>>>> 3b17187f

pgd_t early_pg_dir[PTRS_PER_PGD] __initdata __aligned(PAGE_SIZE);
static pmd_t __maybe_unused early_dtb_pmd[PTRS_PER_PMD] __initdata __aligned(PAGE_SIZE);

#ifdef CONFIG_XIP_KERNEL
#define trampoline_pg_dir      ((pgd_t *)XIP_FIXUP(trampoline_pg_dir))
#define fixmap_pte             ((pte_t *)XIP_FIXUP(fixmap_pte))
#define early_pg_dir           ((pgd_t *)XIP_FIXUP(early_pg_dir))
#endif /* CONFIG_XIP_KERNEL */

void __set_fixmap(enum fixed_addresses idx, phys_addr_t phys, pgprot_t prot)
{
	unsigned long addr = __fix_to_virt(idx);
	pte_t *ptep;

	BUG_ON(idx <= FIX_HOLE || idx >= __end_of_fixed_addresses);

	ptep = &fixmap_pte[pte_index(addr)];

	if (pgprot_val(prot))
		set_pte(ptep, pfn_pte(phys >> PAGE_SHIFT, prot));
	else
		pte_clear(&init_mm, addr, ptep);
	local_flush_tlb_page(addr);
}

static inline pte_t *__init get_pte_virt_early(phys_addr_t pa)
{
	return (pte_t *)((uintptr_t)pa);
}

static inline pte_t *__init get_pte_virt_fixmap(phys_addr_t pa)
{
	clear_fixmap(FIX_PTE);
	return (pte_t *)set_fixmap_offset(FIX_PTE, pa);
}

static inline pte_t *__init get_pte_virt_late(phys_addr_t pa)
{
	return (pte_t *) __va(pa);
}

static inline phys_addr_t __init alloc_pte_early(uintptr_t va)
{
	/*
	 * We only create PMD or PGD early mappings so we
	 * should never reach here with MMU disabled.
	 */
	BUG();
}

static inline phys_addr_t __init alloc_pte_fixmap(uintptr_t va)
{
	return memblock_phys_alloc(PAGE_SIZE, PAGE_SIZE);
}

static phys_addr_t __init alloc_pte_late(uintptr_t va)
{
	unsigned long vaddr;

	vaddr = __get_free_page(GFP_KERNEL);
	BUG_ON(!vaddr || !pgtable_pte_page_ctor(virt_to_page(vaddr)));

	return __pa(vaddr);
}

static void __init create_pte_mapping(pte_t *ptep,
				      uintptr_t va, phys_addr_t pa,
				      phys_addr_t sz, pgprot_t prot)
{
	uintptr_t pte_idx = pte_index(va);

	BUG_ON(sz != PAGE_SIZE);

	if (pte_none(ptep[pte_idx]))
		ptep[pte_idx] = pfn_pte(PFN_DOWN(pa), prot);
}

#ifndef __PAGETABLE_PMD_FOLDED

<<<<<<< HEAD
pmd_t trampoline_pmd[PTRS_PER_PMD] __page_aligned_bss;
pmd_t fixmap_pmd[PTRS_PER_PMD] __page_aligned_bss;
pmd_t early_pmd[PTRS_PER_PMD] __initdata __aligned(PAGE_SIZE);
pmd_t early_dtb_pmd[PTRS_PER_PMD] __initdata __aligned(PAGE_SIZE);
=======
static pmd_t trampoline_pmd[PTRS_PER_PMD] __page_aligned_bss;
static pmd_t fixmap_pmd[PTRS_PER_PMD] __page_aligned_bss;
static pmd_t early_pmd[PTRS_PER_PMD] __initdata __aligned(PAGE_SIZE);

#ifdef CONFIG_XIP_KERNEL
#define trampoline_pmd ((pmd_t *)XIP_FIXUP(trampoline_pmd))
#define fixmap_pmd     ((pmd_t *)XIP_FIXUP(fixmap_pmd))
#define early_pmd      ((pmd_t *)XIP_FIXUP(early_pmd))
#endif /* CONFIG_XIP_KERNEL */
>>>>>>> 3b17187f

static pmd_t *__init get_pmd_virt_early(phys_addr_t pa)
{
	/* Before MMU is enabled */
	return (pmd_t *)((uintptr_t)pa);
}

static pmd_t *__init get_pmd_virt_fixmap(phys_addr_t pa)
{
	clear_fixmap(FIX_PMD);
	return (pmd_t *)set_fixmap_offset(FIX_PMD, pa);
}

static pmd_t *__init get_pmd_virt_late(phys_addr_t pa)
{
	return (pmd_t *) __va(pa);
}

static phys_addr_t __init alloc_pmd_early(uintptr_t va)
{
<<<<<<< HEAD
	BUG_ON((va - PAGE_OFFSET) >> PGDIR_SHIFT);
=======
	BUG_ON((va - kernel_map.virt_addr) >> PGDIR_SHIFT);
>>>>>>> 3b17187f

	return (uintptr_t)early_pmd;
}

static phys_addr_t __init alloc_pmd_fixmap(uintptr_t va)
{
	return memblock_phys_alloc(PAGE_SIZE, PAGE_SIZE);
}

static phys_addr_t __init alloc_pmd_late(uintptr_t va)
{
	unsigned long vaddr;

	vaddr = __get_free_page(GFP_KERNEL);
	BUG_ON(!vaddr);
	return __pa(vaddr);
}

static void __init create_pmd_mapping(pmd_t *pmdp,
				      uintptr_t va, phys_addr_t pa,
				      phys_addr_t sz, pgprot_t prot)
{
	pte_t *ptep;
	phys_addr_t pte_phys;
	uintptr_t pmd_idx = pmd_index(va);

	if (sz == PMD_SIZE) {
		if (pmd_none(pmdp[pmd_idx]))
			pmdp[pmd_idx] = pfn_pmd(PFN_DOWN(pa), prot);
		return;
	}

	if (pmd_none(pmdp[pmd_idx])) {
		pte_phys = pt_ops.alloc_pte(va);
		pmdp[pmd_idx] = pfn_pmd(PFN_DOWN(pte_phys), PAGE_TABLE);
		ptep = pt_ops.get_pte_virt(pte_phys);
		memset(ptep, 0, PAGE_SIZE);
	} else {
		pte_phys = PFN_PHYS(_pmd_pfn(pmdp[pmd_idx]));
		ptep = pt_ops.get_pte_virt(pte_phys);
	}

	create_pte_mapping(ptep, va, pa, sz, prot);
}

#define pgd_next_t		pmd_t
#define alloc_pgd_next(__va)	pt_ops.alloc_pmd(__va)
#define get_pgd_next_virt(__pa)	pt_ops.get_pmd_virt(__pa)
#define create_pgd_next_mapping(__nextp, __va, __pa, __sz, __prot)	\
	create_pmd_mapping(__nextp, __va, __pa, __sz, __prot)
#define fixmap_pgd_next		fixmap_pmd
#else
#define pgd_next_t		pte_t
#define alloc_pgd_next(__va)	pt_ops.alloc_pte(__va)
#define get_pgd_next_virt(__pa)	pt_ops.get_pte_virt(__pa)
#define create_pgd_next_mapping(__nextp, __va, __pa, __sz, __prot)	\
	create_pte_mapping(__nextp, __va, __pa, __sz, __prot)
#define fixmap_pgd_next		fixmap_pte
#define create_pmd_mapping(__pmdp, __va, __pa, __sz, __prot)
#endif

void __init create_pgd_mapping(pgd_t *pgdp,
				      uintptr_t va, phys_addr_t pa,
				      phys_addr_t sz, pgprot_t prot)
{
	pgd_next_t *nextp;
	phys_addr_t next_phys;
	uintptr_t pgd_idx = pgd_index(va);

	if (sz == PGDIR_SIZE) {
		if (pgd_val(pgdp[pgd_idx]) == 0)
			pgdp[pgd_idx] = pfn_pgd(PFN_DOWN(pa), prot);
		return;
	}

	if (pgd_val(pgdp[pgd_idx]) == 0) {
		next_phys = alloc_pgd_next(va);
		pgdp[pgd_idx] = pfn_pgd(PFN_DOWN(next_phys), PAGE_TABLE);
		nextp = get_pgd_next_virt(next_phys);
		memset(nextp, 0, PAGE_SIZE);
	} else {
		next_phys = PFN_PHYS(_pgd_pfn(pgdp[pgd_idx]));
		nextp = get_pgd_next_virt(next_phys);
	}

	create_pgd_next_mapping(nextp, va, pa, sz, prot);
}

static uintptr_t __init best_map_size(phys_addr_t base, phys_addr_t size)
{
	/* Upgrade to PMD_SIZE mappings whenever possible */
	if ((base & (PMD_SIZE - 1)) || (size & (PMD_SIZE - 1)))
		return PAGE_SIZE;

	return PMD_SIZE;
}

#ifdef CONFIG_XIP_KERNEL
/* called from head.S with MMU off */
asmlinkage void __init __copy_data(void)
{
	void *from = (void *)(&_sdata);
	void *end = (void *)(&_end);
	void *to = (void *)CONFIG_PHYS_RAM_BASE;
	size_t sz = (size_t)(end - from + 1);

	memcpy(to, from, sz);
}
#endif

#ifdef CONFIG_STRICT_KERNEL_RWX
static __init pgprot_t pgprot_from_va(uintptr_t va)
{
	if (is_va_kernel_text(va))
		return PAGE_KERNEL_READ_EXEC;

	/*
	 * In 64-bit kernel, the kernel mapping is outside the linear mapping so
	 * we must protect its linear mapping alias from being executed and
	 * written.
	 * And rodata section is marked readonly in mark_rodata_ro.
	 */
	if (IS_ENABLED(CONFIG_64BIT) && is_va_kernel_lm_alias_text(va))
		return PAGE_KERNEL_READ;

	return PAGE_KERNEL;
}

void mark_rodata_ro(void)
{
	set_kernel_memory(__start_rodata, _data, set_memory_ro);
	if (IS_ENABLED(CONFIG_64BIT))
		set_kernel_memory(lm_alias(__start_rodata), lm_alias(_data),
				  set_memory_ro);

	debug_checkwx();
}
#else
static __init pgprot_t pgprot_from_va(uintptr_t va)
{
	if (IS_ENABLED(CONFIG_64BIT) && !is_kernel_mapping(va))
		return PAGE_KERNEL;

	return PAGE_KERNEL_EXEC;
}
#endif /* CONFIG_STRICT_KERNEL_RWX */

/*
 * setup_vm() is called from head.S with MMU-off.
 *
 * Following requirements should be honoured for setup_vm() to work
 * correctly:
 * 1) It should use PC-relative addressing for accessing kernel symbols.
 *    To achieve this we always use GCC cmodel=medany.
 * 2) The compiler instrumentation for FTRACE will not work for setup_vm()
 *    so disable compiler instrumentation when FTRACE is enabled.
 *
 * Currently, the above requirements are honoured by using custom CFLAGS
 * for init.o in mm/Makefile.
 */

#ifndef __riscv_cmodel_medany
#error "setup_vm() is called from head.S before relocate so it should not use absolute addressing."
#endif

#ifdef CONFIG_XIP_KERNEL
static void __init create_kernel_page_table(pgd_t *pgdir,
					    __always_unused bool early)
{
<<<<<<< HEAD
	uintptr_t va, pa, end_va;
	uintptr_t load_pa = (uintptr_t)(&_start);
	uintptr_t load_sz = (uintptr_t)(&_end) - load_pa;
	uintptr_t map_size;
#ifndef __PAGETABLE_PMD_FOLDED
	pmd_t fix_bmap_spmd, fix_bmap_epmd;
=======
	uintptr_t va, end_va;

	/* Map the flash resident part */
	end_va = kernel_map.virt_addr + kernel_map.xiprom_sz;
	for (va = kernel_map.virt_addr; va < end_va; va += PMD_SIZE)
		create_pgd_mapping(pgdir, va,
				   kernel_map.xiprom + (va - kernel_map.virt_addr),
				   PMD_SIZE, PAGE_KERNEL_EXEC);

	/* Map the data in RAM */
	end_va = kernel_map.virt_addr + XIP_OFFSET + kernel_map.size;
	for (va = kernel_map.virt_addr + XIP_OFFSET; va < end_va; va += PMD_SIZE)
		create_pgd_mapping(pgdir, va,
				   kernel_map.phys_addr + (va - (kernel_map.virt_addr + XIP_OFFSET)),
				   PMD_SIZE, PAGE_KERNEL);
}
#else
static void __init create_kernel_page_table(pgd_t *pgdir, bool early)
{
	uintptr_t va, end_va;

	end_va = kernel_map.virt_addr + kernel_map.size;
	for (va = kernel_map.virt_addr; va < end_va; va += PMD_SIZE)
		create_pgd_mapping(pgdir, va,
				   kernel_map.phys_addr + (va - kernel_map.virt_addr),
				   PMD_SIZE,
				   early ?
					PAGE_KERNEL_EXEC : pgprot_from_va(va));
}
>>>>>>> 3b17187f
#endif

/*
 * Setup a 4MB mapping that encompasses the device tree: for 64-bit kernel,
 * this means 2 PMD entries whereas for 32-bit kernel, this is only 1 PGDIR
 * entry.
 */
static void __init create_fdt_early_page_table(pgd_t *pgdir, uintptr_t dtb_pa)
{
#ifndef CONFIG_BUILTIN_DTB
	uintptr_t pa = dtb_pa & ~(PMD_SIZE - 1);

	create_pgd_mapping(early_pg_dir, DTB_EARLY_BASE_VA,
			   IS_ENABLED(CONFIG_64BIT) ? (uintptr_t)early_dtb_pmd : pa,
			   PGDIR_SIZE,
			   IS_ENABLED(CONFIG_64BIT) ? PAGE_TABLE : PAGE_KERNEL);

	if (IS_ENABLED(CONFIG_64BIT)) {
		create_pmd_mapping(early_dtb_pmd, DTB_EARLY_BASE_VA,
				   pa, PMD_SIZE, PAGE_KERNEL);
		create_pmd_mapping(early_dtb_pmd, DTB_EARLY_BASE_VA + PMD_SIZE,
				   pa + PMD_SIZE, PMD_SIZE, PAGE_KERNEL);
	}

	dtb_early_va = (void *)DTB_EARLY_BASE_VA + (dtb_pa & (PMD_SIZE - 1));
#else
	/*
	 * For 64-bit kernel, __va can't be used since it would return a linear
	 * mapping address whereas dtb_early_va will be used before
	 * setup_vm_final installs the linear mapping. For 32-bit kernel, as the
	 * kernel is mapped in the linear mapping, that makes no difference.
	 */
<<<<<<< HEAD
	map_size = PMD_SIZE;

	/* Sanity check alignment and size */
	BUG_ON((PAGE_OFFSET % PGDIR_SIZE) != 0);
	BUG_ON((load_pa % map_size) != 0);
=======
	dtb_early_va = kernel_mapping_pa_to_va(XIP_FIXUP(dtb_pa));
#endif

	dtb_early_pa = dtb_pa;
}

asmlinkage void __init setup_vm(uintptr_t dtb_pa)
{
	pmd_t __maybe_unused fix_bmap_spmd, fix_bmap_epmd;

	kernel_map.virt_addr = KERNEL_LINK_ADDR;

#ifdef CONFIG_XIP_KERNEL
	kernel_map.xiprom = (uintptr_t)CONFIG_XIP_PHYS_ADDR;
	kernel_map.xiprom_sz = (uintptr_t)(&_exiprom) - (uintptr_t)(&_xiprom);

	phys_ram_base = CONFIG_PHYS_RAM_BASE;
	kernel_map.phys_addr = (uintptr_t)CONFIG_PHYS_RAM_BASE;
	kernel_map.size = (uintptr_t)(&_end) - (uintptr_t)(&_sdata);

	kernel_map.va_kernel_xip_pa_offset = kernel_map.virt_addr - kernel_map.xiprom;
#else
	kernel_map.phys_addr = (uintptr_t)(&_start);
	kernel_map.size = (uintptr_t)(&_end) - kernel_map.phys_addr;
#endif
	kernel_map.va_pa_offset = PAGE_OFFSET - kernel_map.phys_addr;
	kernel_map.va_kernel_pa_offset = kernel_map.virt_addr - kernel_map.phys_addr;

	riscv_pfn_base = PFN_DOWN(kernel_map.phys_addr);

	/* Sanity check alignment and size */
	BUG_ON((PAGE_OFFSET % PGDIR_SIZE) != 0);
	BUG_ON((kernel_map.phys_addr % PMD_SIZE) != 0);

#ifdef CONFIG_64BIT
	/*
	 * The last 4K bytes of the addressable memory can not be mapped because
	 * of IS_ERR_VALUE macro.
	 */
	BUG_ON((kernel_map.virt_addr + kernel_map.size) > ADDRESS_SPACE_END - SZ_4K);
#endif
>>>>>>> 3b17187f

	pt_ops.alloc_pte = alloc_pte_early;
	pt_ops.get_pte_virt = get_pte_virt_early;
#ifndef __PAGETABLE_PMD_FOLDED
	pt_ops.alloc_pmd = alloc_pmd_early;
	pt_ops.get_pmd_virt = get_pmd_virt_early;
#endif
	/* Setup early PGD for fixmap */
	create_pgd_mapping(early_pg_dir, FIXADDR_START,
			   (uintptr_t)fixmap_pgd_next, PGDIR_SIZE, PAGE_TABLE);

#ifndef __PAGETABLE_PMD_FOLDED
	/* Setup fixmap PMD */
	create_pmd_mapping(fixmap_pmd, FIXADDR_START,
			   (uintptr_t)fixmap_pte, PMD_SIZE, PAGE_TABLE);
	/* Setup trampoline PGD and PMD */
	create_pgd_mapping(trampoline_pg_dir, kernel_map.virt_addr,
			   (uintptr_t)trampoline_pmd, PGDIR_SIZE, PAGE_TABLE);
#ifdef CONFIG_XIP_KERNEL
	create_pmd_mapping(trampoline_pmd, kernel_map.virt_addr,
			   kernel_map.xiprom, PMD_SIZE, PAGE_KERNEL_EXEC);
#else
	create_pmd_mapping(trampoline_pmd, kernel_map.virt_addr,
			   kernel_map.phys_addr, PMD_SIZE, PAGE_KERNEL_EXEC);
#endif
#else
	/* Setup trampoline PGD */
	create_pgd_mapping(trampoline_pg_dir, kernel_map.virt_addr,
			   kernel_map.phys_addr, PGDIR_SIZE, PAGE_KERNEL_EXEC);
#endif

	/*
	 * Setup early PGD covering entire kernel which will allow
	 * us to reach paging_init(). We map all memory banks later
	 * in setup_vm_final() below.
	 */
	create_kernel_page_table(early_pg_dir, true);

	/* Setup early mapping for FDT early scan */
	create_fdt_early_page_table(early_pg_dir, dtb_pa);

	/*
	 * Bootime fixmap only can handle PMD_SIZE mapping. Thus, boot-ioremap
	 * range can not span multiple pmds.
	 */
	BUILD_BUG_ON((__fix_to_virt(FIX_BTMAP_BEGIN) >> PMD_SHIFT)
		     != (__fix_to_virt(FIX_BTMAP_END) >> PMD_SHIFT));

#ifndef __PAGETABLE_PMD_FOLDED
	/*
	 * Early ioremap fixmap is already created as it lies within first 2MB
	 * of fixmap region. We always map PMD_SIZE. Thus, both FIX_BTMAP_END
	 * FIX_BTMAP_BEGIN should lie in the same pmd. Verify that and warn
	 * the user if not.
	 */
	fix_bmap_spmd = fixmap_pmd[pmd_index(__fix_to_virt(FIX_BTMAP_BEGIN))];
	fix_bmap_epmd = fixmap_pmd[pmd_index(__fix_to_virt(FIX_BTMAP_END))];
	if (pmd_val(fix_bmap_spmd) != pmd_val(fix_bmap_epmd)) {
		WARN_ON(1);
		pr_warn("fixmap btmap start [%08lx] != end [%08lx]\n",
			pmd_val(fix_bmap_spmd), pmd_val(fix_bmap_epmd));
		pr_warn("fix_to_virt(FIX_BTMAP_BEGIN): %08lx\n",
			fix_to_virt(FIX_BTMAP_BEGIN));
		pr_warn("fix_to_virt(FIX_BTMAP_END):   %08lx\n",
			fix_to_virt(FIX_BTMAP_END));

		pr_warn("FIX_BTMAP_END:       %d\n", FIX_BTMAP_END);
		pr_warn("FIX_BTMAP_BEGIN:     %d\n", FIX_BTMAP_BEGIN);
	}
#endif
}

static void __init setup_vm_final(void)
{
	uintptr_t va, map_size;
	phys_addr_t pa, start, end;
	u64 i;

	/**
	 * MMU is enabled at this point. But page table setup is not complete yet.
	 * fixmap page table alloc functions should be used at this point
	 */
	pt_ops.alloc_pte = alloc_pte_fixmap;
	pt_ops.get_pte_virt = get_pte_virt_fixmap;
#ifndef __PAGETABLE_PMD_FOLDED
	pt_ops.alloc_pmd = alloc_pmd_fixmap;
	pt_ops.get_pmd_virt = get_pmd_virt_fixmap;
#endif
	/* Setup swapper PGD for fixmap */
	create_pgd_mapping(swapper_pg_dir, FIXADDR_START,
			   __pa_symbol(fixmap_pgd_next),
			   PGDIR_SIZE, PAGE_TABLE);

	/* Map all memory banks in the linear mapping */
	for_each_mem_range(i, &start, &end) {
		if (start >= end)
			break;
		if (start <= __pa(PAGE_OFFSET) &&
		    __pa(PAGE_OFFSET) < end)
			start = __pa(PAGE_OFFSET);
		if (end >= __pa(PAGE_OFFSET) + memory_limit)
			end = __pa(PAGE_OFFSET) + memory_limit;

		map_size = best_map_size(start, end - start);
		for (pa = start; pa < end; pa += map_size) {
			va = (uintptr_t)__va(pa);

			create_pgd_mapping(swapper_pg_dir, va, pa, map_size,
					   pgprot_from_va(va));
		}
	}

#ifdef CONFIG_64BIT
	/* Map the kernel */
	create_kernel_page_table(swapper_pg_dir, false);
#endif

	/* Clear fixmap PTE and PMD mappings */
	clear_fixmap(FIX_PTE);
	clear_fixmap(FIX_PMD);

	/* Move to swapper page table */
	csr_write(CSR_SATP, PFN_DOWN(__pa_symbol(swapper_pg_dir)) | SATP_MODE);
	local_flush_tlb_all();

	/* generic page allocation functions must be used to setup page table */
	pt_ops.alloc_pte = alloc_pte_late;
	pt_ops.get_pte_virt = get_pte_virt_late;
#ifndef __PAGETABLE_PMD_FOLDED
	pt_ops.alloc_pmd = alloc_pmd_late;
	pt_ops.get_pmd_virt = get_pmd_virt_late;
#endif
}
#else
asmlinkage void __init setup_vm(uintptr_t dtb_pa)
{
	dtb_early_va = (void *)dtb_pa;
	dtb_early_pa = dtb_pa;
}

static inline void setup_vm_final(void)
{
}
#endif /* CONFIG_MMU */

#ifdef CONFIG_KEXEC_CORE
/*
 * reserve_crashkernel() - reserves memory for crash kernel
 *
 * This function reserves memory area given in "crashkernel=" kernel command
 * line parameter. The memory reserved is used by dump capture kernel when
 * primary kernel is crashing.
 */
static void __init reserve_crashkernel(void)
{
	unsigned long long crash_base = 0;
	unsigned long long crash_size = 0;
	unsigned long search_start = memblock_start_of_DRAM();
	unsigned long search_end = memblock_end_of_DRAM();

	int ret = 0;

	/*
	 * Don't reserve a region for a crash kernel on a crash kernel
	 * since it doesn't make much sense and we have limited memory
	 * resources.
	 */
#ifdef CONFIG_CRASH_DUMP
	if (is_kdump_kernel()) {
		pr_info("crashkernel: ignoring reservation request\n");
		return;
	}
#endif

	ret = parse_crashkernel(boot_command_line, memblock_phys_mem_size(),
				&crash_size, &crash_base);
	if (ret || !crash_size)
		return;

	crash_size = PAGE_ALIGN(crash_size);

	if (crash_base) {
		search_start = crash_base;
		search_end = crash_base + crash_size;
	}

	/*
	 * Current riscv boot protocol requires 2MB alignment for
	 * RV64 and 4MB alignment for RV32 (hugepage size)
	 */
	crash_base = memblock_phys_alloc_range(crash_size, PMD_SIZE,
					       search_start, search_end);
	if (crash_base == 0) {
		pr_warn("crashkernel: couldn't allocate %lldKB\n",
			crash_size >> 10);
		return;
	}

	pr_info("crashkernel: reserved 0x%016llx - 0x%016llx (%lld MB)\n",
		crash_base, crash_base + crash_size, crash_size >> 20);

	crashk_res.start = crash_base;
	crashk_res.end = crash_base + crash_size - 1;
}
#endif /* CONFIG_KEXEC_CORE */

void __init paging_init(void)
{
	setup_bootmem();
	setup_vm_final();
}

void __init misc_mem_init(void)
{
	early_memtest(min_low_pfn << PAGE_SHIFT, max_low_pfn << PAGE_SHIFT);
	arch_numa_init();
	sparse_init();
	zone_sizes_init();
#ifdef CONFIG_KEXEC_CORE
	reserve_crashkernel();
#endif
	memblock_dump_all();
}

#ifdef CONFIG_SPARSEMEM_VMEMMAP
int __meminit vmemmap_populate(unsigned long start, unsigned long end, int node,
			       struct vmem_altmap *altmap)
{
	return vmemmap_populate_basepages(start, end, node, NULL);
}
#endif<|MERGE_RESOLUTION|>--- conflicted
+++ resolved
@@ -161,19 +161,10 @@
 
 static void __init setup_bootmem(void)
 {
-<<<<<<< HEAD
-	phys_addr_t mem_start = 0;
-	phys_addr_t start, dram_end, end = 0;
-	phys_addr_t vmlinux_end = __pa_symbol(&_end);
-	phys_addr_t vmlinux_start = __pa_symbol(&_start);
-	phys_addr_t max_mapped_addr = __pa(~(ulong)0);
-	u64 i;
-=======
 	phys_addr_t vmlinux_end = __pa_symbol(&_end);
 	phys_addr_t vmlinux_start = __pa_symbol(&_start);
 	phys_addr_t __maybe_unused max_mapped_addr;
 	phys_addr_t phys_ram_end;
->>>>>>> 3b17187f
 
 #ifdef CONFIG_XIP_KERNEL
 	vmlinux_start = __pa_symbol(&_sdata);
@@ -184,27 +175,6 @@
 	/*
 	 * Reserve from the start of the kernel to the end of the kernel
 	 */
-<<<<<<< HEAD
-	memblock_enforce_memory_limit(-PAGE_OFFSET);
-
-	/* Reserve from the start of the kernel to the end of the kernel */
-	memblock_reserve(vmlinux_start, vmlinux_end - vmlinux_start);
-
-	dram_end = memblock_end_of_DRAM();
-
-	/*
-	 * memblock allocator is not aware of the fact that last 4K bytes of
-	 * the addressable memory can not be mapped because of IS_ERR_VALUE
-	 * macro. Make sure that last 4k bytes are not usable by memblock
-	 * if end of dram is equal to maximum addressable memory.
-	 */
-	if (max_mapped_addr == (dram_end - 1))
-		memblock_set_current_limit(max_mapped_addr - 4096);
-
-	max_pfn = PFN_DOWN(dram_end);
-	max_low_pfn = max_pfn;
-	set_max_mapnr(max_low_pfn);
-=======
 #if defined(CONFIG_64BIT) && defined(CONFIG_STRICT_KERNEL_RWX)
 	/*
 	 * Make sure we align the reservation on PMD_SIZE since we will
@@ -215,7 +185,6 @@
 #endif
 	memblock_reserve(vmlinux_start, vmlinux_end - vmlinux_start);
 
->>>>>>> 3b17187f
 
 	phys_ram_end = memblock_end_of_DRAM();
 #ifndef CONFIG_64BIT
@@ -273,11 +242,7 @@
 
 pgd_t swapper_pg_dir[PTRS_PER_PGD] __page_aligned_bss;
 pgd_t trampoline_pg_dir[PTRS_PER_PGD] __page_aligned_bss;
-<<<<<<< HEAD
-pte_t fixmap_pte[PTRS_PER_PTE] __page_aligned_bss;
-=======
 static pte_t fixmap_pte[PTRS_PER_PTE] __page_aligned_bss;
->>>>>>> 3b17187f
 
 pgd_t early_pg_dir[PTRS_PER_PGD] __initdata __aligned(PAGE_SIZE);
 static pmd_t __maybe_unused early_dtb_pmd[PTRS_PER_PMD] __initdata __aligned(PAGE_SIZE);
@@ -358,12 +323,6 @@
 
 #ifndef __PAGETABLE_PMD_FOLDED
 
-<<<<<<< HEAD
-pmd_t trampoline_pmd[PTRS_PER_PMD] __page_aligned_bss;
-pmd_t fixmap_pmd[PTRS_PER_PMD] __page_aligned_bss;
-pmd_t early_pmd[PTRS_PER_PMD] __initdata __aligned(PAGE_SIZE);
-pmd_t early_dtb_pmd[PTRS_PER_PMD] __initdata __aligned(PAGE_SIZE);
-=======
 static pmd_t trampoline_pmd[PTRS_PER_PMD] __page_aligned_bss;
 static pmd_t fixmap_pmd[PTRS_PER_PMD] __page_aligned_bss;
 static pmd_t early_pmd[PTRS_PER_PMD] __initdata __aligned(PAGE_SIZE);
@@ -373,7 +332,6 @@
 #define fixmap_pmd     ((pmd_t *)XIP_FIXUP(fixmap_pmd))
 #define early_pmd      ((pmd_t *)XIP_FIXUP(early_pmd))
 #endif /* CONFIG_XIP_KERNEL */
->>>>>>> 3b17187f
 
 static pmd_t *__init get_pmd_virt_early(phys_addr_t pa)
 {
@@ -394,11 +352,7 @@
 
 static phys_addr_t __init alloc_pmd_early(uintptr_t va)
 {
-<<<<<<< HEAD
-	BUG_ON((va - PAGE_OFFSET) >> PGDIR_SHIFT);
-=======
 	BUG_ON((va - kernel_map.virt_addr) >> PGDIR_SHIFT);
->>>>>>> 3b17187f
 
 	return (uintptr_t)early_pmd;
 }
@@ -568,14 +522,6 @@
 static void __init create_kernel_page_table(pgd_t *pgdir,
 					    __always_unused bool early)
 {
-<<<<<<< HEAD
-	uintptr_t va, pa, end_va;
-	uintptr_t load_pa = (uintptr_t)(&_start);
-	uintptr_t load_sz = (uintptr_t)(&_end) - load_pa;
-	uintptr_t map_size;
-#ifndef __PAGETABLE_PMD_FOLDED
-	pmd_t fix_bmap_spmd, fix_bmap_epmd;
-=======
 	uintptr_t va, end_va;
 
 	/* Map the flash resident part */
@@ -605,7 +551,6 @@
 				   early ?
 					PAGE_KERNEL_EXEC : pgprot_from_va(va));
 }
->>>>>>> 3b17187f
 #endif
 
 /*
@@ -638,13 +583,6 @@
 	 * setup_vm_final installs the linear mapping. For 32-bit kernel, as the
 	 * kernel is mapped in the linear mapping, that makes no difference.
 	 */
-<<<<<<< HEAD
-	map_size = PMD_SIZE;
-
-	/* Sanity check alignment and size */
-	BUG_ON((PAGE_OFFSET % PGDIR_SIZE) != 0);
-	BUG_ON((load_pa % map_size) != 0);
-=======
 	dtb_early_va = kernel_mapping_pa_to_va(XIP_FIXUP(dtb_pa));
 #endif
 
@@ -686,7 +624,6 @@
 	 */
 	BUG_ON((kernel_map.virt_addr + kernel_map.size) > ADDRESS_SPACE_END - SZ_4K);
 #endif
->>>>>>> 3b17187f
 
 	pt_ops.alloc_pte = alloc_pte_early;
 	pt_ops.get_pte_virt = get_pte_virt_early;
