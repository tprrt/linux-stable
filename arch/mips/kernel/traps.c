/*
 * This file is subject to the terms and conditions of the GNU General Public
 * License.  See the file "COPYING" in the main directory of this archive
 * for more details.
 *
 * Copyright (C) 1994 - 1999, 2000, 01, 06 Ralf Baechle
 * Copyright (C) 1995, 1996 Paul M. Antoine
 * Copyright (C) 1998 Ulf Carlsson
 * Copyright (C) 1999 Silicon Graphics, Inc.
 * Kevin D. Kissell, kevink@mips.com and Carsten Langgaard, carstenl@mips.com
 * Copyright (C) 2002, 2003, 2004, 2005, 2007  Maciej W. Rozycki
 * Copyright (C) 2000, 2001, 2012 MIPS Technologies, Inc.  All rights reserved.
 * Copyright (C) 2014, Imagination Technologies Ltd.
 */
#include <linux/bitops.h>
#include <linux/bug.h>
#include <linux/compiler.h>
#include <linux/context_tracking.h>
#include <linux/cpu_pm.h>
#include <linux/kexec.h>
#include <linux/init.h>
#include <linux/kernel.h>
#include <linux/module.h>
#include <linux/extable.h>
#include <linux/mm.h>
#include <linux/sched/mm.h>
#include <linux/sched/debug.h>
#include <linux/smp.h>
#include <linux/spinlock.h>
#include <linux/kallsyms.h>
#include <linux/memblock.h>
#include <linux/interrupt.h>
#include <linux/ptrace.h>
#include <linux/kgdb.h>
#include <linux/kdebug.h>
#include <linux/kprobes.h>
#include <linux/notifier.h>
#include <linux/kdb.h>
#include <linux/irq.h>
#include <linux/perf_event.h>

#include <asm/addrspace.h>
#include <asm/bootinfo.h>
#include <asm/branch.h>
#include <asm/break.h>
#include <asm/cop2.h>
#include <asm/cpu.h>
#include <asm/cpu-type.h>
#include <asm/dsp.h>
#include <asm/fpu.h>
#include <asm/fpu_emulator.h>
#include <asm/idle.h>
#include <asm/isa-rev.h>
#include <asm/mips-cps.h>
#include <asm/mips-r2-to-r6-emul.h>
#include <asm/mipsregs.h>
#include <asm/mipsmtregs.h>
#include <asm/module.h>
#include <asm/msa.h>
#include <asm/ptrace.h>
#include <asm/sections.h>
#include <asm/siginfo.h>
#include <asm/tlbdebug.h>
#include <asm/traps.h>
#include <linux/uaccess.h>
#include <asm/watch.h>
#include <asm/mmu_context.h>
#include <asm/types.h>
#include <asm/stacktrace.h>
#include <asm/tlbex.h>
#include <asm/uasm.h>

#include <asm/mach-loongson64/cpucfg-emul.h>

extern void check_wait(void);
extern asmlinkage void rollback_handle_int(void);
extern asmlinkage void handle_int(void);
extern asmlinkage void handle_adel(void);
extern asmlinkage void handle_ades(void);
extern asmlinkage void handle_ibe(void);
extern asmlinkage void handle_dbe(void);
extern asmlinkage void handle_sys(void);
extern asmlinkage void handle_bp(void);
extern asmlinkage void handle_ri(void);
extern asmlinkage void handle_ri_rdhwr_tlbp(void);
extern asmlinkage void handle_ri_rdhwr(void);
extern asmlinkage void handle_cpu(void);
extern asmlinkage void handle_ov(void);
extern asmlinkage void handle_tr(void);
extern asmlinkage void handle_msa_fpe(void);
extern asmlinkage void handle_fpe(void);
extern asmlinkage void handle_ftlb(void);
extern asmlinkage void handle_gsexc(void);
extern asmlinkage void handle_msa(void);
extern asmlinkage void handle_mdmx(void);
extern asmlinkage void handle_watch(void);
extern asmlinkage void handle_mt(void);
extern asmlinkage void handle_dsp(void);
extern asmlinkage void handle_mcheck(void);
extern asmlinkage void handle_reserved(void);
extern void tlb_do_page_fault_0(void);

void (*board_be_init)(void);
int (*board_be_handler)(struct pt_regs *regs, int is_fixup);
void (*board_nmi_handler_setup)(void);
void (*board_ejtag_handler_setup)(void);
void (*board_bind_eic_interrupt)(int irq, int regset);
void (*board_ebase_setup)(void);
void(*board_cache_error_setup)(void);

static void show_raw_backtrace(unsigned long reg29, const char *loglvl)
{
	unsigned long *sp = (unsigned long *)(reg29 & ~3);
	unsigned long addr;

	printk("%sCall Trace:", loglvl);
#ifdef CONFIG_KALLSYMS
	printk("%s\n", loglvl);
#endif
	while (!kstack_end(sp)) {
		unsigned long __user *p =
			(unsigned long __user *)(unsigned long)sp++;
		if (__get_user(addr, p)) {
			printk("%s (Bad stack address)", loglvl);
			break;
		}
		if (__kernel_text_address(addr))
			print_ip_sym(loglvl, addr);
	}
	printk("%s\n", loglvl);
}

#ifdef CONFIG_KALLSYMS
int raw_show_trace;
static int __init set_raw_show_trace(char *str)
{
	raw_show_trace = 1;
	return 1;
}
__setup("raw_show_trace", set_raw_show_trace);
#endif

static void show_backtrace(struct task_struct *task, const struct pt_regs *regs,
			   const char *loglvl)
{
	unsigned long sp = regs->regs[29];
	unsigned long ra = regs->regs[31];
	unsigned long pc = regs->cp0_epc;

	if (!task)
		task = current;

	if (raw_show_trace || user_mode(regs) || !__kernel_text_address(pc)) {
		show_raw_backtrace(sp, loglvl);
		return;
	}
	printk("%sCall Trace:\n", loglvl);
	do {
		print_ip_sym(loglvl, pc);
		pc = unwind_stack(task, &sp, pc, &ra);
	} while (pc);
	pr_cont("\n");
}

/*
 * This routine abuses get_user()/put_user() to reference pointers
 * with at least a bit of error checking ...
 */
static void show_stacktrace(struct task_struct *task,
	const struct pt_regs *regs, const char *loglvl)
{
	const int field = 2 * sizeof(unsigned long);
	long stackdata;
	int i;
	unsigned long __user *sp = (unsigned long __user *)regs->regs[29];

	printk("%sStack :", loglvl);
	i = 0;
	while ((unsigned long) sp & (PAGE_SIZE - 1)) {
		if (i && ((i % (64 / field)) == 0)) {
			pr_cont("\n");
			printk("%s       ", loglvl);
		}
		if (i > 39) {
			pr_cont(" ...");
			break;
		}

		if (__get_user(stackdata, sp++)) {
			pr_cont(" (Bad stack address)");
			break;
		}

		pr_cont(" %0*lx", field, stackdata);
		i++;
	}
	pr_cont("\n");
	show_backtrace(task, regs, loglvl);
}

void show_stack(struct task_struct *task, unsigned long *sp, const char *loglvl)
{
	struct pt_regs regs;
	mm_segment_t old_fs = get_fs();

	regs.cp0_status = KSU_KERNEL;
	if (sp) {
		regs.regs[29] = (unsigned long)sp;
		regs.regs[31] = 0;
		regs.cp0_epc = 0;
	} else {
		if (task && task != current) {
			regs.regs[29] = task->thread.reg29;
			regs.regs[31] = 0;
			regs.cp0_epc = task->thread.reg31;
		} else {
			prepare_frametrace(&regs);
		}
	}
	/*
	 * show_stack() deals exclusively with kernel mode, so be sure to access
	 * the stack in the kernel (not user) address space.
	 */
	set_fs(KERNEL_DS);
	show_stacktrace(task, &regs, loglvl);
	set_fs(old_fs);
}

static void show_code(unsigned int __user *pc)
{
	long i;
	unsigned short __user *pc16 = NULL;

	printk("Code:");

	if ((unsigned long)pc & 1)
		pc16 = (unsigned short __user *)((unsigned long)pc & ~1);
	for(i = -3 ; i < 6 ; i++) {
		unsigned int insn;
		if (pc16 ? __get_user(insn, pc16 + i) : __get_user(insn, pc + i)) {
			pr_cont(" (Bad address in epc)\n");
			break;
		}
		pr_cont("%c%0*x%c", (i?' ':'<'), pc16 ? 4 : 8, insn, (i?' ':'>'));
	}
	pr_cont("\n");
}

static void __show_regs(const struct pt_regs *regs)
{
	const int field = 2 * sizeof(unsigned long);
	unsigned int cause = regs->cp0_cause;
	unsigned int exccode;
	int i;

	show_regs_print_info(KERN_DEFAULT);

	/*
	 * Saved main processor registers
	 */
	for (i = 0; i < 32; ) {
		if ((i % 4) == 0)
			printk("$%2d   :", i);
		if (i == 0)
			pr_cont(" %0*lx", field, 0UL);
		else if (i == 26 || i == 27)
			pr_cont(" %*s", field, "");
		else
			pr_cont(" %0*lx", field, regs->regs[i]);

		i++;
		if ((i % 4) == 0)
			pr_cont("\n");
	}

#ifdef CONFIG_CPU_HAS_SMARTMIPS
	printk("Acx    : %0*lx\n", field, regs->acx);
#endif
	if (MIPS_ISA_REV < 6) {
		printk("Hi    : %0*lx\n", field, regs->hi);
		printk("Lo    : %0*lx\n", field, regs->lo);
	}

	/*
	 * Saved cp0 registers
	 */
	printk("epc   : %0*lx %pS\n", field, regs->cp0_epc,
	       (void *) regs->cp0_epc);
	printk("ra    : %0*lx %pS\n", field, regs->regs[31],
	       (void *) regs->regs[31]);

	printk("Status: %08x	", (uint32_t) regs->cp0_status);

	if (cpu_has_3kex) {
		if (regs->cp0_status & ST0_KUO)
			pr_cont("KUo ");
		if (regs->cp0_status & ST0_IEO)
			pr_cont("IEo ");
		if (regs->cp0_status & ST0_KUP)
			pr_cont("KUp ");
		if (regs->cp0_status & ST0_IEP)
			pr_cont("IEp ");
		if (regs->cp0_status & ST0_KUC)
			pr_cont("KUc ");
		if (regs->cp0_status & ST0_IEC)
			pr_cont("IEc ");
	} else if (cpu_has_4kex) {
		if (regs->cp0_status & ST0_KX)
			pr_cont("KX ");
		if (regs->cp0_status & ST0_SX)
			pr_cont("SX ");
		if (regs->cp0_status & ST0_UX)
			pr_cont("UX ");
		switch (regs->cp0_status & ST0_KSU) {
		case KSU_USER:
			pr_cont("USER ");
			break;
		case KSU_SUPERVISOR:
			pr_cont("SUPERVISOR ");
			break;
		case KSU_KERNEL:
			pr_cont("KERNEL ");
			break;
		default:
			pr_cont("BAD_MODE ");
			break;
		}
		if (regs->cp0_status & ST0_ERL)
			pr_cont("ERL ");
		if (regs->cp0_status & ST0_EXL)
			pr_cont("EXL ");
		if (regs->cp0_status & ST0_IE)
			pr_cont("IE ");
	}
	pr_cont("\n");

	exccode = (cause & CAUSEF_EXCCODE) >> CAUSEB_EXCCODE;
	printk("Cause : %08x (ExcCode %02x)\n", cause, exccode);

	if (1 <= exccode && exccode <= 5)
		printk("BadVA : %0*lx\n", field, regs->cp0_badvaddr);

	printk("PrId  : %08x (%s)\n", read_c0_prid(),
	       cpu_name_string());
}

/*
 * FIXME: really the generic show_regs should take a const pointer argument.
 */
void show_regs(struct pt_regs *regs)
{
	__show_regs(regs);
	dump_stack();
}

void show_registers(struct pt_regs *regs)
{
	const int field = 2 * sizeof(unsigned long);
	mm_segment_t old_fs = get_fs();

	__show_regs(regs);
	print_modules();
	printk("Process %s (pid: %d, threadinfo=%p, task=%p, tls=%0*lx)\n",
	       current->comm, current->pid, current_thread_info(), current,
	      field, current_thread_info()->tp_value);
	if (cpu_has_userlocal) {
		unsigned long tls;

		tls = read_c0_userlocal();
		if (tls != current_thread_info()->tp_value)
			printk("*HwTLS: %0*lx\n", field, tls);
	}

	if (!user_mode(regs))
		/* Necessary for getting the correct stack content */
		set_fs(KERNEL_DS);
	show_stacktrace(current, regs, KERN_DEFAULT);
	show_code((unsigned int __user *) regs->cp0_epc);
	printk("\n");
	set_fs(old_fs);
}

static DEFINE_RAW_SPINLOCK(die_lock);

void __noreturn die(const char *str, struct pt_regs *regs)
{
	static int die_counter;
	int sig = SIGSEGV;

	oops_enter();

	if (notify_die(DIE_OOPS, str, regs, 0, current->thread.trap_nr,
		       SIGSEGV) == NOTIFY_STOP)
		sig = 0;

	console_verbose();
	raw_spin_lock_irq(&die_lock);
	bust_spinlocks(1);

	printk("%s[#%d]:\n", str, ++die_counter);
	show_registers(regs);
	add_taint(TAINT_DIE, LOCKDEP_NOW_UNRELIABLE);
	raw_spin_unlock_irq(&die_lock);

	oops_exit();

	if (in_interrupt())
		panic("Fatal exception in interrupt");

	if (panic_on_oops)
		panic("Fatal exception");

	if (regs && kexec_should_crash(current))
		crash_kexec(regs);

	do_exit(sig);
}

extern struct exception_table_entry __start___dbe_table[];
extern struct exception_table_entry __stop___dbe_table[];

__asm__(
"	.section	__dbe_table, \"a\"\n"
"	.previous			\n");

/* Given an address, look for it in the exception tables. */
static const struct exception_table_entry *search_dbe_tables(unsigned long addr)
{
	const struct exception_table_entry *e;

	e = search_extable(__start___dbe_table,
			   __stop___dbe_table - __start___dbe_table, addr);
	if (!e)
		e = search_module_dbetables(addr);
	return e;
}

asmlinkage void do_be(struct pt_regs *regs)
{
	const int field = 2 * sizeof(unsigned long);
	const struct exception_table_entry *fixup = NULL;
	int data = regs->cp0_cause & 4;
	int action = MIPS_BE_FATAL;
	enum ctx_state prev_state;

	prev_state = exception_enter();
	/* XXX For now.	 Fixme, this searches the wrong table ...  */
	if (data && !user_mode(regs))
		fixup = search_dbe_tables(exception_epc(regs));

	if (fixup)
		action = MIPS_BE_FIXUP;

	if (board_be_handler)
		action = board_be_handler(regs, fixup != NULL);
	else
		mips_cm_error_report();

	switch (action) {
	case MIPS_BE_DISCARD:
		goto out;
	case MIPS_BE_FIXUP:
		if (fixup) {
			regs->cp0_epc = fixup->nextinsn;
			goto out;
		}
		break;
	default:
		break;
	}

	/*
	 * Assume it would be too dangerous to continue ...
	 */
	printk(KERN_ALERT "%s bus error, epc == %0*lx, ra == %0*lx\n",
	       data ? "Data" : "Instruction",
	       field, regs->cp0_epc, field, regs->regs[31]);
	if (notify_die(DIE_OOPS, "bus error", regs, 0, current->thread.trap_nr,
		       SIGBUS) == NOTIFY_STOP)
		goto out;

	die_if_kernel("Oops", regs);
	force_sig(SIGBUS);

out:
	exception_exit(prev_state);
}

/*
 * ll/sc, rdhwr, sync emulation
 */

#define OPCODE 0xfc000000
#define BASE   0x03e00000
#define RT     0x001f0000
#define OFFSET 0x0000ffff
#define LL     0xc0000000
#define SC     0xe0000000
#define SPEC0  0x00000000
#define SPEC3  0x7c000000
#define RD     0x0000f800
#define FUNC   0x0000003f
#define SYNC   0x0000000f
#define RDHWR  0x0000003b

/*  microMIPS definitions   */
#define MM_POOL32A_FUNC 0xfc00ffff
#define MM_RDHWR        0x00006b3c
#define MM_RS           0x001f0000
#define MM_RT           0x03e00000

/*
 * The ll_bit is cleared by r*_switch.S
 */

unsigned int ll_bit;
struct task_struct *ll_task;

static inline int simulate_ll(struct pt_regs *regs, unsigned int opcode)
{
	unsigned long value, __user *vaddr;
	long offset;

	/*
	 * analyse the ll instruction that just caused a ri exception
	 * and put the referenced address to addr.
	 */

	/* sign extend offset */
	offset = opcode & OFFSET;
	offset <<= 16;
	offset >>= 16;

	vaddr = (unsigned long __user *)
		((unsigned long)(regs->regs[(opcode & BASE) >> 21]) + offset);

	if ((unsigned long)vaddr & 3)
		return SIGBUS;
	if (get_user(value, vaddr))
		return SIGSEGV;

	preempt_disable();

	if (ll_task == NULL || ll_task == current) {
		ll_bit = 1;
	} else {
		ll_bit = 0;
	}
	ll_task = current;

	preempt_enable();

	regs->regs[(opcode & RT) >> 16] = value;

	return 0;
}

static inline int simulate_sc(struct pt_regs *regs, unsigned int opcode)
{
	unsigned long __user *vaddr;
	unsigned long reg;
	long offset;

	/*
	 * analyse the sc instruction that just caused a ri exception
	 * and put the referenced address to addr.
	 */

	/* sign extend offset */
	offset = opcode & OFFSET;
	offset <<= 16;
	offset >>= 16;

	vaddr = (unsigned long __user *)
		((unsigned long)(regs->regs[(opcode & BASE) >> 21]) + offset);
	reg = (opcode & RT) >> 16;

	if ((unsigned long)vaddr & 3)
		return SIGBUS;

	preempt_disable();

	if (ll_bit == 0 || ll_task != current) {
		regs->regs[reg] = 0;
		preempt_enable();
		return 0;
	}

	preempt_enable();

	if (put_user(regs->regs[reg], vaddr))
		return SIGSEGV;

	regs->regs[reg] = 1;

	return 0;
}

/*
 * ll uses the opcode of lwc0 and sc uses the opcode of swc0.  That is both
 * opcodes are supposed to result in coprocessor unusable exceptions if
 * executed on ll/sc-less processors.  That's the theory.  In practice a
 * few processors such as NEC's VR4100 throw reserved instruction exceptions
 * instead, so we're doing the emulation thing in both exception handlers.
 */
static int simulate_llsc(struct pt_regs *regs, unsigned int opcode)
{
	if ((opcode & OPCODE) == LL) {
		perf_sw_event(PERF_COUNT_SW_EMULATION_FAULTS,
				1, regs, 0);
		return simulate_ll(regs, opcode);
	}
	if ((opcode & OPCODE) == SC) {
		perf_sw_event(PERF_COUNT_SW_EMULATION_FAULTS,
				1, regs, 0);
		return simulate_sc(regs, opcode);
	}

	return -1;			/* Must be something else ... */
}

/*
 * Simulate trapping 'rdhwr' instructions to provide user accessible
 * registers not implemented in hardware.
 */
static int simulate_rdhwr(struct pt_regs *regs, int rd, int rt)
{
	struct thread_info *ti = task_thread_info(current);

	perf_sw_event(PERF_COUNT_SW_EMULATION_FAULTS,
			1, regs, 0);
	switch (rd) {
	case MIPS_HWR_CPUNUM:		/* CPU number */
		regs->regs[rt] = smp_processor_id();
		return 0;
	case MIPS_HWR_SYNCISTEP:	/* SYNCI length */
		regs->regs[rt] = min(current_cpu_data.dcache.linesz,
				     current_cpu_data.icache.linesz);
		return 0;
	case MIPS_HWR_CC:		/* Read count register */
		regs->regs[rt] = read_c0_count();
		return 0;
	case MIPS_HWR_CCRES:		/* Count register resolution */
		switch (current_cpu_type()) {
		case CPU_20KC:
		case CPU_25KF:
			regs->regs[rt] = 1;
			break;
		default:
			regs->regs[rt] = 2;
		}
		return 0;
	case MIPS_HWR_ULR:		/* Read UserLocal register */
		regs->regs[rt] = ti->tp_value;
		return 0;
	default:
		return -1;
	}
}

static int simulate_rdhwr_normal(struct pt_regs *regs, unsigned int opcode)
{
	if ((opcode & OPCODE) == SPEC3 && (opcode & FUNC) == RDHWR) {
		int rd = (opcode & RD) >> 11;
		int rt = (opcode & RT) >> 16;

		simulate_rdhwr(regs, rd, rt);
		return 0;
	}

	/* Not ours.  */
	return -1;
}

static int simulate_rdhwr_mm(struct pt_regs *regs, unsigned int opcode)
{
	if ((opcode & MM_POOL32A_FUNC) == MM_RDHWR) {
		int rd = (opcode & MM_RS) >> 16;
		int rt = (opcode & MM_RT) >> 21;
		simulate_rdhwr(regs, rd, rt);
		return 0;
	}

	/* Not ours.  */
	return -1;
}

static int simulate_sync(struct pt_regs *regs, unsigned int opcode)
{
	if ((opcode & OPCODE) == SPEC0 && (opcode & FUNC) == SYNC) {
		perf_sw_event(PERF_COUNT_SW_EMULATION_FAULTS,
				1, regs, 0);
		return 0;
	}

	return -1;			/* Must be something else ... */
}

/*
 * Loongson-3 CSR instructions emulation
 */

#ifdef CONFIG_CPU_LOONGSON3_CPUCFG_EMULATION

#define LWC2             0xc8000000
#define RS               BASE
#define CSR_OPCODE2      0x00000118
#define CSR_OPCODE2_MASK 0x000007ff
#define CSR_FUNC_MASK    RT
#define CSR_FUNC_CPUCFG  0x8

static int simulate_loongson3_cpucfg(struct pt_regs *regs,
				     unsigned int opcode)
{
	int op = opcode & OPCODE;
	int op2 = opcode & CSR_OPCODE2_MASK;
	int csr_func = (opcode & CSR_FUNC_MASK) >> 16;

	if (op == LWC2 && op2 == CSR_OPCODE2 && csr_func == CSR_FUNC_CPUCFG) {
		int rd = (opcode & RD) >> 11;
		int rs = (opcode & RS) >> 21;
		__u64 sel = regs->regs[rs];

		perf_sw_event(PERF_COUNT_SW_EMULATION_FAULTS, 1, regs, 0);

		/* Do not emulate on unsupported core models. */
		preempt_disable();
		if (!loongson3_cpucfg_emulation_enabled(&current_cpu_data)) {
			preempt_enable();
			return -1;
		}
		regs->regs[rd] = loongson3_cpucfg_read_synthesized(
			&current_cpu_data, sel);
		preempt_enable();
		return 0;
	}

	/* Not ours.  */
	return -1;
}
#endif /* CONFIG_CPU_LOONGSON3_CPUCFG_EMULATION */

asmlinkage void do_ov(struct pt_regs *regs)
{
	enum ctx_state prev_state;

	prev_state = exception_enter();
	die_if_kernel("Integer overflow", regs);

	force_sig_fault(SIGFPE, FPE_INTOVF, (void __user *)regs->cp0_epc);
	exception_exit(prev_state);
}

#ifdef CONFIG_MIPS_FP_SUPPORT

/*
 * Send SIGFPE according to FCSR Cause bits, which must have already
 * been masked against Enable bits.  This is impotant as Inexact can
 * happen together with Overflow or Underflow, and `ptrace' can set
 * any bits.
 */
void force_fcr31_sig(unsigned long fcr31, void __user *fault_addr,
		     struct task_struct *tsk)
{
	int si_code = FPE_FLTUNK;

	if (fcr31 & FPU_CSR_INV_X)
		si_code = FPE_FLTINV;
	else if (fcr31 & FPU_CSR_DIV_X)
		si_code = FPE_FLTDIV;
	else if (fcr31 & FPU_CSR_OVF_X)
		si_code = FPE_FLTOVF;
	else if (fcr31 & FPU_CSR_UDF_X)
		si_code = FPE_FLTUND;
	else if (fcr31 & FPU_CSR_INE_X)
		si_code = FPE_FLTRES;

	force_sig_fault_to_task(SIGFPE, si_code, fault_addr, tsk);
}

int process_fpemu_return(int sig, void __user *fault_addr, unsigned long fcr31)
{
	int si_code;
	struct vm_area_struct *vma;

	switch (sig) {
	case 0:
		return 0;

	case SIGFPE:
		force_fcr31_sig(fcr31, fault_addr, current);
		return 1;

	case SIGBUS:
		force_sig_fault(SIGBUS, BUS_ADRERR, fault_addr);
		return 1;

	case SIGSEGV:
		mmap_read_lock(current->mm);
		vma = find_vma(current->mm, (unsigned long)fault_addr);
		if (vma && (vma->vm_start <= (unsigned long)fault_addr))
			si_code = SEGV_ACCERR;
		else
			si_code = SEGV_MAPERR;
		mmap_read_unlock(current->mm);
		force_sig_fault(SIGSEGV, si_code, fault_addr);
		return 1;

	default:
		force_sig(sig);
		return 1;
	}
}

static int simulate_fp(struct pt_regs *regs, unsigned int opcode,
		       unsigned long old_epc, unsigned long old_ra)
{
	union mips_instruction inst = { .word = opcode };
	void __user *fault_addr;
	unsigned long fcr31;
	int sig;

	/* If it's obviously not an FP instruction, skip it */
	switch (inst.i_format.opcode) {
	case cop1_op:
	case cop1x_op:
	case lwc1_op:
	case ldc1_op:
	case swc1_op:
	case sdc1_op:
		break;

	default:
		return -1;
	}

	/*
	 * do_ri skipped over the instruction via compute_return_epc, undo
	 * that for the FPU emulator.
	 */
	regs->cp0_epc = old_epc;
	regs->regs[31] = old_ra;

	/* Run the emulator */
	sig = fpu_emulator_cop1Handler(regs, &current->thread.fpu, 1,
				       &fault_addr);

	/*
	 * We can't allow the emulated instruction to leave any
	 * enabled Cause bits set in $fcr31.
	 */
	fcr31 = mask_fcr31_x(current->thread.fpu.fcr31);
	current->thread.fpu.fcr31 &= ~fcr31;

	/* Restore the hardware register state */
	own_fpu(1);

	/* Send a signal if required.  */
	process_fpemu_return(sig, fault_addr, fcr31);

	return 0;
}

/*
 * XXX Delayed fp exceptions when doing a lazy ctx switch XXX
 */
asmlinkage void do_fpe(struct pt_regs *regs, unsigned long fcr31)
{
	enum ctx_state prev_state;
	void __user *fault_addr;
	int sig;

	prev_state = exception_enter();
	if (notify_die(DIE_FP, "FP exception", regs, 0, current->thread.trap_nr,
		       SIGFPE) == NOTIFY_STOP)
		goto out;

	/* Clear FCSR.Cause before enabling interrupts */
	write_32bit_cp1_register(CP1_STATUS, fcr31 & ~mask_fcr31_x(fcr31));
	local_irq_enable();

	die_if_kernel("FP exception in kernel code", regs);

	if (fcr31 & FPU_CSR_UNI_X) {
		/*
		 * Unimplemented operation exception.  If we've got the full
		 * software emulator on-board, let's use it...
		 *
		 * Force FPU to dump state into task/thread context.  We're
		 * moving a lot of data here for what is probably a single
		 * instruction, but the alternative is to pre-decode the FP
		 * register operands before invoking the emulator, which seems
		 * a bit extreme for what should be an infrequent event.
		 */

		/* Run the emulator */
		sig = fpu_emulator_cop1Handler(regs, &current->thread.fpu, 1,
					       &fault_addr);

		/*
		 * We can't allow the emulated instruction to leave any
		 * enabled Cause bits set in $fcr31.
		 */
		fcr31 = mask_fcr31_x(current->thread.fpu.fcr31);
		current->thread.fpu.fcr31 &= ~fcr31;

		/* Restore the hardware register state */
		own_fpu(1);	/* Using the FPU again.	 */
	} else {
		sig = SIGFPE;
		fault_addr = (void __user *) regs->cp0_epc;
	}

	/* Send a signal if required.  */
	process_fpemu_return(sig, fault_addr, fcr31);

out:
	exception_exit(prev_state);
}

/*
 * MIPS MT processors may have fewer FPU contexts than CPU threads. If we've
 * emulated more than some threshold number of instructions, force migration to
 * a "CPU" that has FP support.
 */
static void mt_ase_fp_affinity(void)
{
#ifdef CONFIG_MIPS_MT_FPAFF
	if (mt_fpemul_threshold > 0 &&
	     ((current->thread.emulated_fp++ > mt_fpemul_threshold))) {
		/*
		 * If there's no FPU present, or if the application has already
		 * restricted the allowed set to exclude any CPUs with FPUs,
		 * we'll skip the procedure.
		 */
		if (cpumask_intersects(&current->cpus_mask, &mt_fpu_cpumask)) {
			cpumask_t tmask;

			current->thread.user_cpus_allowed
				= current->cpus_mask;
			cpumask_and(&tmask, &current->cpus_mask,
				    &mt_fpu_cpumask);
			set_cpus_allowed_ptr(current, &tmask);
			set_thread_flag(TIF_FPUBOUND);
		}
	}
#endif /* CONFIG_MIPS_MT_FPAFF */
}

#else /* !CONFIG_MIPS_FP_SUPPORT */

static int simulate_fp(struct pt_regs *regs, unsigned int opcode,
		       unsigned long old_epc, unsigned long old_ra)
{
	return -1;
}

#endif /* !CONFIG_MIPS_FP_SUPPORT */

void do_trap_or_bp(struct pt_regs *regs, unsigned int code, int si_code,
	const char *str)
{
	char b[40];

#ifdef CONFIG_KGDB_LOW_LEVEL_TRAP
	if (kgdb_ll_trap(DIE_TRAP, str, regs, code, current->thread.trap_nr,
			 SIGTRAP) == NOTIFY_STOP)
		return;
#endif /* CONFIG_KGDB_LOW_LEVEL_TRAP */

	if (notify_die(DIE_TRAP, str, regs, code, current->thread.trap_nr,
		       SIGTRAP) == NOTIFY_STOP)
		return;

	/*
	 * A short test says that IRIX 5.3 sends SIGTRAP for all trap
	 * insns, even for trap and break codes that indicate arithmetic
	 * failures.  Weird ...
	 * But should we continue the brokenness???  --macro
	 */
	switch (code) {
	case BRK_OVERFLOW:
	case BRK_DIVZERO:
		scnprintf(b, sizeof(b), "%s instruction in kernel code", str);
		die_if_kernel(b, regs);
		force_sig_fault(SIGFPE,
				code == BRK_DIVZERO ? FPE_INTDIV : FPE_INTOVF,
				(void __user *) regs->cp0_epc);
		break;
	case BRK_BUG:
		die_if_kernel("Kernel bug detected", regs);
		force_sig(SIGTRAP);
		break;
	case BRK_MEMU:
		/*
		 * This breakpoint code is used by the FPU emulator to retake
		 * control of the CPU after executing the instruction from the
		 * delay slot of an emulated branch.
		 *
		 * Terminate if exception was recognized as a delay slot return
		 * otherwise handle as normal.
		 */
		if (do_dsemulret(regs))
			return;

		die_if_kernel("Math emu break/trap", regs);
		force_sig(SIGTRAP);
		break;
	default:
		scnprintf(b, sizeof(b), "%s instruction in kernel code", str);
		die_if_kernel(b, regs);
		if (si_code) {
			force_sig_fault(SIGTRAP, si_code, NULL);
		} else {
			force_sig(SIGTRAP);
		}
	}
}

asmlinkage void do_bp(struct pt_regs *regs)
{
	unsigned long epc = msk_isa16_mode(exception_epc(regs));
	unsigned int opcode, bcode;
	enum ctx_state prev_state;
	mm_segment_t seg;

	seg = get_fs();
	if (!user_mode(regs))
		set_fs(KERNEL_DS);

	prev_state = exception_enter();
	current->thread.trap_nr = (regs->cp0_cause >> 2) & 0x1f;
	if (get_isa16_mode(regs->cp0_epc)) {
		u16 instr[2];

		if (__get_user(instr[0], (u16 __user *)epc))
			goto out_sigsegv;

		if (!cpu_has_mmips) {
			/* MIPS16e mode */
			bcode = (instr[0] >> 5) & 0x3f;
		} else if (mm_insn_16bit(instr[0])) {
			/* 16-bit microMIPS BREAK */
			bcode = instr[0] & 0xf;
		} else {
			/* 32-bit microMIPS BREAK */
			if (__get_user(instr[1], (u16 __user *)(epc + 2)))
				goto out_sigsegv;
			opcode = (instr[0] << 16) | instr[1];
			bcode = (opcode >> 6) & ((1 << 20) - 1);
		}
	} else {
		if (__get_user(opcode, (unsigned int __user *)epc))
			goto out_sigsegv;
		bcode = (opcode >> 6) & ((1 << 20) - 1);
	}

	/*
	 * There is the ancient bug in the MIPS assemblers that the break
	 * code starts left to bit 16 instead to bit 6 in the opcode.
	 * Gas is bug-compatible, but not always, grrr...
	 * We handle both cases with a simple heuristics.  --macro
	 */
	if (bcode >= (1 << 10))
		bcode = ((bcode & ((1 << 10) - 1)) << 10) | (bcode >> 10);

	/*
	 * notify the kprobe handlers, if instruction is likely to
	 * pertain to them.
	 */
	switch (bcode) {
	case BRK_UPROBE:
		if (notify_die(DIE_UPROBE, "uprobe", regs, bcode,
			       current->thread.trap_nr, SIGTRAP) == NOTIFY_STOP)
			goto out;
		else
			break;
	case BRK_UPROBE_XOL:
		if (notify_die(DIE_UPROBE_XOL, "uprobe_xol", regs, bcode,
			       current->thread.trap_nr, SIGTRAP) == NOTIFY_STOP)
			goto out;
		else
			break;
	case BRK_KPROBE_BP:
		if (notify_die(DIE_BREAK, "debug", regs, bcode,
			       current->thread.trap_nr, SIGTRAP) == NOTIFY_STOP)
			goto out;
		else
			break;
	case BRK_KPROBE_SSTEPBP:
		if (notify_die(DIE_SSTEPBP, "single_step", regs, bcode,
			       current->thread.trap_nr, SIGTRAP) == NOTIFY_STOP)
			goto out;
		else
			break;
	default:
		break;
	}

	do_trap_or_bp(regs, bcode, TRAP_BRKPT, "Break");

out:
	set_fs(seg);
	exception_exit(prev_state);
	return;

out_sigsegv:
	force_sig(SIGSEGV);
	goto out;
}

asmlinkage void do_tr(struct pt_regs *regs)
{
	u32 opcode, tcode = 0;
	enum ctx_state prev_state;
	u16 instr[2];
	mm_segment_t seg;
	unsigned long epc = msk_isa16_mode(exception_epc(regs));

	seg = get_fs();
	if (!user_mode(regs))
		set_fs(KERNEL_DS);

	prev_state = exception_enter();
	current->thread.trap_nr = (regs->cp0_cause >> 2) & 0x1f;
	if (get_isa16_mode(regs->cp0_epc)) {
		if (__get_user(instr[0], (u16 __user *)(epc + 0)) ||
		    __get_user(instr[1], (u16 __user *)(epc + 2)))
			goto out_sigsegv;
		opcode = (instr[0] << 16) | instr[1];
		/* Immediate versions don't provide a code.  */
		if (!(opcode & OPCODE))
			tcode = (opcode >> 12) & ((1 << 4) - 1);
	} else {
		if (__get_user(opcode, (u32 __user *)epc))
			goto out_sigsegv;
		/* Immediate versions don't provide a code.  */
		if (!(opcode & OPCODE))
			tcode = (opcode >> 6) & ((1 << 10) - 1);
	}

	do_trap_or_bp(regs, tcode, 0, "Trap");

out:
	set_fs(seg);
	exception_exit(prev_state);
	return;

out_sigsegv:
	force_sig(SIGSEGV);
	goto out;
}

asmlinkage void do_ri(struct pt_regs *regs)
{
	unsigned int __user *epc = (unsigned int __user *)exception_epc(regs);
	unsigned long old_epc = regs->cp0_epc;
	unsigned long old31 = regs->regs[31];
	enum ctx_state prev_state;
	unsigned int opcode = 0;
	int status = -1;

	/*
	 * Avoid any kernel code. Just emulate the R2 instruction
	 * as quickly as possible.
	 */
	if (mipsr2_emulation && cpu_has_mips_r6 &&
	    likely(user_mode(regs)) &&
	    likely(get_user(opcode, epc) >= 0)) {
		unsigned long fcr31 = 0;

		status = mipsr2_decoder(regs, opcode, &fcr31);
		switch (status) {
		case 0:
		case SIGEMT:
			return;
		case SIGILL:
			goto no_r2_instr;
		default:
			process_fpemu_return(status,
					     &current->thread.cp0_baduaddr,
					     fcr31);
			return;
		}
	}

no_r2_instr:

	prev_state = exception_enter();
	current->thread.trap_nr = (regs->cp0_cause >> 2) & 0x1f;

	if (notify_die(DIE_RI, "RI Fault", regs, 0, current->thread.trap_nr,
		       SIGILL) == NOTIFY_STOP)
		goto out;

	die_if_kernel("Reserved instruction in kernel code", regs);

	if (unlikely(compute_return_epc(regs) < 0))
		goto out;

	if (!get_isa16_mode(regs->cp0_epc)) {
		if (unlikely(get_user(opcode, epc) < 0))
			status = SIGSEGV;

		if (!cpu_has_llsc && status < 0)
			status = simulate_llsc(regs, opcode);

		if (status < 0)
			status = simulate_rdhwr_normal(regs, opcode);

		if (status < 0)
			status = simulate_sync(regs, opcode);

		if (status < 0)
			status = simulate_fp(regs, opcode, old_epc, old31);

#ifdef CONFIG_CPU_LOONGSON3_CPUCFG_EMULATION
		if (status < 0)
			status = simulate_loongson3_cpucfg(regs, opcode);
#endif
	} else if (cpu_has_mmips) {
		unsigned short mmop[2] = { 0 };

		if (unlikely(get_user(mmop[0], (u16 __user *)epc + 0) < 0))
			status = SIGSEGV;
		if (unlikely(get_user(mmop[1], (u16 __user *)epc + 1) < 0))
			status = SIGSEGV;
		opcode = mmop[0];
		opcode = (opcode << 16) | mmop[1];

		if (status < 0)
			status = simulate_rdhwr_mm(regs, opcode);
	}

	if (status < 0)
		status = SIGILL;

	if (unlikely(status > 0)) {
		regs->cp0_epc = old_epc;		/* Undo skip-over.  */
		regs->regs[31] = old31;
		force_sig(status);
	}

out:
	exception_exit(prev_state);
}

/*
 * No lock; only written during early bootup by CPU 0.
 */
static RAW_NOTIFIER_HEAD(cu2_chain);

int __ref register_cu2_notifier(struct notifier_block *nb)
{
	return raw_notifier_chain_register(&cu2_chain, nb);
}

int cu2_notifier_call_chain(unsigned long val, void *v)
{
	return raw_notifier_call_chain(&cu2_chain, val, v);
}

static int default_cu2_call(struct notifier_block *nfb, unsigned long action,
	void *data)
{
	struct pt_regs *regs = data;

	die_if_kernel("COP2: Unhandled kernel unaligned access or invalid "
			      "instruction", regs);
	force_sig(SIGILL);

	return NOTIFY_OK;
}

#ifdef CONFIG_MIPS_FP_SUPPORT

static int enable_restore_fp_context(int msa)
{
	int err, was_fpu_owner, prior_msa;
	bool first_fp;

	/* Initialize context if it hasn't been used already */
	first_fp = init_fp_ctx(current);

	if (first_fp) {
		preempt_disable();
		err = own_fpu_inatomic(1);
		if (msa && !err) {
			enable_msa();
			/*
			 * with MSA enabled, userspace can see MSACSR
			 * and MSA regs, but the values in them are from
			 * other task before current task, restore them
			 * from saved fp/msa context
			 */
			write_msa_csr(current->thread.fpu.msacsr);
			/*
			 * own_fpu_inatomic(1) just restore low 64bit,
			 * fix the high 64bit
			 */
			init_msa_upper();
			set_thread_flag(TIF_USEDMSA);
			set_thread_flag(TIF_MSA_CTX_LIVE);
		}
		preempt_enable();
		return err;
	}

	/*
	 * This task has formerly used the FP context.
	 *
	 * If this thread has no live MSA vector context then we can simply
	 * restore the scalar FP context. If it has live MSA vector context
	 * (that is, it has or may have used MSA since last performing a
	 * function call) then we'll need to restore the vector context. This
	 * applies even if we're currently only executing a scalar FP
	 * instruction. This is because if we were to later execute an MSA
	 * instruction then we'd either have to:
	 *
	 *  - Restore the vector context & clobber any registers modified by
	 *    scalar FP instructions between now & then.
	 *
	 * or
	 *
	 *  - Not restore the vector context & lose the most significant bits
	 *    of all vector registers.
	 *
	 * Neither of those options is acceptable. We cannot restore the least
	 * significant bits of the registers now & only restore the most
	 * significant bits later because the most significant bits of any
	 * vector registers whose aliased FP register is modified now will have
	 * been zeroed. We'd have no way to know that when restoring the vector
	 * context & thus may load an outdated value for the most significant
	 * bits of a vector register.
	 */
	if (!msa && !thread_msa_context_live())
		return own_fpu(1);

	/*
	 * This task is using or has previously used MSA. Thus we require
	 * that Status.FR == 1.
	 */
	preempt_disable();
	was_fpu_owner = is_fpu_owner();
	err = own_fpu_inatomic(0);
	if (err)
		goto out;

	enable_msa();
	write_msa_csr(current->thread.fpu.msacsr);
	set_thread_flag(TIF_USEDMSA);

	/*
	 * If this is the first time that the task is using MSA and it has
	 * previously used scalar FP in this time slice then we already nave
	 * FP context which we shouldn't clobber. We do however need to clear
	 * the upper 64b of each vector register so that this task has no
	 * opportunity to see data left behind by another.
	 */
	prior_msa = test_and_set_thread_flag(TIF_MSA_CTX_LIVE);
	if (!prior_msa && was_fpu_owner) {
		init_msa_upper();

		goto out;
	}

	if (!prior_msa) {
		/*
		 * Restore the least significant 64b of each vector register
		 * from the existing scalar FP context.
		 */
		_restore_fp(current);

		/*
		 * The task has not formerly used MSA, so clear the upper 64b
		 * of each vector register such that it cannot see data left
		 * behind by another task.
		 */
		init_msa_upper();
	} else {
		/* We need to restore the vector context. */
		restore_msa(current);

		/* Restore the scalar FP control & status register */
		if (!was_fpu_owner)
			write_32bit_cp1_register(CP1_STATUS,
						 current->thread.fpu.fcr31);
	}

out:
	preempt_enable();

	return 0;
}

#else /* !CONFIG_MIPS_FP_SUPPORT */

static int enable_restore_fp_context(int msa)
{
	return SIGILL;
}

#endif /* CONFIG_MIPS_FP_SUPPORT */

asmlinkage void do_cpu(struct pt_regs *regs)
{
	enum ctx_state prev_state;
	unsigned int __user *epc;
	unsigned long old_epc, old31;
	unsigned int opcode;
	unsigned int cpid;
	int status;

	prev_state = exception_enter();
	cpid = (regs->cp0_cause >> CAUSEB_CE) & 3;

	if (cpid != 2)
		die_if_kernel("do_cpu invoked from kernel context!", regs);

	switch (cpid) {
	case 0:
		epc = (unsigned int __user *)exception_epc(regs);
		old_epc = regs->cp0_epc;
		old31 = regs->regs[31];
		opcode = 0;
		status = -1;

		if (unlikely(compute_return_epc(regs) < 0))
			break;

		if (!get_isa16_mode(regs->cp0_epc)) {
			if (unlikely(get_user(opcode, epc) < 0))
				status = SIGSEGV;

			if (!cpu_has_llsc && status < 0)
				status = simulate_llsc(regs, opcode);
		}

		if (status < 0)
			status = SIGILL;

		if (unlikely(status > 0)) {
			regs->cp0_epc = old_epc;	/* Undo skip-over.  */
			regs->regs[31] = old31;
			force_sig(status);
		}

		break;

#ifdef CONFIG_MIPS_FP_SUPPORT
	case 3:
		/*
		 * The COP3 opcode space and consequently the CP0.Status.CU3
		 * bit and the CP0.Cause.CE=3 encoding have been removed as
		 * of the MIPS III ISA.  From the MIPS IV and MIPS32r2 ISAs
		 * up the space has been reused for COP1X instructions, that
		 * are enabled by the CP0.Status.CU1 bit and consequently
		 * use the CP0.Cause.CE=1 encoding for Coprocessor Unusable
		 * exceptions.  Some FPU-less processors that implement one
		 * of these ISAs however use this code erroneously for COP1X
		 * instructions.  Therefore we redirect this trap to the FP
		 * emulator too.
		 */
		if (raw_cpu_has_fpu || !cpu_has_mips_4_5_64_r2_r6) {
			force_sig(SIGILL);
			break;
		}
		fallthrough;
	case 1: {
		void __user *fault_addr;
		unsigned long fcr31;
		int err, sig;

		err = enable_restore_fp_context(0);

		if (raw_cpu_has_fpu && !err)
			break;

		sig = fpu_emulator_cop1Handler(regs, &current->thread.fpu, 0,
					       &fault_addr);

		/*
		 * We can't allow the emulated instruction to leave
		 * any enabled Cause bits set in $fcr31.
		 */
		fcr31 = mask_fcr31_x(current->thread.fpu.fcr31);
		current->thread.fpu.fcr31 &= ~fcr31;

		/* Send a signal if required.  */
		if (!process_fpemu_return(sig, fault_addr, fcr31) && !err)
			mt_ase_fp_affinity();

		break;
	}
#else /* CONFIG_MIPS_FP_SUPPORT */
	case 1:
	case 3:
		force_sig(SIGILL);
		break;
#endif /* CONFIG_MIPS_FP_SUPPORT */

	case 2:
		raw_notifier_call_chain(&cu2_chain, CU2_EXCEPTION, regs);
		break;
	}

	exception_exit(prev_state);
}

asmlinkage void do_msa_fpe(struct pt_regs *regs, unsigned int msacsr)
{
	enum ctx_state prev_state;

	prev_state = exception_enter();
	current->thread.trap_nr = (regs->cp0_cause >> 2) & 0x1f;
	if (notify_die(DIE_MSAFP, "MSA FP exception", regs, 0,
		       current->thread.trap_nr, SIGFPE) == NOTIFY_STOP)
		goto out;

	/* Clear MSACSR.Cause before enabling interrupts */
	write_msa_csr(msacsr & ~MSA_CSR_CAUSEF);
	local_irq_enable();

	die_if_kernel("do_msa_fpe invoked from kernel context!", regs);
	force_sig(SIGFPE);
out:
	exception_exit(prev_state);
}

asmlinkage void do_msa(struct pt_regs *regs)
{
	enum ctx_state prev_state;
	int err;

	prev_state = exception_enter();

	if (!cpu_has_msa || test_thread_flag(TIF_32BIT_FPREGS)) {
		force_sig(SIGILL);
		goto out;
	}

	die_if_kernel("do_msa invoked from kernel context!", regs);

	err = enable_restore_fp_context(1);
	if (err)
		force_sig(SIGILL);
out:
	exception_exit(prev_state);
}

asmlinkage void do_mdmx(struct pt_regs *regs)
{
	enum ctx_state prev_state;

	prev_state = exception_enter();
	force_sig(SIGILL);
	exception_exit(prev_state);
}

/*
 * Called with interrupts disabled.
 */
asmlinkage void do_watch(struct pt_regs *regs)
{
	enum ctx_state prev_state;

	prev_state = exception_enter();
	/*
	 * Clear WP (bit 22) bit of cause register so we don't loop
	 * forever.
	 */
	clear_c0_cause(CAUSEF_WP);

	/*
	 * If the current thread has the watch registers loaded, save
	 * their values and send SIGTRAP.  Otherwise another thread
	 * left the registers set, clear them and continue.
	 */
	if (test_tsk_thread_flag(current, TIF_LOAD_WATCH)) {
		mips_read_watch_registers();
		local_irq_enable();
		force_sig_fault(SIGTRAP, TRAP_HWBKPT, NULL);
	} else {
		mips_clear_watch_registers();
		local_irq_enable();
	}
	exception_exit(prev_state);
}

asmlinkage void do_mcheck(struct pt_regs *regs)
{
	int multi_match = regs->cp0_status & ST0_TS;
	enum ctx_state prev_state;
	mm_segment_t old_fs = get_fs();

	prev_state = exception_enter();
	show_regs(regs);

	if (multi_match) {
		dump_tlb_regs();
		pr_info("\n");
		dump_tlb_all();
	}

	if (!user_mode(regs))
		set_fs(KERNEL_DS);

	show_code((unsigned int __user *) regs->cp0_epc);

	set_fs(old_fs);

	/*
	 * Some chips may have other causes of machine check (e.g. SB1
	 * graduation timer)
	 */
	panic("Caught Machine Check exception - %scaused by multiple "
	      "matching entries in the TLB.",
	      (multi_match) ? "" : "not ");
}

asmlinkage void do_mt(struct pt_regs *regs)
{
	int subcode;

	subcode = (read_vpe_c0_vpecontrol() & VPECONTROL_EXCPT)
			>> VPECONTROL_EXCPT_SHIFT;
	switch (subcode) {
	case 0:
		printk(KERN_DEBUG "Thread Underflow\n");
		break;
	case 1:
		printk(KERN_DEBUG "Thread Overflow\n");
		break;
	case 2:
		printk(KERN_DEBUG "Invalid YIELD Qualifier\n");
		break;
	case 3:
		printk(KERN_DEBUG "Gating Storage Exception\n");
		break;
	case 4:
		printk(KERN_DEBUG "YIELD Scheduler Exception\n");
		break;
	case 5:
		printk(KERN_DEBUG "Gating Storage Scheduler Exception\n");
		break;
	default:
		printk(KERN_DEBUG "*** UNKNOWN THREAD EXCEPTION %d ***\n",
			subcode);
		break;
	}
	die_if_kernel("MIPS MT Thread exception in kernel", regs);

	force_sig(SIGILL);
}


asmlinkage void do_dsp(struct pt_regs *regs)
{
	if (cpu_has_dsp)
		panic("Unexpected DSP exception");

	force_sig(SIGILL);
}

asmlinkage void do_reserved(struct pt_regs *regs)
{
	/*
	 * Game over - no way to handle this if it ever occurs.	 Most probably
	 * caused by a new unknown cpu type or after another deadly
	 * hard/software error.
	 */
	show_regs(regs);
	panic("Caught reserved exception %ld - should not happen.",
	      (regs->cp0_cause & 0x7f) >> 2);
}

static int __initdata l1parity = 1;
static int __init nol1parity(char *s)
{
	l1parity = 0;
	return 1;
}
__setup("nol1par", nol1parity);
static int __initdata l2parity = 1;
static int __init nol2parity(char *s)
{
	l2parity = 0;
	return 1;
}
__setup("nol2par", nol2parity);

/*
 * Some MIPS CPUs can enable/disable for cache parity detection, but do
 * it different ways.
 */
static inline __init void parity_protection_init(void)
{
#define ERRCTL_PE	0x80000000
#define ERRCTL_L2P	0x00800000

	if (mips_cm_revision() >= CM_REV_CM3) {
		ulong gcr_ectl, cp0_ectl;

		/*
		 * With CM3 systems we need to ensure that the L1 & L2
		 * parity enables are set to the same value, since this
		 * is presumed by the hardware engineers.
		 *
		 * If the user disabled either of L1 or L2 ECC checking,
		 * disable both.
		 */
		l1parity &= l2parity;
		l2parity &= l1parity;

		/* Probe L1 ECC support */
		cp0_ectl = read_c0_ecc();
		write_c0_ecc(cp0_ectl | ERRCTL_PE);
		back_to_back_c0_hazard();
		cp0_ectl = read_c0_ecc();

		/* Probe L2 ECC support */
		gcr_ectl = read_gcr_err_control();

		if (!(gcr_ectl & CM_GCR_ERR_CONTROL_L2_ECC_SUPPORT) ||
		    !(cp0_ectl & ERRCTL_PE)) {
			/*
			 * One of L1 or L2 ECC checking isn't supported,
			 * so we cannot enable either.
			 */
			l1parity = l2parity = 0;
		}

		/* Configure L1 ECC checking */
		if (l1parity)
			cp0_ectl |= ERRCTL_PE;
		else
			cp0_ectl &= ~ERRCTL_PE;
		write_c0_ecc(cp0_ectl);
		back_to_back_c0_hazard();
		WARN_ON(!!(read_c0_ecc() & ERRCTL_PE) != l1parity);

		/* Configure L2 ECC checking */
		if (l2parity)
			gcr_ectl |= CM_GCR_ERR_CONTROL_L2_ECC_EN;
		else
			gcr_ectl &= ~CM_GCR_ERR_CONTROL_L2_ECC_EN;
		write_gcr_err_control(gcr_ectl);
		gcr_ectl = read_gcr_err_control();
		gcr_ectl &= CM_GCR_ERR_CONTROL_L2_ECC_EN;
		WARN_ON(!!gcr_ectl != l2parity);

		pr_info("Cache parity protection %sabled\n",
			l1parity ? "en" : "dis");
		return;
	}

	switch (current_cpu_type()) {
	case CPU_24K:
	case CPU_34K:
	case CPU_74K:
	case CPU_1004K:
	case CPU_1074K:
	case CPU_INTERAPTIV:
	case CPU_PROAPTIV:
	case CPU_P5600:
	case CPU_QEMU_GENERIC:
	case CPU_P6600:
		{
			unsigned long errctl;
			unsigned int l1parity_present, l2parity_present;

			errctl = read_c0_ecc();
			errctl &= ~(ERRCTL_PE|ERRCTL_L2P);

			/* probe L1 parity support */
			write_c0_ecc(errctl | ERRCTL_PE);
			back_to_back_c0_hazard();
			l1parity_present = (read_c0_ecc() & ERRCTL_PE);

			/* probe L2 parity support */
			write_c0_ecc(errctl|ERRCTL_L2P);
			back_to_back_c0_hazard();
			l2parity_present = (read_c0_ecc() & ERRCTL_L2P);

			if (l1parity_present && l2parity_present) {
				if (l1parity)
					errctl |= ERRCTL_PE;
				if (l1parity ^ l2parity)
					errctl |= ERRCTL_L2P;
			} else if (l1parity_present) {
				if (l1parity)
					errctl |= ERRCTL_PE;
			} else if (l2parity_present) {
				if (l2parity)
					errctl |= ERRCTL_L2P;
			} else {
				/* No parity available */
			}

			printk(KERN_INFO "Writing ErrCtl register=%08lx\n", errctl);

			write_c0_ecc(errctl);
			back_to_back_c0_hazard();
			errctl = read_c0_ecc();
			printk(KERN_INFO "Readback ErrCtl register=%08lx\n", errctl);

			if (l1parity_present)
				printk(KERN_INFO "Cache parity protection %sabled\n",
				       (errctl & ERRCTL_PE) ? "en" : "dis");

			if (l2parity_present) {
				if (l1parity_present && l1parity)
					errctl ^= ERRCTL_L2P;
				printk(KERN_INFO "L2 cache parity protection %sabled\n",
				       (errctl & ERRCTL_L2P) ? "en" : "dis");
			}
		}
		break;

	case CPU_5KC:
	case CPU_5KE:
	case CPU_LOONGSON32:
		write_c0_ecc(0x80000000);
		back_to_back_c0_hazard();
		/* Set the PE bit (bit 31) in the c0_errctl register. */
		printk(KERN_INFO "Cache parity protection %sabled\n",
		       (read_c0_ecc() & 0x80000000) ? "en" : "dis");
		break;
	case CPU_20KC:
	case CPU_25KF:
		/* Clear the DE bit (bit 16) in the c0_status register. */
		printk(KERN_INFO "Enable cache parity protection for "
		       "MIPS 20KC/25KF CPUs.\n");
		clear_c0_status(ST0_DE);
		break;
	default:
		break;
	}
}

asmlinkage void cache_parity_error(void)
{
	const int field = 2 * sizeof(unsigned long);
	unsigned int reg_val;

	/* For the moment, report the problem and hang. */
	printk("Cache error exception:\n");
	printk("cp0_errorepc == %0*lx\n", field, read_c0_errorepc());
	reg_val = read_c0_cacheerr();
	printk("c0_cacheerr == %08x\n", reg_val);

	printk("Decoded c0_cacheerr: %s cache fault in %s reference.\n",
	       reg_val & (1<<30) ? "secondary" : "primary",
	       reg_val & (1<<31) ? "data" : "insn");
	if ((cpu_has_mips_r2_r6) &&
	    ((current_cpu_data.processor_id & 0xff0000) == PRID_COMP_MIPS)) {
		pr_err("Error bits: %s%s%s%s%s%s%s%s\n",
			reg_val & (1<<29) ? "ED " : "",
			reg_val & (1<<28) ? "ET " : "",
			reg_val & (1<<27) ? "ES " : "",
			reg_val & (1<<26) ? "EE " : "",
			reg_val & (1<<25) ? "EB " : "",
			reg_val & (1<<24) ? "EI " : "",
			reg_val & (1<<23) ? "E1 " : "",
			reg_val & (1<<22) ? "E0 " : "");
	} else {
		pr_err("Error bits: %s%s%s%s%s%s%s\n",
			reg_val & (1<<29) ? "ED " : "",
			reg_val & (1<<28) ? "ET " : "",
			reg_val & (1<<26) ? "EE " : "",
			reg_val & (1<<25) ? "EB " : "",
			reg_val & (1<<24) ? "EI " : "",
			reg_val & (1<<23) ? "E1 " : "",
			reg_val & (1<<22) ? "E0 " : "");
	}
	printk("IDX: 0x%08x\n", reg_val & ((1<<22)-1));

#if defined(CONFIG_CPU_MIPS32) || defined(CONFIG_CPU_MIPS64)
	if (reg_val & (1<<22))
		printk("DErrAddr0: 0x%0*lx\n", field, read_c0_derraddr0());

	if (reg_val & (1<<23))
		printk("DErrAddr1: 0x%0*lx\n", field, read_c0_derraddr1());
#endif

	panic("Can't handle the cache error!");
}

asmlinkage void do_ftlb(void)
{
	const int field = 2 * sizeof(unsigned long);
	unsigned int reg_val;

	/* For the moment, report the problem and hang. */
	if ((cpu_has_mips_r2_r6) &&
	    (((current_cpu_data.processor_id & 0xff0000) == PRID_COMP_MIPS) ||
	    ((current_cpu_data.processor_id & 0xff0000) == PRID_COMP_LOONGSON))) {
		pr_err("FTLB error exception, cp0_ecc=0x%08x:\n",
		       read_c0_ecc());
		pr_err("cp0_errorepc == %0*lx\n", field, read_c0_errorepc());
		reg_val = read_c0_cacheerr();
		pr_err("c0_cacheerr == %08x\n", reg_val);

		if ((reg_val & 0xc0000000) == 0xc0000000) {
			pr_err("Decoded c0_cacheerr: FTLB parity error\n");
		} else {
			pr_err("Decoded c0_cacheerr: %s cache fault in %s reference.\n",
			       reg_val & (1<<30) ? "secondary" : "primary",
			       reg_val & (1<<31) ? "data" : "insn");
		}
	} else {
		pr_err("FTLB error exception\n");
	}
	/* Just print the cacheerr bits for now */
	cache_parity_error();
}

asmlinkage void do_gsexc(struct pt_regs *regs, u32 diag1)
{
	u32 exccode = (diag1 & LOONGSON_DIAG1_EXCCODE) >>
			LOONGSON_DIAG1_EXCCODE_SHIFT;
	enum ctx_state prev_state;

	prev_state = exception_enter();

	switch (exccode) {
	case 0x08:
		/* Undocumented exception, will trigger on certain
		 * also-undocumented instructions accessible from userspace.
		 * Processor state is not otherwise corrupted, but currently
		 * we don't know how to proceed. Maybe there is some
		 * undocumented control flag to enable the instructions?
		 */
		force_sig(SIGILL);
		break;

	default:
		/* None of the other exceptions, documented or not, have
		 * further details given; none are encountered in the wild
		 * either. Panic in case some of them turn out to be fatal.
		 */
		show_regs(regs);
		panic("Unhandled Loongson exception - GSCause = %08x", diag1);
	}

	exception_exit(prev_state);
}

/*
 * SDBBP EJTAG debug exception handler.
 * We skip the instruction and return to the next instruction.
 */
void ejtag_exception_handler(struct pt_regs *regs)
{
	const int field = 2 * sizeof(unsigned long);
	unsigned long depc, old_epc, old_ra;
	unsigned int debug;

	printk(KERN_DEBUG "SDBBP EJTAG debug exception - not handled yet, just ignored!\n");
	depc = read_c0_depc();
	debug = read_c0_debug();
	printk(KERN_DEBUG "c0_depc = %0*lx, DEBUG = %08x\n", field, depc, debug);
	if (debug & 0x80000000) {
		/*
		 * In branch delay slot.
		 * We cheat a little bit here and use EPC to calculate the
		 * debug return address (DEPC). EPC is restored after the
		 * calculation.
		 */
		old_epc = regs->cp0_epc;
		old_ra = regs->regs[31];
		regs->cp0_epc = depc;
		compute_return_epc(regs);
		depc = regs->cp0_epc;
		regs->cp0_epc = old_epc;
		regs->regs[31] = old_ra;
	} else
		depc += 4;
	write_c0_depc(depc);

#if 0
	printk(KERN_DEBUG "\n\n----- Enable EJTAG single stepping ----\n\n");
	write_c0_debug(debug | 0x100);
#endif
}

/*
 * NMI exception handler.
 * No lock; only written during early bootup by CPU 0.
 */
static RAW_NOTIFIER_HEAD(nmi_chain);

int register_nmi_notifier(struct notifier_block *nb)
{
	return raw_notifier_chain_register(&nmi_chain, nb);
}

void __noreturn nmi_exception_handler(struct pt_regs *regs)
{
	char str[100];

	nmi_enter();
	raw_notifier_call_chain(&nmi_chain, 0, regs);
	bust_spinlocks(1);
	snprintf(str, 100, "CPU%d NMI taken, CP0_EPC=%lx\n",
		 smp_processor_id(), regs->cp0_epc);
	regs->cp0_epc = read_c0_errorepc();
	die(str, regs);
	nmi_exit();
}

#define VECTORSPACING 0x100	/* for EI/VI mode */

unsigned long ebase;
EXPORT_SYMBOL_GPL(ebase);
unsigned long exception_handlers[32];
unsigned long vi_handlers[64];

void __init *set_except_vector(int n, void *addr)
{
	unsigned long handler = (unsigned long) addr;
	unsigned long old_handler;

#ifdef CONFIG_CPU_MICROMIPS
	/*
	 * Only the TLB handlers are cache aligned with an even
	 * address. All other handlers are on an odd address and
	 * require no modification. Otherwise, MIPS32 mode will
	 * be entered when handling any TLB exceptions. That
	 * would be bad...since we must stay in microMIPS mode.
	 */
	if (!(handler & 0x1))
		handler |= 1;
#endif
	old_handler = xchg(&exception_handlers[n], handler);

	if (n == 0 && cpu_has_divec) {
#ifdef CONFIG_CPU_MICROMIPS
		unsigned long jump_mask = ~((1 << 27) - 1);
#else
		unsigned long jump_mask = ~((1 << 28) - 1);
#endif
		u32 *buf = (u32 *)(ebase + 0x200);
		unsigned int k0 = 26;
		if ((handler & jump_mask) == ((ebase + 0x200) & jump_mask)) {
			uasm_i_j(&buf, handler & ~jump_mask);
			uasm_i_nop(&buf);
		} else {
			UASM_i_LA(&buf, k0, handler);
			uasm_i_jr(&buf, k0);
			uasm_i_nop(&buf);
		}
		local_flush_icache_range(ebase + 0x200, (unsigned long)buf);
	}
	return (void *)old_handler;
}

static void do_default_vi(void)
{
	show_regs(get_irq_regs());
	panic("Caught unexpected vectored interrupt.");
}

static void *set_vi_srs_handler(int n, vi_handler_t addr, int srs)
{
	unsigned long handler;
	unsigned long old_handler = vi_handlers[n];
	int srssets = current_cpu_data.srsets;
	u16 *h;
	unsigned char *b;

	BUG_ON(!cpu_has_veic && !cpu_has_vint);

	if (addr == NULL) {
		handler = (unsigned long) do_default_vi;
		srs = 0;
	} else
		handler = (unsigned long) addr;
	vi_handlers[n] = handler;

	b = (unsigned char *)(ebase + 0x200 + n*VECTORSPACING);

	if (srs >= srssets)
		panic("Shadow register set %d not supported", srs);

	if (cpu_has_veic) {
		if (board_bind_eic_interrupt)
			board_bind_eic_interrupt(n, srs);
	} else if (cpu_has_vint) {
		/* SRSMap is only defined if shadow sets are implemented */
		if (srssets > 1)
			change_c0_srsmap(0xf << n*4, srs << n*4);
	}

	if (srs == 0) {
		/*
		 * If no shadow set is selected then use the default handler
		 * that does normal register saving and standard interrupt exit
		 */
		extern char except_vec_vi, except_vec_vi_lui;
		extern char except_vec_vi_ori, except_vec_vi_end;
		extern char rollback_except_vec_vi;
		char *vec_start = using_rollback_handler() ?
			&rollback_except_vec_vi : &except_vec_vi;
#if defined(CONFIG_CPU_MICROMIPS) || defined(CONFIG_CPU_BIG_ENDIAN)
		const int lui_offset = &except_vec_vi_lui - vec_start + 2;
		const int ori_offset = &except_vec_vi_ori - vec_start + 2;
#else
		const int lui_offset = &except_vec_vi_lui - vec_start;
		const int ori_offset = &except_vec_vi_ori - vec_start;
#endif
		const int handler_len = &except_vec_vi_end - vec_start;

		if (handler_len > VECTORSPACING) {
			/*
			 * Sigh... panicing won't help as the console
			 * is probably not configured :(
			 */
			panic("VECTORSPACING too small");
		}

		set_handler(((unsigned long)b - ebase), vec_start,
#ifdef CONFIG_CPU_MICROMIPS
				(handler_len - 1));
#else
				handler_len);
#endif
		h = (u16 *)(b + lui_offset);
		*h = (handler >> 16) & 0xffff;
		h = (u16 *)(b + ori_offset);
		*h = (handler & 0xffff);
		local_flush_icache_range((unsigned long)b,
					 (unsigned long)(b+handler_len));
	}
	else {
		/*
		 * In other cases jump directly to the interrupt handler. It
		 * is the handler's responsibility to save registers if required
		 * (eg hi/lo) and return from the exception using "eret".
		 */
		u32 insn;

		h = (u16 *)b;
		/* j handler */
#ifdef CONFIG_CPU_MICROMIPS
		insn = 0xd4000000 | (((u32)handler & 0x07ffffff) >> 1);
#else
		insn = 0x08000000 | (((u32)handler & 0x0fffffff) >> 2);
#endif
		h[0] = (insn >> 16) & 0xffff;
		h[1] = insn & 0xffff;
		h[2] = 0;
		h[3] = 0;
		local_flush_icache_range((unsigned long)b,
					 (unsigned long)(b+8));
	}

	return (void *)old_handler;
}

void *set_vi_handler(int n, vi_handler_t addr)
{
	return set_vi_srs_handler(n, addr, 0);
}

extern void tlb_init(void);

/*
 * Timer interrupt
 */
int cp0_compare_irq;
EXPORT_SYMBOL_GPL(cp0_compare_irq);
int cp0_compare_irq_shift;

/*
 * Performance counter IRQ or -1 if shared with timer
 */
int cp0_perfcount_irq;
EXPORT_SYMBOL_GPL(cp0_perfcount_irq);

/*
 * Fast debug channel IRQ or -1 if not present
 */
int cp0_fdc_irq;
EXPORT_SYMBOL_GPL(cp0_fdc_irq);

static int noulri;

static int __init ulri_disable(char *s)
{
	pr_info("Disabling ulri\n");
	noulri = 1;

	return 1;
}
__setup("noulri", ulri_disable);

/* configure STATUS register */
static void configure_status(void)
{
	/*
	 * Disable coprocessors and select 32-bit or 64-bit addressing
	 * and the 16/32 or 32/32 FPR register model.  Reset the BEV
	 * flag that some firmware may have left set and the TS bit (for
	 * IP27).  Set XX for ISA IV code to work.
	 */
	unsigned int status_set = ST0_CU0;
#ifdef CONFIG_64BIT
	status_set |= ST0_FR|ST0_KX|ST0_SX|ST0_UX;
#endif
	if (current_cpu_data.isa_level & MIPS_CPU_ISA_IV)
		status_set |= ST0_XX;
	if (cpu_has_dsp)
		status_set |= ST0_MX;

	change_c0_status(ST0_CU|ST0_MX|ST0_RE|ST0_FR|ST0_BEV|ST0_TS|ST0_KX|ST0_SX|ST0_UX,
			 status_set);
	back_to_back_c0_hazard();
}

unsigned int hwrena;
EXPORT_SYMBOL_GPL(hwrena);

/* configure HWRENA register */
static void configure_hwrena(void)
{
	hwrena = cpu_hwrena_impl_bits;

	if (cpu_has_mips_r2_r6)
		hwrena |= MIPS_HWRENA_CPUNUM |
			  MIPS_HWRENA_SYNCISTEP |
			  MIPS_HWRENA_CC |
			  MIPS_HWRENA_CCRES;

	if (!noulri && cpu_has_userlocal)
		hwrena |= MIPS_HWRENA_ULR;

	if (hwrena)
		write_c0_hwrena(hwrena);
}

static void configure_exception_vector(void)
{
	if (cpu_has_mips_r2_r6) {
		unsigned long sr = set_c0_status(ST0_BEV);
		/* If available, use WG to set top bits of EBASE */
		if (cpu_has_ebase_wg) {
#ifdef CONFIG_64BIT
			write_c0_ebase_64(ebase | MIPS_EBASE_WG);
#else
			write_c0_ebase(ebase | MIPS_EBASE_WG);
#endif
		}
		write_c0_ebase(ebase);
		write_c0_status(sr);
	}
	if (cpu_has_veic || cpu_has_vint) {
		/* Setting vector spacing enables EI/VI mode  */
		change_c0_intctl(0x3e0, VECTORSPACING);
	}
	if (cpu_has_divec) {
		if (cpu_has_mipsmt) {
			unsigned int vpflags = dvpe();
			set_c0_cause(CAUSEF_IV);
			evpe(vpflags);
		} else
			set_c0_cause(CAUSEF_IV);
	}
}

void per_cpu_trap_init(bool is_boot_cpu)
{
	unsigned int cpu = smp_processor_id();

	configure_status();
	configure_hwrena();

	configure_exception_vector();

	/*
	 * Before R2 both interrupt numbers were fixed to 7, so on R2 only:
	 *
	 *  o read IntCtl.IPTI to determine the timer interrupt
	 *  o read IntCtl.IPPCI to determine the performance counter interrupt
	 *  o read IntCtl.IPFDC to determine the fast debug channel interrupt
	 */
	if (cpu_has_mips_r2_r6) {
		cp0_compare_irq_shift = CAUSEB_TI - CAUSEB_IP;
		cp0_compare_irq = (read_c0_intctl() >> INTCTLB_IPTI) & 7;
		cp0_perfcount_irq = (read_c0_intctl() >> INTCTLB_IPPCI) & 7;
		cp0_fdc_irq = (read_c0_intctl() >> INTCTLB_IPFDC) & 7;
		if (!cp0_fdc_irq)
			cp0_fdc_irq = -1;

	} else {
		cp0_compare_irq = CP0_LEGACY_COMPARE_IRQ;
		cp0_compare_irq_shift = CP0_LEGACY_PERFCNT_IRQ;
		cp0_perfcount_irq = -1;
		cp0_fdc_irq = -1;
	}

	if (cpu_has_mmid)
		cpu_data[cpu].asid_cache = 0;
	else if (!cpu_data[cpu].asid_cache)
		cpu_data[cpu].asid_cache = asid_first_version(cpu);

	mmgrab(&init_mm);
	current->active_mm = &init_mm;
	BUG_ON(current->mm);
	enter_lazy_tlb(&init_mm, current);

	/* Boot CPU's cache setup in setup_arch(). */
	if (!is_boot_cpu)
		cpu_cache_init();
	tlb_init();
	TLBMISS_HANDLER_SETUP();
}

/* Install CPU exception handler */
void set_handler(unsigned long offset, void *addr, unsigned long size)
{
#ifdef CONFIG_CPU_MICROMIPS
	memcpy((void *)(ebase + offset), ((unsigned char *)addr - 1), size);
#else
	memcpy((void *)(ebase + offset), addr, size);
#endif
	local_flush_icache_range(ebase + offset, ebase + offset + size);
}

static const char panic_null_cerr[] =
	"Trying to set NULL cache error exception handler\n";

/*
 * Install uncached CPU exception handler.
 * This is suitable only for the cache error exception which is the only
 * exception handler that is being run uncached.
 */
void set_uncached_handler(unsigned long offset, void *addr,
	unsigned long size)
{
	unsigned long uncached_ebase = CKSEG1ADDR(ebase);

	if (!addr)
		panic(panic_null_cerr);

	memcpy((void *)(uncached_ebase + offset), addr, size);
}

static int __initdata rdhwr_noopt;
static int __init set_rdhwr_noopt(char *str)
{
	rdhwr_noopt = 1;
	return 1;
}

__setup("rdhwr_noopt", set_rdhwr_noopt);

void __init trap_init(void)
{
	extern char except_vec3_generic;
	extern char except_vec4;
	extern char except_vec3_r4000;
	unsigned long i, vec_size;
	phys_addr_t ebase_pa;

	check_wait();

	if (!cpu_has_mips_r2_r6) {
		ebase = CAC_BASE;
		ebase_pa = virt_to_phys((void *)ebase);
		vec_size = 0x400;

		memblock_reserve(ebase_pa, vec_size);
	} else {
		if (cpu_has_veic || cpu_has_vint)
			vec_size = 0x200 + VECTORSPACING*64;
		else
			vec_size = PAGE_SIZE;

		ebase_pa = memblock_phys_alloc(vec_size, 1 << fls(vec_size));
		if (!ebase_pa)
			panic("%s: Failed to allocate %lu bytes align=0x%x\n",
			      __func__, vec_size, 1 << fls(vec_size));

		/*
		 * Try to ensure ebase resides in KSeg0 if possible.
		 *
		 * It shouldn't generally be in XKPhys on MIPS64 to avoid
		 * hitting a poorly defined exception base for Cache Errors.
		 * The allocation is likely to be in the low 512MB of physical,
		 * in which case we should be able to convert to KSeg0.
		 *
		 * EVA is special though as it allows segments to be rearranged
		 * and to become uncached during cache error handling.
		 */
		if (!IS_ENABLED(CONFIG_EVA) && !WARN_ON(ebase_pa >= 0x20000000))
			ebase = CKSEG0ADDR(ebase_pa);
		else
			ebase = (unsigned long)phys_to_virt(ebase_pa);
	}

	if (cpu_has_mmips) {
		unsigned int config3 = read_c0_config3();

		if (IS_ENABLED(CONFIG_CPU_MICROMIPS))
			write_c0_config3(config3 | MIPS_CONF3_ISA_OE);
		else
			write_c0_config3(config3 & ~MIPS_CONF3_ISA_OE);
	}

	if (board_ebase_setup)
		board_ebase_setup();
	per_cpu_trap_init(true);
	memblock_set_bottom_up(false);

	/*
	 * Copy the generic exception handlers to their final destination.
	 * This will be overridden later as suitable for a particular
	 * configuration.
	 */
	set_handler(0x180, &except_vec3_generic, 0x80);

	/*
	 * Setup default vectors
	 */
	for (i = 0; i <= 31; i++)
		set_except_vector(i, handle_reserved);

	/*
	 * Copy the EJTAG debug exception vector handler code to it's final
	 * destination.
	 */
	if (cpu_has_ejtag && board_ejtag_handler_setup)
		board_ejtag_handler_setup();

	/*
	 * Only some CPUs have the watch exceptions.
	 */
	if (cpu_has_watch)
		set_except_vector(EXCCODE_WATCH, handle_watch);

	/*
	 * Initialise interrupt handlers
	 */
	if (cpu_has_veic || cpu_has_vint) {
		int nvec = cpu_has_veic ? 64 : 8;
		for (i = 0; i < nvec; i++)
			set_vi_handler(i, NULL);
	}
	else if (cpu_has_divec)
		set_handler(0x200, &except_vec4, 0x8);

	/*
	 * Some CPUs can enable/disable for cache parity detection, but does
	 * it different ways.
	 */
	parity_protection_init();

	/*
	 * The Data Bus Errors / Instruction Bus Errors are signaled
	 * by external hardware.  Therefore these two exceptions
	 * may have board specific handlers.
	 */
	if (board_be_init)
		board_be_init();

	set_except_vector(EXCCODE_INT, using_rollback_handler() ?
					rollback_handle_int : handle_int);
	set_except_vector(EXCCODE_MOD, handle_tlbm);
	set_except_vector(EXCCODE_TLBL, handle_tlbl);
	set_except_vector(EXCCODE_TLBS, handle_tlbs);

	set_except_vector(EXCCODE_ADEL, handle_adel);
	set_except_vector(EXCCODE_ADES, handle_ades);

	set_except_vector(EXCCODE_IBE, handle_ibe);
	set_except_vector(EXCCODE_DBE, handle_dbe);

	set_except_vector(EXCCODE_SYS, handle_sys);
	set_except_vector(EXCCODE_BP, handle_bp);

	if (rdhwr_noopt)
		set_except_vector(EXCCODE_RI, handle_ri);
	else {
		if (cpu_has_vtag_icache)
			set_except_vector(EXCCODE_RI, handle_ri_rdhwr_tlbp);
		else if (current_cpu_type() == CPU_LOONGSON64)
			set_except_vector(EXCCODE_RI, handle_ri_rdhwr_tlbp);
		else
			set_except_vector(EXCCODE_RI, handle_ri_rdhwr);
	}

	set_except_vector(EXCCODE_CPU, handle_cpu);
	set_except_vector(EXCCODE_OV, handle_ov);
	set_except_vector(EXCCODE_TR, handle_tr);
	set_except_vector(EXCCODE_MSAFPE, handle_msa_fpe);

	if (board_nmi_handler_setup)
		board_nmi_handler_setup();

	if (cpu_has_fpu && !cpu_has_nofpuex)
		set_except_vector(EXCCODE_FPE, handle_fpe);

	if (cpu_has_ftlbparex)
		set_except_vector(MIPS_EXCCODE_TLBPAR, handle_ftlb);
<<<<<<< HEAD
=======

	if (cpu_has_gsexcex)
		set_except_vector(LOONGSON_EXCCODE_GSEXC, handle_gsexc);
>>>>>>> 85b047c6

	if (cpu_has_rixiex) {
		set_except_vector(EXCCODE_TLBRI, tlb_do_page_fault_0);
		set_except_vector(EXCCODE_TLBXI, tlb_do_page_fault_0);
	}

	set_except_vector(EXCCODE_MSADIS, handle_msa);
	set_except_vector(EXCCODE_MDMX, handle_mdmx);

	if (cpu_has_mcheck)
		set_except_vector(EXCCODE_MCHECK, handle_mcheck);

	if (cpu_has_mipsmt)
		set_except_vector(EXCCODE_THREAD, handle_mt);

	set_except_vector(EXCCODE_DSPDIS, handle_dsp);

	if (board_cache_error_setup)
		board_cache_error_setup();

	if (cpu_has_vce)
		/* Special exception: R4[04]00 uses also the divec space. */
		set_handler(0x180, &except_vec3_r4000, 0x100);
	else if (cpu_has_4kex)
		set_handler(0x180, &except_vec3_generic, 0x80);
	else
		set_handler(0x080, &except_vec3_generic, 0x80);

	local_flush_icache_range(ebase, ebase + vec_size);

	sort_extable(__start___dbe_table, __stop___dbe_table);

	cu2_notifier(default_cu2_call, 0x80000000);	/* Run last  */
}

static int trap_pm_notifier(struct notifier_block *self, unsigned long cmd,
			    void *v)
{
	switch (cmd) {
	case CPU_PM_ENTER_FAILED:
	case CPU_PM_EXIT:
		configure_status();
		configure_hwrena();
		configure_exception_vector();

		/* Restore register with CPU number for TLB handlers */
		TLBMISS_HANDLER_RESTORE();

		break;
	}

	return NOTIFY_OK;
}

static struct notifier_block trap_pm_notifier_block = {
	.notifier_call = trap_pm_notifier,
};

static int __init trap_pm_init(void)
{
	return cpu_pm_register_notifier(&trap_pm_notifier_block);
}
arch_initcall(trap_pm_init);<|MERGE_RESOLUTION|>--- conflicted
+++ resolved
@@ -2503,12 +2503,9 @@
 
 	if (cpu_has_ftlbparex)
 		set_except_vector(MIPS_EXCCODE_TLBPAR, handle_ftlb);
-<<<<<<< HEAD
-=======
 
 	if (cpu_has_gsexcex)
 		set_except_vector(LOONGSON_EXCCODE_GSEXC, handle_gsexc);
->>>>>>> 85b047c6
 
 	if (cpu_has_rixiex) {
 		set_except_vector(EXCCODE_TLBRI, tlb_do_page_fault_0);
