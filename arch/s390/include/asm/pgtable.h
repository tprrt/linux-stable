--- conflicted
+++ resolved
@@ -1196,12 +1196,8 @@
 static inline pte_t mk_pte_phys(unsigned long physpage, pgprot_t pgprot)
 {
 	pte_t __pte;
-<<<<<<< HEAD
-	pte_val(__pte) = physpage + pgprot_val(pgprot);
-=======
 
 	pte_val(__pte) = physpage | pgprot_val(pgprot);
->>>>>>> d1988041
 	if (!MACHINE_HAS_NX)
 		pte_val(__pte) &= ~_PAGE_NOEXEC;
 	return pte_mkyoung(__pte);
@@ -1289,7 +1285,6 @@
 #define p4d_offset_lockless p4d_offset_lockless
 
 static inline p4d_t *p4d_offset(pgd_t *pgdp, unsigned long address)
-<<<<<<< HEAD
 {
 	return p4d_offset_lockless(pgdp, *pgdp, address);
 }
@@ -1305,42 +1300,8 @@
 static inline pud_t *pud_offset(p4d_t *p4dp, unsigned long address)
 {
 	return pud_offset_lockless(p4dp, *p4dp, address);
-=======
-{
-	return p4d_offset_lockless(pgdp, *pgdp, address);
->>>>>>> d1988041
 }
 #define pud_offset pud_offset
-
-<<<<<<< HEAD
-static inline pmd_t *pmd_offset_lockless(pud_t *pudp, pud_t pud, unsigned long address)
-{
-	if ((pud_val(pud) & _REGION_ENTRY_TYPE_MASK) >= _REGION_ENTRY_TYPE_R3)
-		return (pmd_t *) pud_deref(pud) + pmd_index(address);
-	return (pmd_t *) pudp;
-}
-#define pmd_offset_lockless pmd_offset_lockless
-
-static inline pmd_t *pmd_offset(pud_t *pudp, unsigned long address)
-{
-	return pmd_offset_lockless(pudp, *pudp, address);
-}
-#define pmd_offset pmd_offset
-=======
-static inline pud_t *pud_offset_lockless(p4d_t *p4dp, p4d_t p4d, unsigned long address)
-{
-	if ((p4d_val(p4d) & _REGION_ENTRY_TYPE_MASK) >= _REGION_ENTRY_TYPE_R2)
-		return (pud_t *) p4d_deref(p4d) + pud_index(address);
-	return (pud_t *) p4dp;
-}
-#define pud_offset_lockless pud_offset_lockless
-
-static inline pud_t *pud_offset(p4d_t *p4dp, unsigned long address)
-{
-	return pud_offset_lockless(p4dp, *p4dp, address);
-}
-#define pud_offset pud_offset
->>>>>>> d1988041
 
 static inline pmd_t *pmd_offset_lockless(pud_t *pudp, pud_t pud, unsigned long address)
 {
