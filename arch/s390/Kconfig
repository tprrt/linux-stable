# SPDX-License-Identifier: GPL-2.0
config MMU
	def_bool y

config CPU_BIG_ENDIAN
	def_bool y

config LOCKDEP_SUPPORT
	def_bool y

config STACKTRACE_SUPPORT
	def_bool y

config ARCH_HAS_ILOG2_U32
	def_bool n

config ARCH_HAS_ILOG2_U64
	def_bool n

config GENERIC_HWEIGHT
	def_bool y

config GENERIC_BUG
	def_bool y if BUG

config GENERIC_BUG_RELATIVE_POINTERS
	def_bool y

config GENERIC_LOCKBREAK
	def_bool y if PREEMPTION

config PGSTE
	def_bool y if KVM

config AUDIT_ARCH
	def_bool y

config NO_IOPORT_MAP
	def_bool y

config PCI_QUIRKS
	def_bool n

config ARCH_SUPPORTS_UPROBES
	def_bool y

config KASAN_SHADOW_OFFSET
	hex
	depends on KASAN
	default 0x18000000000000

config S390
	def_bool y
	#
	# Note: keep this list sorted alphabetically
	#
	imply IMA_SECURE_AND_OR_TRUSTED_BOOT
	select ARCH_32BIT_USTAT_F_TINODE
	select ARCH_BINFMT_ELF_STATE
	select ARCH_ENABLE_MEMORY_HOTPLUG if SPARSEMEM
	select ARCH_ENABLE_MEMORY_HOTREMOVE
	select ARCH_ENABLE_SPLIT_PMD_PTLOCK if PGTABLE_LEVELS > 2
	select ARCH_HAS_DEBUG_VM_PGTABLE
	select ARCH_HAS_DEBUG_WX
	select ARCH_HAS_DEVMEM_IS_ALLOWED
	select ARCH_HAS_ELF_RANDOMIZE
	select ARCH_HAS_FORCE_DMA_UNENCRYPTED
	select ARCH_HAS_FORTIFY_SOURCE
	select ARCH_HAS_GCOV_PROFILE_ALL
	select ARCH_HAS_GIGANTIC_PAGE
	select ARCH_HAS_KCOV
	select ARCH_HAS_MEM_ENCRYPT
	select ARCH_HAS_PTE_SPECIAL
	select ARCH_HAS_SCALED_CPUTIME
	select ARCH_HAS_SET_MEMORY
	select ARCH_HAS_STRICT_KERNEL_RWX
	select ARCH_HAS_STRICT_MODULE_RWX
	select ARCH_HAS_SYSCALL_WRAPPER
	select ARCH_HAS_UBSAN_SANITIZE_ALL
	select ARCH_HAS_VDSO_DATA
	select ARCH_HAVE_NMI_SAFE_CMPXCHG
	select ARCH_INLINE_READ_LOCK
	select ARCH_INLINE_READ_LOCK_BH
	select ARCH_INLINE_READ_LOCK_IRQ
	select ARCH_INLINE_READ_LOCK_IRQSAVE
	select ARCH_INLINE_READ_TRYLOCK
	select ARCH_INLINE_READ_UNLOCK
	select ARCH_INLINE_READ_UNLOCK_BH
	select ARCH_INLINE_READ_UNLOCK_IRQ
	select ARCH_INLINE_READ_UNLOCK_IRQRESTORE
	select ARCH_INLINE_SPIN_LOCK
	select ARCH_INLINE_SPIN_LOCK_BH
	select ARCH_INLINE_SPIN_LOCK_IRQ
	select ARCH_INLINE_SPIN_LOCK_IRQSAVE
	select ARCH_INLINE_SPIN_TRYLOCK
	select ARCH_INLINE_SPIN_TRYLOCK_BH
	select ARCH_INLINE_SPIN_UNLOCK
	select ARCH_INLINE_SPIN_UNLOCK_BH
	select ARCH_INLINE_SPIN_UNLOCK_IRQ
	select ARCH_INLINE_SPIN_UNLOCK_IRQRESTORE
	select ARCH_INLINE_WRITE_LOCK
	select ARCH_INLINE_WRITE_LOCK_BH
	select ARCH_INLINE_WRITE_LOCK_IRQ
	select ARCH_INLINE_WRITE_LOCK_IRQSAVE
	select ARCH_INLINE_WRITE_TRYLOCK
	select ARCH_INLINE_WRITE_UNLOCK
	select ARCH_INLINE_WRITE_UNLOCK_BH
	select ARCH_INLINE_WRITE_UNLOCK_IRQ
	select ARCH_INLINE_WRITE_UNLOCK_IRQRESTORE
	select ARCH_STACKWALK
	select ARCH_SUPPORTS_ATOMIC_RMW
	select ARCH_SUPPORTS_DEBUG_PAGEALLOC
	select ARCH_SUPPORTS_HUGETLBFS
	select ARCH_SUPPORTS_NUMA_BALANCING
	select ARCH_USE_BUILTIN_BSWAP
	select ARCH_USE_CMPXCHG_LOCKREF
	select ARCH_WANTS_DYNAMIC_TASK_STRUCT
	select ARCH_WANTS_NO_INSTR
	select ARCH_WANT_DEFAULT_BPF_JIT
	select ARCH_WANT_IPC_PARSE_VERSION
	select BUILDTIME_TABLE_SORT
	select CLONE_BACKWARDS2
	select CPU_NO_EFFICIENT_FFS if !HAVE_MARCH_Z9_109_FEATURES
	select DMA_OPS if PCI
	select DYNAMIC_FTRACE if FUNCTION_TRACER
	select GENERIC_ALLOCATOR
	select GENERIC_CPU_AUTOPROBE
	select GENERIC_CPU_VULNERABILITIES
	select GENERIC_ENTRY
	select GENERIC_FIND_FIRST_BIT
	select GENERIC_GETTIMEOFDAY
	select GENERIC_PTDUMP
	select GENERIC_SMP_IDLE_THREAD
	select GENERIC_TIME_VSYSCALL
	select GENERIC_VDSO_TIME_NS
	select HAVE_ALIGNED_STRUCT_PAGE if SLUB
	select HAVE_ARCH_AUDITSYSCALL
	select HAVE_ARCH_JUMP_LABEL
	select HAVE_ARCH_JUMP_LABEL_RELATIVE
	select HAVE_ARCH_KASAN
	select HAVE_ARCH_KASAN_VMALLOC
	select HAVE_ARCH_KCSAN
	select HAVE_ARCH_KFENCE
	select HAVE_ARCH_RANDOMIZE_KSTACK_OFFSET
	select HAVE_ARCH_SECCOMP_FILTER
	select HAVE_ARCH_SOFT_DIRTY
	select HAVE_ARCH_TRACEHOOK
	select HAVE_ARCH_TRANSPARENT_HUGEPAGE
	select HAVE_ARCH_VMAP_STACK
	select HAVE_ASM_MODVERSIONS
	select HAVE_CMPXCHG_DOUBLE
	select HAVE_CMPXCHG_LOCAL
	select HAVE_DEBUG_KMEMLEAK
	select HAVE_DMA_CONTIGUOUS
	select HAVE_DYNAMIC_FTRACE
	select HAVE_DYNAMIC_FTRACE_WITH_REGS
	select HAVE_EBPF_JIT if PACK_STACK && HAVE_MARCH_Z196_FEATURES
	select HAVE_EFFICIENT_UNALIGNED_ACCESS
	select HAVE_FAST_GUP
	select HAVE_FENTRY
	select HAVE_FTRACE_MCOUNT_RECORD
	select HAVE_FUNCTION_ERROR_INJECTION
	select HAVE_FUNCTION_GRAPH_TRACER
	select HAVE_FUNCTION_TRACER
	select HAVE_FUTEX_CMPXCHG if FUTEX
	select HAVE_GCC_PLUGINS
	select HAVE_GENERIC_VDSO
	select HAVE_IOREMAP_PROT if PCI
<<<<<<< HEAD
	select HAVE_IRQ_EXIT_ON_IRQ_STACK
=======
>>>>>>> 3b17187f
	select HAVE_KERNEL_BZIP2
	select HAVE_KERNEL_GZIP
	select HAVE_KERNEL_LZ4
	select HAVE_KERNEL_LZMA
	select HAVE_KERNEL_LZO
	select HAVE_KERNEL_UNCOMPRESSED
	select HAVE_KERNEL_XZ
	select HAVE_KERNEL_ZSTD
	select HAVE_KPROBES
	select HAVE_KPROBES_ON_FTRACE
	select HAVE_KRETPROBES
	select HAVE_KVM
	select HAVE_LIVEPATCH
	select HAVE_MEMBLOCK_PHYS_MAP
	select HAVE_MOD_ARCH_SPECIFIC
	select HAVE_NMI
	select HAVE_NOP_MCOUNT
	select HAVE_PCI
	select HAVE_PERF_EVENTS
	select HAVE_PERF_REGS
	select HAVE_PERF_USER_STACK_DUMP
	select HAVE_REGS_AND_STACK_ACCESS_API
	select HAVE_RELIABLE_STACKTRACE
	select HAVE_RSEQ
	select HAVE_SOFTIRQ_ON_OWN_STACK
	select HAVE_SYSCALL_TRACEPOINTS
	select HAVE_VIRT_CPU_ACCOUNTING
	select HAVE_VIRT_CPU_ACCOUNTING_IDLE
	select IOMMU_HELPER		if PCI
	select IOMMU_SUPPORT		if PCI
	select MMU_GATHER_NO_GATHER
	select MMU_GATHER_RCU_TABLE_FREE
	select MODULES_USE_ELF_RELA
	select NEED_DMA_MAP_STATE	if PCI
	select NEED_SG_DMA_LENGTH	if PCI
	select OLD_SIGACTION
	select OLD_SIGSUSPEND3
	select PCI_DOMAINS		if PCI
	select PCI_MSI			if PCI
	select PCI_MSI_ARCH_FALLBACKS	if PCI_MSI
	select SPARSE_IRQ
	select SWIOTLB
	select SYSCTL_EXCEPTION_TRACE
	select THREAD_INFO_IN_TASK
	select TRACE_IRQFLAGS_SUPPORT
	select TTY
	select VIRT_CPU_ACCOUNTING
	select ZONE_DMA
	# Note: keep the above list sorted alphabetically

config SCHED_OMIT_FRAME_POINTER
	def_bool y

config PGTABLE_LEVELS
	int
	default 5

source "kernel/livepatch/Kconfig"

menu "Processor type and features"

config HAVE_MARCH_Z900_FEATURES
	def_bool n

config HAVE_MARCH_Z990_FEATURES
	def_bool n
	select HAVE_MARCH_Z900_FEATURES

config HAVE_MARCH_Z9_109_FEATURES
	def_bool n
	select HAVE_MARCH_Z990_FEATURES

config HAVE_MARCH_Z10_FEATURES
	def_bool n
	select HAVE_MARCH_Z9_109_FEATURES

config HAVE_MARCH_Z196_FEATURES
	def_bool n
	select HAVE_MARCH_Z10_FEATURES

config HAVE_MARCH_ZEC12_FEATURES
	def_bool n
	select HAVE_MARCH_Z196_FEATURES

config HAVE_MARCH_Z13_FEATURES
	def_bool n
	select HAVE_MARCH_ZEC12_FEATURES

config HAVE_MARCH_Z14_FEATURES
	def_bool n
	select HAVE_MARCH_Z13_FEATURES

config HAVE_MARCH_Z15_FEATURES
	def_bool n
	select HAVE_MARCH_Z14_FEATURES

choice
	prompt "Processor type"
	default MARCH_Z196

config MARCH_Z900
	bool "IBM zSeries model z800 and z900"
	select HAVE_MARCH_Z900_FEATURES
	depends on $(cc-option,-march=z900)
	help
	  Select this to enable optimizations for model z800/z900 (2064 and
	  2066 series). This will enable some optimizations that are not
	  available on older ESA/390 (31 Bit) only CPUs.

config MARCH_Z990
	bool "IBM zSeries model z890 and z990"
	select HAVE_MARCH_Z990_FEATURES
	depends on $(cc-option,-march=z990)
	help
	  Select this to enable optimizations for model z890/z990 (2084 and
	  2086 series). The kernel will be slightly faster but will not work
	  on older machines.

config MARCH_Z9_109
	bool "IBM System z9"
	select HAVE_MARCH_Z9_109_FEATURES
	depends on $(cc-option,-march=z9-109)
	help
	  Select this to enable optimizations for IBM System z9 (2094 and
	  2096 series). The kernel will be slightly faster but will not work
	  on older machines.

config MARCH_Z10
	bool "IBM System z10"
	select HAVE_MARCH_Z10_FEATURES
	depends on $(cc-option,-march=z10)
	help
	  Select this to enable optimizations for IBM System z10 (2097 and
	  2098 series). The kernel will be slightly faster but will not work
	  on older machines.

config MARCH_Z196
	bool "IBM zEnterprise 114 and 196"
	select HAVE_MARCH_Z196_FEATURES
	depends on $(cc-option,-march=z196)
	help
	  Select this to enable optimizations for IBM zEnterprise 114 and 196
	  (2818 and 2817 series). The kernel will be slightly faster but will
	  not work on older machines.

config MARCH_ZEC12
	bool "IBM zBC12 and zEC12"
	select HAVE_MARCH_ZEC12_FEATURES
	depends on $(cc-option,-march=zEC12)
	help
	  Select this to enable optimizations for IBM zBC12 and zEC12 (2828 and
	  2827 series). The kernel will be slightly faster but will not work on
	  older machines.

config MARCH_Z13
	bool "IBM z13s and z13"
	select HAVE_MARCH_Z13_FEATURES
	depends on $(cc-option,-march=z13)
	help
	  Select this to enable optimizations for IBM z13s and z13 (2965 and
	  2964 series). The kernel will be slightly faster but will not work on
	  older machines.

config MARCH_Z14
	bool "IBM z14 ZR1 and z14"
	select HAVE_MARCH_Z14_FEATURES
	depends on $(cc-option,-march=z14)
	help
	  Select this to enable optimizations for IBM z14 ZR1 and z14 (3907
	  and 3906 series). The kernel will be slightly faster but will not
	  work on older machines.

config MARCH_Z15
	bool "IBM z15"
	select HAVE_MARCH_Z15_FEATURES
	depends on $(cc-option,-march=z15)
	help
	  Select this to enable optimizations for IBM z15 (8562
	  and 8561 series). The kernel will be slightly faster but will not
	  work on older machines.

endchoice

config MARCH_Z900_TUNE
	def_bool TUNE_Z900 || MARCH_Z900 && TUNE_DEFAULT

config MARCH_Z990_TUNE
	def_bool TUNE_Z990 || MARCH_Z990 && TUNE_DEFAULT

config MARCH_Z9_109_TUNE
	def_bool TUNE_Z9_109 || MARCH_Z9_109 && TUNE_DEFAULT

config MARCH_Z10_TUNE
	def_bool TUNE_Z10 || MARCH_Z10 && TUNE_DEFAULT

config MARCH_Z196_TUNE
	def_bool TUNE_Z196 || MARCH_Z196 && TUNE_DEFAULT

config MARCH_ZEC12_TUNE
	def_bool TUNE_ZEC12 || MARCH_ZEC12 && TUNE_DEFAULT

config MARCH_Z13_TUNE
	def_bool TUNE_Z13 || MARCH_Z13 && TUNE_DEFAULT

config MARCH_Z14_TUNE
	def_bool TUNE_Z14 || MARCH_Z14 && TUNE_DEFAULT

config MARCH_Z15_TUNE
	def_bool TUNE_Z15 || MARCH_Z15 && TUNE_DEFAULT

choice
	prompt "Tune code generation"
	default TUNE_DEFAULT
	help
	  Cause the compiler to tune (-mtune) the generated code for a machine.
	  This will make the code run faster on the selected machine but
	  somewhat slower on other machines.
	  This option only changes how the compiler emits instructions, not the
	  selection of instructions itself, so the resulting kernel will run on
	  all other machines.

config TUNE_DEFAULT
	bool "Default"
	help
	  Tune the generated code for the target processor for which the kernel
	  will be compiled.

config TUNE_Z900
	bool "IBM zSeries model z800 and z900"
	depends on $(cc-option,-mtune=z900)

config TUNE_Z990
	bool "IBM zSeries model z890 and z990"
	depends on $(cc-option,-mtune=z990)

config TUNE_Z9_109
	bool "IBM System z9"
	depends on $(cc-option,-mtune=z9-109)

config TUNE_Z10
	bool "IBM System z10"
	depends on $(cc-option,-mtune=z10)

config TUNE_Z196
	bool "IBM zEnterprise 114 and 196"
	depends on $(cc-option,-mtune=z196)

config TUNE_ZEC12
	bool "IBM zBC12 and zEC12"
	depends on $(cc-option,-mtune=zEC12)

config TUNE_Z13
	bool "IBM z13s and z13"
	depends on $(cc-option,-mtune=z13)

config TUNE_Z14
	bool "IBM z14 ZR1 and z14"
	depends on $(cc-option,-mtune=z14)

config TUNE_Z15
	bool "IBM z15"
	depends on $(cc-option,-mtune=z15)

endchoice

config 64BIT
	def_bool y

config COMPAT
	def_bool y
	prompt "Kernel support for 31 bit emulation"
	select ARCH_WANT_OLD_COMPAT_IPC
	select COMPAT_OLD_SIGACTION
	select HAVE_UID16
	depends on MULTIUSER
	depends on !CC_IS_CLANG
	help
	  Select this option if you want to enable your system kernel to
	  handle system-calls from ELF binaries for 31 bit ESA.  This option
	  (and some other stuff like libraries and such) is needed for
	  executing 31 bit applications.  It is safe to say "Y".

config SYSVIPC_COMPAT
	def_bool y if COMPAT && SYSVIPC

config SMP
	def_bool y

config NR_CPUS
	int "Maximum number of CPUs (2-512)"
	range 2 512
	default "64"
	help
	  This allows you to specify the maximum number of CPUs which this
	  kernel will support. The maximum supported value is 512 and the
	  minimum value which makes sense is 2.

	  This is purely to save memory - each supported CPU adds
	  approximately sixteen kilobytes to the kernel image.

config HOTPLUG_CPU
	def_bool y

config NUMA
	bool "NUMA support"
	depends on SCHED_TOPOLOGY
	default n
	help
	  Enable NUMA support

	  This option adds NUMA support to the kernel.

config NODES_SHIFT
	int
	depends on NUMA
	default "1"

config SCHED_SMT
	def_bool n

config SCHED_MC
	def_bool n

config SCHED_BOOK
	def_bool n

config SCHED_DRAWER
	def_bool n

config SCHED_TOPOLOGY
	def_bool y
	prompt "Topology scheduler support"
	select SCHED_SMT
	select SCHED_MC
	select SCHED_BOOK
	select SCHED_DRAWER
	help
	  Topology scheduler support improves the CPU scheduler's decision
	  making when dealing with machines that have multi-threading,
	  multiple cores or multiple books.

source "kernel/Kconfig.hz"

config KEXEC
	def_bool y
	select KEXEC_CORE

config KEXEC_FILE
	bool "kexec file based system call"
	select KEXEC_CORE
	select BUILD_BIN2C
	depends on CRYPTO
	depends on CRYPTO_SHA256
	depends on CRYPTO_SHA256_S390
	help
	  Enable the kexec file based system call. In contrast to the normal
	  kexec system call this system call takes file descriptors for the
	  kernel and initramfs as arguments.

config ARCH_HAS_KEXEC_PURGATORY
	def_bool y
	depends on KEXEC_FILE

config KEXEC_SIG
	bool "Verify kernel signature during kexec_file_load() syscall"
	depends on KEXEC_FILE && MODULE_SIG_FORMAT
	help
	  This option makes kernel signature verification mandatory for
	  the kexec_file_load() syscall.

	  In addition to that option, you need to enable signature
	  verification for the corresponding kernel image type being
	  loaded in order for this to work.

config ARCH_RANDOM
	def_bool y
	prompt "s390 architectural random number generation API"
	help
	  Enable the s390 architectural random number generation API
	  to provide random data for all consumers within the Linux
	  kernel.

	  When enabled the arch_random_* functions declared in linux/random.h
	  are implemented. The implementation is based on the s390 CPACF
	  instruction subfunction TRNG which provides a real true random
	  number generator.

	  If unsure, say Y.

config KERNEL_NOBP
	def_bool n
	prompt "Enable modified branch prediction for the kernel by default"
	help
	  If this option is selected the kernel will switch to a modified
	  branch prediction mode if the firmware interface is available.
	  The modified branch prediction mode improves the behaviour in
	  regard to speculative execution.

	  With the option enabled the kernel parameter "nobp=0" or "nospec"
	  can be used to run the kernel in the normal branch prediction mode.

	  With the option disabled the modified branch prediction mode is
	  enabled with the "nobp=1" kernel parameter.

	  If unsure, say N.

config EXPOLINE
	def_bool n
	prompt "Avoid speculative indirect branches in the kernel"
	help
	  Compile the kernel with the expoline compiler options to guard
	  against kernel-to-user data leaks by avoiding speculative indirect
	  branches.
	  Requires a compiler with -mindirect-branch=thunk support for full
	  protection. The kernel may run slower.

	  If unsure, say N.

choice
	prompt "Expoline default"
	depends on EXPOLINE
	default EXPOLINE_FULL

config EXPOLINE_OFF
	bool "spectre_v2=off"

config EXPOLINE_AUTO
	bool "spectre_v2=auto"

config EXPOLINE_FULL
	bool "spectre_v2=on"

endchoice

config RELOCATABLE
	bool "Build a relocatable kernel"
	select MODULE_REL_CRCS if MODVERSIONS
	default y
	help
	  This builds a kernel image that retains relocation information
	  so it can be loaded at an arbitrary address.
	  The kernel is linked as a position-independent executable (PIE)
	  and contains dynamic relocations which are processed early in the
	  bootup process.
	  The relocations make the kernel image about 15% larger (compressed
	  10%), but are discarded at runtime.

config RANDOMIZE_BASE
	bool "Randomize the address of the kernel image (KASLR)"
	depends on RELOCATABLE
	default y
	help
	  In support of Kernel Address Space Layout Randomization (KASLR),
	  this randomizes the address at which the kernel image is loaded,
	  as a security feature that deters exploit attempts relying on
	  knowledge of the location of kernel internals.

endmenu

menu "Memory setup"

config ARCH_SPARSEMEM_ENABLE
	def_bool y
	select SPARSEMEM_VMEMMAP_ENABLE
	select SPARSEMEM_VMEMMAP

config ARCH_SPARSEMEM_DEFAULT
	def_bool y

config MAX_PHYSMEM_BITS
	int "Maximum size of supported physical memory in bits (42-53)"
	range 42 53
	default "46"
	help
	  This option specifies the maximum supported size of physical memory
	  in bits. Supported is any size between 2^42 (4TB) and 2^53 (8PB).
	  Increasing the number of bits also increases the kernel image size.
	  By default 46 bits (64TB) are supported.

config PACK_STACK
	def_bool y
	prompt "Pack kernel stack"
	help
	  This option enables the compiler option -mkernel-backchain if it
	  is available. If the option is available the compiler supports
	  the new stack layout which dramatically reduces the minimum stack
	  frame size. With an old compiler a non-leaf function needs a
	  minimum of 96 bytes on 31 bit and 160 bytes on 64 bit. With
	  -mkernel-backchain the minimum size drops to 16 byte on 31 bit
	  and 24 byte on 64 bit.

	  Say Y if you are unsure.

config CHECK_STACK
	def_bool y
	depends on !VMAP_STACK
	prompt "Detect kernel stack overflow"
	help
	  This option enables the compiler option -mstack-guard and
	  -mstack-size if they are available. If the compiler supports them
	  it will emit additional code to each function prolog to trigger
	  an illegal operation if the kernel stack is about to overflow.

	  Say N if you are unsure.

config STACK_GUARD
	int "Size of the guard area (128-1024)"
	range 128 1024
	depends on CHECK_STACK
	default "256"
	help
	  This allows you to specify the size of the guard area at the lower
	  end of the kernel stack. If the kernel stack points into the guard
	  area on function entry an illegal operation is triggered. The size
	  needs to be a power of 2. Please keep in mind that the size of an
	  interrupt frame is 184 bytes for 31 bit and 328 bytes on 64 bit.
	  The minimum size for the stack guard should be 256 for 31 bit and
	  512 for 64 bit.

endmenu

menu "I/O subsystem"

config QDIO
	def_tristate y
	prompt "QDIO support"
	help
	  This driver provides the Queued Direct I/O base support for
	  IBM System z.

	  To compile this driver as a module, choose M here: the
	  module will be called qdio.

	  If unsure, say Y.

if PCI

config PCI_NR_FUNCTIONS
	int "Maximum number of PCI functions (1-4096)"
	range 1 4096
	default "512"
	help
	  This allows you to specify the maximum number of PCI functions which
	  this kernel will support.

endif # PCI

config HAS_IOMEM
	def_bool PCI

config CHSC_SCH
	def_tristate m
	prompt "Support for CHSC subchannels"
	help
	  This driver allows usage of CHSC subchannels. A CHSC subchannel
	  is usually present on LPAR only.
	  The driver creates a device /dev/chsc, which may be used to
	  obtain I/O configuration information about the machine and
	  to issue asynchronous chsc commands (DANGEROUS).
	  You will usually only want to use this interface on a special
	  LPAR designated for system management.

	  To compile this driver as a module, choose M here: the
	  module will be called chsc_sch.

	  If unsure, say N.

config SCM_BUS
	def_bool y
	prompt "SCM bus driver"
	help
	  Bus driver for Storage Class Memory.

config EADM_SCH
	def_tristate m
	prompt "Support for EADM subchannels"
	depends on SCM_BUS
	help
	  This driver allows usage of EADM subchannels. EADM subchannels act
	  as a communication vehicle for SCM increments.

	  To compile this driver as a module, choose M here: the
	  module will be called eadm_sch.

config VFIO_CCW
	def_tristate n
	prompt "Support for VFIO-CCW subchannels"
	depends on S390_CCW_IOMMU && VFIO_MDEV
	help
	  This driver allows usage of I/O subchannels via VFIO-CCW.

	  To compile this driver as a module, choose M here: the
	  module will be called vfio_ccw.

config VFIO_AP
	def_tristate n
	prompt "VFIO support for AP devices"
	depends on S390_AP_IOMMU && VFIO_MDEV && KVM
	depends on ZCRYPT
	help
		This driver grants access to Adjunct Processor (AP) devices
		via the VFIO mediated device interface.

		To compile this driver as a module, choose M here: the module
		will be called vfio_ap.

endmenu

menu "Dump support"

config CRASH_DUMP
	bool "kernel crash dumps"
	select KEXEC
	help
	  Generate crash dump after being started by kexec.
	  Crash dump kernels are loaded in the main kernel with kexec-tools
	  into a specially reserved region and then later executed after
	  a crash by kdump/kexec.
	  Refer to <file:Documentation/s390/zfcpdump.rst> for more details on this.
	  This option also enables s390 zfcpdump.
	  See also <file:Documentation/s390/zfcpdump.rst>

endmenu

config CCW
	def_bool y

config HAVE_PNETID
	tristate
	default (SMC || CCWGROUP)

menu "Virtualization"

config PROTECTED_VIRTUALIZATION_GUEST
	def_bool n
	prompt "Protected virtualization guest support"
	select ARCH_HAS_RESTRICTED_VIRTIO_MEMORY_ACCESS
	help
	  Select this option, if you want to be able to run this
	  kernel as a protected virtualization KVM guest.
	  Protected virtualization capable machines have a mini hypervisor
	  located at machine level (an ultravisor). With help of the
	  Ultravisor, KVM will be able to run "protected" VMs, special
	  VMs whose memory and management data are unavailable to KVM.

config PFAULT
	def_bool y
	prompt "Pseudo page fault support"
	help
	  Select this option, if you want to use PFAULT pseudo page fault
	  handling under VM. If running native or in LPAR, this option
	  has no effect. If your VM does not support PFAULT, PAGEEX
	  pseudo page fault handling will be used.
	  Note that VM 4.2 supports PFAULT but has a bug in its
	  implementation that causes some problems.
	  Everybody who wants to run Linux under VM != VM4.2 should select
	  this option.

config CMM
	def_tristate n
	prompt "Cooperative memory management"
	help
	  Select this option, if you want to enable the kernel interface
	  to reduce the memory size of the system. This is accomplished
	  by allocating pages of memory and put them "on hold". This only
	  makes sense for a system running under VM where the unused pages
	  will be reused by VM for other guest systems. The interface
	  allows an external monitor to balance memory of many systems.
	  Everybody who wants to run Linux under VM should select this
	  option.

config CMM_IUCV
	def_bool y
	prompt "IUCV special message interface to cooperative memory management"
	depends on CMM && (SMSGIUCV=y || CMM=SMSGIUCV)
	help
	  Select this option to enable the special message interface to
	  the cooperative memory management.

config APPLDATA_BASE
	def_bool n
	prompt "Linux - VM Monitor Stream, base infrastructure"
	depends on PROC_SYSCTL
	help
	  This provides a kernel interface for creating and updating z/VM APPLDATA
	  monitor records. The monitor records are updated at certain time
	  intervals, once the timer is started.
	  Writing 1 or 0 to /proc/appldata/timer starts(1) or stops(0) the timer,
	  i.e. enables or disables monitoring on the Linux side.
	  A custom interval value (in seconds) can be written to
	  /proc/appldata/interval.

	  Defaults are 60 seconds interval and timer off.
	  The /proc entries can also be read from, showing the current settings.

config APPLDATA_MEM
	def_tristate m
	prompt "Monitor memory management statistics"
	depends on APPLDATA_BASE && VM_EVENT_COUNTERS
	help
	  This provides memory management related data to the Linux - VM Monitor
	  Stream, like paging/swapping rate, memory utilisation, etc.
	  Writing 1 or 0 to /proc/appldata/memory creates(1) or removes(0) a z/VM
	  APPLDATA monitor record, i.e. enables or disables monitoring this record
	  on the z/VM side.

	  Default is disabled.
	  The /proc entry can also be read from, showing the current settings.

	  This can also be compiled as a module, which will be called
	  appldata_mem.o.

config APPLDATA_OS
	def_tristate m
	prompt "Monitor OS statistics"
	depends on APPLDATA_BASE
	help
	  This provides OS related data to the Linux - VM Monitor Stream, like
	  CPU utilisation, etc.
	  Writing 1 or 0 to /proc/appldata/os creates(1) or removes(0) a z/VM
	  APPLDATA monitor record, i.e. enables or disables monitoring this record
	  on the z/VM side.

	  Default is disabled.
	  This can also be compiled as a module, which will be called
	  appldata_os.o.

config APPLDATA_NET_SUM
	def_tristate m
	prompt "Monitor overall network statistics"
	depends on APPLDATA_BASE && NET
	help
	  This provides network related data to the Linux - VM Monitor Stream,
	  currently there is only a total sum of network I/O statistics, no
	  per-interface data.
	  Writing 1 or 0 to /proc/appldata/net_sum creates(1) or removes(0) a z/VM
	  APPLDATA monitor record, i.e. enables or disables monitoring this record
	  on the z/VM side.

	  Default is disabled.
	  This can also be compiled as a module, which will be called
	  appldata_net_sum.o.

config S390_HYPFS_FS
	def_bool y
	prompt "s390 hypervisor file system support"
	select SYS_HYPERVISOR
	help
	  This is a virtual file system intended to provide accounting
	  information in an s390 hypervisor environment.

source "arch/s390/kvm/Kconfig"

config S390_GUEST
	def_bool y
	prompt "s390 support for virtio devices"
	select TTY
	select VIRTUALIZATION
	select VIRTIO
	help
	  Enabling this option adds support for virtio based paravirtual device
	  drivers on s390.

	  Select this option if you want to run the kernel as a guest under
	  the KVM hypervisor.

endmenu

menu "Selftests"

config S390_UNWIND_SELFTEST
	def_tristate n
	prompt "Test unwind functions"
	help
	  This option enables s390 specific stack unwinder testing kernel
	  module. This option is not useful for distributions or general
	  kernels, but only for kernel developers working on architecture code.

	  Say N if you are unsure.

endmenu<|MERGE_RESOLUTION|>--- conflicted
+++ resolved
@@ -166,10 +166,6 @@
 	select HAVE_GCC_PLUGINS
 	select HAVE_GENERIC_VDSO
 	select HAVE_IOREMAP_PROT if PCI
-<<<<<<< HEAD
-	select HAVE_IRQ_EXIT_ON_IRQ_STACK
-=======
->>>>>>> 3b17187f
 	select HAVE_KERNEL_BZIP2
 	select HAVE_KERNEL_GZIP
 	select HAVE_KERNEL_LZ4
