--- conflicted
+++ resolved
@@ -63,11 +63,7 @@
 	select HAVE_FTRACE_MCOUNT_RECORD if HAVE_DYNAMIC_FTRACE
 	select HAVE_KPROBES_ON_FTRACE
 	select HAVE_DYNAMIC_FTRACE_WITH_REGS
-<<<<<<< HEAD
-	select HAVE_COPY_THREAD_TLS
-=======
 	select SET_FS
->>>>>>> d1988041
 
 	help
 	  The PA-RISC microprocessor is designed by Hewlett-Packard and used
