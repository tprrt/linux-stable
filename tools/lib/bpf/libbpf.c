// SPDX-License-Identifier: (LGPL-2.1 OR BSD-2-Clause)

/*
 * Common eBPF ELF object loading operations.
 *
 * Copyright (C) 2013-2015 Alexei Starovoitov <ast@kernel.org>
 * Copyright (C) 2015 Wang Nan <wangnan0@huawei.com>
 * Copyright (C) 2015 Huawei Inc.
 * Copyright (C) 2017 Nicira, Inc.
 * Copyright (C) 2019 Isovalent, Inc.
 */

#ifndef _GNU_SOURCE
#define _GNU_SOURCE
#endif
#include <stdlib.h>
#include <stdio.h>
#include <stdarg.h>
#include <libgen.h>
#include <inttypes.h>
#include <limits.h>
#include <string.h>
#include <unistd.h>
#include <endian.h>
#include <fcntl.h>
#include <errno.h>
#include <ctype.h>
#include <asm/unistd.h>
#include <linux/err.h>
#include <linux/kernel.h>
#include <linux/bpf.h>
#include <linux/btf.h>
#include <linux/filter.h>
#include <linux/list.h>
#include <linux/limits.h>
#include <linux/perf_event.h>
#include <linux/ring_buffer.h>
#include <linux/version.h>
#include <sys/epoll.h>
#include <sys/ioctl.h>
#include <sys/mman.h>
#include <sys/stat.h>
#include <sys/types.h>
#include <sys/vfs.h>
#include <sys/utsname.h>
#include <sys/resource.h>
#include <libelf.h>
#include <gelf.h>
#include <zlib.h>

#include "libbpf.h"
#include "bpf.h"
#include "btf.h"
#include "str_error.h"
#include "libbpf_internal.h"
#include "hashmap.h"
#include "bpf_gen_internal.h"

#ifndef BPF_FS_MAGIC
#define BPF_FS_MAGIC		0xcafe4a11
#endif

#define BPF_INSN_SZ (sizeof(struct bpf_insn))

/* vsprintf() in __base_pr() uses nonliteral format string. It may break
 * compilation if user enables corresponding warning. Disable it explicitly.
 */
#pragma GCC diagnostic ignored "-Wformat-nonliteral"

#define __printf(a, b)	__attribute__((format(printf, a, b)))

static struct bpf_map *bpf_object__add_map(struct bpf_object *obj);
static bool prog_is_subprog(const struct bpf_object *obj, const struct bpf_program *prog);

static int __base_pr(enum libbpf_print_level level, const char *format,
		     va_list args)
{
	if (level == LIBBPF_DEBUG)
		return 0;

	return vfprintf(stderr, format, args);
}

static libbpf_print_fn_t __libbpf_pr = __base_pr;

libbpf_print_fn_t libbpf_set_print(libbpf_print_fn_t fn)
{
	libbpf_print_fn_t old_print_fn = __libbpf_pr;

	__libbpf_pr = fn;
	return old_print_fn;
}

__printf(2, 3)
void libbpf_print(enum libbpf_print_level level, const char *format, ...)
{
	va_list args;

	if (!__libbpf_pr)
		return;

	va_start(args, format);
	__libbpf_pr(level, format, args);
	va_end(args);
}

static void pr_perm_msg(int err)
{
	struct rlimit limit;
	char buf[100];

	if (err != -EPERM || geteuid() != 0)
		return;

	err = getrlimit(RLIMIT_MEMLOCK, &limit);
	if (err)
		return;

	if (limit.rlim_cur == RLIM_INFINITY)
		return;

	if (limit.rlim_cur < 1024)
		snprintf(buf, sizeof(buf), "%zu bytes", (size_t)limit.rlim_cur);
	else if (limit.rlim_cur < 1024*1024)
		snprintf(buf, sizeof(buf), "%.1f KiB", (double)limit.rlim_cur / 1024);
	else
		snprintf(buf, sizeof(buf), "%.1f MiB", (double)limit.rlim_cur / (1024*1024));

	pr_warn("permission error while running as root; try raising 'ulimit -l'? current value: %s\n",
		buf);
}

#define STRERR_BUFSIZE  128

/* Copied from tools/perf/util/util.h */
#ifndef zfree
# define zfree(ptr) ({ free(*ptr); *ptr = NULL; })
#endif

#ifndef zclose
# define zclose(fd) ({			\
	int ___err = 0;			\
	if ((fd) >= 0)			\
		___err = close((fd));	\
	fd = -1;			\
	___err; })
#endif

static inline __u64 ptr_to_u64(const void *ptr)
{
	return (__u64) (unsigned long) ptr;
}

/* this goes away in libbpf 1.0 */
enum libbpf_strict_mode libbpf_mode = LIBBPF_STRICT_NONE;

int libbpf_set_strict_mode(enum libbpf_strict_mode mode)
{
	/* __LIBBPF_STRICT_LAST is the last power-of-2 value used + 1, so to
	 * get all possible values we compensate last +1, and then (2*x - 1)
	 * to get the bit mask
	 */
	if (mode != LIBBPF_STRICT_ALL
	    && (mode & ~((__LIBBPF_STRICT_LAST - 1) * 2 - 1)))
		return errno = EINVAL, -EINVAL;

	libbpf_mode = mode;
	return 0;
}

enum kern_feature_id {
	/* v4.14: kernel support for program & map names. */
	FEAT_PROG_NAME,
	/* v5.2: kernel support for global data sections. */
	FEAT_GLOBAL_DATA,
	/* BTF support */
	FEAT_BTF,
	/* BTF_KIND_FUNC and BTF_KIND_FUNC_PROTO support */
	FEAT_BTF_FUNC,
	/* BTF_KIND_VAR and BTF_KIND_DATASEC support */
	FEAT_BTF_DATASEC,
	/* BTF_FUNC_GLOBAL is supported */
	FEAT_BTF_GLOBAL_FUNC,
	/* BPF_F_MMAPABLE is supported for arrays */
	FEAT_ARRAY_MMAP,
	/* kernel support for expected_attach_type in BPF_PROG_LOAD */
	FEAT_EXP_ATTACH_TYPE,
	/* bpf_probe_read_{kernel,user}[_str] helpers */
	FEAT_PROBE_READ_KERN,
	/* BPF_PROG_BIND_MAP is supported */
	FEAT_PROG_BIND_MAP,
	/* Kernel support for module BTFs */
	FEAT_MODULE_BTF,
	/* BTF_KIND_FLOAT support */
	FEAT_BTF_FLOAT,
	/* BPF perf link support */
	FEAT_PERF_LINK,
	__FEAT_CNT,
};

static bool kernel_supports(const struct bpf_object *obj, enum kern_feature_id feat_id);

enum reloc_type {
	RELO_LD64,
	RELO_CALL,
	RELO_DATA,
	RELO_EXTERN_VAR,
	RELO_EXTERN_FUNC,
	RELO_SUBPROG_ADDR,
};

struct reloc_desc {
	enum reloc_type type;
	int insn_idx;
	int map_idx;
	int sym_off;
};

struct bpf_sec_def;

typedef struct bpf_link *(*attach_fn_t)(const struct bpf_sec_def *sec,
					struct bpf_program *prog);

struct bpf_sec_def {
	const char *sec;
	size_t len;
	enum bpf_prog_type prog_type;
	enum bpf_attach_type expected_attach_type;
	bool is_exp_attach_type_optional;
	bool is_attachable;
	bool is_attach_btf;
	bool is_sleepable;
	attach_fn_t attach_fn;
};

/*
 * bpf_prog should be a better name but it has been used in
 * linux/filter.h.
 */
struct bpf_program {
	const struct bpf_sec_def *sec_def;
	char *sec_name;
	size_t sec_idx;
	/* this program's instruction offset (in number of instructions)
	 * within its containing ELF section
	 */
	size_t sec_insn_off;
	/* number of original instructions in ELF section belonging to this
	 * program, not taking into account subprogram instructions possible
	 * appended later during relocation
	 */
	size_t sec_insn_cnt;
	/* Offset (in number of instructions) of the start of instruction
	 * belonging to this BPF program  within its containing main BPF
	 * program. For the entry-point (main) BPF program, this is always
	 * zero. For a sub-program, this gets reset before each of main BPF
	 * programs are processed and relocated and is used to determined
	 * whether sub-program was already appended to the main program, and
	 * if yes, at which instruction offset.
	 */
	size_t sub_insn_off;

	char *name;
	/* sec_name with / replaced by _; makes recursive pinning
	 * in bpf_object__pin_programs easier
	 */
	char *pin_name;

	/* instructions that belong to BPF program; insns[0] is located at
	 * sec_insn_off instruction within its ELF section in ELF file, so
	 * when mapping ELF file instruction index to the local instruction,
	 * one needs to subtract sec_insn_off; and vice versa.
	 */
	struct bpf_insn *insns;
	/* actual number of instruction in this BPF program's image; for
	 * entry-point BPF programs this includes the size of main program
	 * itself plus all the used sub-programs, appended at the end
	 */
	size_t insns_cnt;

	struct reloc_desc *reloc_desc;
	int nr_reloc;
	int log_level;

	struct {
		int nr;
		int *fds;
	} instances;
	bpf_program_prep_t preprocessor;

	struct bpf_object *obj;
	void *priv;
	bpf_program_clear_priv_t clear_priv;

	bool load;
	bool mark_btf_static;
	enum bpf_prog_type type;
	enum bpf_attach_type expected_attach_type;
	int prog_ifindex;
	__u32 attach_btf_obj_fd;
	__u32 attach_btf_id;
	__u32 attach_prog_fd;
	void *func_info;
	__u32 func_info_rec_size;
	__u32 func_info_cnt;

	void *line_info;
	__u32 line_info_rec_size;
	__u32 line_info_cnt;
	__u32 prog_flags;
};

struct bpf_struct_ops {
	const char *tname;
	const struct btf_type *type;
	struct bpf_program **progs;
	__u32 *kern_func_off;
	/* e.g. struct tcp_congestion_ops in bpf_prog's btf format */
	void *data;
	/* e.g. struct bpf_struct_ops_tcp_congestion_ops in
	 *      btf_vmlinux's format.
	 * struct bpf_struct_ops_tcp_congestion_ops {
	 *	[... some other kernel fields ...]
	 *	struct tcp_congestion_ops data;
	 * }
	 * kern_vdata-size == sizeof(struct bpf_struct_ops_tcp_congestion_ops)
	 * bpf_map__init_kern_struct_ops() will populate the "kern_vdata"
	 * from "data".
	 */
	void *kern_vdata;
	__u32 type_id;
};

#define DATA_SEC ".data"
#define BSS_SEC ".bss"
#define RODATA_SEC ".rodata"
#define KCONFIG_SEC ".kconfig"
#define KSYMS_SEC ".ksyms"
#define STRUCT_OPS_SEC ".struct_ops"

enum libbpf_map_type {
	LIBBPF_MAP_UNSPEC,
	LIBBPF_MAP_DATA,
	LIBBPF_MAP_BSS,
	LIBBPF_MAP_RODATA,
	LIBBPF_MAP_KCONFIG,
};

static const char * const libbpf_type_to_btf_name[] = {
	[LIBBPF_MAP_DATA]	= DATA_SEC,
	[LIBBPF_MAP_BSS]	= BSS_SEC,
	[LIBBPF_MAP_RODATA]	= RODATA_SEC,
	[LIBBPF_MAP_KCONFIG]	= KCONFIG_SEC,
};

struct bpf_map {
	char *name;
	int fd;
	int sec_idx;
	size_t sec_offset;
	int map_ifindex;
	int inner_map_fd;
	struct bpf_map_def def;
	__u32 numa_node;
	__u32 btf_var_idx;
	__u32 btf_key_type_id;
	__u32 btf_value_type_id;
	__u32 btf_vmlinux_value_type_id;
	void *priv;
	bpf_map_clear_priv_t clear_priv;
	enum libbpf_map_type libbpf_type;
	void *mmaped;
	struct bpf_struct_ops *st_ops;
	struct bpf_map *inner_map;
	void **init_slots;
	int init_slots_sz;
	char *pin_path;
	bool pinned;
	bool reused;
};

enum extern_type {
	EXT_UNKNOWN,
	EXT_KCFG,
	EXT_KSYM,
};

enum kcfg_type {
	KCFG_UNKNOWN,
	KCFG_CHAR,
	KCFG_BOOL,
	KCFG_INT,
	KCFG_TRISTATE,
	KCFG_CHAR_ARR,
};

struct extern_desc {
	enum extern_type type;
	int sym_idx;
	int btf_id;
	int sec_btf_id;
	const char *name;
	bool is_set;
	bool is_weak;
	union {
		struct {
			enum kcfg_type type;
			int sz;
			int align;
			int data_off;
			bool is_signed;
		} kcfg;
		struct {
			unsigned long long addr;

			/* target btf_id of the corresponding kernel var. */
			int kernel_btf_obj_fd;
			int kernel_btf_id;

			/* local btf_id of the ksym extern's type. */
			__u32 type_id;
		} ksym;
	};
};

static LIST_HEAD(bpf_objects_list);

struct module_btf {
	struct btf *btf;
	char *name;
	__u32 id;
	int fd;
};

struct bpf_object {
	char name[BPF_OBJ_NAME_LEN];
	char license[64];
	__u32 kern_version;

	struct bpf_program *programs;
	size_t nr_programs;
	struct bpf_map *maps;
	size_t nr_maps;
	size_t maps_cap;

	char *kconfig;
	struct extern_desc *externs;
	int nr_extern;
	int kconfig_map_idx;
	int rodata_map_idx;

	bool loaded;
	bool has_subcalls;

	struct bpf_gen *gen_loader;

	/*
	 * Information when doing elf related work. Only valid if fd
	 * is valid.
	 */
	struct {
		int fd;
		const void *obj_buf;
		size_t obj_buf_sz;
		Elf *elf;
		GElf_Ehdr ehdr;
		Elf_Data *symbols;
		Elf_Data *data;
		Elf_Data *rodata;
		Elf_Data *bss;
		Elf_Data *st_ops_data;
		size_t shstrndx; /* section index for section name strings */
		size_t strtabidx;
		struct {
			GElf_Shdr shdr;
			Elf_Data *data;
		} *reloc_sects;
		int nr_reloc_sects;
		int maps_shndx;
		int btf_maps_shndx;
		__u32 btf_maps_sec_btf_id;
		int text_shndx;
		int symbols_shndx;
		int data_shndx;
		int rodata_shndx;
		int bss_shndx;
		int st_ops_shndx;
	} efile;
	/*
	 * All loaded bpf_object is linked in a list, which is
	 * hidden to caller. bpf_objects__<func> handlers deal with
	 * all objects.
	 */
	struct list_head list;

	struct btf *btf;
	struct btf_ext *btf_ext;

	/* Parse and load BTF vmlinux if any of the programs in the object need
	 * it at load time.
	 */
	struct btf *btf_vmlinux;
	/* Path to the custom BTF to be used for BPF CO-RE relocations as an
	 * override for vmlinux BTF.
	 */
	char *btf_custom_path;
	/* vmlinux BTF override for CO-RE relocations */
	struct btf *btf_vmlinux_override;
	/* Lazily initialized kernel module BTFs */
	struct module_btf *btf_modules;
	bool btf_modules_loaded;
	size_t btf_module_cnt;
	size_t btf_module_cap;

	void *priv;
	bpf_object_clear_priv_t clear_priv;

	char path[];
};
#define obj_elf_valid(o)	((o)->efile.elf)

static const char *elf_sym_str(const struct bpf_object *obj, size_t off);
static const char *elf_sec_str(const struct bpf_object *obj, size_t off);
static Elf_Scn *elf_sec_by_idx(const struct bpf_object *obj, size_t idx);
static Elf_Scn *elf_sec_by_name(const struct bpf_object *obj, const char *name);
static int elf_sec_hdr(const struct bpf_object *obj, Elf_Scn *scn, GElf_Shdr *hdr);
static const char *elf_sec_name(const struct bpf_object *obj, Elf_Scn *scn);
static Elf_Data *elf_sec_data(const struct bpf_object *obj, Elf_Scn *scn);

void bpf_program__unload(struct bpf_program *prog)
{
	int i;

	if (!prog)
		return;

	/*
	 * If the object is opened but the program was never loaded,
	 * it is possible that prog->instances.nr == -1.
	 */
	if (prog->instances.nr > 0) {
		for (i = 0; i < prog->instances.nr; i++)
			zclose(prog->instances.fds[i]);
	} else if (prog->instances.nr != -1) {
		pr_warn("Internal error: instances.nr is %d\n",
			prog->instances.nr);
	}

	prog->instances.nr = -1;
	zfree(&prog->instances.fds);

	zfree(&prog->func_info);
	zfree(&prog->line_info);
}

static void bpf_program__exit(struct bpf_program *prog)
{
	if (!prog)
		return;

	if (prog->clear_priv)
		prog->clear_priv(prog, prog->priv);

	prog->priv = NULL;
	prog->clear_priv = NULL;

	bpf_program__unload(prog);
	zfree(&prog->name);
	zfree(&prog->sec_name);
	zfree(&prog->pin_name);
	zfree(&prog->insns);
	zfree(&prog->reloc_desc);

	prog->nr_reloc = 0;
	prog->insns_cnt = 0;
	prog->sec_idx = -1;
}

static char *__bpf_program__pin_name(struct bpf_program *prog)
{
	char *name, *p;

	name = p = strdup(prog->sec_name);
	while ((p = strchr(p, '/')))
		*p = '_';

	return name;
}

static bool insn_is_subprog_call(const struct bpf_insn *insn)
{
	return BPF_CLASS(insn->code) == BPF_JMP &&
	       BPF_OP(insn->code) == BPF_CALL &&
	       BPF_SRC(insn->code) == BPF_K &&
	       insn->src_reg == BPF_PSEUDO_CALL &&
	       insn->dst_reg == 0 &&
	       insn->off == 0;
}

static bool is_call_insn(const struct bpf_insn *insn)
{
	return insn->code == (BPF_JMP | BPF_CALL);
}

static bool insn_is_pseudo_func(struct bpf_insn *insn)
{
	return is_ldimm64_insn(insn) && insn->src_reg == BPF_PSEUDO_FUNC;
}

static int
bpf_object__init_prog(struct bpf_object *obj, struct bpf_program *prog,
		      const char *name, size_t sec_idx, const char *sec_name,
		      size_t sec_off, void *insn_data, size_t insn_data_sz)
{
	if (insn_data_sz == 0 || insn_data_sz % BPF_INSN_SZ || sec_off % BPF_INSN_SZ) {
		pr_warn("sec '%s': corrupted program '%s', offset %zu, size %zu\n",
			sec_name, name, sec_off, insn_data_sz);
		return -EINVAL;
	}

	memset(prog, 0, sizeof(*prog));
	prog->obj = obj;

	prog->sec_idx = sec_idx;
	prog->sec_insn_off = sec_off / BPF_INSN_SZ;
	prog->sec_insn_cnt = insn_data_sz / BPF_INSN_SZ;
	/* insns_cnt can later be increased by appending used subprograms */
	prog->insns_cnt = prog->sec_insn_cnt;

	prog->type = BPF_PROG_TYPE_UNSPEC;
	prog->load = true;

	prog->instances.fds = NULL;
	prog->instances.nr = -1;

	prog->sec_name = strdup(sec_name);
	if (!prog->sec_name)
		goto errout;

	prog->name = strdup(name);
	if (!prog->name)
		goto errout;

	prog->pin_name = __bpf_program__pin_name(prog);
	if (!prog->pin_name)
		goto errout;

	prog->insns = malloc(insn_data_sz);
	if (!prog->insns)
		goto errout;
	memcpy(prog->insns, insn_data, insn_data_sz);

	return 0;
errout:
	pr_warn("sec '%s': failed to allocate memory for prog '%s'\n", sec_name, name);
	bpf_program__exit(prog);
	return -ENOMEM;
}

static int
bpf_object__add_programs(struct bpf_object *obj, Elf_Data *sec_data,
			 const char *sec_name, int sec_idx)
{
	Elf_Data *symbols = obj->efile.symbols;
	struct bpf_program *prog, *progs;
	void *data = sec_data->d_buf;
	size_t sec_sz = sec_data->d_size, sec_off, prog_sz, nr_syms;
	int nr_progs, err, i;
	const char *name;
	GElf_Sym sym;

	progs = obj->programs;
	nr_progs = obj->nr_programs;
	nr_syms = symbols->d_size / sizeof(GElf_Sym);
	sec_off = 0;

	for (i = 0; i < nr_syms; i++) {
		if (!gelf_getsym(symbols, i, &sym))
			continue;
		if (sym.st_shndx != sec_idx)
			continue;
		if (GELF_ST_TYPE(sym.st_info) != STT_FUNC)
			continue;

		prog_sz = sym.st_size;
		sec_off = sym.st_value;

		name = elf_sym_str(obj, sym.st_name);
		if (!name) {
			pr_warn("sec '%s': failed to get symbol name for offset %zu\n",
				sec_name, sec_off);
			return -LIBBPF_ERRNO__FORMAT;
		}

		if (sec_off + prog_sz > sec_sz) {
			pr_warn("sec '%s': program at offset %zu crosses section boundary\n",
				sec_name, sec_off);
			return -LIBBPF_ERRNO__FORMAT;
		}

		if (sec_idx != obj->efile.text_shndx && GELF_ST_BIND(sym.st_info) == STB_LOCAL) {
			pr_warn("sec '%s': program '%s' is static and not supported\n", sec_name, name);
			return -ENOTSUP;
		}

		pr_debug("sec '%s': found program '%s' at insn offset %zu (%zu bytes), code size %zu insns (%zu bytes)\n",
			 sec_name, name, sec_off / BPF_INSN_SZ, sec_off, prog_sz / BPF_INSN_SZ, prog_sz);

		progs = libbpf_reallocarray(progs, nr_progs + 1, sizeof(*progs));
		if (!progs) {
			/*
			 * In this case the original obj->programs
			 * is still valid, so don't need special treat for
			 * bpf_close_object().
			 */
			pr_warn("sec '%s': failed to alloc memory for new program '%s'\n",
				sec_name, name);
			return -ENOMEM;
		}
		obj->programs = progs;

		prog = &progs[nr_progs];

		err = bpf_object__init_prog(obj, prog, name, sec_idx, sec_name,
					    sec_off, data + sec_off, prog_sz);
		if (err)
			return err;

		/* if function is a global/weak symbol, but has restricted
		 * (STV_HIDDEN or STV_INTERNAL) visibility, mark its BTF FUNC
		 * as static to enable more permissive BPF verification mode
		 * with more outside context available to BPF verifier
		 */
		if (GELF_ST_BIND(sym.st_info) != STB_LOCAL
		    && (GELF_ST_VISIBILITY(sym.st_other) == STV_HIDDEN
			|| GELF_ST_VISIBILITY(sym.st_other) == STV_INTERNAL))
			prog->mark_btf_static = true;

		nr_progs++;
		obj->nr_programs = nr_progs;
	}

	return 0;
}

static __u32 get_kernel_version(void)
{
	__u32 major, minor, patch;
	struct utsname info;

	uname(&info);
	if (sscanf(info.release, "%u.%u.%u", &major, &minor, &patch) != 3)
		return 0;
	return KERNEL_VERSION(major, minor, patch);
}

static const struct btf_member *
find_member_by_offset(const struct btf_type *t, __u32 bit_offset)
{
	struct btf_member *m;
	int i;

	for (i = 0, m = btf_members(t); i < btf_vlen(t); i++, m++) {
		if (btf_member_bit_offset(t, i) == bit_offset)
			return m;
	}

	return NULL;
}

static const struct btf_member *
find_member_by_name(const struct btf *btf, const struct btf_type *t,
		    const char *name)
{
	struct btf_member *m;
	int i;

	for (i = 0, m = btf_members(t); i < btf_vlen(t); i++, m++) {
		if (!strcmp(btf__name_by_offset(btf, m->name_off), name))
			return m;
	}

	return NULL;
}

#define STRUCT_OPS_VALUE_PREFIX "bpf_struct_ops_"
static int find_btf_by_prefix_kind(const struct btf *btf, const char *prefix,
				   const char *name, __u32 kind);

static int
find_struct_ops_kern_types(const struct btf *btf, const char *tname,
			   const struct btf_type **type, __u32 *type_id,
			   const struct btf_type **vtype, __u32 *vtype_id,
			   const struct btf_member **data_member)
{
	const struct btf_type *kern_type, *kern_vtype;
	const struct btf_member *kern_data_member;
	__s32 kern_vtype_id, kern_type_id;
	__u32 i;

	kern_type_id = btf__find_by_name_kind(btf, tname, BTF_KIND_STRUCT);
	if (kern_type_id < 0) {
		pr_warn("struct_ops init_kern: struct %s is not found in kernel BTF\n",
			tname);
		return kern_type_id;
	}
	kern_type = btf__type_by_id(btf, kern_type_id);

	/* Find the corresponding "map_value" type that will be used
	 * in map_update(BPF_MAP_TYPE_STRUCT_OPS).  For example,
	 * find "struct bpf_struct_ops_tcp_congestion_ops" from the
	 * btf_vmlinux.
	 */
	kern_vtype_id = find_btf_by_prefix_kind(btf, STRUCT_OPS_VALUE_PREFIX,
						tname, BTF_KIND_STRUCT);
	if (kern_vtype_id < 0) {
		pr_warn("struct_ops init_kern: struct %s%s is not found in kernel BTF\n",
			STRUCT_OPS_VALUE_PREFIX, tname);
		return kern_vtype_id;
	}
	kern_vtype = btf__type_by_id(btf, kern_vtype_id);

	/* Find "struct tcp_congestion_ops" from
	 * struct bpf_struct_ops_tcp_congestion_ops {
	 *	[ ... ]
	 *	struct tcp_congestion_ops data;
	 * }
	 */
	kern_data_member = btf_members(kern_vtype);
	for (i = 0; i < btf_vlen(kern_vtype); i++, kern_data_member++) {
		if (kern_data_member->type == kern_type_id)
			break;
	}
	if (i == btf_vlen(kern_vtype)) {
		pr_warn("struct_ops init_kern: struct %s data is not found in struct %s%s\n",
			tname, STRUCT_OPS_VALUE_PREFIX, tname);
		return -EINVAL;
	}

	*type = kern_type;
	*type_id = kern_type_id;
	*vtype = kern_vtype;
	*vtype_id = kern_vtype_id;
	*data_member = kern_data_member;

	return 0;
}

static bool bpf_map__is_struct_ops(const struct bpf_map *map)
{
	return map->def.type == BPF_MAP_TYPE_STRUCT_OPS;
}

/* Init the map's fields that depend on kern_btf */
static int bpf_map__init_kern_struct_ops(struct bpf_map *map,
					 const struct btf *btf,
					 const struct btf *kern_btf)
{
	const struct btf_member *member, *kern_member, *kern_data_member;
	const struct btf_type *type, *kern_type, *kern_vtype;
	__u32 i, kern_type_id, kern_vtype_id, kern_data_off;
	struct bpf_struct_ops *st_ops;
	void *data, *kern_data;
	const char *tname;
	int err;

	st_ops = map->st_ops;
	type = st_ops->type;
	tname = st_ops->tname;
	err = find_struct_ops_kern_types(kern_btf, tname,
					 &kern_type, &kern_type_id,
					 &kern_vtype, &kern_vtype_id,
					 &kern_data_member);
	if (err)
		return err;

	pr_debug("struct_ops init_kern %s: type_id:%u kern_type_id:%u kern_vtype_id:%u\n",
		 map->name, st_ops->type_id, kern_type_id, kern_vtype_id);

	map->def.value_size = kern_vtype->size;
	map->btf_vmlinux_value_type_id = kern_vtype_id;

	st_ops->kern_vdata = calloc(1, kern_vtype->size);
	if (!st_ops->kern_vdata)
		return -ENOMEM;

	data = st_ops->data;
	kern_data_off = kern_data_member->offset / 8;
	kern_data = st_ops->kern_vdata + kern_data_off;

	member = btf_members(type);
	for (i = 0; i < btf_vlen(type); i++, member++) {
		const struct btf_type *mtype, *kern_mtype;
		__u32 mtype_id, kern_mtype_id;
		void *mdata, *kern_mdata;
		__s64 msize, kern_msize;
		__u32 moff, kern_moff;
		__u32 kern_member_idx;
		const char *mname;

		mname = btf__name_by_offset(btf, member->name_off);
		kern_member = find_member_by_name(kern_btf, kern_type, mname);
		if (!kern_member) {
			pr_warn("struct_ops init_kern %s: Cannot find member %s in kernel BTF\n",
				map->name, mname);
			return -ENOTSUP;
		}

		kern_member_idx = kern_member - btf_members(kern_type);
		if (btf_member_bitfield_size(type, i) ||
		    btf_member_bitfield_size(kern_type, kern_member_idx)) {
			pr_warn("struct_ops init_kern %s: bitfield %s is not supported\n",
				map->name, mname);
			return -ENOTSUP;
		}

		moff = member->offset / 8;
		kern_moff = kern_member->offset / 8;

		mdata = data + moff;
		kern_mdata = kern_data + kern_moff;

		mtype = skip_mods_and_typedefs(btf, member->type, &mtype_id);
		kern_mtype = skip_mods_and_typedefs(kern_btf, kern_member->type,
						    &kern_mtype_id);
		if (BTF_INFO_KIND(mtype->info) !=
		    BTF_INFO_KIND(kern_mtype->info)) {
			pr_warn("struct_ops init_kern %s: Unmatched member type %s %u != %u(kernel)\n",
				map->name, mname, BTF_INFO_KIND(mtype->info),
				BTF_INFO_KIND(kern_mtype->info));
			return -ENOTSUP;
		}

		if (btf_is_ptr(mtype)) {
			struct bpf_program *prog;

			prog = st_ops->progs[i];
			if (!prog)
				continue;

			kern_mtype = skip_mods_and_typedefs(kern_btf,
							    kern_mtype->type,
							    &kern_mtype_id);

			/* mtype->type must be a func_proto which was
			 * guaranteed in bpf_object__collect_st_ops_relos(),
			 * so only check kern_mtype for func_proto here.
			 */
			if (!btf_is_func_proto(kern_mtype)) {
				pr_warn("struct_ops init_kern %s: kernel member %s is not a func ptr\n",
					map->name, mname);
				return -ENOTSUP;
			}

			prog->attach_btf_id = kern_type_id;
			prog->expected_attach_type = kern_member_idx;

			st_ops->kern_func_off[i] = kern_data_off + kern_moff;

			pr_debug("struct_ops init_kern %s: func ptr %s is set to prog %s from data(+%u) to kern_data(+%u)\n",
				 map->name, mname, prog->name, moff,
				 kern_moff);

			continue;
		}

		msize = btf__resolve_size(btf, mtype_id);
		kern_msize = btf__resolve_size(kern_btf, kern_mtype_id);
		if (msize < 0 || kern_msize < 0 || msize != kern_msize) {
			pr_warn("struct_ops init_kern %s: Error in size of member %s: %zd != %zd(kernel)\n",
				map->name, mname, (ssize_t)msize,
				(ssize_t)kern_msize);
			return -ENOTSUP;
		}

		pr_debug("struct_ops init_kern %s: copy %s %u bytes from data(+%u) to kern_data(+%u)\n",
			 map->name, mname, (unsigned int)msize,
			 moff, kern_moff);
		memcpy(kern_mdata, mdata, msize);
	}

	return 0;
}

static int bpf_object__init_kern_struct_ops_maps(struct bpf_object *obj)
{
	struct bpf_map *map;
	size_t i;
	int err;

	for (i = 0; i < obj->nr_maps; i++) {
		map = &obj->maps[i];

		if (!bpf_map__is_struct_ops(map))
			continue;

		err = bpf_map__init_kern_struct_ops(map, obj->btf,
						    obj->btf_vmlinux);
		if (err)
			return err;
	}

	return 0;
}

static int bpf_object__init_struct_ops_maps(struct bpf_object *obj)
{
	const struct btf_type *type, *datasec;
	const struct btf_var_secinfo *vsi;
	struct bpf_struct_ops *st_ops;
	const char *tname, *var_name;
	__s32 type_id, datasec_id;
	const struct btf *btf;
	struct bpf_map *map;
	__u32 i;

	if (obj->efile.st_ops_shndx == -1)
		return 0;

	btf = obj->btf;
	datasec_id = btf__find_by_name_kind(btf, STRUCT_OPS_SEC,
					    BTF_KIND_DATASEC);
	if (datasec_id < 0) {
		pr_warn("struct_ops init: DATASEC %s not found\n",
			STRUCT_OPS_SEC);
		return -EINVAL;
	}

	datasec = btf__type_by_id(btf, datasec_id);
	vsi = btf_var_secinfos(datasec);
	for (i = 0; i < btf_vlen(datasec); i++, vsi++) {
		type = btf__type_by_id(obj->btf, vsi->type);
		var_name = btf__name_by_offset(obj->btf, type->name_off);

		type_id = btf__resolve_type(obj->btf, vsi->type);
		if (type_id < 0) {
			pr_warn("struct_ops init: Cannot resolve var type_id %u in DATASEC %s\n",
				vsi->type, STRUCT_OPS_SEC);
			return -EINVAL;
		}

		type = btf__type_by_id(obj->btf, type_id);
		tname = btf__name_by_offset(obj->btf, type->name_off);
		if (!tname[0]) {
			pr_warn("struct_ops init: anonymous type is not supported\n");
			return -ENOTSUP;
		}
		if (!btf_is_struct(type)) {
			pr_warn("struct_ops init: %s is not a struct\n", tname);
			return -EINVAL;
		}

		map = bpf_object__add_map(obj);
		if (IS_ERR(map))
			return PTR_ERR(map);

		map->sec_idx = obj->efile.st_ops_shndx;
		map->sec_offset = vsi->offset;
		map->name = strdup(var_name);
		if (!map->name)
			return -ENOMEM;

		map->def.type = BPF_MAP_TYPE_STRUCT_OPS;
		map->def.key_size = sizeof(int);
		map->def.value_size = type->size;
		map->def.max_entries = 1;

		map->st_ops = calloc(1, sizeof(*map->st_ops));
		if (!map->st_ops)
			return -ENOMEM;
		st_ops = map->st_ops;
		st_ops->data = malloc(type->size);
		st_ops->progs = calloc(btf_vlen(type), sizeof(*st_ops->progs));
		st_ops->kern_func_off = malloc(btf_vlen(type) *
					       sizeof(*st_ops->kern_func_off));
		if (!st_ops->data || !st_ops->progs || !st_ops->kern_func_off)
			return -ENOMEM;

		if (vsi->offset + type->size > obj->efile.st_ops_data->d_size) {
			pr_warn("struct_ops init: var %s is beyond the end of DATASEC %s\n",
				var_name, STRUCT_OPS_SEC);
			return -EINVAL;
		}

		memcpy(st_ops->data,
		       obj->efile.st_ops_data->d_buf + vsi->offset,
		       type->size);
		st_ops->tname = tname;
		st_ops->type = type;
		st_ops->type_id = type_id;

		pr_debug("struct_ops init: struct %s(type_id=%u) %s found at offset %u\n",
			 tname, type_id, var_name, vsi->offset);
	}

	return 0;
}

static struct bpf_object *bpf_object__new(const char *path,
					  const void *obj_buf,
					  size_t obj_buf_sz,
					  const char *obj_name)
{
	struct bpf_object *obj;
	char *end;

	obj = calloc(1, sizeof(struct bpf_object) + strlen(path) + 1);
	if (!obj) {
		pr_warn("alloc memory failed for %s\n", path);
		return ERR_PTR(-ENOMEM);
	}

	strcpy(obj->path, path);
	if (obj_name) {
		strncpy(obj->name, obj_name, sizeof(obj->name) - 1);
		obj->name[sizeof(obj->name) - 1] = 0;
	} else {
		/* Using basename() GNU version which doesn't modify arg. */
		strncpy(obj->name, basename((void *)path),
			sizeof(obj->name) - 1);
		end = strchr(obj->name, '.');
		if (end)
			*end = 0;
	}

	obj->efile.fd = -1;
	/*
	 * Caller of this function should also call
	 * bpf_object__elf_finish() after data collection to return
	 * obj_buf to user. If not, we should duplicate the buffer to
	 * avoid user freeing them before elf finish.
	 */
	obj->efile.obj_buf = obj_buf;
	obj->efile.obj_buf_sz = obj_buf_sz;
	obj->efile.maps_shndx = -1;
	obj->efile.btf_maps_shndx = -1;
	obj->efile.data_shndx = -1;
	obj->efile.rodata_shndx = -1;
	obj->efile.bss_shndx = -1;
	obj->efile.st_ops_shndx = -1;
	obj->kconfig_map_idx = -1;
	obj->rodata_map_idx = -1;

	obj->kern_version = get_kernel_version();
	obj->loaded = false;

	INIT_LIST_HEAD(&obj->list);
	list_add(&obj->list, &bpf_objects_list);
	return obj;
}

static void bpf_object__elf_finish(struct bpf_object *obj)
{
	if (!obj_elf_valid(obj))
		return;

	if (obj->efile.elf) {
		elf_end(obj->efile.elf);
		obj->efile.elf = NULL;
	}
	obj->efile.symbols = NULL;
	obj->efile.data = NULL;
	obj->efile.rodata = NULL;
	obj->efile.bss = NULL;
	obj->efile.st_ops_data = NULL;

	zfree(&obj->efile.reloc_sects);
	obj->efile.nr_reloc_sects = 0;
	zclose(obj->efile.fd);
	obj->efile.obj_buf = NULL;
	obj->efile.obj_buf_sz = 0;
}

static int bpf_object__elf_init(struct bpf_object *obj)
{
	int err = 0;
	GElf_Ehdr *ep;

	if (obj_elf_valid(obj)) {
		pr_warn("elf: init internal error\n");
		return -LIBBPF_ERRNO__LIBELF;
	}

	if (obj->efile.obj_buf_sz > 0) {
		/*
		 * obj_buf should have been validated by
		 * bpf_object__open_buffer().
		 */
		obj->efile.elf = elf_memory((char *)obj->efile.obj_buf,
					    obj->efile.obj_buf_sz);
	} else {
		obj->efile.fd = open(obj->path, O_RDONLY);
		if (obj->efile.fd < 0) {
			char errmsg[STRERR_BUFSIZE], *cp;

			err = -errno;
			cp = libbpf_strerror_r(err, errmsg, sizeof(errmsg));
			pr_warn("elf: failed to open %s: %s\n", obj->path, cp);
			return err;
		}

		obj->efile.elf = elf_begin(obj->efile.fd, ELF_C_READ_MMAP, NULL);
	}

	if (!obj->efile.elf) {
		pr_warn("elf: failed to open %s as ELF file: %s\n", obj->path, elf_errmsg(-1));
		err = -LIBBPF_ERRNO__LIBELF;
		goto errout;
	}

	if (!gelf_getehdr(obj->efile.elf, &obj->efile.ehdr)) {
		pr_warn("elf: failed to get ELF header from %s: %s\n", obj->path, elf_errmsg(-1));
		err = -LIBBPF_ERRNO__FORMAT;
		goto errout;
	}
	ep = &obj->efile.ehdr;

	if (elf_getshdrstrndx(obj->efile.elf, &obj->efile.shstrndx)) {
		pr_warn("elf: failed to get section names section index for %s: %s\n",
			obj->path, elf_errmsg(-1));
		err = -LIBBPF_ERRNO__FORMAT;
		goto errout;
	}

	/* Elf is corrupted/truncated, avoid calling elf_strptr. */
	if (!elf_rawdata(elf_getscn(obj->efile.elf, obj->efile.shstrndx), NULL)) {
		pr_warn("elf: failed to get section names strings from %s: %s\n",
			obj->path, elf_errmsg(-1));
		err = -LIBBPF_ERRNO__FORMAT;
		goto errout;
	}

	/* Old LLVM set e_machine to EM_NONE */
	if (ep->e_type != ET_REL ||
	    (ep->e_machine && ep->e_machine != EM_BPF)) {
		pr_warn("elf: %s is not a valid eBPF object file\n", obj->path);
		err = -LIBBPF_ERRNO__FORMAT;
		goto errout;
	}

	return 0;
errout:
	bpf_object__elf_finish(obj);
	return err;
}

static int bpf_object__check_endianness(struct bpf_object *obj)
{
#if __BYTE_ORDER == __LITTLE_ENDIAN
	if (obj->efile.ehdr.e_ident[EI_DATA] == ELFDATA2LSB)
		return 0;
#elif __BYTE_ORDER == __BIG_ENDIAN
	if (obj->efile.ehdr.e_ident[EI_DATA] == ELFDATA2MSB)
		return 0;
#else
# error "Unrecognized __BYTE_ORDER__"
#endif
	pr_warn("elf: endianness mismatch in %s.\n", obj->path);
	return -LIBBPF_ERRNO__ENDIAN;
}

static int
bpf_object__init_license(struct bpf_object *obj, void *data, size_t size)
{
	memcpy(obj->license, data, min(size, sizeof(obj->license) - 1));
	pr_debug("license of %s is %s\n", obj->path, obj->license);
	return 0;
}

static int
bpf_object__init_kversion(struct bpf_object *obj, void *data, size_t size)
{
	__u32 kver;

	if (size != sizeof(kver)) {
		pr_warn("invalid kver section in %s\n", obj->path);
		return -LIBBPF_ERRNO__FORMAT;
	}
	memcpy(&kver, data, sizeof(kver));
	obj->kern_version = kver;
	pr_debug("kernel version of %s is %x\n", obj->path, obj->kern_version);
	return 0;
}

static bool bpf_map_type__is_map_in_map(enum bpf_map_type type)
{
	if (type == BPF_MAP_TYPE_ARRAY_OF_MAPS ||
	    type == BPF_MAP_TYPE_HASH_OF_MAPS)
		return true;
	return false;
}

int bpf_object__section_size(const struct bpf_object *obj, const char *name,
			     __u32 *size)
{
	int ret = -ENOENT;

	*size = 0;
	if (!name) {
		return -EINVAL;
	} else if (!strcmp(name, DATA_SEC)) {
		if (obj->efile.data)
			*size = obj->efile.data->d_size;
	} else if (!strcmp(name, BSS_SEC)) {
		if (obj->efile.bss)
			*size = obj->efile.bss->d_size;
	} else if (!strcmp(name, RODATA_SEC)) {
		if (obj->efile.rodata)
			*size = obj->efile.rodata->d_size;
	} else if (!strcmp(name, STRUCT_OPS_SEC)) {
		if (obj->efile.st_ops_data)
			*size = obj->efile.st_ops_data->d_size;
	} else {
		Elf_Scn *scn = elf_sec_by_name(obj, name);
		Elf_Data *data = elf_sec_data(obj, scn);

		if (data) {
			ret = 0; /* found it */
			*size = data->d_size;
		}
	}

	return *size ? 0 : ret;
}

int bpf_object__variable_offset(const struct bpf_object *obj, const char *name,
				__u32 *off)
{
	Elf_Data *symbols = obj->efile.symbols;
	const char *sname;
	size_t si;

	if (!name || !off)
		return -EINVAL;

	for (si = 0; si < symbols->d_size / sizeof(GElf_Sym); si++) {
		GElf_Sym sym;

		if (!gelf_getsym(symbols, si, &sym))
			continue;
		if (GELF_ST_BIND(sym.st_info) != STB_GLOBAL ||
		    GELF_ST_TYPE(sym.st_info) != STT_OBJECT)
			continue;

		sname = elf_sym_str(obj, sym.st_name);
		if (!sname) {
			pr_warn("failed to get sym name string for var %s\n",
				name);
			return -EIO;
		}
		if (strcmp(name, sname) == 0) {
			*off = sym.st_value;
			return 0;
		}
	}

	return -ENOENT;
}

static struct bpf_map *bpf_object__add_map(struct bpf_object *obj)
{
	struct bpf_map *new_maps;
	size_t new_cap;
	int i;

	if (obj->nr_maps < obj->maps_cap)
		return &obj->maps[obj->nr_maps++];

	new_cap = max((size_t)4, obj->maps_cap * 3 / 2);
	new_maps = libbpf_reallocarray(obj->maps, new_cap, sizeof(*obj->maps));
	if (!new_maps) {
		pr_warn("alloc maps for object failed\n");
		return ERR_PTR(-ENOMEM);
	}

	obj->maps_cap = new_cap;
	obj->maps = new_maps;

	/* zero out new maps */
	memset(obj->maps + obj->nr_maps, 0,
	       (obj->maps_cap - obj->nr_maps) * sizeof(*obj->maps));
	/*
	 * fill all fd with -1 so won't close incorrect fd (fd=0 is stdin)
	 * when failure (zclose won't close negative fd)).
	 */
	for (i = obj->nr_maps; i < obj->maps_cap; i++) {
		obj->maps[i].fd = -1;
		obj->maps[i].inner_map_fd = -1;
	}

	return &obj->maps[obj->nr_maps++];
}

static size_t bpf_map_mmap_sz(const struct bpf_map *map)
{
	long page_sz = sysconf(_SC_PAGE_SIZE);
	size_t map_sz;

	map_sz = (size_t)roundup(map->def.value_size, 8) * map->def.max_entries;
	map_sz = roundup(map_sz, page_sz);
	return map_sz;
}

static char *internal_map_name(struct bpf_object *obj,
			       enum libbpf_map_type type)
{
	char map_name[BPF_OBJ_NAME_LEN], *p;
	const char *sfx = libbpf_type_to_btf_name[type];
	int sfx_len = max((size_t)7, strlen(sfx));
	int pfx_len = min((size_t)BPF_OBJ_NAME_LEN - sfx_len - 1,
			  strlen(obj->name));

	snprintf(map_name, sizeof(map_name), "%.*s%.*s", pfx_len, obj->name,
		 sfx_len, libbpf_type_to_btf_name[type]);

	/* sanitise map name to characters allowed by kernel */
	for (p = map_name; *p && p < map_name + sizeof(map_name); p++)
		if (!isalnum(*p) && *p != '_' && *p != '.')
			*p = '_';

	return strdup(map_name);
}

static int
bpf_object__init_internal_map(struct bpf_object *obj, enum libbpf_map_type type,
			      int sec_idx, void *data, size_t data_sz)
{
	struct bpf_map_def *def;
	struct bpf_map *map;
	int err;

	map = bpf_object__add_map(obj);
	if (IS_ERR(map))
		return PTR_ERR(map);

	map->libbpf_type = type;
	map->sec_idx = sec_idx;
	map->sec_offset = 0;
	map->name = internal_map_name(obj, type);
	if (!map->name) {
		pr_warn("failed to alloc map name\n");
		return -ENOMEM;
	}

	def = &map->def;
	def->type = BPF_MAP_TYPE_ARRAY;
	def->key_size = sizeof(int);
	def->value_size = data_sz;
	def->max_entries = 1;
	def->map_flags = type == LIBBPF_MAP_RODATA || type == LIBBPF_MAP_KCONFIG
			 ? BPF_F_RDONLY_PROG : 0;
	def->map_flags |= BPF_F_MMAPABLE;

	pr_debug("map '%s' (global data): at sec_idx %d, offset %zu, flags %x.\n",
		 map->name, map->sec_idx, map->sec_offset, def->map_flags);

	map->mmaped = mmap(NULL, bpf_map_mmap_sz(map), PROT_READ | PROT_WRITE,
			   MAP_SHARED | MAP_ANONYMOUS, -1, 0);
	if (map->mmaped == MAP_FAILED) {
		err = -errno;
		map->mmaped = NULL;
		pr_warn("failed to alloc map '%s' content buffer: %d\n",
			map->name, err);
		zfree(&map->name);
		return err;
	}

	if (data)
		memcpy(map->mmaped, data, data_sz);

	pr_debug("map %td is \"%s\"\n", map - obj->maps, map->name);
	return 0;
}

static int bpf_object__init_global_data_maps(struct bpf_object *obj)
{
	int err;

	/*
	 * Populate obj->maps with libbpf internal maps.
	 */
	if (obj->efile.data_shndx >= 0) {
		err = bpf_object__init_internal_map(obj, LIBBPF_MAP_DATA,
						    obj->efile.data_shndx,
						    obj->efile.data->d_buf,
						    obj->efile.data->d_size);
		if (err)
			return err;
	}
	if (obj->efile.rodata_shndx >= 0) {
		err = bpf_object__init_internal_map(obj, LIBBPF_MAP_RODATA,
						    obj->efile.rodata_shndx,
						    obj->efile.rodata->d_buf,
						    obj->efile.rodata->d_size);
		if (err)
			return err;

		obj->rodata_map_idx = obj->nr_maps - 1;
	}
	if (obj->efile.bss_shndx >= 0) {
		err = bpf_object__init_internal_map(obj, LIBBPF_MAP_BSS,
						    obj->efile.bss_shndx,
						    NULL,
						    obj->efile.bss->d_size);
		if (err)
			return err;
	}
	return 0;
}


static struct extern_desc *find_extern_by_name(const struct bpf_object *obj,
					       const void *name)
{
	int i;

	for (i = 0; i < obj->nr_extern; i++) {
		if (strcmp(obj->externs[i].name, name) == 0)
			return &obj->externs[i];
	}
	return NULL;
}

static int set_kcfg_value_tri(struct extern_desc *ext, void *ext_val,
			      char value)
{
	switch (ext->kcfg.type) {
	case KCFG_BOOL:
		if (value == 'm') {
			pr_warn("extern (kcfg) %s=%c should be tristate or char\n",
				ext->name, value);
			return -EINVAL;
		}
		*(bool *)ext_val = value == 'y' ? true : false;
		break;
	case KCFG_TRISTATE:
		if (value == 'y')
			*(enum libbpf_tristate *)ext_val = TRI_YES;
		else if (value == 'm')
			*(enum libbpf_tristate *)ext_val = TRI_MODULE;
		else /* value == 'n' */
			*(enum libbpf_tristate *)ext_val = TRI_NO;
		break;
	case KCFG_CHAR:
		*(char *)ext_val = value;
		break;
	case KCFG_UNKNOWN:
	case KCFG_INT:
	case KCFG_CHAR_ARR:
	default:
		pr_warn("extern (kcfg) %s=%c should be bool, tristate, or char\n",
			ext->name, value);
		return -EINVAL;
	}
	ext->is_set = true;
	return 0;
}

static int set_kcfg_value_str(struct extern_desc *ext, char *ext_val,
			      const char *value)
{
	size_t len;

	if (ext->kcfg.type != KCFG_CHAR_ARR) {
		pr_warn("extern (kcfg) %s=%s should be char array\n", ext->name, value);
		return -EINVAL;
	}

	len = strlen(value);
	if (value[len - 1] != '"') {
		pr_warn("extern (kcfg) '%s': invalid string config '%s'\n",
			ext->name, value);
		return -EINVAL;
	}

	/* strip quotes */
	len -= 2;
	if (len >= ext->kcfg.sz) {
		pr_warn("extern (kcfg) '%s': long string config %s of (%zu bytes) truncated to %d bytes\n",
			ext->name, value, len, ext->kcfg.sz - 1);
		len = ext->kcfg.sz - 1;
	}
	memcpy(ext_val, value + 1, len);
	ext_val[len] = '\0';
	ext->is_set = true;
	return 0;
}

static int parse_u64(const char *value, __u64 *res)
{
	char *value_end;
	int err;

	errno = 0;
	*res = strtoull(value, &value_end, 0);
	if (errno) {
		err = -errno;
		pr_warn("failed to parse '%s' as integer: %d\n", value, err);
		return err;
	}
	if (*value_end) {
		pr_warn("failed to parse '%s' as integer completely\n", value);
		return -EINVAL;
	}
	return 0;
}

static bool is_kcfg_value_in_range(const struct extern_desc *ext, __u64 v)
{
	int bit_sz = ext->kcfg.sz * 8;

	if (ext->kcfg.sz == 8)
		return true;

	/* Validate that value stored in u64 fits in integer of `ext->sz`
	 * bytes size without any loss of information. If the target integer
	 * is signed, we rely on the following limits of integer type of
	 * Y bits and subsequent transformation:
	 *
	 *     -2^(Y-1) <= X           <= 2^(Y-1) - 1
	 *            0 <= X + 2^(Y-1) <= 2^Y - 1
	 *            0 <= X + 2^(Y-1) <  2^Y
	 *
	 *  For unsigned target integer, check that all the (64 - Y) bits are
	 *  zero.
	 */
	if (ext->kcfg.is_signed)
		return v + (1ULL << (bit_sz - 1)) < (1ULL << bit_sz);
	else
		return (v >> bit_sz) == 0;
}

static int set_kcfg_value_num(struct extern_desc *ext, void *ext_val,
			      __u64 value)
{
	if (ext->kcfg.type != KCFG_INT && ext->kcfg.type != KCFG_CHAR) {
		pr_warn("extern (kcfg) %s=%llu should be integer\n",
			ext->name, (unsigned long long)value);
		return -EINVAL;
	}
	if (!is_kcfg_value_in_range(ext, value)) {
		pr_warn("extern (kcfg) %s=%llu value doesn't fit in %d bytes\n",
			ext->name, (unsigned long long)value, ext->kcfg.sz);
		return -ERANGE;
	}
	switch (ext->kcfg.sz) {
		case 1: *(__u8 *)ext_val = value; break;
		case 2: *(__u16 *)ext_val = value; break;
		case 4: *(__u32 *)ext_val = value; break;
		case 8: *(__u64 *)ext_val = value; break;
		default:
			return -EINVAL;
	}
	ext->is_set = true;
	return 0;
}

static int bpf_object__process_kconfig_line(struct bpf_object *obj,
					    char *buf, void *data)
{
	struct extern_desc *ext;
	char *sep, *value;
	int len, err = 0;
	void *ext_val;
	__u64 num;

	if (strncmp(buf, "CONFIG_", 7))
		return 0;

	sep = strchr(buf, '=');
	if (!sep) {
		pr_warn("failed to parse '%s': no separator\n", buf);
		return -EINVAL;
	}

	/* Trim ending '\n' */
	len = strlen(buf);
	if (buf[len - 1] == '\n')
		buf[len - 1] = '\0';
	/* Split on '=' and ensure that a value is present. */
	*sep = '\0';
	if (!sep[1]) {
		*sep = '=';
		pr_warn("failed to parse '%s': no value\n", buf);
		return -EINVAL;
	}

	ext = find_extern_by_name(obj, buf);
	if (!ext || ext->is_set)
		return 0;

	ext_val = data + ext->kcfg.data_off;
	value = sep + 1;

	switch (*value) {
	case 'y': case 'n': case 'm':
		err = set_kcfg_value_tri(ext, ext_val, *value);
		break;
	case '"':
		err = set_kcfg_value_str(ext, ext_val, value);
		break;
	default:
		/* assume integer */
		err = parse_u64(value, &num);
		if (err) {
			pr_warn("extern (kcfg) %s=%s should be integer\n",
				ext->name, value);
			return err;
		}
		err = set_kcfg_value_num(ext, ext_val, num);
		break;
	}
	if (err)
		return err;
	pr_debug("extern (kcfg) %s=%s\n", ext->name, value);
	return 0;
}

static int bpf_object__read_kconfig_file(struct bpf_object *obj, void *data)
{
	char buf[PATH_MAX];
	struct utsname uts;
	int len, err = 0;
	gzFile file;

	uname(&uts);
	len = snprintf(buf, PATH_MAX, "/boot/config-%s", uts.release);
	if (len < 0)
		return -EINVAL;
	else if (len >= PATH_MAX)
		return -ENAMETOOLONG;

	/* gzopen also accepts uncompressed files. */
	file = gzopen(buf, "r");
	if (!file)
		file = gzopen("/proc/config.gz", "r");

	if (!file) {
		pr_warn("failed to open system Kconfig\n");
		return -ENOENT;
	}

	while (gzgets(file, buf, sizeof(buf))) {
		err = bpf_object__process_kconfig_line(obj, buf, data);
		if (err) {
			pr_warn("error parsing system Kconfig line '%s': %d\n",
				buf, err);
			goto out;
		}
	}

out:
	gzclose(file);
	return err;
}

static int bpf_object__read_kconfig_mem(struct bpf_object *obj,
					const char *config, void *data)
{
	char buf[PATH_MAX];
	int err = 0;
	FILE *file;

	file = fmemopen((void *)config, strlen(config), "r");
	if (!file) {
		err = -errno;
		pr_warn("failed to open in-memory Kconfig: %d\n", err);
		return err;
	}

	while (fgets(buf, sizeof(buf), file)) {
		err = bpf_object__process_kconfig_line(obj, buf, data);
		if (err) {
			pr_warn("error parsing in-memory Kconfig line '%s': %d\n",
				buf, err);
			break;
		}
	}

	fclose(file);
	return err;
}

static int bpf_object__init_kconfig_map(struct bpf_object *obj)
{
	struct extern_desc *last_ext = NULL, *ext;
	size_t map_sz;
	int i, err;

	for (i = 0; i < obj->nr_extern; i++) {
		ext = &obj->externs[i];
		if (ext->type == EXT_KCFG)
			last_ext = ext;
	}

	if (!last_ext)
		return 0;

	map_sz = last_ext->kcfg.data_off + last_ext->kcfg.sz;
	err = bpf_object__init_internal_map(obj, LIBBPF_MAP_KCONFIG,
					    obj->efile.symbols_shndx,
					    NULL, map_sz);
	if (err)
		return err;

	obj->kconfig_map_idx = obj->nr_maps - 1;

	return 0;
}

static int bpf_object__init_user_maps(struct bpf_object *obj, bool strict)
{
	Elf_Data *symbols = obj->efile.symbols;
	int i, map_def_sz = 0, nr_maps = 0, nr_syms;
	Elf_Data *data = NULL;
	Elf_Scn *scn;

	if (obj->efile.maps_shndx < 0)
		return 0;

	if (!symbols)
		return -EINVAL;

	scn = elf_sec_by_idx(obj, obj->efile.maps_shndx);
	data = elf_sec_data(obj, scn);
	if (!scn || !data) {
		pr_warn("elf: failed to get legacy map definitions for %s\n",
			obj->path);
		return -EINVAL;
	}

	/*
	 * Count number of maps. Each map has a name.
	 * Array of maps is not supported: only the first element is
	 * considered.
	 *
	 * TODO: Detect array of map and report error.
	 */
	nr_syms = symbols->d_size / sizeof(GElf_Sym);
	for (i = 0; i < nr_syms; i++) {
		GElf_Sym sym;

		if (!gelf_getsym(symbols, i, &sym))
			continue;
		if (sym.st_shndx != obj->efile.maps_shndx)
			continue;
		nr_maps++;
	}
	/* Assume equally sized map definitions */
	pr_debug("elf: found %d legacy map definitions (%zd bytes) in %s\n",
		 nr_maps, data->d_size, obj->path);

	if (!data->d_size || nr_maps == 0 || (data->d_size % nr_maps) != 0) {
		pr_warn("elf: unable to determine legacy map definition size in %s\n",
			obj->path);
		return -EINVAL;
	}
	map_def_sz = data->d_size / nr_maps;

	/* Fill obj->maps using data in "maps" section.  */
	for (i = 0; i < nr_syms; i++) {
		GElf_Sym sym;
		const char *map_name;
		struct bpf_map_def *def;
		struct bpf_map *map;

		if (!gelf_getsym(symbols, i, &sym))
			continue;
		if (sym.st_shndx != obj->efile.maps_shndx)
			continue;

		map = bpf_object__add_map(obj);
		if (IS_ERR(map))
			return PTR_ERR(map);

		map_name = elf_sym_str(obj, sym.st_name);
		if (!map_name) {
			pr_warn("failed to get map #%d name sym string for obj %s\n",
				i, obj->path);
			return -LIBBPF_ERRNO__FORMAT;
		}

		if (GELF_ST_TYPE(sym.st_info) == STT_SECTION
		    || GELF_ST_BIND(sym.st_info) == STB_LOCAL) {
			pr_warn("map '%s' (legacy): static maps are not supported\n", map_name);
			return -ENOTSUP;
		}

		map->libbpf_type = LIBBPF_MAP_UNSPEC;
		map->sec_idx = sym.st_shndx;
		map->sec_offset = sym.st_value;
		pr_debug("map '%s' (legacy): at sec_idx %d, offset %zu.\n",
			 map_name, map->sec_idx, map->sec_offset);
		if (sym.st_value + map_def_sz > data->d_size) {
			pr_warn("corrupted maps section in %s: last map \"%s\" too small\n",
				obj->path, map_name);
			return -EINVAL;
		}

		map->name = strdup(map_name);
		if (!map->name) {
			pr_warn("failed to alloc map name\n");
			return -ENOMEM;
		}
		pr_debug("map %d is \"%s\"\n", i, map->name);
		def = (struct bpf_map_def *)(data->d_buf + sym.st_value);
		/*
		 * If the definition of the map in the object file fits in
		 * bpf_map_def, copy it.  Any extra fields in our version
		 * of bpf_map_def will default to zero as a result of the
		 * calloc above.
		 */
		if (map_def_sz <= sizeof(struct bpf_map_def)) {
			memcpy(&map->def, def, map_def_sz);
		} else {
			/*
			 * Here the map structure being read is bigger than what
			 * we expect, truncate if the excess bits are all zero.
			 * If they are not zero, reject this map as
			 * incompatible.
			 */
			char *b;

			for (b = ((char *)def) + sizeof(struct bpf_map_def);
			     b < ((char *)def) + map_def_sz; b++) {
				if (*b != 0) {
					pr_warn("maps section in %s: \"%s\" has unrecognized, non-zero options\n",
						obj->path, map_name);
					if (strict)
						return -EINVAL;
				}
			}
			memcpy(&map->def, def, sizeof(struct bpf_map_def));
		}
	}
	return 0;
}

const struct btf_type *
skip_mods_and_typedefs(const struct btf *btf, __u32 id, __u32 *res_id)
{
	const struct btf_type *t = btf__type_by_id(btf, id);

	if (res_id)
		*res_id = id;

	while (btf_is_mod(t) || btf_is_typedef(t)) {
		if (res_id)
			*res_id = t->type;
		t = btf__type_by_id(btf, t->type);
	}

	return t;
}

static const struct btf_type *
resolve_func_ptr(const struct btf *btf, __u32 id, __u32 *res_id)
{
	const struct btf_type *t;

	t = skip_mods_and_typedefs(btf, id, NULL);
	if (!btf_is_ptr(t))
		return NULL;

	t = skip_mods_and_typedefs(btf, t->type, res_id);

	return btf_is_func_proto(t) ? t : NULL;
}

static const char *__btf_kind_str(__u16 kind)
{
	switch (kind) {
	case BTF_KIND_UNKN: return "void";
	case BTF_KIND_INT: return "int";
	case BTF_KIND_PTR: return "ptr";
	case BTF_KIND_ARRAY: return "array";
	case BTF_KIND_STRUCT: return "struct";
	case BTF_KIND_UNION: return "union";
	case BTF_KIND_ENUM: return "enum";
	case BTF_KIND_FWD: return "fwd";
	case BTF_KIND_TYPEDEF: return "typedef";
	case BTF_KIND_VOLATILE: return "volatile";
	case BTF_KIND_CONST: return "const";
	case BTF_KIND_RESTRICT: return "restrict";
	case BTF_KIND_FUNC: return "func";
	case BTF_KIND_FUNC_PROTO: return "func_proto";
	case BTF_KIND_VAR: return "var";
	case BTF_KIND_DATASEC: return "datasec";
	case BTF_KIND_FLOAT: return "float";
	default: return "unknown";
	}
}

const char *btf_kind_str(const struct btf_type *t)
{
	return __btf_kind_str(btf_kind(t));
}

/*
 * Fetch integer attribute of BTF map definition. Such attributes are
 * represented using a pointer to an array, in which dimensionality of array
 * encodes specified integer value. E.g., int (*type)[BPF_MAP_TYPE_ARRAY];
 * encodes `type => BPF_MAP_TYPE_ARRAY` key/value pair completely using BTF
 * type definition, while using only sizeof(void *) space in ELF data section.
 */
static bool get_map_field_int(const char *map_name, const struct btf *btf,
			      const struct btf_member *m, __u32 *res)
{
	const struct btf_type *t = skip_mods_and_typedefs(btf, m->type, NULL);
	const char *name = btf__name_by_offset(btf, m->name_off);
	const struct btf_array *arr_info;
	const struct btf_type *arr_t;

	if (!btf_is_ptr(t)) {
		pr_warn("map '%s': attr '%s': expected PTR, got %s.\n",
			map_name, name, btf_kind_str(t));
		return false;
	}

	arr_t = btf__type_by_id(btf, t->type);
	if (!arr_t) {
		pr_warn("map '%s': attr '%s': type [%u] not found.\n",
			map_name, name, t->type);
		return false;
	}
	if (!btf_is_array(arr_t)) {
		pr_warn("map '%s': attr '%s': expected ARRAY, got %s.\n",
			map_name, name, btf_kind_str(arr_t));
		return false;
	}
	arr_info = btf_array(arr_t);
	*res = arr_info->nelems;
	return true;
}

static int build_map_pin_path(struct bpf_map *map, const char *path)
{
	char buf[PATH_MAX];
	int len;

	if (!path)
		path = "/sys/fs/bpf";

	len = snprintf(buf, PATH_MAX, "%s/%s", path, bpf_map__name(map));
	if (len < 0)
		return -EINVAL;
	else if (len >= PATH_MAX)
		return -ENAMETOOLONG;

	return bpf_map__set_pin_path(map, buf);
}

int parse_btf_map_def(const char *map_name, struct btf *btf,
		      const struct btf_type *def_t, bool strict,
		      struct btf_map_def *map_def, struct btf_map_def *inner_def)
{
	const struct btf_type *t;
	const struct btf_member *m;
	bool is_inner = inner_def == NULL;
	int vlen, i;

	vlen = btf_vlen(def_t);
	m = btf_members(def_t);
	for (i = 0; i < vlen; i++, m++) {
		const char *name = btf__name_by_offset(btf, m->name_off);

		if (!name) {
			pr_warn("map '%s': invalid field #%d.\n", map_name, i);
			return -EINVAL;
		}
		if (strcmp(name, "type") == 0) {
			if (!get_map_field_int(map_name, btf, m, &map_def->map_type))
				return -EINVAL;
			map_def->parts |= MAP_DEF_MAP_TYPE;
		} else if (strcmp(name, "max_entries") == 0) {
			if (!get_map_field_int(map_name, btf, m, &map_def->max_entries))
				return -EINVAL;
			map_def->parts |= MAP_DEF_MAX_ENTRIES;
		} else if (strcmp(name, "map_flags") == 0) {
			if (!get_map_field_int(map_name, btf, m, &map_def->map_flags))
				return -EINVAL;
			map_def->parts |= MAP_DEF_MAP_FLAGS;
		} else if (strcmp(name, "numa_node") == 0) {
			if (!get_map_field_int(map_name, btf, m, &map_def->numa_node))
				return -EINVAL;
			map_def->parts |= MAP_DEF_NUMA_NODE;
		} else if (strcmp(name, "key_size") == 0) {
			__u32 sz;

			if (!get_map_field_int(map_name, btf, m, &sz))
				return -EINVAL;
			if (map_def->key_size && map_def->key_size != sz) {
				pr_warn("map '%s': conflicting key size %u != %u.\n",
					map_name, map_def->key_size, sz);
				return -EINVAL;
			}
			map_def->key_size = sz;
			map_def->parts |= MAP_DEF_KEY_SIZE;
		} else if (strcmp(name, "key") == 0) {
			__s64 sz;

			t = btf__type_by_id(btf, m->type);
			if (!t) {
				pr_warn("map '%s': key type [%d] not found.\n",
					map_name, m->type);
				return -EINVAL;
			}
			if (!btf_is_ptr(t)) {
				pr_warn("map '%s': key spec is not PTR: %s.\n",
					map_name, btf_kind_str(t));
				return -EINVAL;
			}
			sz = btf__resolve_size(btf, t->type);
			if (sz < 0) {
				pr_warn("map '%s': can't determine key size for type [%u]: %zd.\n",
					map_name, t->type, (ssize_t)sz);
				return sz;
			}
			if (map_def->key_size && map_def->key_size != sz) {
				pr_warn("map '%s': conflicting key size %u != %zd.\n",
					map_name, map_def->key_size, (ssize_t)sz);
				return -EINVAL;
			}
			map_def->key_size = sz;
			map_def->key_type_id = t->type;
			map_def->parts |= MAP_DEF_KEY_SIZE | MAP_DEF_KEY_TYPE;
		} else if (strcmp(name, "value_size") == 0) {
			__u32 sz;

			if (!get_map_field_int(map_name, btf, m, &sz))
				return -EINVAL;
			if (map_def->value_size && map_def->value_size != sz) {
				pr_warn("map '%s': conflicting value size %u != %u.\n",
					map_name, map_def->value_size, sz);
				return -EINVAL;
			}
			map_def->value_size = sz;
			map_def->parts |= MAP_DEF_VALUE_SIZE;
		} else if (strcmp(name, "value") == 0) {
			__s64 sz;

			t = btf__type_by_id(btf, m->type);
			if (!t) {
				pr_warn("map '%s': value type [%d] not found.\n",
					map_name, m->type);
				return -EINVAL;
			}
			if (!btf_is_ptr(t)) {
				pr_warn("map '%s': value spec is not PTR: %s.\n",
					map_name, btf_kind_str(t));
				return -EINVAL;
			}
			sz = btf__resolve_size(btf, t->type);
			if (sz < 0) {
				pr_warn("map '%s': can't determine value size for type [%u]: %zd.\n",
					map_name, t->type, (ssize_t)sz);
				return sz;
			}
			if (map_def->value_size && map_def->value_size != sz) {
				pr_warn("map '%s': conflicting value size %u != %zd.\n",
					map_name, map_def->value_size, (ssize_t)sz);
				return -EINVAL;
			}
			map_def->value_size = sz;
			map_def->value_type_id = t->type;
			map_def->parts |= MAP_DEF_VALUE_SIZE | MAP_DEF_VALUE_TYPE;
		}
		else if (strcmp(name, "values") == 0) {
			char inner_map_name[128];
			int err;

			if (is_inner) {
				pr_warn("map '%s': multi-level inner maps not supported.\n",
					map_name);
				return -ENOTSUP;
			}
			if (i != vlen - 1) {
				pr_warn("map '%s': '%s' member should be last.\n",
					map_name, name);
				return -EINVAL;
			}
			if (!bpf_map_type__is_map_in_map(map_def->map_type)) {
				pr_warn("map '%s': should be map-in-map.\n",
					map_name);
				return -ENOTSUP;
			}
			if (map_def->value_size && map_def->value_size != 4) {
				pr_warn("map '%s': conflicting value size %u != 4.\n",
					map_name, map_def->value_size);
				return -EINVAL;
			}
			map_def->value_size = 4;
			t = btf__type_by_id(btf, m->type);
			if (!t) {
				pr_warn("map '%s': map-in-map inner type [%d] not found.\n",
					map_name, m->type);
				return -EINVAL;
			}
			if (!btf_is_array(t) || btf_array(t)->nelems) {
				pr_warn("map '%s': map-in-map inner spec is not a zero-sized array.\n",
					map_name);
				return -EINVAL;
			}
			t = skip_mods_and_typedefs(btf, btf_array(t)->type, NULL);
			if (!btf_is_ptr(t)) {
				pr_warn("map '%s': map-in-map inner def is of unexpected kind %s.\n",
					map_name, btf_kind_str(t));
				return -EINVAL;
			}
			t = skip_mods_and_typedefs(btf, t->type, NULL);
			if (!btf_is_struct(t)) {
				pr_warn("map '%s': map-in-map inner def is of unexpected kind %s.\n",
					map_name, btf_kind_str(t));
				return -EINVAL;
			}

			snprintf(inner_map_name, sizeof(inner_map_name), "%s.inner", map_name);
			err = parse_btf_map_def(inner_map_name, btf, t, strict, inner_def, NULL);
			if (err)
				return err;

			map_def->parts |= MAP_DEF_INNER_MAP;
		} else if (strcmp(name, "pinning") == 0) {
			__u32 val;

			if (is_inner) {
				pr_warn("map '%s': inner def can't be pinned.\n", map_name);
				return -EINVAL;
			}
			if (!get_map_field_int(map_name, btf, m, &val))
				return -EINVAL;
			if (val != LIBBPF_PIN_NONE && val != LIBBPF_PIN_BY_NAME) {
				pr_warn("map '%s': invalid pinning value %u.\n",
					map_name, val);
				return -EINVAL;
			}
			map_def->pinning = val;
			map_def->parts |= MAP_DEF_PINNING;
		} else {
			if (strict) {
				pr_warn("map '%s': unknown field '%s'.\n", map_name, name);
				return -ENOTSUP;
			}
			pr_debug("map '%s': ignoring unknown field '%s'.\n", map_name, name);
		}
	}

	if (map_def->map_type == BPF_MAP_TYPE_UNSPEC) {
		pr_warn("map '%s': map type isn't specified.\n", map_name);
		return -EINVAL;
	}

	return 0;
}

static void fill_map_from_def(struct bpf_map *map, const struct btf_map_def *def)
{
	map->def.type = def->map_type;
	map->def.key_size = def->key_size;
	map->def.value_size = def->value_size;
	map->def.max_entries = def->max_entries;
	map->def.map_flags = def->map_flags;

	map->numa_node = def->numa_node;
	map->btf_key_type_id = def->key_type_id;
	map->btf_value_type_id = def->value_type_id;

	if (def->parts & MAP_DEF_MAP_TYPE)
		pr_debug("map '%s': found type = %u.\n", map->name, def->map_type);

	if (def->parts & MAP_DEF_KEY_TYPE)
		pr_debug("map '%s': found key [%u], sz = %u.\n",
			 map->name, def->key_type_id, def->key_size);
	else if (def->parts & MAP_DEF_KEY_SIZE)
		pr_debug("map '%s': found key_size = %u.\n", map->name, def->key_size);

	if (def->parts & MAP_DEF_VALUE_TYPE)
		pr_debug("map '%s': found value [%u], sz = %u.\n",
			 map->name, def->value_type_id, def->value_size);
	else if (def->parts & MAP_DEF_VALUE_SIZE)
		pr_debug("map '%s': found value_size = %u.\n", map->name, def->value_size);

	if (def->parts & MAP_DEF_MAX_ENTRIES)
		pr_debug("map '%s': found max_entries = %u.\n", map->name, def->max_entries);
	if (def->parts & MAP_DEF_MAP_FLAGS)
		pr_debug("map '%s': found map_flags = %u.\n", map->name, def->map_flags);
	if (def->parts & MAP_DEF_PINNING)
		pr_debug("map '%s': found pinning = %u.\n", map->name, def->pinning);
	if (def->parts & MAP_DEF_NUMA_NODE)
		pr_debug("map '%s': found numa_node = %u.\n", map->name, def->numa_node);

	if (def->parts & MAP_DEF_INNER_MAP)
		pr_debug("map '%s': found inner map definition.\n", map->name);
}

static const char *btf_var_linkage_str(__u32 linkage)
{
	switch (linkage) {
	case BTF_VAR_STATIC: return "static";
	case BTF_VAR_GLOBAL_ALLOCATED: return "global";
	case BTF_VAR_GLOBAL_EXTERN: return "extern";
	default: return "unknown";
	}
}

static int bpf_object__init_user_btf_map(struct bpf_object *obj,
					 const struct btf_type *sec,
					 int var_idx, int sec_idx,
					 const Elf_Data *data, bool strict,
					 const char *pin_root_path)
{
	struct btf_map_def map_def = {}, inner_def = {};
	const struct btf_type *var, *def;
	const struct btf_var_secinfo *vi;
	const struct btf_var *var_extra;
	const char *map_name;
	struct bpf_map *map;
	int err;

	vi = btf_var_secinfos(sec) + var_idx;
	var = btf__type_by_id(obj->btf, vi->type);
	var_extra = btf_var(var);
	map_name = btf__name_by_offset(obj->btf, var->name_off);

	if (map_name == NULL || map_name[0] == '\0') {
		pr_warn("map #%d: empty name.\n", var_idx);
		return -EINVAL;
	}
	if ((__u64)vi->offset + vi->size > data->d_size) {
		pr_warn("map '%s' BTF data is corrupted.\n", map_name);
		return -EINVAL;
	}
	if (!btf_is_var(var)) {
		pr_warn("map '%s': unexpected var kind %s.\n",
			map_name, btf_kind_str(var));
		return -EINVAL;
	}
	if (var_extra->linkage != BTF_VAR_GLOBAL_ALLOCATED) {
		pr_warn("map '%s': unsupported map linkage %s.\n",
			map_name, btf_var_linkage_str(var_extra->linkage));
		return -EOPNOTSUPP;
	}

	def = skip_mods_and_typedefs(obj->btf, var->type, NULL);
	if (!btf_is_struct(def)) {
		pr_warn("map '%s': unexpected def kind %s.\n",
			map_name, btf_kind_str(var));
		return -EINVAL;
	}
	if (def->size > vi->size) {
		pr_warn("map '%s': invalid def size.\n", map_name);
		return -EINVAL;
	}

	map = bpf_object__add_map(obj);
	if (IS_ERR(map))
		return PTR_ERR(map);
	map->name = strdup(map_name);
	if (!map->name) {
		pr_warn("map '%s': failed to alloc map name.\n", map_name);
		return -ENOMEM;
	}
	map->libbpf_type = LIBBPF_MAP_UNSPEC;
	map->def.type = BPF_MAP_TYPE_UNSPEC;
	map->sec_idx = sec_idx;
	map->sec_offset = vi->offset;
	map->btf_var_idx = var_idx;
	pr_debug("map '%s': at sec_idx %d, offset %zu.\n",
		 map_name, map->sec_idx, map->sec_offset);

	err = parse_btf_map_def(map->name, obj->btf, def, strict, &map_def, &inner_def);
	if (err)
		return err;

	fill_map_from_def(map, &map_def);

	if (map_def.pinning == LIBBPF_PIN_BY_NAME) {
		err = build_map_pin_path(map, pin_root_path);
		if (err) {
			pr_warn("map '%s': couldn't build pin path.\n", map->name);
			return err;
		}
	}

	if (map_def.parts & MAP_DEF_INNER_MAP) {
		map->inner_map = calloc(1, sizeof(*map->inner_map));
		if (!map->inner_map)
			return -ENOMEM;
		map->inner_map->fd = -1;
		map->inner_map->sec_idx = sec_idx;
		map->inner_map->name = malloc(strlen(map_name) + sizeof(".inner") + 1);
		if (!map->inner_map->name)
			return -ENOMEM;
		sprintf(map->inner_map->name, "%s.inner", map_name);

		fill_map_from_def(map->inner_map, &inner_def);
	}

	return 0;
}

static int bpf_object__init_user_btf_maps(struct bpf_object *obj, bool strict,
					  const char *pin_root_path)
{
	const struct btf_type *sec = NULL;
	int nr_types, i, vlen, err;
	const struct btf_type *t;
	const char *name;
	Elf_Data *data;
	Elf_Scn *scn;

	if (obj->efile.btf_maps_shndx < 0)
		return 0;

	scn = elf_sec_by_idx(obj, obj->efile.btf_maps_shndx);
	data = elf_sec_data(obj, scn);
	if (!scn || !data) {
		pr_warn("elf: failed to get %s map definitions for %s\n",
			MAPS_ELF_SEC, obj->path);
		return -EINVAL;
	}

	nr_types = btf__get_nr_types(obj->btf);
	for (i = 1; i <= nr_types; i++) {
		t = btf__type_by_id(obj->btf, i);
		if (!btf_is_datasec(t))
			continue;
		name = btf__name_by_offset(obj->btf, t->name_off);
		if (strcmp(name, MAPS_ELF_SEC) == 0) {
			sec = t;
			obj->efile.btf_maps_sec_btf_id = i;
			break;
		}
	}

	if (!sec) {
		pr_warn("DATASEC '%s' not found.\n", MAPS_ELF_SEC);
		return -ENOENT;
	}

	vlen = btf_vlen(sec);
	for (i = 0; i < vlen; i++) {
		err = bpf_object__init_user_btf_map(obj, sec, i,
						    obj->efile.btf_maps_shndx,
						    data, strict,
						    pin_root_path);
		if (err)
			return err;
	}

	return 0;
}

static int bpf_object__init_maps(struct bpf_object *obj,
				 const struct bpf_object_open_opts *opts)
{
	const char *pin_root_path;
	bool strict;
	int err;

	strict = !OPTS_GET(opts, relaxed_maps, false);
	pin_root_path = OPTS_GET(opts, pin_root_path, NULL);

	err = bpf_object__init_user_maps(obj, strict);
	err = err ?: bpf_object__init_user_btf_maps(obj, strict, pin_root_path);
	err = err ?: bpf_object__init_global_data_maps(obj);
	err = err ?: bpf_object__init_kconfig_map(obj);
	err = err ?: bpf_object__init_struct_ops_maps(obj);

	return err;
}

static bool section_have_execinstr(struct bpf_object *obj, int idx)
{
	GElf_Shdr sh;

	if (elf_sec_hdr(obj, elf_sec_by_idx(obj, idx), &sh))
		return false;

	return sh.sh_flags & SHF_EXECINSTR;
}

static bool btf_needs_sanitization(struct bpf_object *obj)
{
	bool has_func_global = kernel_supports(obj, FEAT_BTF_GLOBAL_FUNC);
	bool has_datasec = kernel_supports(obj, FEAT_BTF_DATASEC);
	bool has_float = kernel_supports(obj, FEAT_BTF_FLOAT);
	bool has_func = kernel_supports(obj, FEAT_BTF_FUNC);

	return !has_func || !has_datasec || !has_func_global || !has_float;
}

static void bpf_object__sanitize_btf(struct bpf_object *obj, struct btf *btf)
{
	bool has_func_global = kernel_supports(obj, FEAT_BTF_GLOBAL_FUNC);
	bool has_datasec = kernel_supports(obj, FEAT_BTF_DATASEC);
	bool has_float = kernel_supports(obj, FEAT_BTF_FLOAT);
	bool has_func = kernel_supports(obj, FEAT_BTF_FUNC);
	struct btf_type *t;
	int i, j, vlen;

	for (i = 1; i <= btf__get_nr_types(btf); i++) {
		t = (struct btf_type *)btf__type_by_id(btf, i);

		if (!has_datasec && btf_is_var(t)) {
			/* replace VAR with INT */
			t->info = BTF_INFO_ENC(BTF_KIND_INT, 0, 0);
			/*
			 * using size = 1 is the safest choice, 4 will be too
			 * big and cause kernel BTF validation failure if
			 * original variable took less than 4 bytes
			 */
			t->size = 1;
			*(int *)(t + 1) = BTF_INT_ENC(0, 0, 8);
		} else if (!has_datasec && btf_is_datasec(t)) {
			/* replace DATASEC with STRUCT */
			const struct btf_var_secinfo *v = btf_var_secinfos(t);
			struct btf_member *m = btf_members(t);
			struct btf_type *vt;
			char *name;

			name = (char *)btf__name_by_offset(btf, t->name_off);
			while (*name) {
				if (*name == '.')
					*name = '_';
				name++;
			}

			vlen = btf_vlen(t);
			t->info = BTF_INFO_ENC(BTF_KIND_STRUCT, 0, vlen);
			for (j = 0; j < vlen; j++, v++, m++) {
				/* order of field assignments is important */
				m->offset = v->offset * 8;
				m->type = v->type;
				/* preserve variable name as member name */
				vt = (void *)btf__type_by_id(btf, v->type);
				m->name_off = vt->name_off;
			}
		} else if (!has_func && btf_is_func_proto(t)) {
			/* replace FUNC_PROTO with ENUM */
			vlen = btf_vlen(t);
			t->info = BTF_INFO_ENC(BTF_KIND_ENUM, 0, vlen);
			t->size = sizeof(__u32); /* kernel enforced */
		} else if (!has_func && btf_is_func(t)) {
			/* replace FUNC with TYPEDEF */
			t->info = BTF_INFO_ENC(BTF_KIND_TYPEDEF, 0, 0);
		} else if (!has_func_global && btf_is_func(t)) {
			/* replace BTF_FUNC_GLOBAL with BTF_FUNC_STATIC */
			t->info = BTF_INFO_ENC(BTF_KIND_FUNC, 0, 0);
		} else if (!has_float && btf_is_float(t)) {
			/* replace FLOAT with an equally-sized empty STRUCT;
			 * since C compilers do not accept e.g. "float" as a
			 * valid struct name, make it anonymous
			 */
			t->name_off = 0;
			t->info = BTF_INFO_ENC(BTF_KIND_STRUCT, 0, 0);
		}
	}
}

static bool libbpf_needs_btf(const struct bpf_object *obj)
{
	return obj->efile.btf_maps_shndx >= 0 ||
	       obj->efile.st_ops_shndx >= 0 ||
	       obj->nr_extern > 0;
}

static bool kernel_needs_btf(const struct bpf_object *obj)
{
	return obj->efile.st_ops_shndx >= 0;
}

static int bpf_object__init_btf(struct bpf_object *obj,
				Elf_Data *btf_data,
				Elf_Data *btf_ext_data)
{
	int err = -ENOENT;

	if (btf_data) {
		obj->btf = btf__new(btf_data->d_buf, btf_data->d_size);
		err = libbpf_get_error(obj->btf);
		if (err) {
			obj->btf = NULL;
			pr_warn("Error loading ELF section %s: %d.\n", BTF_ELF_SEC, err);
			goto out;
		}
		/* enforce 8-byte pointers for BPF-targeted BTFs */
		btf__set_pointer_size(obj->btf, 8);
	}
	if (btf_ext_data) {
		if (!obj->btf) {
			pr_debug("Ignore ELF section %s because its depending ELF section %s is not found.\n",
				 BTF_EXT_ELF_SEC, BTF_ELF_SEC);
			goto out;
		}
		obj->btf_ext = btf_ext__new(btf_ext_data->d_buf, btf_ext_data->d_size);
		err = libbpf_get_error(obj->btf_ext);
		if (err) {
			pr_warn("Error loading ELF section %s: %d. Ignored and continue.\n",
				BTF_EXT_ELF_SEC, err);
			obj->btf_ext = NULL;
			goto out;
		}
	}
out:
	if (err && libbpf_needs_btf(obj)) {
		pr_warn("BTF is required, but is missing or corrupted.\n");
		return err;
	}
	return 0;
}

static int bpf_object__finalize_btf(struct bpf_object *obj)
{
	int err;

	if (!obj->btf)
		return 0;

	err = btf__finalize_data(obj, obj->btf);
	if (err) {
		pr_warn("Error finalizing %s: %d.\n", BTF_ELF_SEC, err);
		return err;
	}

	return 0;
}

static bool prog_needs_vmlinux_btf(struct bpf_program *prog)
{
	if (prog->type == BPF_PROG_TYPE_STRUCT_OPS ||
	    prog->type == BPF_PROG_TYPE_LSM)
		return true;

	/* BPF_PROG_TYPE_TRACING programs which do not attach to other programs
	 * also need vmlinux BTF
	 */
	if (prog->type == BPF_PROG_TYPE_TRACING && !prog->attach_prog_fd)
		return true;

	return false;
}

static bool obj_needs_vmlinux_btf(const struct bpf_object *obj)
{
	struct bpf_program *prog;
	int i;

	/* CO-RE relocations need kernel BTF, only when btf_custom_path
	 * is not specified
	 */
	if (obj->btf_ext && obj->btf_ext->core_relo_info.len && !obj->btf_custom_path)
		return true;

	/* Support for typed ksyms needs kernel BTF */
	for (i = 0; i < obj->nr_extern; i++) {
		const struct extern_desc *ext;

		ext = &obj->externs[i];
		if (ext->type == EXT_KSYM && ext->ksym.type_id)
			return true;
	}

	bpf_object__for_each_program(prog, obj) {
		if (!prog->load)
			continue;
		if (prog_needs_vmlinux_btf(prog))
			return true;
	}

	return false;
}

static int bpf_object__load_vmlinux_btf(struct bpf_object *obj, bool force)
{
	int err;

	/* btf_vmlinux could be loaded earlier */
	if (obj->btf_vmlinux || obj->gen_loader)
		return 0;

	if (!force && !obj_needs_vmlinux_btf(obj))
		return 0;

	obj->btf_vmlinux = btf__load_vmlinux_btf();
	err = libbpf_get_error(obj->btf_vmlinux);
	if (err) {
		pr_warn("Error loading vmlinux BTF: %d\n", err);
		obj->btf_vmlinux = NULL;
		return err;
	}
	return 0;
}

static int bpf_object__sanitize_and_load_btf(struct bpf_object *obj)
{
	struct btf *kern_btf = obj->btf;
	bool btf_mandatory, sanitize;
	int i, err = 0;

	if (!obj->btf)
		return 0;

	if (!kernel_supports(obj, FEAT_BTF)) {
		if (kernel_needs_btf(obj)) {
			err = -EOPNOTSUPP;
			goto report;
		}
		pr_debug("Kernel doesn't support BTF, skipping uploading it.\n");
		return 0;
	}

	/* Even though some subprogs are global/weak, user might prefer more
	 * permissive BPF verification process that BPF verifier performs for
	 * static functions, taking into account more context from the caller
	 * functions. In such case, they need to mark such subprogs with
	 * __attribute__((visibility("hidden"))) and libbpf will adjust
	 * corresponding FUNC BTF type to be marked as static and trigger more
	 * involved BPF verification process.
	 */
	for (i = 0; i < obj->nr_programs; i++) {
		struct bpf_program *prog = &obj->programs[i];
		struct btf_type *t;
		const char *name;
		int j, n;

		if (!prog->mark_btf_static || !prog_is_subprog(obj, prog))
			continue;

		n = btf__get_nr_types(obj->btf);
		for (j = 1; j <= n; j++) {
			t = btf_type_by_id(obj->btf, j);
			if (!btf_is_func(t) || btf_func_linkage(t) != BTF_FUNC_GLOBAL)
				continue;

			name = btf__str_by_offset(obj->btf, t->name_off);
			if (strcmp(name, prog->name) != 0)
				continue;

			t->info = btf_type_info(BTF_KIND_FUNC, BTF_FUNC_STATIC, 0);
			break;
		}
	}

	sanitize = btf_needs_sanitization(obj);
	if (sanitize) {
		const void *raw_data;
		__u32 sz;

		/* clone BTF to sanitize a copy and leave the original intact */
		raw_data = btf__get_raw_data(obj->btf, &sz);
		kern_btf = btf__new(raw_data, sz);
		err = libbpf_get_error(kern_btf);
		if (err)
			return err;

		/* enforce 8-byte pointers for BPF-targeted BTFs */
		btf__set_pointer_size(obj->btf, 8);
		bpf_object__sanitize_btf(obj, kern_btf);
	}

	if (obj->gen_loader) {
		__u32 raw_size = 0;
		const void *raw_data = btf__get_raw_data(kern_btf, &raw_size);

		if (!raw_data)
			return -ENOMEM;
		bpf_gen__load_btf(obj->gen_loader, raw_data, raw_size);
		/* Pretend to have valid FD to pass various fd >= 0 checks.
		 * This fd == 0 will not be used with any syscall and will be reset to -1 eventually.
		 */
		btf__set_fd(kern_btf, 0);
	} else {
		err = btf__load_into_kernel(kern_btf);
	}
	if (sanitize) {
		if (!err) {
			/* move fd to libbpf's BTF */
			btf__set_fd(obj->btf, btf__fd(kern_btf));
			btf__set_fd(kern_btf, -1);
		}
		btf__free(kern_btf);
	}
report:
	if (err) {
		btf_mandatory = kernel_needs_btf(obj);
		pr_warn("Error loading .BTF into kernel: %d. %s\n", err,
			btf_mandatory ? "BTF is mandatory, can't proceed."
				      : "BTF is optional, ignoring.");
		if (!btf_mandatory)
			err = 0;
	}
	return err;
}

static const char *elf_sym_str(const struct bpf_object *obj, size_t off)
{
	const char *name;

	name = elf_strptr(obj->efile.elf, obj->efile.strtabidx, off);
	if (!name) {
		pr_warn("elf: failed to get section name string at offset %zu from %s: %s\n",
			off, obj->path, elf_errmsg(-1));
		return NULL;
	}

	return name;
}

static const char *elf_sec_str(const struct bpf_object *obj, size_t off)
{
	const char *name;

	name = elf_strptr(obj->efile.elf, obj->efile.shstrndx, off);
	if (!name) {
		pr_warn("elf: failed to get section name string at offset %zu from %s: %s\n",
			off, obj->path, elf_errmsg(-1));
		return NULL;
	}

	return name;
}

static Elf_Scn *elf_sec_by_idx(const struct bpf_object *obj, size_t idx)
{
	Elf_Scn *scn;

	scn = elf_getscn(obj->efile.elf, idx);
	if (!scn) {
		pr_warn("elf: failed to get section(%zu) from %s: %s\n",
			idx, obj->path, elf_errmsg(-1));
		return NULL;
	}
	return scn;
}

static Elf_Scn *elf_sec_by_name(const struct bpf_object *obj, const char *name)
{
	Elf_Scn *scn = NULL;
	Elf *elf = obj->efile.elf;
	const char *sec_name;

	while ((scn = elf_nextscn(elf, scn)) != NULL) {
		sec_name = elf_sec_name(obj, scn);
		if (!sec_name)
			return NULL;

		if (strcmp(sec_name, name) != 0)
			continue;

		return scn;
	}
	return NULL;
}

static int elf_sec_hdr(const struct bpf_object *obj, Elf_Scn *scn, GElf_Shdr *hdr)
{
	if (!scn)
		return -EINVAL;

	if (gelf_getshdr(scn, hdr) != hdr) {
		pr_warn("elf: failed to get section(%zu) header from %s: %s\n",
			elf_ndxscn(scn), obj->path, elf_errmsg(-1));
		return -EINVAL;
	}

	return 0;
}

static const char *elf_sec_name(const struct bpf_object *obj, Elf_Scn *scn)
{
	const char *name;
	GElf_Shdr sh;

	if (!scn)
		return NULL;

	if (elf_sec_hdr(obj, scn, &sh))
		return NULL;

	name = elf_sec_str(obj, sh.sh_name);
	if (!name) {
		pr_warn("elf: failed to get section(%zu) name from %s: %s\n",
			elf_ndxscn(scn), obj->path, elf_errmsg(-1));
		return NULL;
	}

	return name;
}

static Elf_Data *elf_sec_data(const struct bpf_object *obj, Elf_Scn *scn)
{
	Elf_Data *data;

	if (!scn)
		return NULL;

	data = elf_getdata(scn, 0);
	if (!data) {
		pr_warn("elf: failed to get section(%zu) %s data from %s: %s\n",
			elf_ndxscn(scn), elf_sec_name(obj, scn) ?: "<?>",
			obj->path, elf_errmsg(-1));
		return NULL;
	}

	return data;
}

static bool is_sec_name_dwarf(const char *name)
{
	/* approximation, but the actual list is too long */
	return strncmp(name, ".debug_", sizeof(".debug_") - 1) == 0;
}

static bool ignore_elf_section(GElf_Shdr *hdr, const char *name)
{
	/* no special handling of .strtab */
	if (hdr->sh_type == SHT_STRTAB)
		return true;

	/* ignore .llvm_addrsig section as well */
	if (hdr->sh_type == SHT_LLVM_ADDRSIG)
		return true;

	/* no subprograms will lead to an empty .text section, ignore it */
	if (hdr->sh_type == SHT_PROGBITS && hdr->sh_size == 0 &&
	    strcmp(name, ".text") == 0)
		return true;

	/* DWARF sections */
	if (is_sec_name_dwarf(name))
		return true;

	if (strncmp(name, ".rel", sizeof(".rel") - 1) == 0) {
		name += sizeof(".rel") - 1;
		/* DWARF section relocations */
		if (is_sec_name_dwarf(name))
			return true;

		/* .BTF and .BTF.ext don't need relocations */
		if (strcmp(name, BTF_ELF_SEC) == 0 ||
		    strcmp(name, BTF_EXT_ELF_SEC) == 0)
			return true;
	}

	return false;
}

static int cmp_progs(const void *_a, const void *_b)
{
	const struct bpf_program *a = _a;
	const struct bpf_program *b = _b;

	if (a->sec_idx != b->sec_idx)
		return a->sec_idx < b->sec_idx ? -1 : 1;

	/* sec_insn_off can't be the same within the section */
	return a->sec_insn_off < b->sec_insn_off ? -1 : 1;
}

static int bpf_object__elf_collect(struct bpf_object *obj)
{
	Elf *elf = obj->efile.elf;
	Elf_Data *btf_ext_data = NULL;
	Elf_Data *btf_data = NULL;
	int idx = 0, err = 0;
	const char *name;
	Elf_Data *data;
	Elf_Scn *scn;
	GElf_Shdr sh;

	/* a bunch of ELF parsing functionality depends on processing symbols,
	 * so do the first pass and find the symbol table
	 */
	scn = NULL;
	while ((scn = elf_nextscn(elf, scn)) != NULL) {
		if (elf_sec_hdr(obj, scn, &sh))
			return -LIBBPF_ERRNO__FORMAT;

		if (sh.sh_type == SHT_SYMTAB) {
			if (obj->efile.symbols) {
				pr_warn("elf: multiple symbol tables in %s\n", obj->path);
				return -LIBBPF_ERRNO__FORMAT;
			}

			data = elf_sec_data(obj, scn);
			if (!data)
				return -LIBBPF_ERRNO__FORMAT;

			obj->efile.symbols = data;
			obj->efile.symbols_shndx = elf_ndxscn(scn);
			obj->efile.strtabidx = sh.sh_link;
		}
	}

	if (!obj->efile.symbols) {
		pr_warn("elf: couldn't find symbol table in %s, stripped object file?\n",
			obj->path);
		return -ENOENT;
	}

	scn = NULL;
	while ((scn = elf_nextscn(elf, scn)) != NULL) {
		idx++;

		if (elf_sec_hdr(obj, scn, &sh))
			return -LIBBPF_ERRNO__FORMAT;

		name = elf_sec_str(obj, sh.sh_name);
		if (!name)
			return -LIBBPF_ERRNO__FORMAT;

		if (ignore_elf_section(&sh, name))
			continue;

		data = elf_sec_data(obj, scn);
		if (!data)
			return -LIBBPF_ERRNO__FORMAT;

		pr_debug("elf: section(%d) %s, size %ld, link %d, flags %lx, type=%d\n",
			 idx, name, (unsigned long)data->d_size,
			 (int)sh.sh_link, (unsigned long)sh.sh_flags,
			 (int)sh.sh_type);

		if (strcmp(name, "license") == 0) {
			err = bpf_object__init_license(obj, data->d_buf, data->d_size);
			if (err)
				return err;
		} else if (strcmp(name, "version") == 0) {
			err = bpf_object__init_kversion(obj, data->d_buf, data->d_size);
			if (err)
				return err;
		} else if (strcmp(name, "maps") == 0) {
			obj->efile.maps_shndx = idx;
		} else if (strcmp(name, MAPS_ELF_SEC) == 0) {
			obj->efile.btf_maps_shndx = idx;
		} else if (strcmp(name, BTF_ELF_SEC) == 0) {
			btf_data = data;
		} else if (strcmp(name, BTF_EXT_ELF_SEC) == 0) {
			btf_ext_data = data;
		} else if (sh.sh_type == SHT_SYMTAB) {
			/* already processed during the first pass above */
		} else if (sh.sh_type == SHT_PROGBITS && data->d_size > 0) {
			if (sh.sh_flags & SHF_EXECINSTR) {
				if (strcmp(name, ".text") == 0)
					obj->efile.text_shndx = idx;
				err = bpf_object__add_programs(obj, data, name, idx);
				if (err)
					return err;
			} else if (strcmp(name, DATA_SEC) == 0) {
				obj->efile.data = data;
				obj->efile.data_shndx = idx;
			} else if (strcmp(name, RODATA_SEC) == 0) {
				obj->efile.rodata = data;
				obj->efile.rodata_shndx = idx;
			} else if (strcmp(name, STRUCT_OPS_SEC) == 0) {
				obj->efile.st_ops_data = data;
				obj->efile.st_ops_shndx = idx;
			} else {
				pr_info("elf: skipping unrecognized data section(%d) %s\n",
					idx, name);
			}
		} else if (sh.sh_type == SHT_REL) {
			int nr_sects = obj->efile.nr_reloc_sects;
			void *sects = obj->efile.reloc_sects;
			int sec = sh.sh_info; /* points to other section */

			/* Only do relo for section with exec instructions */
			if (!section_have_execinstr(obj, sec) &&
			    strcmp(name, ".rel" STRUCT_OPS_SEC) &&
			    strcmp(name, ".rel" MAPS_ELF_SEC)) {
				pr_info("elf: skipping relo section(%d) %s for section(%d) %s\n",
					idx, name, sec,
					elf_sec_name(obj, elf_sec_by_idx(obj, sec)) ?: "<?>");
				continue;
			}

			sects = libbpf_reallocarray(sects, nr_sects + 1,
						    sizeof(*obj->efile.reloc_sects));
			if (!sects)
				return -ENOMEM;

			obj->efile.reloc_sects = sects;
			obj->efile.nr_reloc_sects++;

			obj->efile.reloc_sects[nr_sects].shdr = sh;
			obj->efile.reloc_sects[nr_sects].data = data;
		} else if (sh.sh_type == SHT_NOBITS && strcmp(name, BSS_SEC) == 0) {
			obj->efile.bss = data;
			obj->efile.bss_shndx = idx;
		} else {
			pr_info("elf: skipping section(%d) %s (size %zu)\n", idx, name,
				(size_t)sh.sh_size);
		}
	}

	if (!obj->efile.strtabidx || obj->efile.strtabidx > idx) {
		pr_warn("elf: symbol strings section missing or invalid in %s\n", obj->path);
		return -LIBBPF_ERRNO__FORMAT;
	}

	/* sort BPF programs by section name and in-section instruction offset
	 * for faster search */
	qsort(obj->programs, obj->nr_programs, sizeof(*obj->programs), cmp_progs);

	return bpf_object__init_btf(obj, btf_data, btf_ext_data);
}

static bool sym_is_extern(const GElf_Sym *sym)
{
	int bind = GELF_ST_BIND(sym->st_info);
	/* externs are symbols w/ type=NOTYPE, bind=GLOBAL|WEAK, section=UND */
	return sym->st_shndx == SHN_UNDEF &&
	       (bind == STB_GLOBAL || bind == STB_WEAK) &&
	       GELF_ST_TYPE(sym->st_info) == STT_NOTYPE;
}

static bool sym_is_subprog(const GElf_Sym *sym, int text_shndx)
{
	int bind = GELF_ST_BIND(sym->st_info);
	int type = GELF_ST_TYPE(sym->st_info);

	/* in .text section */
	if (sym->st_shndx != text_shndx)
		return false;

	/* local function */
	if (bind == STB_LOCAL && type == STT_SECTION)
		return true;

	/* global function */
	return bind == STB_GLOBAL && type == STT_FUNC;
}

static int find_extern_btf_id(const struct btf *btf, const char *ext_name)
{
	const struct btf_type *t;
	const char *tname;
	int i, n;

	if (!btf)
		return -ESRCH;

	n = btf__get_nr_types(btf);
	for (i = 1; i <= n; i++) {
		t = btf__type_by_id(btf, i);

		if (!btf_is_var(t) && !btf_is_func(t))
			continue;

		tname = btf__name_by_offset(btf, t->name_off);
		if (strcmp(tname, ext_name))
			continue;

		if (btf_is_var(t) &&
		    btf_var(t)->linkage != BTF_VAR_GLOBAL_EXTERN)
			return -EINVAL;

		if (btf_is_func(t) && btf_func_linkage(t) != BTF_FUNC_EXTERN)
			return -EINVAL;

		return i;
	}

	return -ENOENT;
}

static int find_extern_sec_btf_id(struct btf *btf, int ext_btf_id) {
	const struct btf_var_secinfo *vs;
	const struct btf_type *t;
	int i, j, n;

	if (!btf)
		return -ESRCH;

	n = btf__get_nr_types(btf);
	for (i = 1; i <= n; i++) {
		t = btf__type_by_id(btf, i);

		if (!btf_is_datasec(t))
			continue;

		vs = btf_var_secinfos(t);
		for (j = 0; j < btf_vlen(t); j++, vs++) {
			if (vs->type == ext_btf_id)
				return i;
		}
	}

	return -ENOENT;
}

static enum kcfg_type find_kcfg_type(const struct btf *btf, int id,
				     bool *is_signed)
{
	const struct btf_type *t;
	const char *name;

	t = skip_mods_and_typedefs(btf, id, NULL);
	name = btf__name_by_offset(btf, t->name_off);

	if (is_signed)
		*is_signed = false;
	switch (btf_kind(t)) {
	case BTF_KIND_INT: {
		int enc = btf_int_encoding(t);

		if (enc & BTF_INT_BOOL)
			return t->size == 1 ? KCFG_BOOL : KCFG_UNKNOWN;
		if (is_signed)
			*is_signed = enc & BTF_INT_SIGNED;
		if (t->size == 1)
			return KCFG_CHAR;
		if (t->size < 1 || t->size > 8 || (t->size & (t->size - 1)))
			return KCFG_UNKNOWN;
		return KCFG_INT;
	}
	case BTF_KIND_ENUM:
		if (t->size != 4)
			return KCFG_UNKNOWN;
		if (strcmp(name, "libbpf_tristate"))
			return KCFG_UNKNOWN;
		return KCFG_TRISTATE;
	case BTF_KIND_ARRAY:
		if (btf_array(t)->nelems == 0)
			return KCFG_UNKNOWN;
		if (find_kcfg_type(btf, btf_array(t)->type, NULL) != KCFG_CHAR)
			return KCFG_UNKNOWN;
		return KCFG_CHAR_ARR;
	default:
		return KCFG_UNKNOWN;
	}
}

static int cmp_externs(const void *_a, const void *_b)
{
	const struct extern_desc *a = _a;
	const struct extern_desc *b = _b;

	if (a->type != b->type)
		return a->type < b->type ? -1 : 1;

	if (a->type == EXT_KCFG) {
		/* descending order by alignment requirements */
		if (a->kcfg.align != b->kcfg.align)
			return a->kcfg.align > b->kcfg.align ? -1 : 1;
		/* ascending order by size, within same alignment class */
		if (a->kcfg.sz != b->kcfg.sz)
			return a->kcfg.sz < b->kcfg.sz ? -1 : 1;
	}

	/* resolve ties by name */
	return strcmp(a->name, b->name);
}

static int find_int_btf_id(const struct btf *btf)
{
	const struct btf_type *t;
	int i, n;

	n = btf__get_nr_types(btf);
	for (i = 1; i <= n; i++) {
		t = btf__type_by_id(btf, i);

		if (btf_is_int(t) && btf_int_bits(t) == 32)
			return i;
	}

	return 0;
}

static int add_dummy_ksym_var(struct btf *btf)
{
	int i, int_btf_id, sec_btf_id, dummy_var_btf_id;
	const struct btf_var_secinfo *vs;
	const struct btf_type *sec;

	if (!btf)
		return 0;

	sec_btf_id = btf__find_by_name_kind(btf, KSYMS_SEC,
					    BTF_KIND_DATASEC);
	if (sec_btf_id < 0)
		return 0;

	sec = btf__type_by_id(btf, sec_btf_id);
	vs = btf_var_secinfos(sec);
	for (i = 0; i < btf_vlen(sec); i++, vs++) {
		const struct btf_type *vt;

		vt = btf__type_by_id(btf, vs->type);
		if (btf_is_func(vt))
			break;
	}

	/* No func in ksyms sec.  No need to add dummy var. */
	if (i == btf_vlen(sec))
		return 0;

	int_btf_id = find_int_btf_id(btf);
	dummy_var_btf_id = btf__add_var(btf,
					"dummy_ksym",
					BTF_VAR_GLOBAL_ALLOCATED,
					int_btf_id);
	if (dummy_var_btf_id < 0)
		pr_warn("cannot create a dummy_ksym var\n");

	return dummy_var_btf_id;
}

static int bpf_object__collect_externs(struct bpf_object *obj)
{
	struct btf_type *sec, *kcfg_sec = NULL, *ksym_sec = NULL;
	const struct btf_type *t;
	struct extern_desc *ext;
	int i, n, off, dummy_var_btf_id;
	const char *ext_name, *sec_name;
	Elf_Scn *scn;
	GElf_Shdr sh;

	if (!obj->efile.symbols)
		return 0;

	scn = elf_sec_by_idx(obj, obj->efile.symbols_shndx);
	if (elf_sec_hdr(obj, scn, &sh))
		return -LIBBPF_ERRNO__FORMAT;

	dummy_var_btf_id = add_dummy_ksym_var(obj->btf);
	if (dummy_var_btf_id < 0)
		return dummy_var_btf_id;

	n = sh.sh_size / sh.sh_entsize;
	pr_debug("looking for externs among %d symbols...\n", n);

	for (i = 0; i < n; i++) {
		GElf_Sym sym;

		if (!gelf_getsym(obj->efile.symbols, i, &sym))
			return -LIBBPF_ERRNO__FORMAT;
		if (!sym_is_extern(&sym))
			continue;
		ext_name = elf_sym_str(obj, sym.st_name);
		if (!ext_name || !ext_name[0])
			continue;

		ext = obj->externs;
		ext = libbpf_reallocarray(ext, obj->nr_extern + 1, sizeof(*ext));
		if (!ext)
			return -ENOMEM;
		obj->externs = ext;
		ext = &ext[obj->nr_extern];
		memset(ext, 0, sizeof(*ext));
		obj->nr_extern++;

		ext->btf_id = find_extern_btf_id(obj->btf, ext_name);
		if (ext->btf_id <= 0) {
			pr_warn("failed to find BTF for extern '%s': %d\n",
				ext_name, ext->btf_id);
			return ext->btf_id;
		}
		t = btf__type_by_id(obj->btf, ext->btf_id);
		ext->name = btf__name_by_offset(obj->btf, t->name_off);
		ext->sym_idx = i;
		ext->is_weak = GELF_ST_BIND(sym.st_info) == STB_WEAK;

		ext->sec_btf_id = find_extern_sec_btf_id(obj->btf, ext->btf_id);
		if (ext->sec_btf_id <= 0) {
			pr_warn("failed to find BTF for extern '%s' [%d] section: %d\n",
				ext_name, ext->btf_id, ext->sec_btf_id);
			return ext->sec_btf_id;
		}
		sec = (void *)btf__type_by_id(obj->btf, ext->sec_btf_id);
		sec_name = btf__name_by_offset(obj->btf, sec->name_off);

		if (strcmp(sec_name, KCONFIG_SEC) == 0) {
			if (btf_is_func(t)) {
				pr_warn("extern function %s is unsupported under %s section\n",
					ext->name, KCONFIG_SEC);
				return -ENOTSUP;
			}
			kcfg_sec = sec;
			ext->type = EXT_KCFG;
			ext->kcfg.sz = btf__resolve_size(obj->btf, t->type);
			if (ext->kcfg.sz <= 0) {
				pr_warn("failed to resolve size of extern (kcfg) '%s': %d\n",
					ext_name, ext->kcfg.sz);
				return ext->kcfg.sz;
			}
			ext->kcfg.align = btf__align_of(obj->btf, t->type);
			if (ext->kcfg.align <= 0) {
				pr_warn("failed to determine alignment of extern (kcfg) '%s': %d\n",
					ext_name, ext->kcfg.align);
				return -EINVAL;
			}
			ext->kcfg.type = find_kcfg_type(obj->btf, t->type,
						        &ext->kcfg.is_signed);
			if (ext->kcfg.type == KCFG_UNKNOWN) {
				pr_warn("extern (kcfg) '%s' type is unsupported\n", ext_name);
				return -ENOTSUP;
			}
		} else if (strcmp(sec_name, KSYMS_SEC) == 0) {
			if (btf_is_func(t) && ext->is_weak) {
				pr_warn("extern weak function %s is unsupported\n",
					ext->name);
				return -ENOTSUP;
			}
			ksym_sec = sec;
			ext->type = EXT_KSYM;
			skip_mods_and_typedefs(obj->btf, t->type,
					       &ext->ksym.type_id);
		} else {
			pr_warn("unrecognized extern section '%s'\n", sec_name);
			return -ENOTSUP;
		}
	}
	pr_debug("collected %d externs total\n", obj->nr_extern);

	if (!obj->nr_extern)
		return 0;

	/* sort externs by type, for kcfg ones also by (align, size, name) */
	qsort(obj->externs, obj->nr_extern, sizeof(*ext), cmp_externs);

	/* for .ksyms section, we need to turn all externs into allocated
	 * variables in BTF to pass kernel verification; we do this by
	 * pretending that each extern is a 8-byte variable
	 */
	if (ksym_sec) {
		/* find existing 4-byte integer type in BTF to use for fake
		 * extern variables in DATASEC
		 */
		int int_btf_id = find_int_btf_id(obj->btf);
		/* For extern function, a dummy_var added earlier
		 * will be used to replace the vs->type and
		 * its name string will be used to refill
		 * the missing param's name.
		 */
		const struct btf_type *dummy_var;

		dummy_var = btf__type_by_id(obj->btf, dummy_var_btf_id);
		for (i = 0; i < obj->nr_extern; i++) {
			ext = &obj->externs[i];
			if (ext->type != EXT_KSYM)
				continue;
			pr_debug("extern (ksym) #%d: symbol %d, name %s\n",
				 i, ext->sym_idx, ext->name);
		}

		sec = ksym_sec;
		n = btf_vlen(sec);
		for (i = 0, off = 0; i < n; i++, off += sizeof(int)) {
			struct btf_var_secinfo *vs = btf_var_secinfos(sec) + i;
			struct btf_type *vt;

			vt = (void *)btf__type_by_id(obj->btf, vs->type);
			ext_name = btf__name_by_offset(obj->btf, vt->name_off);
			ext = find_extern_by_name(obj, ext_name);
			if (!ext) {
				pr_warn("failed to find extern definition for BTF %s '%s'\n",
					btf_kind_str(vt), ext_name);
				return -ESRCH;
			}
			if (btf_is_func(vt)) {
				const struct btf_type *func_proto;
				struct btf_param *param;
				int j;

				func_proto = btf__type_by_id(obj->btf,
							     vt->type);
				param = btf_params(func_proto);
				/* Reuse the dummy_var string if the
				 * func proto does not have param name.
				 */
				for (j = 0; j < btf_vlen(func_proto); j++)
					if (param[j].type && !param[j].name_off)
						param[j].name_off =
							dummy_var->name_off;
				vs->type = dummy_var_btf_id;
				vt->info &= ~0xffff;
				vt->info |= BTF_FUNC_GLOBAL;
			} else {
				btf_var(vt)->linkage = BTF_VAR_GLOBAL_ALLOCATED;
				vt->type = int_btf_id;
			}
			vs->offset = off;
			vs->size = sizeof(int);
		}
		sec->size = off;
	}

	if (kcfg_sec) {
		sec = kcfg_sec;
		/* for kcfg externs calculate their offsets within a .kconfig map */
		off = 0;
		for (i = 0; i < obj->nr_extern; i++) {
			ext = &obj->externs[i];
			if (ext->type != EXT_KCFG)
				continue;

			ext->kcfg.data_off = roundup(off, ext->kcfg.align);
			off = ext->kcfg.data_off + ext->kcfg.sz;
			pr_debug("extern (kcfg) #%d: symbol %d, off %u, name %s\n",
				 i, ext->sym_idx, ext->kcfg.data_off, ext->name);
		}
		sec->size = off;
		n = btf_vlen(sec);
		for (i = 0; i < n; i++) {
			struct btf_var_secinfo *vs = btf_var_secinfos(sec) + i;

			t = btf__type_by_id(obj->btf, vs->type);
			ext_name = btf__name_by_offset(obj->btf, t->name_off);
			ext = find_extern_by_name(obj, ext_name);
			if (!ext) {
				pr_warn("failed to find extern definition for BTF var '%s'\n",
					ext_name);
				return -ESRCH;
			}
			btf_var(t)->linkage = BTF_VAR_GLOBAL_ALLOCATED;
			vs->offset = ext->kcfg.data_off;
		}
	}
	return 0;
}

struct bpf_program *
bpf_object__find_program_by_title(const struct bpf_object *obj,
				  const char *title)
{
	struct bpf_program *pos;

	bpf_object__for_each_program(pos, obj) {
		if (pos->sec_name && !strcmp(pos->sec_name, title))
			return pos;
	}
	return errno = ENOENT, NULL;
}

static bool prog_is_subprog(const struct bpf_object *obj,
			    const struct bpf_program *prog)
{
	/* For legacy reasons, libbpf supports an entry-point BPF programs
	 * without SEC() attribute, i.e., those in the .text section. But if
	 * there are 2 or more such programs in the .text section, they all
	 * must be subprograms called from entry-point BPF programs in
	 * designated SEC()'tions, otherwise there is no way to distinguish
	 * which of those programs should be loaded vs which are a subprogram.
	 * Similarly, if there is a function/program in .text and at least one
	 * other BPF program with custom SEC() attribute, then we just assume
	 * .text programs are subprograms (even if they are not called from
	 * other programs), because libbpf never explicitly supported mixing
	 * SEC()-designated BPF programs and .text entry-point BPF programs.
	 */
	return prog->sec_idx == obj->efile.text_shndx && obj->nr_programs > 1;
}

struct bpf_program *
bpf_object__find_program_by_name(const struct bpf_object *obj,
				 const char *name)
{
	struct bpf_program *prog;

	bpf_object__for_each_program(prog, obj) {
		if (prog_is_subprog(obj, prog))
			continue;
		if (!strcmp(prog->name, name))
			return prog;
	}
	return errno = ENOENT, NULL;
}

static bool bpf_object__shndx_is_data(const struct bpf_object *obj,
				      int shndx)
{
	return shndx == obj->efile.data_shndx ||
	       shndx == obj->efile.bss_shndx ||
	       shndx == obj->efile.rodata_shndx;
}

static bool bpf_object__shndx_is_maps(const struct bpf_object *obj,
				      int shndx)
{
	return shndx == obj->efile.maps_shndx ||
	       shndx == obj->efile.btf_maps_shndx;
}

static enum libbpf_map_type
bpf_object__section_to_libbpf_map_type(const struct bpf_object *obj, int shndx)
{
	if (shndx == obj->efile.data_shndx)
		return LIBBPF_MAP_DATA;
	else if (shndx == obj->efile.bss_shndx)
		return LIBBPF_MAP_BSS;
	else if (shndx == obj->efile.rodata_shndx)
		return LIBBPF_MAP_RODATA;
	else if (shndx == obj->efile.symbols_shndx)
		return LIBBPF_MAP_KCONFIG;
	else
		return LIBBPF_MAP_UNSPEC;
}

static int bpf_program__record_reloc(struct bpf_program *prog,
				     struct reloc_desc *reloc_desc,
				     __u32 insn_idx, const char *sym_name,
				     const GElf_Sym *sym, const GElf_Rel *rel)
{
	struct bpf_insn *insn = &prog->insns[insn_idx];
	size_t map_idx, nr_maps = prog->obj->nr_maps;
	struct bpf_object *obj = prog->obj;
	__u32 shdr_idx = sym->st_shndx;
	enum libbpf_map_type type;
	const char *sym_sec_name;
	struct bpf_map *map;

	if (!is_call_insn(insn) && !is_ldimm64_insn(insn)) {
		pr_warn("prog '%s': invalid relo against '%s' for insns[%d].code 0x%x\n",
			prog->name, sym_name, insn_idx, insn->code);
		return -LIBBPF_ERRNO__RELOC;
	}

	if (sym_is_extern(sym)) {
		int sym_idx = GELF_R_SYM(rel->r_info);
		int i, n = obj->nr_extern;
		struct extern_desc *ext;

		for (i = 0; i < n; i++) {
			ext = &obj->externs[i];
			if (ext->sym_idx == sym_idx)
				break;
		}
		if (i >= n) {
			pr_warn("prog '%s': extern relo failed to find extern for '%s' (%d)\n",
				prog->name, sym_name, sym_idx);
			return -LIBBPF_ERRNO__RELOC;
		}
		pr_debug("prog '%s': found extern #%d '%s' (sym %d) for insn #%u\n",
			 prog->name, i, ext->name, ext->sym_idx, insn_idx);
		if (insn->code == (BPF_JMP | BPF_CALL))
			reloc_desc->type = RELO_EXTERN_FUNC;
		else
			reloc_desc->type = RELO_EXTERN_VAR;
		reloc_desc->insn_idx = insn_idx;
		reloc_desc->sym_off = i; /* sym_off stores extern index */
		return 0;
	}

	/* sub-program call relocation */
	if (is_call_insn(insn)) {
		if (insn->src_reg != BPF_PSEUDO_CALL) {
			pr_warn("prog '%s': incorrect bpf_call opcode\n", prog->name);
			return -LIBBPF_ERRNO__RELOC;
		}
		/* text_shndx can be 0, if no default "main" program exists */
		if (!shdr_idx || shdr_idx != obj->efile.text_shndx) {
			sym_sec_name = elf_sec_name(obj, elf_sec_by_idx(obj, shdr_idx));
			pr_warn("prog '%s': bad call relo against '%s' in section '%s'\n",
				prog->name, sym_name, sym_sec_name);
			return -LIBBPF_ERRNO__RELOC;
		}
		if (sym->st_value % BPF_INSN_SZ) {
			pr_warn("prog '%s': bad call relo against '%s' at offset %zu\n",
				prog->name, sym_name, (size_t)sym->st_value);
			return -LIBBPF_ERRNO__RELOC;
		}
		reloc_desc->type = RELO_CALL;
		reloc_desc->insn_idx = insn_idx;
		reloc_desc->sym_off = sym->st_value;
		return 0;
	}

	if (!shdr_idx || shdr_idx >= SHN_LORESERVE) {
		pr_warn("prog '%s': invalid relo against '%s' in special section 0x%x; forgot to initialize global var?..\n",
			prog->name, sym_name, shdr_idx);
		return -LIBBPF_ERRNO__RELOC;
	}

	/* loading subprog addresses */
	if (sym_is_subprog(sym, obj->efile.text_shndx)) {
		/* global_func: sym->st_value = offset in the section, insn->imm = 0.
		 * local_func: sym->st_value = 0, insn->imm = offset in the section.
		 */
		if ((sym->st_value % BPF_INSN_SZ) || (insn->imm % BPF_INSN_SZ)) {
			pr_warn("prog '%s': bad subprog addr relo against '%s' at offset %zu+%d\n",
				prog->name, sym_name, (size_t)sym->st_value, insn->imm);
			return -LIBBPF_ERRNO__RELOC;
		}

		reloc_desc->type = RELO_SUBPROG_ADDR;
		reloc_desc->insn_idx = insn_idx;
		reloc_desc->sym_off = sym->st_value;
		return 0;
	}

	type = bpf_object__section_to_libbpf_map_type(obj, shdr_idx);
	sym_sec_name = elf_sec_name(obj, elf_sec_by_idx(obj, shdr_idx));

	/* generic map reference relocation */
	if (type == LIBBPF_MAP_UNSPEC) {
		if (!bpf_object__shndx_is_maps(obj, shdr_idx)) {
			pr_warn("prog '%s': bad map relo against '%s' in section '%s'\n",
				prog->name, sym_name, sym_sec_name);
			return -LIBBPF_ERRNO__RELOC;
		}
		for (map_idx = 0; map_idx < nr_maps; map_idx++) {
			map = &obj->maps[map_idx];
			if (map->libbpf_type != type ||
			    map->sec_idx != sym->st_shndx ||
			    map->sec_offset != sym->st_value)
				continue;
			pr_debug("prog '%s': found map %zd (%s, sec %d, off %zu) for insn #%u\n",
				 prog->name, map_idx, map->name, map->sec_idx,
				 map->sec_offset, insn_idx);
			break;
		}
		if (map_idx >= nr_maps) {
			pr_warn("prog '%s': map relo failed to find map for section '%s', off %zu\n",
				prog->name, sym_sec_name, (size_t)sym->st_value);
			return -LIBBPF_ERRNO__RELOC;
		}
		reloc_desc->type = RELO_LD64;
		reloc_desc->insn_idx = insn_idx;
		reloc_desc->map_idx = map_idx;
		reloc_desc->sym_off = 0; /* sym->st_value determines map_idx */
		return 0;
	}

	/* global data map relocation */
	if (!bpf_object__shndx_is_data(obj, shdr_idx)) {
		pr_warn("prog '%s': bad data relo against section '%s'\n",
			prog->name, sym_sec_name);
		return -LIBBPF_ERRNO__RELOC;
	}
	for (map_idx = 0; map_idx < nr_maps; map_idx++) {
		map = &obj->maps[map_idx];
		if (map->libbpf_type != type)
			continue;
		pr_debug("prog '%s': found data map %zd (%s, sec %d, off %zu) for insn %u\n",
			 prog->name, map_idx, map->name, map->sec_idx,
			 map->sec_offset, insn_idx);
		break;
	}
	if (map_idx >= nr_maps) {
		pr_warn("prog '%s': data relo failed to find map for section '%s'\n",
			prog->name, sym_sec_name);
		return -LIBBPF_ERRNO__RELOC;
	}

	reloc_desc->type = RELO_DATA;
	reloc_desc->insn_idx = insn_idx;
	reloc_desc->map_idx = map_idx;
	reloc_desc->sym_off = sym->st_value;
	return 0;
}

static bool prog_contains_insn(const struct bpf_program *prog, size_t insn_idx)
{
	return insn_idx >= prog->sec_insn_off &&
	       insn_idx < prog->sec_insn_off + prog->sec_insn_cnt;
}

static struct bpf_program *find_prog_by_sec_insn(const struct bpf_object *obj,
						 size_t sec_idx, size_t insn_idx)
{
	int l = 0, r = obj->nr_programs - 1, m;
	struct bpf_program *prog;

	while (l < r) {
		m = l + (r - l + 1) / 2;
		prog = &obj->programs[m];

		if (prog->sec_idx < sec_idx ||
		    (prog->sec_idx == sec_idx && prog->sec_insn_off <= insn_idx))
			l = m;
		else
			r = m - 1;
	}
	/* matching program could be at index l, but it still might be the
	 * wrong one, so we need to double check conditions for the last time
	 */
	prog = &obj->programs[l];
	if (prog->sec_idx == sec_idx && prog_contains_insn(prog, insn_idx))
		return prog;
	return NULL;
}

static int
bpf_object__collect_prog_relos(struct bpf_object *obj, GElf_Shdr *shdr, Elf_Data *data)
{
	Elf_Data *symbols = obj->efile.symbols;
	const char *relo_sec_name, *sec_name;
	size_t sec_idx = shdr->sh_info;
	struct bpf_program *prog;
	struct reloc_desc *relos;
	int err, i, nrels;
	const char *sym_name;
	__u32 insn_idx;
	Elf_Scn *scn;
	Elf_Data *scn_data;
	GElf_Sym sym;
	GElf_Rel rel;

	scn = elf_sec_by_idx(obj, sec_idx);
	scn_data = elf_sec_data(obj, scn);

	relo_sec_name = elf_sec_str(obj, shdr->sh_name);
	sec_name = elf_sec_name(obj, scn);
	if (!relo_sec_name || !sec_name)
		return -EINVAL;

	pr_debug("sec '%s': collecting relocation for section(%zu) '%s'\n",
		 relo_sec_name, sec_idx, sec_name);
	nrels = shdr->sh_size / shdr->sh_entsize;

	for (i = 0; i < nrels; i++) {
		if (!gelf_getrel(data, i, &rel)) {
			pr_warn("sec '%s': failed to get relo #%d\n", relo_sec_name, i);
			return -LIBBPF_ERRNO__FORMAT;
		}
		if (!gelf_getsym(symbols, GELF_R_SYM(rel.r_info), &sym)) {
			pr_warn("sec '%s': symbol 0x%zx not found for relo #%d\n",
				relo_sec_name, (size_t)GELF_R_SYM(rel.r_info), i);
			return -LIBBPF_ERRNO__FORMAT;
		}

		if (rel.r_offset % BPF_INSN_SZ || rel.r_offset >= scn_data->d_size) {
			pr_warn("sec '%s': invalid offset 0x%zx for relo #%d\n",
				relo_sec_name, (size_t)GELF_R_SYM(rel.r_info), i);
			return -LIBBPF_ERRNO__FORMAT;
		}

		insn_idx = rel.r_offset / BPF_INSN_SZ;
		/* relocations against static functions are recorded as
		 * relocations against the section that contains a function;
		 * in such case, symbol will be STT_SECTION and sym.st_name
		 * will point to empty string (0), so fetch section name
		 * instead
		 */
		if (GELF_ST_TYPE(sym.st_info) == STT_SECTION && sym.st_name == 0)
			sym_name = elf_sec_name(obj, elf_sec_by_idx(obj, sym.st_shndx));
		else
			sym_name = elf_sym_str(obj, sym.st_name);
		sym_name = sym_name ?: "<?";

		pr_debug("sec '%s': relo #%d: insn #%u against '%s'\n",
			 relo_sec_name, i, insn_idx, sym_name);

		prog = find_prog_by_sec_insn(obj, sec_idx, insn_idx);
		if (!prog) {
			pr_debug("sec '%s': relo #%d: couldn't find program in section '%s' for insn #%u, probably overridden weak function, skipping...\n",
				relo_sec_name, i, sec_name, insn_idx);
			continue;
		}

		relos = libbpf_reallocarray(prog->reloc_desc,
					    prog->nr_reloc + 1, sizeof(*relos));
		if (!relos)
			return -ENOMEM;
		prog->reloc_desc = relos;

		/* adjust insn_idx to local BPF program frame of reference */
		insn_idx -= prog->sec_insn_off;
		err = bpf_program__record_reloc(prog, &relos[prog->nr_reloc],
						insn_idx, sym_name, &sym, &rel);
		if (err)
			return err;

		prog->nr_reloc++;
	}
	return 0;
}

static int bpf_map_find_btf_info(struct bpf_object *obj, struct bpf_map *map)
{
	struct bpf_map_def *def = &map->def;
	__u32 key_type_id = 0, value_type_id = 0;
	int ret;

	/* if it's BTF-defined map, we don't need to search for type IDs.
	 * For struct_ops map, it does not need btf_key_type_id and
	 * btf_value_type_id.
	 */
	if (map->sec_idx == obj->efile.btf_maps_shndx ||
	    bpf_map__is_struct_ops(map))
		return 0;

	if (!bpf_map__is_internal(map)) {
		ret = btf__get_map_kv_tids(obj->btf, map->name, def->key_size,
					   def->value_size, &key_type_id,
					   &value_type_id);
	} else {
		/*
		 * LLVM annotates global data differently in BTF, that is,
		 * only as '.data', '.bss' or '.rodata'.
		 */
		ret = btf__find_by_name(obj->btf,
				libbpf_type_to_btf_name[map->libbpf_type]);
	}
	if (ret < 0)
		return ret;

	map->btf_key_type_id = key_type_id;
	map->btf_value_type_id = bpf_map__is_internal(map) ?
				 ret : value_type_id;
	return 0;
}

static int bpf_get_map_info_from_fdinfo(int fd, struct bpf_map_info *info)
{
	char file[PATH_MAX], buff[4096];
	FILE *fp;
	__u32 val;
	int err;

	snprintf(file, sizeof(file), "/proc/%d/fdinfo/%d", getpid(), fd);
	memset(info, 0, sizeof(*info));

	fp = fopen(file, "r");
	if (!fp) {
		err = -errno;
		pr_warn("failed to open %s: %d. No procfs support?\n", file,
			err);
		return err;
	}

	while (fgets(buff, sizeof(buff), fp)) {
		if (sscanf(buff, "map_type:\t%u", &val) == 1)
			info->type = val;
		else if (sscanf(buff, "key_size:\t%u", &val) == 1)
			info->key_size = val;
		else if (sscanf(buff, "value_size:\t%u", &val) == 1)
			info->value_size = val;
		else if (sscanf(buff, "max_entries:\t%u", &val) == 1)
			info->max_entries = val;
		else if (sscanf(buff, "map_flags:\t%i", &val) == 1)
			info->map_flags = val;
	}

	fclose(fp);

	return 0;
}

int bpf_map__reuse_fd(struct bpf_map *map, int fd)
{
	struct bpf_map_info info = {};
	__u32 len = sizeof(info);
	int new_fd, err;
	char *new_name;

	err = bpf_obj_get_info_by_fd(fd, &info, &len);
	if (err && errno == EINVAL)
		err = bpf_get_map_info_from_fdinfo(fd, &info);
	if (err)
		return libbpf_err(err);

	new_name = strdup(info.name);
	if (!new_name)
		return libbpf_err(-errno);

	new_fd = open("/", O_RDONLY | O_CLOEXEC);
	if (new_fd < 0) {
		err = -errno;
		goto err_free_new_name;
	}

	new_fd = dup3(fd, new_fd, O_CLOEXEC);
	if (new_fd < 0) {
		err = -errno;
		goto err_close_new_fd;
	}

	err = zclose(map->fd);
	if (err) {
		err = -errno;
		goto err_close_new_fd;
	}
	free(map->name);

	map->fd = new_fd;
	map->name = new_name;
	map->def.type = info.type;
	map->def.key_size = info.key_size;
	map->def.value_size = info.value_size;
	map->def.max_entries = info.max_entries;
	map->def.map_flags = info.map_flags;
	map->btf_key_type_id = info.btf_key_type_id;
	map->btf_value_type_id = info.btf_value_type_id;
	map->reused = true;

	return 0;

err_close_new_fd:
	close(new_fd);
err_free_new_name:
	free(new_name);
	return libbpf_err(err);
}

__u32 bpf_map__max_entries(const struct bpf_map *map)
{
	return map->def.max_entries;
}

struct bpf_map *bpf_map__inner_map(struct bpf_map *map)
{
	if (!bpf_map_type__is_map_in_map(map->def.type))
		return errno = EINVAL, NULL;

	return map->inner_map;
}

int bpf_map__set_max_entries(struct bpf_map *map, __u32 max_entries)
{
	if (map->fd >= 0)
		return libbpf_err(-EBUSY);
	map->def.max_entries = max_entries;
	return 0;
}

int bpf_map__resize(struct bpf_map *map, __u32 max_entries)
{
	if (!map || !max_entries)
		return libbpf_err(-EINVAL);

	return bpf_map__set_max_entries(map, max_entries);
}

static int
bpf_object__probe_loading(struct bpf_object *obj)
{
	struct bpf_load_program_attr attr;
	char *cp, errmsg[STRERR_BUFSIZE];
	struct bpf_insn insns[] = {
		BPF_MOV64_IMM(BPF_REG_0, 0),
		BPF_EXIT_INSN(),
	};
	int ret;

	if (obj->gen_loader)
		return 0;

	/* make sure basic loading works */

	memset(&attr, 0, sizeof(attr));
	attr.prog_type = BPF_PROG_TYPE_SOCKET_FILTER;
	attr.insns = insns;
	attr.insns_cnt = ARRAY_SIZE(insns);
	attr.license = "GPL";

	ret = bpf_load_program_xattr(&attr, NULL, 0);
	if (ret < 0) {
		attr.prog_type = BPF_PROG_TYPE_TRACEPOINT;
		ret = bpf_load_program_xattr(&attr, NULL, 0);
	}
	if (ret < 0) {
		ret = errno;
		cp = libbpf_strerror_r(ret, errmsg, sizeof(errmsg));
		pr_warn("Error in %s():%s(%d). Couldn't load trivial BPF "
			"program. Make sure your kernel supports BPF "
			"(CONFIG_BPF_SYSCALL=y) and/or that RLIMIT_MEMLOCK is "
			"set to big enough value.\n", __func__, cp, ret);
		return -ret;
	}
	close(ret);

	return 0;
}

static int probe_fd(int fd)
{
	if (fd >= 0)
		close(fd);
	return fd >= 0;
}

static int probe_kern_prog_name(void)
{
	struct bpf_load_program_attr attr;
	struct bpf_insn insns[] = {
		BPF_MOV64_IMM(BPF_REG_0, 0),
		BPF_EXIT_INSN(),
	};
	int ret;

	/* make sure loading with name works */

	memset(&attr, 0, sizeof(attr));
	attr.prog_type = BPF_PROG_TYPE_SOCKET_FILTER;
	attr.insns = insns;
	attr.insns_cnt = ARRAY_SIZE(insns);
	attr.license = "GPL";
	attr.name = "test";
	ret = bpf_load_program_xattr(&attr, NULL, 0);
	return probe_fd(ret);
}

static int probe_kern_global_data(void)
{
	struct bpf_load_program_attr prg_attr;
	struct bpf_create_map_attr map_attr;
	char *cp, errmsg[STRERR_BUFSIZE];
	struct bpf_insn insns[] = {
		BPF_LD_MAP_VALUE(BPF_REG_1, 0, 16),
		BPF_ST_MEM(BPF_DW, BPF_REG_1, 0, 42),
		BPF_MOV64_IMM(BPF_REG_0, 0),
		BPF_EXIT_INSN(),
	};
	int ret, map;

	memset(&map_attr, 0, sizeof(map_attr));
	map_attr.map_type = BPF_MAP_TYPE_ARRAY;
	map_attr.key_size = sizeof(int);
	map_attr.value_size = 32;
	map_attr.max_entries = 1;

	map = bpf_create_map_xattr(&map_attr);
	if (map < 0) {
		ret = -errno;
		cp = libbpf_strerror_r(ret, errmsg, sizeof(errmsg));
		pr_warn("Error in %s():%s(%d). Couldn't create simple array map.\n",
			__func__, cp, -ret);
		return ret;
	}

	insns[0].imm = map;

	memset(&prg_attr, 0, sizeof(prg_attr));
	prg_attr.prog_type = BPF_PROG_TYPE_SOCKET_FILTER;
	prg_attr.insns = insns;
	prg_attr.insns_cnt = ARRAY_SIZE(insns);
	prg_attr.license = "GPL";

	ret = bpf_load_program_xattr(&prg_attr, NULL, 0);
	close(map);
	return probe_fd(ret);
}

static int probe_kern_btf(void)
{
	static const char strs[] = "\0int";
	__u32 types[] = {
		/* int */
		BTF_TYPE_INT_ENC(1, BTF_INT_SIGNED, 0, 32, 4),
	};

	return probe_fd(libbpf__load_raw_btf((char *)types, sizeof(types),
					     strs, sizeof(strs)));
}

static int probe_kern_btf_func(void)
{
	static const char strs[] = "\0int\0x\0a";
	/* void x(int a) {} */
	__u32 types[] = {
		/* int */
		BTF_TYPE_INT_ENC(1, BTF_INT_SIGNED, 0, 32, 4),  /* [1] */
		/* FUNC_PROTO */                                /* [2] */
		BTF_TYPE_ENC(0, BTF_INFO_ENC(BTF_KIND_FUNC_PROTO, 0, 1), 0),
		BTF_PARAM_ENC(7, 1),
		/* FUNC x */                                    /* [3] */
		BTF_TYPE_ENC(5, BTF_INFO_ENC(BTF_KIND_FUNC, 0, 0), 2),
	};

	return probe_fd(libbpf__load_raw_btf((char *)types, sizeof(types),
					     strs, sizeof(strs)));
}

static int probe_kern_btf_func_global(void)
{
	static const char strs[] = "\0int\0x\0a";
	/* static void x(int a) {} */
	__u32 types[] = {
		/* int */
		BTF_TYPE_INT_ENC(1, BTF_INT_SIGNED, 0, 32, 4),  /* [1] */
		/* FUNC_PROTO */                                /* [2] */
		BTF_TYPE_ENC(0, BTF_INFO_ENC(BTF_KIND_FUNC_PROTO, 0, 1), 0),
		BTF_PARAM_ENC(7, 1),
		/* FUNC x BTF_FUNC_GLOBAL */                    /* [3] */
		BTF_TYPE_ENC(5, BTF_INFO_ENC(BTF_KIND_FUNC, 0, BTF_FUNC_GLOBAL), 2),
	};

	return probe_fd(libbpf__load_raw_btf((char *)types, sizeof(types),
					     strs, sizeof(strs)));
}

static int probe_kern_btf_datasec(void)
{
	static const char strs[] = "\0x\0.data";
	/* static int a; */
	__u32 types[] = {
		/* int */
		BTF_TYPE_INT_ENC(0, BTF_INT_SIGNED, 0, 32, 4),  /* [1] */
		/* VAR x */                                     /* [2] */
		BTF_TYPE_ENC(1, BTF_INFO_ENC(BTF_KIND_VAR, 0, 0), 1),
		BTF_VAR_STATIC,
		/* DATASEC val */                               /* [3] */
		BTF_TYPE_ENC(3, BTF_INFO_ENC(BTF_KIND_DATASEC, 0, 1), 4),
		BTF_VAR_SECINFO_ENC(2, 0, 4),
	};

	return probe_fd(libbpf__load_raw_btf((char *)types, sizeof(types),
					     strs, sizeof(strs)));
}

static int probe_kern_btf_float(void)
{
	static const char strs[] = "\0float";
	__u32 types[] = {
		/* float */
		BTF_TYPE_FLOAT_ENC(1, 4),
	};

	return probe_fd(libbpf__load_raw_btf((char *)types, sizeof(types),
					     strs, sizeof(strs)));
}

static int probe_kern_array_mmap(void)
{
	struct bpf_create_map_attr attr = {
		.map_type = BPF_MAP_TYPE_ARRAY,
		.map_flags = BPF_F_MMAPABLE,
		.key_size = sizeof(int),
		.value_size = sizeof(int),
		.max_entries = 1,
	};

	return probe_fd(bpf_create_map_xattr(&attr));
}

static int probe_kern_exp_attach_type(void)
{
	struct bpf_load_program_attr attr;
	struct bpf_insn insns[] = {
		BPF_MOV64_IMM(BPF_REG_0, 0),
		BPF_EXIT_INSN(),
	};

	memset(&attr, 0, sizeof(attr));
	/* use any valid combination of program type and (optional)
	 * non-zero expected attach type (i.e., not a BPF_CGROUP_INET_INGRESS)
	 * to see if kernel supports expected_attach_type field for
	 * BPF_PROG_LOAD command
	 */
	attr.prog_type = BPF_PROG_TYPE_CGROUP_SOCK;
	attr.expected_attach_type = BPF_CGROUP_INET_SOCK_CREATE;
	attr.insns = insns;
	attr.insns_cnt = ARRAY_SIZE(insns);
	attr.license = "GPL";

	return probe_fd(bpf_load_program_xattr(&attr, NULL, 0));
}

static int probe_kern_probe_read_kernel(void)
{
	struct bpf_load_program_attr attr;
	struct bpf_insn insns[] = {
		BPF_MOV64_REG(BPF_REG_1, BPF_REG_10),	/* r1 = r10 (fp) */
		BPF_ALU64_IMM(BPF_ADD, BPF_REG_1, -8),	/* r1 += -8 */
		BPF_MOV64_IMM(BPF_REG_2, 8),		/* r2 = 8 */
		BPF_MOV64_IMM(BPF_REG_3, 0),		/* r3 = 0 */
		BPF_RAW_INSN(BPF_JMP | BPF_CALL, 0, 0, 0, BPF_FUNC_probe_read_kernel),
		BPF_EXIT_INSN(),
	};

	memset(&attr, 0, sizeof(attr));
	attr.prog_type = BPF_PROG_TYPE_KPROBE;
	attr.insns = insns;
	attr.insns_cnt = ARRAY_SIZE(insns);
	attr.license = "GPL";

	return probe_fd(bpf_load_program_xattr(&attr, NULL, 0));
}

static int probe_prog_bind_map(void)
{
	struct bpf_load_program_attr prg_attr;
	struct bpf_create_map_attr map_attr;
	char *cp, errmsg[STRERR_BUFSIZE];
	struct bpf_insn insns[] = {
		BPF_MOV64_IMM(BPF_REG_0, 0),
		BPF_EXIT_INSN(),
	};
	int ret, map, prog;

	memset(&map_attr, 0, sizeof(map_attr));
	map_attr.map_type = BPF_MAP_TYPE_ARRAY;
	map_attr.key_size = sizeof(int);
	map_attr.value_size = 32;
	map_attr.max_entries = 1;

	map = bpf_create_map_xattr(&map_attr);
	if (map < 0) {
		ret = -errno;
		cp = libbpf_strerror_r(ret, errmsg, sizeof(errmsg));
		pr_warn("Error in %s():%s(%d). Couldn't create simple array map.\n",
			__func__, cp, -ret);
		return ret;
	}

	memset(&prg_attr, 0, sizeof(prg_attr));
	prg_attr.prog_type = BPF_PROG_TYPE_SOCKET_FILTER;
	prg_attr.insns = insns;
	prg_attr.insns_cnt = ARRAY_SIZE(insns);
	prg_attr.license = "GPL";

	prog = bpf_load_program_xattr(&prg_attr, NULL, 0);
	if (prog < 0) {
		close(map);
		return 0;
	}

	ret = bpf_prog_bind_map(prog, map, NULL);

	close(map);
	close(prog);

	return ret >= 0;
}

static int probe_module_btf(void)
{
	static const char strs[] = "\0int";
	__u32 types[] = {
		/* int */
		BTF_TYPE_INT_ENC(1, BTF_INT_SIGNED, 0, 32, 4),
	};
	struct bpf_btf_info info;
	__u32 len = sizeof(info);
	char name[16];
	int fd, err;

	fd = libbpf__load_raw_btf((char *)types, sizeof(types), strs, sizeof(strs));
	if (fd < 0)
		return 0; /* BTF not supported at all */

	memset(&info, 0, sizeof(info));
	info.name = ptr_to_u64(name);
	info.name_len = sizeof(name);

	/* check that BPF_OBJ_GET_INFO_BY_FD supports specifying name pointer;
	 * kernel's module BTF support coincides with support for
	 * name/name_len fields in struct bpf_btf_info.
	 */
	err = bpf_obj_get_info_by_fd(fd, &info, &len);
	close(fd);
	return !err;
}

static int probe_perf_link(void)
{
	struct bpf_load_program_attr attr;
	struct bpf_insn insns[] = {
		BPF_MOV64_IMM(BPF_REG_0, 0),
		BPF_EXIT_INSN(),
	};
	int prog_fd, link_fd, err;

	memset(&attr, 0, sizeof(attr));
	attr.prog_type = BPF_PROG_TYPE_TRACEPOINT;
	attr.insns = insns;
	attr.insns_cnt = ARRAY_SIZE(insns);
	attr.license = "GPL";
	prog_fd = bpf_load_program_xattr(&attr, NULL, 0);
	if (prog_fd < 0)
		return -errno;

	/* use invalid perf_event FD to get EBADF, if link is supported;
	 * otherwise EINVAL should be returned
	 */
	link_fd = bpf_link_create(prog_fd, -1, BPF_PERF_EVENT, NULL);
	err = -errno; /* close() can clobber errno */

	if (link_fd >= 0)
		close(link_fd);
	close(prog_fd);

	return link_fd < 0 && err == -EBADF;
}

enum kern_feature_result {
	FEAT_UNKNOWN = 0,
	FEAT_SUPPORTED = 1,
	FEAT_MISSING = 2,
};

typedef int (*feature_probe_fn)(void);

static struct kern_feature_desc {
	const char *desc;
	feature_probe_fn probe;
	enum kern_feature_result res;
} feature_probes[__FEAT_CNT] = {
	[FEAT_PROG_NAME] = {
		"BPF program name", probe_kern_prog_name,
	},
	[FEAT_GLOBAL_DATA] = {
		"global variables", probe_kern_global_data,
	},
	[FEAT_BTF] = {
		"minimal BTF", probe_kern_btf,
	},
	[FEAT_BTF_FUNC] = {
		"BTF functions", probe_kern_btf_func,
	},
	[FEAT_BTF_GLOBAL_FUNC] = {
		"BTF global function", probe_kern_btf_func_global,
	},
	[FEAT_BTF_DATASEC] = {
		"BTF data section and variable", probe_kern_btf_datasec,
	},
	[FEAT_ARRAY_MMAP] = {
		"ARRAY map mmap()", probe_kern_array_mmap,
	},
	[FEAT_EXP_ATTACH_TYPE] = {
		"BPF_PROG_LOAD expected_attach_type attribute",
		probe_kern_exp_attach_type,
	},
	[FEAT_PROBE_READ_KERN] = {
		"bpf_probe_read_kernel() helper", probe_kern_probe_read_kernel,
	},
	[FEAT_PROG_BIND_MAP] = {
		"BPF_PROG_BIND_MAP support", probe_prog_bind_map,
	},
	[FEAT_MODULE_BTF] = {
		"module BTF support", probe_module_btf,
	},
	[FEAT_BTF_FLOAT] = {
		"BTF_KIND_FLOAT support", probe_kern_btf_float,
	},
	[FEAT_PERF_LINK] = {
		"BPF perf link support", probe_perf_link,
	},
};

static bool kernel_supports(const struct bpf_object *obj, enum kern_feature_id feat_id)
{
	struct kern_feature_desc *feat = &feature_probes[feat_id];
	int ret;

	if (obj->gen_loader)
		/* To generate loader program assume the latest kernel
		 * to avoid doing extra prog_load, map_create syscalls.
		 */
		return true;

	if (READ_ONCE(feat->res) == FEAT_UNKNOWN) {
		ret = feat->probe();
		if (ret > 0) {
			WRITE_ONCE(feat->res, FEAT_SUPPORTED);
		} else if (ret == 0) {
			WRITE_ONCE(feat->res, FEAT_MISSING);
		} else {
			pr_warn("Detection of kernel %s support failed: %d\n", feat->desc, ret);
			WRITE_ONCE(feat->res, FEAT_MISSING);
		}
	}

	return READ_ONCE(feat->res) == FEAT_SUPPORTED;
}

static bool map_is_reuse_compat(const struct bpf_map *map, int map_fd)
{
	struct bpf_map_info map_info = {};
	char msg[STRERR_BUFSIZE];
	__u32 map_info_len;
	int err;

	map_info_len = sizeof(map_info);

	err = bpf_obj_get_info_by_fd(map_fd, &map_info, &map_info_len);
	if (err && errno == EINVAL)
		err = bpf_get_map_info_from_fdinfo(map_fd, &map_info);
	if (err) {
		pr_warn("failed to get map info for map FD %d: %s\n", map_fd,
			libbpf_strerror_r(errno, msg, sizeof(msg)));
		return false;
	}

	return (map_info.type == map->def.type &&
		map_info.key_size == map->def.key_size &&
		map_info.value_size == map->def.value_size &&
		map_info.max_entries == map->def.max_entries &&
		map_info.map_flags == map->def.map_flags);
}

static int
bpf_object__reuse_map(struct bpf_map *map)
{
	char *cp, errmsg[STRERR_BUFSIZE];
	int err, pin_fd;

	pin_fd = bpf_obj_get(map->pin_path);
	if (pin_fd < 0) {
		err = -errno;
		if (err == -ENOENT) {
			pr_debug("found no pinned map to reuse at '%s'\n",
				 map->pin_path);
			return 0;
		}

		cp = libbpf_strerror_r(-err, errmsg, sizeof(errmsg));
		pr_warn("couldn't retrieve pinned map '%s': %s\n",
			map->pin_path, cp);
		return err;
	}

	if (!map_is_reuse_compat(map, pin_fd)) {
		pr_warn("couldn't reuse pinned map at '%s': parameter mismatch\n",
			map->pin_path);
		close(pin_fd);
		return -EINVAL;
	}

	err = bpf_map__reuse_fd(map, pin_fd);
	if (err) {
		close(pin_fd);
		return err;
	}
	map->pinned = true;
	pr_debug("reused pinned map at '%s'\n", map->pin_path);

	return 0;
}

static int
bpf_object__populate_internal_map(struct bpf_object *obj, struct bpf_map *map)
{
	enum libbpf_map_type map_type = map->libbpf_type;
	char *cp, errmsg[STRERR_BUFSIZE];
	int err, zero = 0;

	if (obj->gen_loader) {
		bpf_gen__map_update_elem(obj->gen_loader, map - obj->maps,
					 map->mmaped, map->def.value_size);
		if (map_type == LIBBPF_MAP_RODATA || map_type == LIBBPF_MAP_KCONFIG)
			bpf_gen__map_freeze(obj->gen_loader, map - obj->maps);
		return 0;
	}
	err = bpf_map_update_elem(map->fd, &zero, map->mmaped, 0);
	if (err) {
		err = -errno;
		cp = libbpf_strerror_r(err, errmsg, sizeof(errmsg));
		pr_warn("Error setting initial map(%s) contents: %s\n",
			map->name, cp);
		return err;
	}

	/* Freeze .rodata and .kconfig map as read-only from syscall side. */
	if (map_type == LIBBPF_MAP_RODATA || map_type == LIBBPF_MAP_KCONFIG) {
		err = bpf_map_freeze(map->fd);
		if (err) {
			err = -errno;
			cp = libbpf_strerror_r(err, errmsg, sizeof(errmsg));
			pr_warn("Error freezing map(%s) as read-only: %s\n",
				map->name, cp);
			return err;
		}
	}
	return 0;
}

static void bpf_map__destroy(struct bpf_map *map);

static int bpf_object__create_map(struct bpf_object *obj, struct bpf_map *map, bool is_inner)
{
	struct bpf_create_map_attr create_attr;
	struct bpf_map_def *def = &map->def;
	int err = 0;

	memset(&create_attr, 0, sizeof(create_attr));

	if (kernel_supports(obj, FEAT_PROG_NAME))
		create_attr.name = map->name;
	create_attr.map_ifindex = map->map_ifindex;
	create_attr.map_type = def->type;
	create_attr.map_flags = def->map_flags;
	create_attr.key_size = def->key_size;
	create_attr.value_size = def->value_size;
	create_attr.numa_node = map->numa_node;

	if (def->type == BPF_MAP_TYPE_PERF_EVENT_ARRAY && !def->max_entries) {
		int nr_cpus;

		nr_cpus = libbpf_num_possible_cpus();
		if (nr_cpus < 0) {
			pr_warn("map '%s': failed to determine number of system CPUs: %d\n",
				map->name, nr_cpus);
			return nr_cpus;
		}
		pr_debug("map '%s': setting size to %d\n", map->name, nr_cpus);
		create_attr.max_entries = nr_cpus;
	} else {
		create_attr.max_entries = def->max_entries;
	}

	if (bpf_map__is_struct_ops(map))
		create_attr.btf_vmlinux_value_type_id =
			map->btf_vmlinux_value_type_id;

	create_attr.btf_fd = 0;
	create_attr.btf_key_type_id = 0;
	create_attr.btf_value_type_id = 0;
	if (obj->btf && btf__fd(obj->btf) >= 0 && !bpf_map_find_btf_info(obj, map)) {
		create_attr.btf_fd = btf__fd(obj->btf);
		create_attr.btf_key_type_id = map->btf_key_type_id;
		create_attr.btf_value_type_id = map->btf_value_type_id;
	}

	if (bpf_map_type__is_map_in_map(def->type)) {
		if (map->inner_map) {
			err = bpf_object__create_map(obj, map->inner_map, true);
			if (err) {
				pr_warn("map '%s': failed to create inner map: %d\n",
					map->name, err);
				return err;
			}
			map->inner_map_fd = bpf_map__fd(map->inner_map);
		}
		if (map->inner_map_fd >= 0)
			create_attr.inner_map_fd = map->inner_map_fd;
	}

	if (obj->gen_loader) {
		bpf_gen__map_create(obj->gen_loader, &create_attr, is_inner ? -1 : map - obj->maps);
		/* Pretend to have valid FD to pass various fd >= 0 checks.
		 * This fd == 0 will not be used with any syscall and will be reset to -1 eventually.
		 */
		map->fd = 0;
	} else {
		map->fd = bpf_create_map_xattr(&create_attr);
	}
	if (map->fd < 0 && (create_attr.btf_key_type_id ||
			    create_attr.btf_value_type_id)) {
		char *cp, errmsg[STRERR_BUFSIZE];

		err = -errno;
		cp = libbpf_strerror_r(err, errmsg, sizeof(errmsg));
		pr_warn("Error in bpf_create_map_xattr(%s):%s(%d). Retrying without BTF.\n",
			map->name, cp, err);
		create_attr.btf_fd = 0;
		create_attr.btf_key_type_id = 0;
		create_attr.btf_value_type_id = 0;
		map->btf_key_type_id = 0;
		map->btf_value_type_id = 0;
		map->fd = bpf_create_map_xattr(&create_attr);
	}

	err = map->fd < 0 ? -errno : 0;

	if (bpf_map_type__is_map_in_map(def->type) && map->inner_map) {
		if (obj->gen_loader)
			map->inner_map->fd = -1;
		bpf_map__destroy(map->inner_map);
		zfree(&map->inner_map);
	}

	return err;
}

static int init_map_slots(struct bpf_object *obj, struct bpf_map *map)
{
	const struct bpf_map *targ_map;
	unsigned int i;
	int fd, err = 0;

	for (i = 0; i < map->init_slots_sz; i++) {
		if (!map->init_slots[i])
			continue;

		targ_map = map->init_slots[i];
		fd = bpf_map__fd(targ_map);
		if (obj->gen_loader) {
			pr_warn("// TODO map_update_elem: idx %td key %d value==map_idx %td\n",
				map - obj->maps, i, targ_map - obj->maps);
			return -ENOTSUP;
		} else {
			err = bpf_map_update_elem(map->fd, &i, &fd, 0);
		}
		if (err) {
			err = -errno;
			pr_warn("map '%s': failed to initialize slot [%d] to map '%s' fd=%d: %d\n",
				map->name, i, targ_map->name,
				fd, err);
			return err;
		}
		pr_debug("map '%s': slot [%d] set to map '%s' fd=%d\n",
			 map->name, i, targ_map->name, fd);
	}

	zfree(&map->init_slots);
	map->init_slots_sz = 0;

	return 0;
}

static int
bpf_object__create_maps(struct bpf_object *obj)
{
	struct bpf_map *map;
	char *cp, errmsg[STRERR_BUFSIZE];
	unsigned int i, j;
	int err;
	bool retried;

	for (i = 0; i < obj->nr_maps; i++) {
		map = &obj->maps[i];

		retried = false;
retry:
		if (map->pin_path) {
			err = bpf_object__reuse_map(map);
			if (err) {
				pr_warn("map '%s': error reusing pinned map\n",
					map->name);
				goto err_out;
			}
			if (retried && map->fd < 0) {
				pr_warn("map '%s': cannot find pinned map\n",
					map->name);
				err = -ENOENT;
				goto err_out;
			}
		}

		if (map->fd >= 0) {
			pr_debug("map '%s': skipping creation (preset fd=%d)\n",
				 map->name, map->fd);
		} else {
			err = bpf_object__create_map(obj, map, false);
			if (err)
				goto err_out;

			pr_debug("map '%s': created successfully, fd=%d\n",
				 map->name, map->fd);

			if (bpf_map__is_internal(map)) {
				err = bpf_object__populate_internal_map(obj, map);
				if (err < 0) {
					zclose(map->fd);
					goto err_out;
				}
			}

			if (map->init_slots_sz) {
				err = init_map_slots(obj, map);
				if (err < 0) {
					zclose(map->fd);
					goto err_out;
				}
			}
		}

		if (map->pin_path && !map->pinned) {
			err = bpf_map__pin(map, NULL);
			if (err) {
				zclose(map->fd);
				if (!retried && err == -EEXIST) {
					retried = true;
					goto retry;
				}
				pr_warn("map '%s': failed to auto-pin at '%s': %d\n",
					map->name, map->pin_path, err);
				goto err_out;
			}
		}
	}

	return 0;

err_out:
	cp = libbpf_strerror_r(err, errmsg, sizeof(errmsg));
	pr_warn("map '%s': failed to create: %s(%d)\n", map->name, cp, err);
	pr_perm_msg(err);
	for (j = 0; j < i; j++)
		zclose(obj->maps[j].fd);
	return err;
}

static bool bpf_core_is_flavor_sep(const char *s)
{
	/* check X___Y name pattern, where X and Y are not underscores */
	return s[0] != '_' &&				      /* X */
	       s[1] == '_' && s[2] == '_' && s[3] == '_' &&   /* ___ */
	       s[4] != '_';				      /* Y */
}

/* Given 'some_struct_name___with_flavor' return the length of a name prefix
 * before last triple underscore. Struct name part after last triple
 * underscore is ignored by BPF CO-RE relocation during relocation matching.
 */
size_t bpf_core_essential_name_len(const char *name)
{
	size_t n = strlen(name);
	int i;

	for (i = n - 5; i >= 0; i--) {
		if (bpf_core_is_flavor_sep(name + i))
			return i + 1;
	}
	return n;
}

static void bpf_core_free_cands(struct bpf_core_cand_list *cands)
{
	free(cands->cands);
	free(cands);
}

static int bpf_core_add_cands(struct bpf_core_cand *local_cand,
			      size_t local_essent_len,
			      const struct btf *targ_btf,
			      const char *targ_btf_name,
			      int targ_start_id,
			      struct bpf_core_cand_list *cands)
{
	struct bpf_core_cand *new_cands, *cand;
	const struct btf_type *t;
	const char *targ_name;
	size_t targ_essent_len;
	int n, i;

	n = btf__get_nr_types(targ_btf);
	for (i = targ_start_id; i <= n; i++) {
		t = btf__type_by_id(targ_btf, i);
		if (btf_kind(t) != btf_kind(local_cand->t))
			continue;

		targ_name = btf__name_by_offset(targ_btf, t->name_off);
		if (str_is_empty(targ_name))
			continue;

		targ_essent_len = bpf_core_essential_name_len(targ_name);
		if (targ_essent_len != local_essent_len)
			continue;

		if (strncmp(local_cand->name, targ_name, local_essent_len) != 0)
			continue;

		pr_debug("CO-RE relocating [%d] %s %s: found target candidate [%d] %s %s in [%s]\n",
			 local_cand->id, btf_kind_str(local_cand->t),
			 local_cand->name, i, btf_kind_str(t), targ_name,
			 targ_btf_name);
		new_cands = libbpf_reallocarray(cands->cands, cands->len + 1,
					      sizeof(*cands->cands));
		if (!new_cands)
			return -ENOMEM;

		cand = &new_cands[cands->len];
		cand->btf = targ_btf;
		cand->t = t;
		cand->name = targ_name;
		cand->id = i;

		cands->cands = new_cands;
		cands->len++;
	}
	return 0;
}

static int load_module_btfs(struct bpf_object *obj)
{
	struct bpf_btf_info info;
	struct module_btf *mod_btf;
	struct btf *btf;
	char name[64];
	__u32 id = 0, len;
	int err, fd;

	if (obj->btf_modules_loaded)
		return 0;

	if (obj->gen_loader)
		return 0;

	/* don't do this again, even if we find no module BTFs */
	obj->btf_modules_loaded = true;

	/* kernel too old to support module BTFs */
	if (!kernel_supports(obj, FEAT_MODULE_BTF))
		return 0;

	while (true) {
		err = bpf_btf_get_next_id(id, &id);
		if (err && errno == ENOENT)
			return 0;
		if (err) {
			err = -errno;
			pr_warn("failed to iterate BTF objects: %d\n", err);
			return err;
		}

		fd = bpf_btf_get_fd_by_id(id);
		if (fd < 0) {
			if (errno == ENOENT)
				continue; /* expected race: BTF was unloaded */
			err = -errno;
			pr_warn("failed to get BTF object #%d FD: %d\n", id, err);
			return err;
		}

		len = sizeof(info);
		memset(&info, 0, sizeof(info));
		info.name = ptr_to_u64(name);
		info.name_len = sizeof(name);

		err = bpf_obj_get_info_by_fd(fd, &info, &len);
		if (err) {
			err = -errno;
			pr_warn("failed to get BTF object #%d info: %d\n", id, err);
			goto err_out;
		}

		/* ignore non-module BTFs */
		if (!info.kernel_btf || strcmp(name, "vmlinux") == 0) {
			close(fd);
			continue;
		}

		btf = btf_get_from_fd(fd, obj->btf_vmlinux);
		err = libbpf_get_error(btf);
		if (err) {
			pr_warn("failed to load module [%s]'s BTF object #%d: %d\n",
				name, id, err);
			goto err_out;
		}

		err = libbpf_ensure_mem((void **)&obj->btf_modules, &obj->btf_module_cap,
				        sizeof(*obj->btf_modules), obj->btf_module_cnt + 1);
		if (err)
			goto err_out;

		mod_btf = &obj->btf_modules[obj->btf_module_cnt++];

		mod_btf->btf = btf;
		mod_btf->id = id;
		mod_btf->fd = fd;
		mod_btf->name = strdup(name);
		if (!mod_btf->name) {
			err = -ENOMEM;
			goto err_out;
		}
		continue;

err_out:
		close(fd);
		return err;
	}

	return 0;
}

static struct bpf_core_cand_list *
bpf_core_find_cands(struct bpf_object *obj, const struct btf *local_btf, __u32 local_type_id)
{
	struct bpf_core_cand local_cand = {};
	struct bpf_core_cand_list *cands;
	const struct btf *main_btf;
	size_t local_essent_len;
	int err, i;

	local_cand.btf = local_btf;
	local_cand.t = btf__type_by_id(local_btf, local_type_id);
	if (!local_cand.t)
		return ERR_PTR(-EINVAL);

	local_cand.name = btf__name_by_offset(local_btf, local_cand.t->name_off);
	if (str_is_empty(local_cand.name))
		return ERR_PTR(-EINVAL);
	local_essent_len = bpf_core_essential_name_len(local_cand.name);

	cands = calloc(1, sizeof(*cands));
	if (!cands)
		return ERR_PTR(-ENOMEM);

	/* Attempt to find target candidates in vmlinux BTF first */
	main_btf = obj->btf_vmlinux_override ?: obj->btf_vmlinux;
	err = bpf_core_add_cands(&local_cand, local_essent_len, main_btf, "vmlinux", 1, cands);
	if (err)
		goto err_out;

	/* if vmlinux BTF has any candidate, don't got for module BTFs */
	if (cands->len)
		return cands;

	/* if vmlinux BTF was overridden, don't attempt to load module BTFs */
	if (obj->btf_vmlinux_override)
		return cands;

	/* now look through module BTFs, trying to still find candidates */
	err = load_module_btfs(obj);
	if (err)
		goto err_out;

	for (i = 0; i < obj->btf_module_cnt; i++) {
		err = bpf_core_add_cands(&local_cand, local_essent_len,
					 obj->btf_modules[i].btf,
					 obj->btf_modules[i].name,
					 btf__get_nr_types(obj->btf_vmlinux) + 1,
					 cands);
		if (err)
			goto err_out;
	}

	return cands;
err_out:
	bpf_core_free_cands(cands);
	return ERR_PTR(err);
}

/* Check local and target types for compatibility. This check is used for
 * type-based CO-RE relocations and follow slightly different rules than
 * field-based relocations. This function assumes that root types were already
 * checked for name match. Beyond that initial root-level name check, names
 * are completely ignored. Compatibility rules are as follows:
 *   - any two STRUCTs/UNIONs/FWDs/ENUMs/INTs are considered compatible, but
 *     kind should match for local and target types (i.e., STRUCT is not
 *     compatible with UNION);
 *   - for ENUMs, the size is ignored;
 *   - for INT, size and signedness are ignored;
 *   - for ARRAY, dimensionality is ignored, element types are checked for
 *     compatibility recursively;
 *   - CONST/VOLATILE/RESTRICT modifiers are ignored;
 *   - TYPEDEFs/PTRs are compatible if types they pointing to are compatible;
 *   - FUNC_PROTOs are compatible if they have compatible signature: same
 *     number of input args and compatible return and argument types.
 * These rules are not set in stone and probably will be adjusted as we get
 * more experience with using BPF CO-RE relocations.
 */
int bpf_core_types_are_compat(const struct btf *local_btf, __u32 local_id,
			      const struct btf *targ_btf, __u32 targ_id)
{
	const struct btf_type *local_type, *targ_type;
	int depth = 32; /* max recursion depth */

	/* caller made sure that names match (ignoring flavor suffix) */
	local_type = btf__type_by_id(local_btf, local_id);
	targ_type = btf__type_by_id(targ_btf, targ_id);
	if (btf_kind(local_type) != btf_kind(targ_type))
		return 0;

recur:
	depth--;
	if (depth < 0)
		return -EINVAL;

	local_type = skip_mods_and_typedefs(local_btf, local_id, &local_id);
	targ_type = skip_mods_and_typedefs(targ_btf, targ_id, &targ_id);
	if (!local_type || !targ_type)
		return -EINVAL;

	if (btf_kind(local_type) != btf_kind(targ_type))
		return 0;

	switch (btf_kind(local_type)) {
	case BTF_KIND_UNKN:
	case BTF_KIND_STRUCT:
	case BTF_KIND_UNION:
	case BTF_KIND_ENUM:
	case BTF_KIND_FWD:
		return 1;
	case BTF_KIND_INT:
		/* just reject deprecated bitfield-like integers; all other
		 * integers are by default compatible between each other
		 */
		return btf_int_offset(local_type) == 0 && btf_int_offset(targ_type) == 0;
	case BTF_KIND_PTR:
		local_id = local_type->type;
		targ_id = targ_type->type;
		goto recur;
	case BTF_KIND_ARRAY:
		local_id = btf_array(local_type)->type;
		targ_id = btf_array(targ_type)->type;
		goto recur;
	case BTF_KIND_FUNC_PROTO: {
		struct btf_param *local_p = btf_params(local_type);
		struct btf_param *targ_p = btf_params(targ_type);
		__u16 local_vlen = btf_vlen(local_type);
		__u16 targ_vlen = btf_vlen(targ_type);
		int i, err;

		if (local_vlen != targ_vlen)
			return 0;

		for (i = 0; i < local_vlen; i++, local_p++, targ_p++) {
			skip_mods_and_typedefs(local_btf, local_p->type, &local_id);
			skip_mods_and_typedefs(targ_btf, targ_p->type, &targ_id);
			err = bpf_core_types_are_compat(local_btf, local_id, targ_btf, targ_id);
			if (err <= 0)
				return err;
		}

		/* tail recurse for return type check */
		skip_mods_and_typedefs(local_btf, local_type->type, &local_id);
		skip_mods_and_typedefs(targ_btf, targ_type->type, &targ_id);
		goto recur;
	}
	default:
		pr_warn("unexpected kind %s relocated, local [%d], target [%d]\n",
			btf_kind_str(local_type), local_id, targ_id);
		return 0;
	}
}

static size_t bpf_core_hash_fn(const void *key, void *ctx)
{
	return (size_t)key;
}

static bool bpf_core_equal_fn(const void *k1, const void *k2, void *ctx)
{
	return k1 == k2;
}

static void *u32_as_hash_key(__u32 x)
{
	return (void *)(uintptr_t)x;
}

static int bpf_core_apply_relo(struct bpf_program *prog,
			       const struct bpf_core_relo *relo,
			       int relo_idx,
			       const struct btf *local_btf,
			       struct hashmap *cand_cache)
{
	const void *type_key = u32_as_hash_key(relo->type_id);
	struct bpf_core_cand_list *cands = NULL;
	const char *prog_name = prog->name;
	const struct btf_type *local_type;
	const char *local_name;
	__u32 local_id = relo->type_id;
	struct bpf_insn *insn;
	int insn_idx, err;

	if (relo->insn_off % BPF_INSN_SZ)
		return -EINVAL;
	insn_idx = relo->insn_off / BPF_INSN_SZ;
	/* adjust insn_idx from section frame of reference to the local
	 * program's frame of reference; (sub-)program code is not yet
	 * relocated, so it's enough to just subtract in-section offset
	 */
	insn_idx = insn_idx - prog->sec_insn_off;
	if (insn_idx >= prog->insns_cnt)
		return -EINVAL;
	insn = &prog->insns[insn_idx];

	local_type = btf__type_by_id(local_btf, local_id);
	if (!local_type)
		return -EINVAL;

	local_name = btf__name_by_offset(local_btf, local_type->name_off);
	if (!local_name)
		return -EINVAL;

	if (prog->obj->gen_loader) {
		pr_warn("// TODO core_relo: prog %td insn[%d] %s kind %d\n",
			prog - prog->obj->programs, relo->insn_off / 8,
			local_name, relo->kind);
		return -ENOTSUP;
	}

	if (relo->kind != BPF_TYPE_ID_LOCAL &&
	    !hashmap__find(cand_cache, type_key, (void **)&cands)) {
		cands = bpf_core_find_cands(prog->obj, local_btf, local_id);
		if (IS_ERR(cands)) {
			pr_warn("prog '%s': relo #%d: target candidate search failed for [%d] %s %s: %ld\n",
				prog_name, relo_idx, local_id, btf_kind_str(local_type),
				local_name, PTR_ERR(cands));
			return PTR_ERR(cands);
		}
		err = hashmap__set(cand_cache, type_key, cands, NULL, NULL);
		if (err) {
			bpf_core_free_cands(cands);
			return err;
		}
	}

	return bpf_core_apply_relo_insn(prog_name, insn, insn_idx, relo, relo_idx, local_btf, cands);
}

static int
bpf_object__relocate_core(struct bpf_object *obj, const char *targ_btf_path)
{
	const struct btf_ext_info_sec *sec;
	const struct bpf_core_relo *rec;
	const struct btf_ext_info *seg;
	struct hashmap_entry *entry;
	struct hashmap *cand_cache = NULL;
	struct bpf_program *prog;
	const char *sec_name;
	int i, err = 0, insn_idx, sec_idx;

	if (obj->btf_ext->core_relo_info.len == 0)
		return 0;

	if (targ_btf_path) {
		obj->btf_vmlinux_override = btf__parse(targ_btf_path, NULL);
		err = libbpf_get_error(obj->btf_vmlinux_override);
		if (err) {
			pr_warn("failed to parse target BTF: %d\n", err);
			return err;
		}
	}

	cand_cache = hashmap__new(bpf_core_hash_fn, bpf_core_equal_fn, NULL);
	if (IS_ERR(cand_cache)) {
		err = PTR_ERR(cand_cache);
		goto out;
	}

	seg = &obj->btf_ext->core_relo_info;
	for_each_btf_ext_sec(seg, sec) {
		sec_name = btf__name_by_offset(obj->btf, sec->sec_name_off);
		if (str_is_empty(sec_name)) {
			err = -EINVAL;
			goto out;
		}
		/* bpf_object's ELF is gone by now so it's not easy to find
		 * section index by section name, but we can find *any*
		 * bpf_program within desired section name and use it's
		 * prog->sec_idx to do a proper search by section index and
		 * instruction offset
		 */
		prog = NULL;
		for (i = 0; i < obj->nr_programs; i++) {
			prog = &obj->programs[i];
			if (strcmp(prog->sec_name, sec_name) == 0)
				break;
		}
		if (!prog) {
			pr_warn("sec '%s': failed to find a BPF program\n", sec_name);
			return -ENOENT;
		}
		sec_idx = prog->sec_idx;

		pr_debug("sec '%s': found %d CO-RE relocations\n",
			 sec_name, sec->num_info);

		for_each_btf_ext_rec(seg, sec, i, rec) {
			insn_idx = rec->insn_off / BPF_INSN_SZ;
			prog = find_prog_by_sec_insn(obj, sec_idx, insn_idx);
			if (!prog) {
				pr_warn("sec '%s': failed to find program at insn #%d for CO-RE offset relocation #%d\n",
					sec_name, insn_idx, i);
				err = -EINVAL;
				goto out;
			}
			/* no need to apply CO-RE relocation if the program is
			 * not going to be loaded
			 */
			if (!prog->load)
				continue;

			err = bpf_core_apply_relo(prog, rec, i, obj->btf, cand_cache);
			if (err) {
				pr_warn("prog '%s': relo #%d: failed to relocate: %d\n",
					prog->name, i, err);
				goto out;
			}
		}
	}

out:
	/* obj->btf_vmlinux and module BTFs are freed after object load */
	btf__free(obj->btf_vmlinux_override);
	obj->btf_vmlinux_override = NULL;

	if (!IS_ERR_OR_NULL(cand_cache)) {
		hashmap__for_each_entry(cand_cache, entry, i) {
			bpf_core_free_cands(entry->value);
		}
		hashmap__free(cand_cache);
	}
	return err;
}

/* Relocate data references within program code:
 *  - map references;
 *  - global variable references;
 *  - extern references.
 */
static int
bpf_object__relocate_data(struct bpf_object *obj, struct bpf_program *prog)
{
	int i;

	for (i = 0; i < prog->nr_reloc; i++) {
		struct reloc_desc *relo = &prog->reloc_desc[i];
		struct bpf_insn *insn = &prog->insns[relo->insn_idx];
		struct extern_desc *ext;

		switch (relo->type) {
		case RELO_LD64:
			if (obj->gen_loader) {
				insn[0].src_reg = BPF_PSEUDO_MAP_IDX;
				insn[0].imm = relo->map_idx;
			} else {
				insn[0].src_reg = BPF_PSEUDO_MAP_FD;
				insn[0].imm = obj->maps[relo->map_idx].fd;
			}
			break;
		case RELO_DATA:
			insn[1].imm = insn[0].imm + relo->sym_off;
			if (obj->gen_loader) {
				insn[0].src_reg = BPF_PSEUDO_MAP_IDX_VALUE;
				insn[0].imm = relo->map_idx;
			} else {
				insn[0].src_reg = BPF_PSEUDO_MAP_VALUE;
				insn[0].imm = obj->maps[relo->map_idx].fd;
			}
			break;
		case RELO_EXTERN_VAR:
			ext = &obj->externs[relo->sym_off];
			if (ext->type == EXT_KCFG) {
				if (obj->gen_loader) {
					insn[0].src_reg = BPF_PSEUDO_MAP_IDX_VALUE;
					insn[0].imm = obj->kconfig_map_idx;
				} else {
					insn[0].src_reg = BPF_PSEUDO_MAP_VALUE;
					insn[0].imm = obj->maps[obj->kconfig_map_idx].fd;
				}
				insn[1].imm = ext->kcfg.data_off;
			} else /* EXT_KSYM */ {
				if (ext->ksym.type_id && ext->is_set) { /* typed ksyms */
					insn[0].src_reg = BPF_PSEUDO_BTF_ID;
					insn[0].imm = ext->ksym.kernel_btf_id;
					insn[1].imm = ext->ksym.kernel_btf_obj_fd;
				} else { /* typeless ksyms or unresolved typed ksyms */
					insn[0].imm = (__u32)ext->ksym.addr;
					insn[1].imm = ext->ksym.addr >> 32;
				}
			}
			break;
		case RELO_EXTERN_FUNC:
			ext = &obj->externs[relo->sym_off];
			insn[0].src_reg = BPF_PSEUDO_KFUNC_CALL;
			insn[0].imm = ext->ksym.kernel_btf_id;
			break;
		case RELO_SUBPROG_ADDR:
			if (insn[0].src_reg != BPF_PSEUDO_FUNC) {
				pr_warn("prog '%s': relo #%d: bad insn\n",
					prog->name, i);
				return -EINVAL;
			}
			/* handled already */
			break;
		case RELO_CALL:
			/* handled already */
			break;
		default:
			pr_warn("prog '%s': relo #%d: bad relo type %d\n",
				prog->name, i, relo->type);
			return -EINVAL;
		}
	}

	return 0;
}

static int adjust_prog_btf_ext_info(const struct bpf_object *obj,
				    const struct bpf_program *prog,
				    const struct btf_ext_info *ext_info,
				    void **prog_info, __u32 *prog_rec_cnt,
				    __u32 *prog_rec_sz)
{
	void *copy_start = NULL, *copy_end = NULL;
	void *rec, *rec_end, *new_prog_info;
	const struct btf_ext_info_sec *sec;
	size_t old_sz, new_sz;
	const char *sec_name;
	int i, off_adj;

	for_each_btf_ext_sec(ext_info, sec) {
		sec_name = btf__name_by_offset(obj->btf, sec->sec_name_off);
		if (!sec_name)
			return -EINVAL;
		if (strcmp(sec_name, prog->sec_name) != 0)
			continue;

		for_each_btf_ext_rec(ext_info, sec, i, rec) {
			__u32 insn_off = *(__u32 *)rec / BPF_INSN_SZ;

			if (insn_off < prog->sec_insn_off)
				continue;
			if (insn_off >= prog->sec_insn_off + prog->sec_insn_cnt)
				break;

			if (!copy_start)
				copy_start = rec;
			copy_end = rec + ext_info->rec_size;
		}

		if (!copy_start)
			return -ENOENT;

		/* append func/line info of a given (sub-)program to the main
		 * program func/line info
		 */
		old_sz = (size_t)(*prog_rec_cnt) * ext_info->rec_size;
		new_sz = old_sz + (copy_end - copy_start);
		new_prog_info = realloc(*prog_info, new_sz);
		if (!new_prog_info)
			return -ENOMEM;
		*prog_info = new_prog_info;
		*prog_rec_cnt = new_sz / ext_info->rec_size;
		memcpy(new_prog_info + old_sz, copy_start, copy_end - copy_start);

		/* Kernel instruction offsets are in units of 8-byte
		 * instructions, while .BTF.ext instruction offsets generated
		 * by Clang are in units of bytes. So convert Clang offsets
		 * into kernel offsets and adjust offset according to program
		 * relocated position.
		 */
		off_adj = prog->sub_insn_off - prog->sec_insn_off;
		rec = new_prog_info + old_sz;
		rec_end = new_prog_info + new_sz;
		for (; rec < rec_end; rec += ext_info->rec_size) {
			__u32 *insn_off = rec;

			*insn_off = *insn_off / BPF_INSN_SZ + off_adj;
		}
		*prog_rec_sz = ext_info->rec_size;
		return 0;
	}

	return -ENOENT;
}

static int
reloc_prog_func_and_line_info(const struct bpf_object *obj,
			      struct bpf_program *main_prog,
			      const struct bpf_program *prog)
{
	int err;

	/* no .BTF.ext relocation if .BTF.ext is missing or kernel doesn't
	 * supprot func/line info
	 */
	if (!obj->btf_ext || !kernel_supports(obj, FEAT_BTF_FUNC))
		return 0;

	/* only attempt func info relocation if main program's func_info
	 * relocation was successful
	 */
	if (main_prog != prog && !main_prog->func_info)
		goto line_info;

	err = adjust_prog_btf_ext_info(obj, prog, &obj->btf_ext->func_info,
				       &main_prog->func_info,
				       &main_prog->func_info_cnt,
				       &main_prog->func_info_rec_size);
	if (err) {
		if (err != -ENOENT) {
			pr_warn("prog '%s': error relocating .BTF.ext function info: %d\n",
				prog->name, err);
			return err;
		}
		if (main_prog->func_info) {
			/*
			 * Some info has already been found but has problem
			 * in the last btf_ext reloc. Must have to error out.
			 */
			pr_warn("prog '%s': missing .BTF.ext function info.\n", prog->name);
			return err;
		}
		/* Have problem loading the very first info. Ignore the rest. */
		pr_warn("prog '%s': missing .BTF.ext function info for the main program, skipping all of .BTF.ext func info.\n",
			prog->name);
	}

line_info:
	/* don't relocate line info if main program's relocation failed */
	if (main_prog != prog && !main_prog->line_info)
		return 0;

	err = adjust_prog_btf_ext_info(obj, prog, &obj->btf_ext->line_info,
				       &main_prog->line_info,
				       &main_prog->line_info_cnt,
				       &main_prog->line_info_rec_size);
	if (err) {
		if (err != -ENOENT) {
			pr_warn("prog '%s': error relocating .BTF.ext line info: %d\n",
				prog->name, err);
			return err;
		}
		if (main_prog->line_info) {
			/*
			 * Some info has already been found but has problem
			 * in the last btf_ext reloc. Must have to error out.
			 */
			pr_warn("prog '%s': missing .BTF.ext line info.\n", prog->name);
			return err;
		}
		/* Have problem loading the very first info. Ignore the rest. */
		pr_warn("prog '%s': missing .BTF.ext line info for the main program, skipping all of .BTF.ext line info.\n",
			prog->name);
	}
	return 0;
}

static int cmp_relo_by_insn_idx(const void *key, const void *elem)
{
	size_t insn_idx = *(const size_t *)key;
	const struct reloc_desc *relo = elem;

	if (insn_idx == relo->insn_idx)
		return 0;
	return insn_idx < relo->insn_idx ? -1 : 1;
}

static struct reloc_desc *find_prog_insn_relo(const struct bpf_program *prog, size_t insn_idx)
{
	return bsearch(&insn_idx, prog->reloc_desc, prog->nr_reloc,
		       sizeof(*prog->reloc_desc), cmp_relo_by_insn_idx);
}

static int append_subprog_relos(struct bpf_program *main_prog, struct bpf_program *subprog)
{
	int new_cnt = main_prog->nr_reloc + subprog->nr_reloc;
	struct reloc_desc *relos;
	int i;

	if (main_prog == subprog)
		return 0;
	relos = libbpf_reallocarray(main_prog->reloc_desc, new_cnt, sizeof(*relos));
	if (!relos)
		return -ENOMEM;
	memcpy(relos + main_prog->nr_reloc, subprog->reloc_desc,
	       sizeof(*relos) * subprog->nr_reloc);

	for (i = main_prog->nr_reloc; i < new_cnt; i++)
		relos[i].insn_idx += subprog->sub_insn_off;
	/* After insn_idx adjustment the 'relos' array is still sorted
	 * by insn_idx and doesn't break bsearch.
	 */
	main_prog->reloc_desc = relos;
	main_prog->nr_reloc = new_cnt;
	return 0;
}

static int
bpf_object__reloc_code(struct bpf_object *obj, struct bpf_program *main_prog,
		       struct bpf_program *prog)
{
	size_t sub_insn_idx, insn_idx, new_cnt;
	struct bpf_program *subprog;
	struct bpf_insn *insns, *insn;
	struct reloc_desc *relo;
	int err;

	err = reloc_prog_func_and_line_info(obj, main_prog, prog);
	if (err)
		return err;

	for (insn_idx = 0; insn_idx < prog->sec_insn_cnt; insn_idx++) {
		insn = &main_prog->insns[prog->sub_insn_off + insn_idx];
		if (!insn_is_subprog_call(insn) && !insn_is_pseudo_func(insn))
			continue;

		relo = find_prog_insn_relo(prog, insn_idx);
		if (relo && relo->type == RELO_EXTERN_FUNC)
			/* kfunc relocations will be handled later
			 * in bpf_object__relocate_data()
			 */
			continue;
		if (relo && relo->type != RELO_CALL && relo->type != RELO_SUBPROG_ADDR) {
			pr_warn("prog '%s': unexpected relo for insn #%zu, type %d\n",
				prog->name, insn_idx, relo->type);
			return -LIBBPF_ERRNO__RELOC;
		}
		if (relo) {
			/* sub-program instruction index is a combination of
			 * an offset of a symbol pointed to by relocation and
			 * call instruction's imm field; for global functions,
			 * call always has imm = -1, but for static functions
			 * relocation is against STT_SECTION and insn->imm
			 * points to a start of a static function
			 *
			 * for subprog addr relocation, the relo->sym_off + insn->imm is
			 * the byte offset in the corresponding section.
			 */
			if (relo->type == RELO_CALL)
				sub_insn_idx = relo->sym_off / BPF_INSN_SZ + insn->imm + 1;
			else
				sub_insn_idx = (relo->sym_off + insn->imm) / BPF_INSN_SZ;
		} else if (insn_is_pseudo_func(insn)) {
			/*
			 * RELO_SUBPROG_ADDR relo is always emitted even if both
			 * functions are in the same section, so it shouldn't reach here.
			 */
			pr_warn("prog '%s': missing subprog addr relo for insn #%zu\n",
				prog->name, insn_idx);
			return -LIBBPF_ERRNO__RELOC;
		} else {
			/* if subprogram call is to a static function within
			 * the same ELF section, there won't be any relocation
			 * emitted, but it also means there is no additional
			 * offset necessary, insns->imm is relative to
			 * instruction's original position within the section
			 */
			sub_insn_idx = prog->sec_insn_off + insn_idx + insn->imm + 1;
		}

		/* we enforce that sub-programs should be in .text section */
		subprog = find_prog_by_sec_insn(obj, obj->efile.text_shndx, sub_insn_idx);
		if (!subprog) {
			pr_warn("prog '%s': no .text section found yet sub-program call exists\n",
				prog->name);
			return -LIBBPF_ERRNO__RELOC;
		}

		/* if it's the first call instruction calling into this
		 * subprogram (meaning this subprog hasn't been processed
		 * yet) within the context of current main program:
		 *   - append it at the end of main program's instructions blog;
		 *   - process is recursively, while current program is put on hold;
		 *   - if that subprogram calls some other not yet processes
		 *   subprogram, same thing will happen recursively until
		 *   there are no more unprocesses subprograms left to append
		 *   and relocate.
		 */
		if (subprog->sub_insn_off == 0) {
			subprog->sub_insn_off = main_prog->insns_cnt;

			new_cnt = main_prog->insns_cnt + subprog->insns_cnt;
			insns = libbpf_reallocarray(main_prog->insns, new_cnt, sizeof(*insns));
			if (!insns) {
				pr_warn("prog '%s': failed to realloc prog code\n", main_prog->name);
				return -ENOMEM;
			}
			main_prog->insns = insns;
			main_prog->insns_cnt = new_cnt;

			memcpy(main_prog->insns + subprog->sub_insn_off, subprog->insns,
			       subprog->insns_cnt * sizeof(*insns));

			pr_debug("prog '%s': added %zu insns from sub-prog '%s'\n",
				 main_prog->name, subprog->insns_cnt, subprog->name);

			/* The subprog insns are now appended. Append its relos too. */
			err = append_subprog_relos(main_prog, subprog);
			if (err)
				return err;
			err = bpf_object__reloc_code(obj, main_prog, subprog);
			if (err)
				return err;
		}

		/* main_prog->insns memory could have been re-allocated, so
		 * calculate pointer again
		 */
		insn = &main_prog->insns[prog->sub_insn_off + insn_idx];
		/* calculate correct instruction position within current main
		 * prog; each main prog can have a different set of
		 * subprograms appended (potentially in different order as
		 * well), so position of any subprog can be different for
		 * different main programs */
		insn->imm = subprog->sub_insn_off - (prog->sub_insn_off + insn_idx) - 1;

		pr_debug("prog '%s': insn #%zu relocated, imm %d points to subprog '%s' (now at %zu offset)\n",
			 prog->name, insn_idx, insn->imm, subprog->name, subprog->sub_insn_off);
	}

	return 0;
}

/*
 * Relocate sub-program calls.
 *
 * Algorithm operates as follows. Each entry-point BPF program (referred to as
 * main prog) is processed separately. For each subprog (non-entry functions,
 * that can be called from either entry progs or other subprogs) gets their
 * sub_insn_off reset to zero. This serves as indicator that this subprogram
 * hasn't been yet appended and relocated within current main prog. Once its
 * relocated, sub_insn_off will point at the position within current main prog
 * where given subprog was appended. This will further be used to relocate all
 * the call instructions jumping into this subprog.
 *
 * We start with main program and process all call instructions. If the call
 * is into a subprog that hasn't been processed (i.e., subprog->sub_insn_off
 * is zero), subprog instructions are appended at the end of main program's
 * instruction array. Then main program is "put on hold" while we recursively
 * process newly appended subprogram. If that subprogram calls into another
 * subprogram that hasn't been appended, new subprogram is appended again to
 * the *main* prog's instructions (subprog's instructions are always left
 * untouched, as they need to be in unmodified state for subsequent main progs
 * and subprog instructions are always sent only as part of a main prog) and
 * the process continues recursively. Once all the subprogs called from a main
 * prog or any of its subprogs are appended (and relocated), all their
 * positions within finalized instructions array are known, so it's easy to
 * rewrite call instructions with correct relative offsets, corresponding to
 * desired target subprog.
 *
 * Its important to realize that some subprogs might not be called from some
 * main prog and any of its called/used subprogs. Those will keep their
 * subprog->sub_insn_off as zero at all times and won't be appended to current
 * main prog and won't be relocated within the context of current main prog.
 * They might still be used from other main progs later.
 *
 * Visually this process can be shown as below. Suppose we have two main
 * programs mainA and mainB and BPF object contains three subprogs: subA,
 * subB, and subC. mainA calls only subA, mainB calls only subC, but subA and
 * subC both call subB:
 *
 *        +--------+ +-------+
 *        |        v v       |
 *     +--+---+ +--+-+-+ +---+--+
 *     | subA | | subB | | subC |
 *     +--+---+ +------+ +---+--+
 *        ^                  ^
 *        |                  |
 *    +---+-------+   +------+----+
 *    |   mainA   |   |   mainB   |
 *    +-----------+   +-----------+
 *
 * We'll start relocating mainA, will find subA, append it and start
 * processing sub A recursively:
 *
 *    +-----------+------+
 *    |   mainA   | subA |
 *    +-----------+------+
 *
 * At this point we notice that subB is used from subA, so we append it and
 * relocate (there are no further subcalls from subB):
 *
 *    +-----------+------+------+
 *    |   mainA   | subA | subB |
 *    +-----------+------+------+
 *
 * At this point, we relocate subA calls, then go one level up and finish with
 * relocatin mainA calls. mainA is done.
 *
 * For mainB process is similar but results in different order. We start with
 * mainB and skip subA and subB, as mainB never calls them (at least
 * directly), but we see subC is needed, so we append and start processing it:
 *
 *    +-----------+------+
 *    |   mainB   | subC |
 *    +-----------+------+
 * Now we see subC needs subB, so we go back to it, append and relocate it:
 *
 *    +-----------+------+------+
 *    |   mainB   | subC | subB |
 *    +-----------+------+------+
 *
 * At this point we unwind recursion, relocate calls in subC, then in mainB.
 */
static int
bpf_object__relocate_calls(struct bpf_object *obj, struct bpf_program *prog)
{
	struct bpf_program *subprog;
	int i, err;

	/* mark all subprogs as not relocated (yet) within the context of
	 * current main program
	 */
	for (i = 0; i < obj->nr_programs; i++) {
		subprog = &obj->programs[i];
		if (!prog_is_subprog(obj, subprog))
			continue;

		subprog->sub_insn_off = 0;
	}

	err = bpf_object__reloc_code(obj, prog, prog);
	if (err)
		return err;


	return 0;
}

static void
bpf_object__free_relocs(struct bpf_object *obj)
{
	struct bpf_program *prog;
	int i;

	/* free up relocation descriptors */
	for (i = 0; i < obj->nr_programs; i++) {
		prog = &obj->programs[i];
		zfree(&prog->reloc_desc);
		prog->nr_reloc = 0;
	}
}

static int
bpf_object__relocate(struct bpf_object *obj, const char *targ_btf_path)
{
	struct bpf_program *prog;
	size_t i, j;
	int err;

	if (obj->btf_ext) {
		err = bpf_object__relocate_core(obj, targ_btf_path);
		if (err) {
			pr_warn("failed to perform CO-RE relocations: %d\n",
				err);
			return err;
		}
	}

	/* Before relocating calls pre-process relocations and mark
	 * few ld_imm64 instructions that points to subprogs.
	 * Otherwise bpf_object__reloc_code() later would have to consider
	 * all ld_imm64 insns as relocation candidates. That would
	 * reduce relocation speed, since amount of find_prog_insn_relo()
	 * would increase and most of them will fail to find a relo.
	 */
	for (i = 0; i < obj->nr_programs; i++) {
		prog = &obj->programs[i];
		for (j = 0; j < prog->nr_reloc; j++) {
			struct reloc_desc *relo = &prog->reloc_desc[j];
			struct bpf_insn *insn = &prog->insns[relo->insn_idx];

			/* mark the insn, so it's recognized by insn_is_pseudo_func() */
			if (relo->type == RELO_SUBPROG_ADDR)
				insn[0].src_reg = BPF_PSEUDO_FUNC;
		}
	}

	/* relocate subprogram calls and append used subprograms to main
	 * programs; each copy of subprogram code needs to be relocated
	 * differently for each main program, because its code location might
	 * have changed.
	 * Append subprog relos to main programs to allow data relos to be
	 * processed after text is completely relocated.
	 */
	for (i = 0; i < obj->nr_programs; i++) {
		prog = &obj->programs[i];
		/* sub-program's sub-calls are relocated within the context of
		 * its main program only
		 */
		if (prog_is_subprog(obj, prog))
			continue;

		err = bpf_object__relocate_calls(obj, prog);
		if (err) {
			pr_warn("prog '%s': failed to relocate calls: %d\n",
				prog->name, err);
			return err;
		}
	}
	/* Process data relos for main programs */
	for (i = 0; i < obj->nr_programs; i++) {
		prog = &obj->programs[i];
		if (prog_is_subprog(obj, prog))
			continue;
		err = bpf_object__relocate_data(obj, prog);
		if (err) {
			pr_warn("prog '%s': failed to relocate data references: %d\n",
				prog->name, err);
			return err;
		}
	}
	if (!obj->gen_loader)
		bpf_object__free_relocs(obj);
	return 0;
}

static int bpf_object__collect_st_ops_relos(struct bpf_object *obj,
					    GElf_Shdr *shdr, Elf_Data *data);

static int bpf_object__collect_map_relos(struct bpf_object *obj,
					 GElf_Shdr *shdr, Elf_Data *data)
{
	const int bpf_ptr_sz = 8, host_ptr_sz = sizeof(void *);
	int i, j, nrels, new_sz;
	const struct btf_var_secinfo *vi = NULL;
	const struct btf_type *sec, *var, *def;
	struct bpf_map *map = NULL, *targ_map;
	const struct btf_member *member;
	const char *name, *mname;
	Elf_Data *symbols;
	unsigned int moff;
	GElf_Sym sym;
	GElf_Rel rel;
	void *tmp;

	if (!obj->efile.btf_maps_sec_btf_id || !obj->btf)
		return -EINVAL;
	sec = btf__type_by_id(obj->btf, obj->efile.btf_maps_sec_btf_id);
	if (!sec)
		return -EINVAL;

	symbols = obj->efile.symbols;
	nrels = shdr->sh_size / shdr->sh_entsize;
	for (i = 0; i < nrels; i++) {
		if (!gelf_getrel(data, i, &rel)) {
			pr_warn(".maps relo #%d: failed to get ELF relo\n", i);
			return -LIBBPF_ERRNO__FORMAT;
		}
		if (!gelf_getsym(symbols, GELF_R_SYM(rel.r_info), &sym)) {
			pr_warn(".maps relo #%d: symbol %zx not found\n",
				i, (size_t)GELF_R_SYM(rel.r_info));
			return -LIBBPF_ERRNO__FORMAT;
		}
		name = elf_sym_str(obj, sym.st_name) ?: "<?>";
		if (sym.st_shndx != obj->efile.btf_maps_shndx) {
			pr_warn(".maps relo #%d: '%s' isn't a BTF-defined map\n",
				i, name);
			return -LIBBPF_ERRNO__RELOC;
		}

		pr_debug(".maps relo #%d: for %zd value %zd rel.r_offset %zu name %d ('%s')\n",
			 i, (ssize_t)(rel.r_info >> 32), (size_t)sym.st_value,
			 (size_t)rel.r_offset, sym.st_name, name);

		for (j = 0; j < obj->nr_maps; j++) {
			map = &obj->maps[j];
			if (map->sec_idx != obj->efile.btf_maps_shndx)
				continue;

			vi = btf_var_secinfos(sec) + map->btf_var_idx;
			if (vi->offset <= rel.r_offset &&
			    rel.r_offset + bpf_ptr_sz <= vi->offset + vi->size)
				break;
		}
		if (j == obj->nr_maps) {
			pr_warn(".maps relo #%d: cannot find map '%s' at rel.r_offset %zu\n",
				i, name, (size_t)rel.r_offset);
			return -EINVAL;
		}

		if (!bpf_map_type__is_map_in_map(map->def.type))
			return -EINVAL;
		if (map->def.type == BPF_MAP_TYPE_HASH_OF_MAPS &&
		    map->def.key_size != sizeof(int)) {
			pr_warn(".maps relo #%d: hash-of-maps '%s' should have key size %zu.\n",
				i, map->name, sizeof(int));
			return -EINVAL;
		}

		targ_map = bpf_object__find_map_by_name(obj, name);
		if (!targ_map)
			return -ESRCH;

		var = btf__type_by_id(obj->btf, vi->type);
		def = skip_mods_and_typedefs(obj->btf, var->type, NULL);
		if (btf_vlen(def) == 0)
			return -EINVAL;
		member = btf_members(def) + btf_vlen(def) - 1;
		mname = btf__name_by_offset(obj->btf, member->name_off);
		if (strcmp(mname, "values"))
			return -EINVAL;

		moff = btf_member_bit_offset(def, btf_vlen(def) - 1) / 8;
		if (rel.r_offset - vi->offset < moff)
			return -EINVAL;

		moff = rel.r_offset - vi->offset - moff;
		/* here we use BPF pointer size, which is always 64 bit, as we
		 * are parsing ELF that was built for BPF target
		 */
		if (moff % bpf_ptr_sz)
			return -EINVAL;
		moff /= bpf_ptr_sz;
		if (moff >= map->init_slots_sz) {
			new_sz = moff + 1;
			tmp = libbpf_reallocarray(map->init_slots, new_sz, host_ptr_sz);
			if (!tmp)
				return -ENOMEM;
			map->init_slots = tmp;
			memset(map->init_slots + map->init_slots_sz, 0,
			       (new_sz - map->init_slots_sz) * host_ptr_sz);
			map->init_slots_sz = new_sz;
		}
		map->init_slots[moff] = targ_map;

		pr_debug(".maps relo #%d: map '%s' slot [%d] points to map '%s'\n",
			 i, map->name, moff, name);
	}

	return 0;
}

static int cmp_relocs(const void *_a, const void *_b)
{
	const struct reloc_desc *a = _a;
	const struct reloc_desc *b = _b;

	if (a->insn_idx != b->insn_idx)
		return a->insn_idx < b->insn_idx ? -1 : 1;

	/* no two relocations should have the same insn_idx, but ... */
	if (a->type != b->type)
		return a->type < b->type ? -1 : 1;

	return 0;
}

static int bpf_object__collect_relos(struct bpf_object *obj)
{
	int i, err;

	for (i = 0; i < obj->efile.nr_reloc_sects; i++) {
		GElf_Shdr *shdr = &obj->efile.reloc_sects[i].shdr;
		Elf_Data *data = obj->efile.reloc_sects[i].data;
		int idx = shdr->sh_info;

		if (shdr->sh_type != SHT_REL) {
			pr_warn("internal error at %d\n", __LINE__);
			return -LIBBPF_ERRNO__INTERNAL;
		}

		if (idx == obj->efile.st_ops_shndx)
			err = bpf_object__collect_st_ops_relos(obj, shdr, data);
		else if (idx == obj->efile.btf_maps_shndx)
			err = bpf_object__collect_map_relos(obj, shdr, data);
		else
			err = bpf_object__collect_prog_relos(obj, shdr, data);
		if (err)
			return err;
	}

	for (i = 0; i < obj->nr_programs; i++) {
		struct bpf_program *p = &obj->programs[i];

		if (!p->nr_reloc)
			continue;

		qsort(p->reloc_desc, p->nr_reloc, sizeof(*p->reloc_desc), cmp_relocs);
	}
	return 0;
}

static bool insn_is_helper_call(struct bpf_insn *insn, enum bpf_func_id *func_id)
{
	if (BPF_CLASS(insn->code) == BPF_JMP &&
	    BPF_OP(insn->code) == BPF_CALL &&
	    BPF_SRC(insn->code) == BPF_K &&
	    insn->src_reg == 0 &&
	    insn->dst_reg == 0) {
		    *func_id = insn->imm;
		    return true;
	}
	return false;
}

static int bpf_object__sanitize_prog(struct bpf_object *obj, struct bpf_program *prog)
{
	struct bpf_insn *insn = prog->insns;
	enum bpf_func_id func_id;
	int i;

	if (obj->gen_loader)
		return 0;

	for (i = 0; i < prog->insns_cnt; i++, insn++) {
		if (!insn_is_helper_call(insn, &func_id))
			continue;

		/* on kernels that don't yet support
		 * bpf_probe_read_{kernel,user}[_str] helpers, fall back
		 * to bpf_probe_read() which works well for old kernels
		 */
		switch (func_id) {
		case BPF_FUNC_probe_read_kernel:
		case BPF_FUNC_probe_read_user:
			if (!kernel_supports(obj, FEAT_PROBE_READ_KERN))
				insn->imm = BPF_FUNC_probe_read;
			break;
		case BPF_FUNC_probe_read_kernel_str:
		case BPF_FUNC_probe_read_user_str:
			if (!kernel_supports(obj, FEAT_PROBE_READ_KERN))
				insn->imm = BPF_FUNC_probe_read_str;
			break;
		default:
			break;
		}
	}
	return 0;
}

static int
load_program(struct bpf_program *prog, struct bpf_insn *insns, int insns_cnt,
	     char *license, __u32 kern_version, int *pfd)
{
	struct bpf_prog_load_params load_attr = {};
	char *cp, errmsg[STRERR_BUFSIZE];
	size_t log_buf_size = 0;
	char *log_buf = NULL;
	int btf_fd, ret;

	if (prog->type == BPF_PROG_TYPE_UNSPEC) {
		/*
		 * The program type must be set.  Most likely we couldn't find a proper
		 * section definition at load time, and thus we didn't infer the type.
		 */
		pr_warn("prog '%s': missing BPF prog type, check ELF section name '%s'\n",
			prog->name, prog->sec_name);
		return -EINVAL;
	}

	if (!insns || !insns_cnt)
		return -EINVAL;

	load_attr.prog_type = prog->type;
	/* old kernels might not support specifying expected_attach_type */
	if (!kernel_supports(prog->obj, FEAT_EXP_ATTACH_TYPE) && prog->sec_def &&
	    prog->sec_def->is_exp_attach_type_optional)
		load_attr.expected_attach_type = 0;
	else
		load_attr.expected_attach_type = prog->expected_attach_type;
	if (kernel_supports(prog->obj, FEAT_PROG_NAME))
		load_attr.name = prog->name;
	load_attr.insns = insns;
	load_attr.insn_cnt = insns_cnt;
	load_attr.license = license;
	load_attr.attach_btf_id = prog->attach_btf_id;
	if (prog->attach_prog_fd)
		load_attr.attach_prog_fd = prog->attach_prog_fd;
	else
		load_attr.attach_btf_obj_fd = prog->attach_btf_obj_fd;
	load_attr.attach_btf_id = prog->attach_btf_id;
	load_attr.kern_version = kern_version;
	load_attr.prog_ifindex = prog->prog_ifindex;

	/* specify func_info/line_info only if kernel supports them */
	btf_fd = bpf_object__btf_fd(prog->obj);
	if (btf_fd >= 0 && kernel_supports(prog->obj, FEAT_BTF_FUNC)) {
		load_attr.prog_btf_fd = btf_fd;
		load_attr.func_info = prog->func_info;
		load_attr.func_info_rec_size = prog->func_info_rec_size;
		load_attr.func_info_cnt = prog->func_info_cnt;
		load_attr.line_info = prog->line_info;
		load_attr.line_info_rec_size = prog->line_info_rec_size;
		load_attr.line_info_cnt = prog->line_info_cnt;
	}
	load_attr.log_level = prog->log_level;
	load_attr.prog_flags = prog->prog_flags;

	if (prog->obj->gen_loader) {
		bpf_gen__prog_load(prog->obj->gen_loader, &load_attr,
				   prog - prog->obj->programs);
		*pfd = -1;
		return 0;
	}
retry_load:
	if (log_buf_size) {
		log_buf = malloc(log_buf_size);
		if (!log_buf)
			return -ENOMEM;

		*log_buf = 0;
	}

	load_attr.log_buf = log_buf;
	load_attr.log_buf_sz = log_buf_size;
	ret = libbpf__bpf_prog_load(&load_attr);

	if (ret >= 0) {
		if (log_buf && load_attr.log_level)
			pr_debug("verifier log:\n%s", log_buf);

		if (prog->obj->rodata_map_idx >= 0 &&
		    kernel_supports(prog->obj, FEAT_PROG_BIND_MAP)) {
			struct bpf_map *rodata_map =
				&prog->obj->maps[prog->obj->rodata_map_idx];

			if (bpf_prog_bind_map(ret, bpf_map__fd(rodata_map), NULL)) {
				cp = libbpf_strerror_r(errno, errmsg, sizeof(errmsg));
				pr_warn("prog '%s': failed to bind .rodata map: %s\n",
					prog->name, cp);
				/* Don't fail hard if can't bind rodata. */
			}
		}

		*pfd = ret;
		ret = 0;
		goto out;
	}

	if (!log_buf || errno == ENOSPC) {
		log_buf_size = max((size_t)BPF_LOG_BUF_SIZE,
				   log_buf_size << 1);

		free(log_buf);
		goto retry_load;
	}
	ret = errno ? -errno : -LIBBPF_ERRNO__LOAD;
	cp = libbpf_strerror_r(errno, errmsg, sizeof(errmsg));
	pr_warn("load bpf program failed: %s\n", cp);
	pr_perm_msg(ret);

	if (log_buf && log_buf[0] != '\0') {
		ret = -LIBBPF_ERRNO__VERIFY;
		pr_warn("-- BEGIN DUMP LOG ---\n");
		pr_warn("\n%s\n", log_buf);
		pr_warn("-- END LOG --\n");
	} else if (load_attr.insn_cnt >= BPF_MAXINSNS) {
		pr_warn("Program too large (%zu insns), at most %d insns\n",
			load_attr.insn_cnt, BPF_MAXINSNS);
		ret = -LIBBPF_ERRNO__PROG2BIG;
	} else if (load_attr.prog_type != BPF_PROG_TYPE_KPROBE) {
		/* Wrong program type? */
		int fd;

		load_attr.prog_type = BPF_PROG_TYPE_KPROBE;
		load_attr.expected_attach_type = 0;
		load_attr.log_buf = NULL;
		load_attr.log_buf_sz = 0;
		fd = libbpf__bpf_prog_load(&load_attr);
		if (fd >= 0) {
			close(fd);
			ret = -LIBBPF_ERRNO__PROGTYPE;
			goto out;
		}
	}

out:
	free(log_buf);
	return ret;
}

static int bpf_program__record_externs(struct bpf_program *prog)
{
	struct bpf_object *obj = prog->obj;
	int i;

	for (i = 0; i < prog->nr_reloc; i++) {
		struct reloc_desc *relo = &prog->reloc_desc[i];
		struct extern_desc *ext = &obj->externs[relo->sym_off];

		switch (relo->type) {
		case RELO_EXTERN_VAR:
			if (ext->type != EXT_KSYM)
				continue;
			if (!ext->ksym.type_id) {
				pr_warn("typeless ksym %s is not supported yet\n",
					ext->name);
				return -ENOTSUP;
			}
			bpf_gen__record_extern(obj->gen_loader, ext->name, BTF_KIND_VAR,
					       relo->insn_idx);
			break;
		case RELO_EXTERN_FUNC:
			bpf_gen__record_extern(obj->gen_loader, ext->name, BTF_KIND_FUNC,
					       relo->insn_idx);
			break;
		default:
			continue;
		}
	}
	return 0;
}

static int libbpf_find_attach_btf_id(struct bpf_program *prog, int *btf_obj_fd, int *btf_type_id);

int bpf_program__load(struct bpf_program *prog, char *license, __u32 kern_ver)
{
	int err = 0, fd, i;

	if (prog->obj->loaded) {
		pr_warn("prog '%s': can't load after object was loaded\n", prog->name);
		return libbpf_err(-EINVAL);
	}

	if ((prog->type == BPF_PROG_TYPE_TRACING ||
	     prog->type == BPF_PROG_TYPE_LSM ||
	     prog->type == BPF_PROG_TYPE_EXT) && !prog->attach_btf_id) {
		int btf_obj_fd = 0, btf_type_id = 0;

		err = libbpf_find_attach_btf_id(prog, &btf_obj_fd, &btf_type_id);
		if (err)
			return libbpf_err(err);

		prog->attach_btf_obj_fd = btf_obj_fd;
		prog->attach_btf_id = btf_type_id;
	}

	if (prog->instances.nr < 0 || !prog->instances.fds) {
		if (prog->preprocessor) {
			pr_warn("Internal error: can't load program '%s'\n",
				prog->name);
			return libbpf_err(-LIBBPF_ERRNO__INTERNAL);
		}

		prog->instances.fds = malloc(sizeof(int));
		if (!prog->instances.fds) {
			pr_warn("Not enough memory for BPF fds\n");
			return libbpf_err(-ENOMEM);
		}
		prog->instances.nr = 1;
		prog->instances.fds[0] = -1;
	}

	if (!prog->preprocessor) {
		if (prog->instances.nr != 1) {
			pr_warn("prog '%s': inconsistent nr(%d) != 1\n",
				prog->name, prog->instances.nr);
		}
		if (prog->obj->gen_loader)
			bpf_program__record_externs(prog);
		err = load_program(prog, prog->insns, prog->insns_cnt,
				   license, kern_ver, &fd);
		if (!err)
			prog->instances.fds[0] = fd;
		goto out;
	}

	for (i = 0; i < prog->instances.nr; i++) {
		struct bpf_prog_prep_result result;
		bpf_program_prep_t preprocessor = prog->preprocessor;

		memset(&result, 0, sizeof(result));
		err = preprocessor(prog, i, prog->insns,
				   prog->insns_cnt, &result);
		if (err) {
			pr_warn("Preprocessing the %dth instance of program '%s' failed\n",
				i, prog->name);
			goto out;
		}

		if (!result.new_insn_ptr || !result.new_insn_cnt) {
			pr_debug("Skip loading the %dth instance of program '%s'\n",
				 i, prog->name);
			prog->instances.fds[i] = -1;
			if (result.pfd)
				*result.pfd = -1;
			continue;
		}

		err = load_program(prog, result.new_insn_ptr,
				   result.new_insn_cnt, license, kern_ver, &fd);
		if (err) {
			pr_warn("Loading the %dth instance of program '%s' failed\n",
				i, prog->name);
			goto out;
		}

		if (result.pfd)
			*result.pfd = fd;
		prog->instances.fds[i] = fd;
	}
out:
	if (err)
		pr_warn("failed to load program '%s'\n", prog->name);
	zfree(&prog->insns);
	prog->insns_cnt = 0;
	return libbpf_err(err);
}

static int
bpf_object__load_progs(struct bpf_object *obj, int log_level)
{
	struct bpf_program *prog;
	size_t i;
	int err;

	for (i = 0; i < obj->nr_programs; i++) {
		prog = &obj->programs[i];
		err = bpf_object__sanitize_prog(obj, prog);
		if (err)
			return err;
	}

	for (i = 0; i < obj->nr_programs; i++) {
		prog = &obj->programs[i];
		if (prog_is_subprog(obj, prog))
			continue;
		if (!prog->load) {
			pr_debug("prog '%s': skipped loading\n", prog->name);
			continue;
		}
		prog->log_level |= log_level;
		err = bpf_program__load(prog, obj->license, obj->kern_version);
		if (err)
			return err;
	}
	if (obj->gen_loader)
		bpf_object__free_relocs(obj);
	return 0;
}

static const struct bpf_sec_def *find_sec_def(const char *sec_name);

static struct bpf_object *
__bpf_object__open(const char *path, const void *obj_buf, size_t obj_buf_sz,
		   const struct bpf_object_open_opts *opts)
{
	const char *obj_name, *kconfig, *btf_tmp_path;
	struct bpf_program *prog;
	struct bpf_object *obj;
	char tmp_name[64];
	int err;

	if (elf_version(EV_CURRENT) == EV_NONE) {
		pr_warn("failed to init libelf for %s\n",
			path ? : "(mem buf)");
		return ERR_PTR(-LIBBPF_ERRNO__LIBELF);
	}

	if (!OPTS_VALID(opts, bpf_object_open_opts))
		return ERR_PTR(-EINVAL);

	obj_name = OPTS_GET(opts, object_name, NULL);
	if (obj_buf) {
		if (!obj_name) {
			snprintf(tmp_name, sizeof(tmp_name), "%lx-%lx",
				 (unsigned long)obj_buf,
				 (unsigned long)obj_buf_sz);
			obj_name = tmp_name;
		}
		path = obj_name;
		pr_debug("loading object '%s' from buffer\n", obj_name);
	}

	obj = bpf_object__new(path, obj_buf, obj_buf_sz, obj_name);
	if (IS_ERR(obj))
		return obj;

	btf_tmp_path = OPTS_GET(opts, btf_custom_path, NULL);
	if (btf_tmp_path) {
		if (strlen(btf_tmp_path) >= PATH_MAX) {
			err = -ENAMETOOLONG;
			goto out;
		}
		obj->btf_custom_path = strdup(btf_tmp_path);
		if (!obj->btf_custom_path) {
			err = -ENOMEM;
			goto out;
		}
	}

	kconfig = OPTS_GET(opts, kconfig, NULL);
	if (kconfig) {
		obj->kconfig = strdup(kconfig);
		if (!obj->kconfig) {
			err = -ENOMEM;
			goto out;
		}
	}

	err = bpf_object__elf_init(obj);
	err = err ? : bpf_object__check_endianness(obj);
	err = err ? : bpf_object__elf_collect(obj);
	err = err ? : bpf_object__collect_externs(obj);
	err = err ? : bpf_object__finalize_btf(obj);
	err = err ? : bpf_object__init_maps(obj, opts);
	err = err ? : bpf_object__collect_relos(obj);
	if (err)
		goto out;
	bpf_object__elf_finish(obj);

	bpf_object__for_each_program(prog, obj) {
		prog->sec_def = find_sec_def(prog->sec_name);
		if (!prog->sec_def) {
			/* couldn't guess, but user might manually specify */
			pr_debug("prog '%s': unrecognized ELF section name '%s'\n",
				prog->name, prog->sec_name);
			continue;
		}

		if (prog->sec_def->is_sleepable)
			prog->prog_flags |= BPF_F_SLEEPABLE;
		bpf_program__set_type(prog, prog->sec_def->prog_type);
		bpf_program__set_expected_attach_type(prog,
				prog->sec_def->expected_attach_type);

		if (prog->sec_def->prog_type == BPF_PROG_TYPE_TRACING ||
		    prog->sec_def->prog_type == BPF_PROG_TYPE_EXT)
			prog->attach_prog_fd = OPTS_GET(opts, attach_prog_fd, 0);
	}

	return obj;
out:
	bpf_object__close(obj);
	return ERR_PTR(err);
}

static struct bpf_object *
__bpf_object__open_xattr(struct bpf_object_open_attr *attr, int flags)
{
	DECLARE_LIBBPF_OPTS(bpf_object_open_opts, opts,
		.relaxed_maps = flags & MAPS_RELAX_COMPAT,
	);

	/* param validation */
	if (!attr->file)
		return NULL;

	pr_debug("loading %s\n", attr->file);
	return __bpf_object__open(attr->file, NULL, 0, &opts);
}

struct bpf_object *bpf_object__open_xattr(struct bpf_object_open_attr *attr)
{
	return libbpf_ptr(__bpf_object__open_xattr(attr, 0));
}

struct bpf_object *bpf_object__open(const char *path)
{
	struct bpf_object_open_attr attr = {
		.file		= path,
		.prog_type	= BPF_PROG_TYPE_UNSPEC,
	};

	return libbpf_ptr(__bpf_object__open_xattr(&attr, 0));
}

struct bpf_object *
bpf_object__open_file(const char *path, const struct bpf_object_open_opts *opts)
{
	if (!path)
		return libbpf_err_ptr(-EINVAL);

	pr_debug("loading %s\n", path);

	return libbpf_ptr(__bpf_object__open(path, NULL, 0, opts));
}

struct bpf_object *
bpf_object__open_mem(const void *obj_buf, size_t obj_buf_sz,
		     const struct bpf_object_open_opts *opts)
{
	if (!obj_buf || obj_buf_sz == 0)
		return libbpf_err_ptr(-EINVAL);

	return libbpf_ptr(__bpf_object__open(NULL, obj_buf, obj_buf_sz, opts));
}

struct bpf_object *
bpf_object__open_buffer(const void *obj_buf, size_t obj_buf_sz,
			const char *name)
{
	DECLARE_LIBBPF_OPTS(bpf_object_open_opts, opts,
		.object_name = name,
		/* wrong default, but backwards-compatible */
		.relaxed_maps = true,
	);

	/* returning NULL is wrong, but backwards-compatible */
	if (!obj_buf || obj_buf_sz == 0)
		return errno = EINVAL, NULL;

	return libbpf_ptr(__bpf_object__open(NULL, obj_buf, obj_buf_sz, &opts));
}

int bpf_object__unload(struct bpf_object *obj)
{
	size_t i;

	if (!obj)
		return libbpf_err(-EINVAL);

	for (i = 0; i < obj->nr_maps; i++) {
		zclose(obj->maps[i].fd);
		if (obj->maps[i].st_ops)
			zfree(&obj->maps[i].st_ops->kern_vdata);
	}

	for (i = 0; i < obj->nr_programs; i++)
		bpf_program__unload(&obj->programs[i]);

	return 0;
}

static int bpf_object__sanitize_maps(struct bpf_object *obj)
{
	struct bpf_map *m;

	bpf_object__for_each_map(m, obj) {
		if (!bpf_map__is_internal(m))
			continue;
		if (!kernel_supports(obj, FEAT_GLOBAL_DATA)) {
			pr_warn("kernel doesn't support global data\n");
			return -ENOTSUP;
		}
		if (!kernel_supports(obj, FEAT_ARRAY_MMAP))
			m->def.map_flags ^= BPF_F_MMAPABLE;
	}

	return 0;
}

static int bpf_object__read_kallsyms_file(struct bpf_object *obj)
{
	char sym_type, sym_name[500];
	unsigned long long sym_addr;
	const struct btf_type *t;
	struct extern_desc *ext;
	int ret, err = 0;
	FILE *f;

	f = fopen("/proc/kallsyms", "r");
	if (!f) {
		err = -errno;
		pr_warn("failed to open /proc/kallsyms: %d\n", err);
		return err;
	}

	while (true) {
		ret = fscanf(f, "%llx %c %499s%*[^\n]\n",
			     &sym_addr, &sym_type, sym_name);
		if (ret == EOF && feof(f))
			break;
		if (ret != 3) {
			pr_warn("failed to read kallsyms entry: %d\n", ret);
			err = -EINVAL;
			goto out;
		}

		ext = find_extern_by_name(obj, sym_name);
		if (!ext || ext->type != EXT_KSYM)
			continue;

		t = btf__type_by_id(obj->btf, ext->btf_id);
		if (!btf_is_var(t))
			continue;

		if (ext->is_set && ext->ksym.addr != sym_addr) {
			pr_warn("extern (ksym) '%s' resolution is ambiguous: 0x%llx or 0x%llx\n",
				sym_name, ext->ksym.addr, sym_addr);
			err = -EINVAL;
			goto out;
		}
		if (!ext->is_set) {
			ext->is_set = true;
			ext->ksym.addr = sym_addr;
			pr_debug("extern (ksym) %s=0x%llx\n", sym_name, sym_addr);
		}
	}

out:
	fclose(f);
	return err;
}

static int find_ksym_btf_id(struct bpf_object *obj, const char *ksym_name,
			    __u16 kind, struct btf **res_btf,
			    int *res_btf_fd)
{
	int i, id, btf_fd, err;
	struct btf *btf;

	btf = obj->btf_vmlinux;
	btf_fd = 0;
	id = btf__find_by_name_kind(btf, ksym_name, kind);

	if (id == -ENOENT) {
		err = load_module_btfs(obj);
		if (err)
			return err;

		for (i = 0; i < obj->btf_module_cnt; i++) {
			btf = obj->btf_modules[i].btf;
			/* we assume module BTF FD is always >0 */
			btf_fd = obj->btf_modules[i].fd;
			id = btf__find_by_name_kind(btf, ksym_name, kind);
			if (id != -ENOENT)
				break;
		}
	}
	if (id <= 0)
		return -ESRCH;

	*res_btf = btf;
	*res_btf_fd = btf_fd;
	return id;
}

static int bpf_object__resolve_ksym_var_btf_id(struct bpf_object *obj,
					       struct extern_desc *ext)
{
	const struct btf_type *targ_var, *targ_type;
	__u32 targ_type_id, local_type_id;
	const char *targ_var_name;
	int id, btf_fd = 0, err;
	struct btf *btf = NULL;

	id = find_ksym_btf_id(obj, ext->name, BTF_KIND_VAR, &btf, &btf_fd);
	if (id == -ESRCH && ext->is_weak) {
		return 0;
	} else if (id < 0) {
		pr_warn("extern (var ksym) '%s': not found in kernel BTF\n",
			ext->name);
		return id;
	}

	/* find local type_id */
	local_type_id = ext->ksym.type_id;

	/* find target type_id */
	targ_var = btf__type_by_id(btf, id);
	targ_var_name = btf__name_by_offset(btf, targ_var->name_off);
	targ_type = skip_mods_and_typedefs(btf, targ_var->type, &targ_type_id);

	err = bpf_core_types_are_compat(obj->btf, local_type_id,
					btf, targ_type_id);
	if (err <= 0) {
		const struct btf_type *local_type;
		const char *targ_name, *local_name;

		local_type = btf__type_by_id(obj->btf, local_type_id);
		local_name = btf__name_by_offset(obj->btf, local_type->name_off);
		targ_name = btf__name_by_offset(btf, targ_type->name_off);

		pr_warn("extern (var ksym) '%s': incompatible types, expected [%d] %s %s, but kernel has [%d] %s %s\n",
			ext->name, local_type_id,
			btf_kind_str(local_type), local_name, targ_type_id,
			btf_kind_str(targ_type), targ_name);
		return -EINVAL;
	}

	ext->is_set = true;
	ext->ksym.kernel_btf_obj_fd = btf_fd;
	ext->ksym.kernel_btf_id = id;
	pr_debug("extern (var ksym) '%s': resolved to [%d] %s %s\n",
		 ext->name, id, btf_kind_str(targ_var), targ_var_name);

	return 0;
}

static int bpf_object__resolve_ksym_func_btf_id(struct bpf_object *obj,
						struct extern_desc *ext)
{
	int local_func_proto_id, kfunc_proto_id, kfunc_id;
	const struct btf_type *kern_func;
	struct btf *kern_btf = NULL;
	int ret, kern_btf_fd = 0;

	local_func_proto_id = ext->ksym.type_id;

	kfunc_id = find_ksym_btf_id(obj, ext->name, BTF_KIND_FUNC,
				    &kern_btf, &kern_btf_fd);
	if (kfunc_id < 0) {
		pr_warn("extern (func ksym) '%s': not found in kernel BTF\n",
			ext->name);
		return kfunc_id;
	}

	if (kern_btf != obj->btf_vmlinux) {
		pr_warn("extern (func ksym) '%s': function in kernel module is not supported\n",
			ext->name);
		return -ENOTSUP;
	}

	kern_func = btf__type_by_id(kern_btf, kfunc_id);
	kfunc_proto_id = kern_func->type;

	ret = bpf_core_types_are_compat(obj->btf, local_func_proto_id,
					kern_btf, kfunc_proto_id);
	if (ret <= 0) {
		pr_warn("extern (func ksym) '%s': func_proto [%d] incompatible with kernel [%d]\n",
			ext->name, local_func_proto_id, kfunc_proto_id);
		return -EINVAL;
	}

	ext->is_set = true;
	ext->ksym.kernel_btf_obj_fd = kern_btf_fd;
	ext->ksym.kernel_btf_id = kfunc_id;
	pr_debug("extern (func ksym) '%s': resolved to kernel [%d]\n",
		 ext->name, kfunc_id);

	return 0;
}

static int bpf_object__resolve_ksyms_btf_id(struct bpf_object *obj)
{
	const struct btf_type *t;
	struct extern_desc *ext;
	int i, err;

	for (i = 0; i < obj->nr_extern; i++) {
		ext = &obj->externs[i];
		if (ext->type != EXT_KSYM || !ext->ksym.type_id)
			continue;

		if (obj->gen_loader) {
			ext->is_set = true;
			ext->ksym.kernel_btf_obj_fd = 0;
			ext->ksym.kernel_btf_id = 0;
			continue;
		}
		t = btf__type_by_id(obj->btf, ext->btf_id);
		if (btf_is_var(t))
			err = bpf_object__resolve_ksym_var_btf_id(obj, ext);
		else
			err = bpf_object__resolve_ksym_func_btf_id(obj, ext);
		if (err)
			return err;
	}
	return 0;
}

static int bpf_object__resolve_externs(struct bpf_object *obj,
				       const char *extra_kconfig)
{
	bool need_config = false, need_kallsyms = false;
	bool need_vmlinux_btf = false;
	struct extern_desc *ext;
	void *kcfg_data = NULL;
	int err, i;

	if (obj->nr_extern == 0)
		return 0;

	if (obj->kconfig_map_idx >= 0)
		kcfg_data = obj->maps[obj->kconfig_map_idx].mmaped;

	for (i = 0; i < obj->nr_extern; i++) {
		ext = &obj->externs[i];

		if (ext->type == EXT_KCFG &&
		    strcmp(ext->name, "LINUX_KERNEL_VERSION") == 0) {
			void *ext_val = kcfg_data + ext->kcfg.data_off;
			__u32 kver = get_kernel_version();

			if (!kver) {
				pr_warn("failed to get kernel version\n");
				return -EINVAL;
			}
			err = set_kcfg_value_num(ext, ext_val, kver);
			if (err)
				return err;
			pr_debug("extern (kcfg) %s=0x%x\n", ext->name, kver);
		} else if (ext->type == EXT_KCFG &&
			   strncmp(ext->name, "CONFIG_", 7) == 0) {
			need_config = true;
		} else if (ext->type == EXT_KSYM) {
			if (ext->ksym.type_id)
				need_vmlinux_btf = true;
			else
				need_kallsyms = true;
		} else {
			pr_warn("unrecognized extern '%s'\n", ext->name);
			return -EINVAL;
		}
	}
	if (need_config && extra_kconfig) {
		err = bpf_object__read_kconfig_mem(obj, extra_kconfig, kcfg_data);
		if (err)
			return -EINVAL;
		need_config = false;
		for (i = 0; i < obj->nr_extern; i++) {
			ext = &obj->externs[i];
			if (ext->type == EXT_KCFG && !ext->is_set) {
				need_config = true;
				break;
			}
		}
	}
	if (need_config) {
		err = bpf_object__read_kconfig_file(obj, kcfg_data);
		if (err)
			return -EINVAL;
	}
	if (need_kallsyms) {
		err = bpf_object__read_kallsyms_file(obj);
		if (err)
			return -EINVAL;
	}
	if (need_vmlinux_btf) {
		err = bpf_object__resolve_ksyms_btf_id(obj);
		if (err)
			return -EINVAL;
	}
	for (i = 0; i < obj->nr_extern; i++) {
		ext = &obj->externs[i];

		if (!ext->is_set && !ext->is_weak) {
			pr_warn("extern %s (strong) not resolved\n", ext->name);
			return -ESRCH;
		} else if (!ext->is_set) {
			pr_debug("extern %s (weak) not resolved, defaulting to zero\n",
				 ext->name);
		}
	}

	return 0;
}

int bpf_object__load_xattr(struct bpf_object_load_attr *attr)
{
	struct bpf_object *obj;
	int err, i;

	if (!attr)
		return libbpf_err(-EINVAL);
	obj = attr->obj;
	if (!obj)
		return libbpf_err(-EINVAL);

	if (obj->loaded) {
		pr_warn("object '%s': load can't be attempted twice\n", obj->name);
		return libbpf_err(-EINVAL);
	}

	if (obj->gen_loader)
		bpf_gen__init(obj->gen_loader, attr->log_level);

	err = bpf_object__probe_loading(obj);
	err = err ? : bpf_object__load_vmlinux_btf(obj, false);
	err = err ? : bpf_object__resolve_externs(obj, obj->kconfig);
	err = err ? : bpf_object__sanitize_and_load_btf(obj);
	err = err ? : bpf_object__sanitize_maps(obj);
	err = err ? : bpf_object__init_kern_struct_ops_maps(obj);
	err = err ? : bpf_object__create_maps(obj);
	err = err ? : bpf_object__relocate(obj, obj->btf_custom_path ? : attr->target_btf_path);
	err = err ? : bpf_object__load_progs(obj, attr->log_level);

	if (obj->gen_loader) {
		/* reset FDs */
		if (obj->btf)
			btf__set_fd(obj->btf, -1);
		for (i = 0; i < obj->nr_maps; i++)
			obj->maps[i].fd = -1;
		if (!err)
			err = bpf_gen__finish(obj->gen_loader);
	}

	/* clean up module BTFs */
	for (i = 0; i < obj->btf_module_cnt; i++) {
		close(obj->btf_modules[i].fd);
		btf__free(obj->btf_modules[i].btf);
		free(obj->btf_modules[i].name);
	}
	free(obj->btf_modules);

	/* clean up vmlinux BTF */
	btf__free(obj->btf_vmlinux);
	obj->btf_vmlinux = NULL;

	obj->loaded = true; /* doesn't matter if successfully or not */

	if (err)
		goto out;

	return 0;
out:
	/* unpin any maps that were auto-pinned during load */
	for (i = 0; i < obj->nr_maps; i++)
		if (obj->maps[i].pinned && !obj->maps[i].reused)
			bpf_map__unpin(&obj->maps[i], NULL);

	bpf_object__unload(obj);
	pr_warn("failed to load object '%s'\n", obj->path);
	return libbpf_err(err);
}

int bpf_object__load(struct bpf_object *obj)
{
	struct bpf_object_load_attr attr = {
		.obj = obj,
	};

	return bpf_object__load_xattr(&attr);
}

static int make_parent_dir(const char *path)
{
	char *cp, errmsg[STRERR_BUFSIZE];
	char *dname, *dir;
	int err = 0;

	dname = strdup(path);
	if (dname == NULL)
		return -ENOMEM;

	dir = dirname(dname);
	if (mkdir(dir, 0700) && errno != EEXIST)
		err = -errno;

	free(dname);
	if (err) {
		cp = libbpf_strerror_r(-err, errmsg, sizeof(errmsg));
		pr_warn("failed to mkdir %s: %s\n", path, cp);
	}
	return err;
}

static int check_path(const char *path)
{
	char *cp, errmsg[STRERR_BUFSIZE];
	struct statfs st_fs;
	char *dname, *dir;
	int err = 0;

	if (path == NULL)
		return -EINVAL;

	dname = strdup(path);
	if (dname == NULL)
		return -ENOMEM;

	dir = dirname(dname);
	if (statfs(dir, &st_fs)) {
		cp = libbpf_strerror_r(errno, errmsg, sizeof(errmsg));
		pr_warn("failed to statfs %s: %s\n", dir, cp);
		err = -errno;
	}
	free(dname);

	if (!err && st_fs.f_type != BPF_FS_MAGIC) {
		pr_warn("specified path %s is not on BPF FS\n", path);
		err = -EINVAL;
	}

	return err;
}

int bpf_program__pin_instance(struct bpf_program *prog, const char *path,
			      int instance)
{
	char *cp, errmsg[STRERR_BUFSIZE];
	int err;

	err = make_parent_dir(path);
	if (err)
		return libbpf_err(err);

	err = check_path(path);
	if (err)
		return libbpf_err(err);

	if (prog == NULL) {
		pr_warn("invalid program pointer\n");
		return libbpf_err(-EINVAL);
	}

	if (instance < 0 || instance >= prog->instances.nr) {
		pr_warn("invalid prog instance %d of prog %s (max %d)\n",
			instance, prog->name, prog->instances.nr);
		return libbpf_err(-EINVAL);
	}

	if (bpf_obj_pin(prog->instances.fds[instance], path)) {
		err = -errno;
		cp = libbpf_strerror_r(err, errmsg, sizeof(errmsg));
		pr_warn("failed to pin program: %s\n", cp);
		return libbpf_err(err);
	}
	pr_debug("pinned program '%s'\n", path);

	return 0;
}

int bpf_program__unpin_instance(struct bpf_program *prog, const char *path,
				int instance)
{
	int err;

	err = check_path(path);
	if (err)
		return libbpf_err(err);

	if (prog == NULL) {
		pr_warn("invalid program pointer\n");
		return libbpf_err(-EINVAL);
	}

	if (instance < 0 || instance >= prog->instances.nr) {
		pr_warn("invalid prog instance %d of prog %s (max %d)\n",
			instance, prog->name, prog->instances.nr);
		return libbpf_err(-EINVAL);
	}

	err = unlink(path);
	if (err != 0)
		return libbpf_err(-errno);

	pr_debug("unpinned program '%s'\n", path);

	return 0;
}

int bpf_program__pin(struct bpf_program *prog, const char *path)
{
	int i, err;

	err = make_parent_dir(path);
	if (err)
		return libbpf_err(err);

	err = check_path(path);
	if (err)
		return libbpf_err(err);

	if (prog == NULL) {
		pr_warn("invalid program pointer\n");
		return libbpf_err(-EINVAL);
	}

	if (prog->instances.nr <= 0) {
		pr_warn("no instances of prog %s to pin\n", prog->name);
		return libbpf_err(-EINVAL);
	}

	if (prog->instances.nr == 1) {
		/* don't create subdirs when pinning single instance */
		return bpf_program__pin_instance(prog, path, 0);
	}

	for (i = 0; i < prog->instances.nr; i++) {
		char buf[PATH_MAX];
		int len;

		len = snprintf(buf, PATH_MAX, "%s/%d", path, i);
		if (len < 0) {
			err = -EINVAL;
			goto err_unpin;
		} else if (len >= PATH_MAX) {
			err = -ENAMETOOLONG;
			goto err_unpin;
		}

		err = bpf_program__pin_instance(prog, buf, i);
		if (err)
			goto err_unpin;
	}

	return 0;

err_unpin:
	for (i = i - 1; i >= 0; i--) {
		char buf[PATH_MAX];
		int len;

		len = snprintf(buf, PATH_MAX, "%s/%d", path, i);
		if (len < 0)
			continue;
		else if (len >= PATH_MAX)
			continue;

		bpf_program__unpin_instance(prog, buf, i);
	}

	rmdir(path);

	return libbpf_err(err);
}

int bpf_program__unpin(struct bpf_program *prog, const char *path)
{
	int i, err;

	err = check_path(path);
	if (err)
		return libbpf_err(err);

	if (prog == NULL) {
		pr_warn("invalid program pointer\n");
		return libbpf_err(-EINVAL);
	}

	if (prog->instances.nr <= 0) {
		pr_warn("no instances of prog %s to pin\n", prog->name);
		return libbpf_err(-EINVAL);
	}

	if (prog->instances.nr == 1) {
		/* don't create subdirs when pinning single instance */
		return bpf_program__unpin_instance(prog, path, 0);
	}

	for (i = 0; i < prog->instances.nr; i++) {
		char buf[PATH_MAX];
		int len;

		len = snprintf(buf, PATH_MAX, "%s/%d", path, i);
		if (len < 0)
			return libbpf_err(-EINVAL);
		else if (len >= PATH_MAX)
			return libbpf_err(-ENAMETOOLONG);

		err = bpf_program__unpin_instance(prog, buf, i);
		if (err)
			return err;
	}

	err = rmdir(path);
	if (err)
		return libbpf_err(-errno);

	return 0;
}

int bpf_map__pin(struct bpf_map *map, const char *path)
{
	char *cp, errmsg[STRERR_BUFSIZE];
	int err;

	if (map == NULL) {
		pr_warn("invalid map pointer\n");
		return libbpf_err(-EINVAL);
	}

	if (map->pin_path) {
		if (path && strcmp(path, map->pin_path)) {
			pr_warn("map '%s' already has pin path '%s' different from '%s'\n",
				bpf_map__name(map), map->pin_path, path);
			return libbpf_err(-EINVAL);
		} else if (map->pinned) {
			pr_debug("map '%s' already pinned at '%s'; not re-pinning\n",
				 bpf_map__name(map), map->pin_path);
			return 0;
		}
	} else {
		if (!path) {
			pr_warn("missing a path to pin map '%s' at\n",
				bpf_map__name(map));
			return libbpf_err(-EINVAL);
		} else if (map->pinned) {
			pr_warn("map '%s' already pinned\n", bpf_map__name(map));
			return libbpf_err(-EEXIST);
		}

		map->pin_path = strdup(path);
		if (!map->pin_path) {
			err = -errno;
			goto out_err;
		}
	}

	err = make_parent_dir(map->pin_path);
	if (err)
		return libbpf_err(err);

	err = check_path(map->pin_path);
	if (err)
		return libbpf_err(err);

	if (bpf_obj_pin(map->fd, map->pin_path)) {
		err = -errno;
		goto out_err;
	}

	map->pinned = true;
	pr_debug("pinned map '%s'\n", map->pin_path);

	return 0;

out_err:
	cp = libbpf_strerror_r(-err, errmsg, sizeof(errmsg));
	pr_warn("failed to pin map: %s\n", cp);
	return libbpf_err(err);
}

int bpf_map__unpin(struct bpf_map *map, const char *path)
{
	int err;

	if (map == NULL) {
		pr_warn("invalid map pointer\n");
		return libbpf_err(-EINVAL);
	}

	if (map->pin_path) {
		if (path && strcmp(path, map->pin_path)) {
			pr_warn("map '%s' already has pin path '%s' different from '%s'\n",
				bpf_map__name(map), map->pin_path, path);
			return libbpf_err(-EINVAL);
		}
		path = map->pin_path;
	} else if (!path) {
		pr_warn("no path to unpin map '%s' from\n",
			bpf_map__name(map));
		return libbpf_err(-EINVAL);
	}

	err = check_path(path);
	if (err)
		return libbpf_err(err);

	err = unlink(path);
	if (err != 0)
		return libbpf_err(-errno);

	map->pinned = false;
	pr_debug("unpinned map '%s' from '%s'\n", bpf_map__name(map), path);

	return 0;
}

int bpf_map__set_pin_path(struct bpf_map *map, const char *path)
{
	char *new = NULL;

	if (path) {
		new = strdup(path);
		if (!new)
			return libbpf_err(-errno);
	}

	free(map->pin_path);
	map->pin_path = new;
	return 0;
}

const char *bpf_map__get_pin_path(const struct bpf_map *map)
{
	return map->pin_path;
}

const char *bpf_map__pin_path(const struct bpf_map *map)
{
	return map->pin_path;
}

bool bpf_map__is_pinned(const struct bpf_map *map)
{
	return map->pinned;
}

static void sanitize_pin_path(char *s)
{
	/* bpffs disallows periods in path names */
	while (*s) {
		if (*s == '.')
			*s = '_';
		s++;
	}
}

int bpf_object__pin_maps(struct bpf_object *obj, const char *path)
{
	struct bpf_map *map;
	int err;

	if (!obj)
		return libbpf_err(-ENOENT);

	if (!obj->loaded) {
		pr_warn("object not yet loaded; load it first\n");
		return libbpf_err(-ENOENT);
	}

	bpf_object__for_each_map(map, obj) {
		char *pin_path = NULL;
		char buf[PATH_MAX];

		if (path) {
			int len;

			len = snprintf(buf, PATH_MAX, "%s/%s", path,
				       bpf_map__name(map));
			if (len < 0) {
				err = -EINVAL;
				goto err_unpin_maps;
			} else if (len >= PATH_MAX) {
				err = -ENAMETOOLONG;
				goto err_unpin_maps;
			}
			sanitize_pin_path(buf);
			pin_path = buf;
		} else if (!map->pin_path) {
			continue;
		}

		err = bpf_map__pin(map, pin_path);
		if (err)
			goto err_unpin_maps;
	}

	return 0;

err_unpin_maps:
	while ((map = bpf_map__prev(map, obj))) {
		if (!map->pin_path)
			continue;

		bpf_map__unpin(map, NULL);
	}

	return libbpf_err(err);
}

int bpf_object__unpin_maps(struct bpf_object *obj, const char *path)
{
	struct bpf_map *map;
	int err;

	if (!obj)
		return libbpf_err(-ENOENT);

	bpf_object__for_each_map(map, obj) {
		char *pin_path = NULL;
		char buf[PATH_MAX];

		if (path) {
			int len;

			len = snprintf(buf, PATH_MAX, "%s/%s", path,
				       bpf_map__name(map));
			if (len < 0)
				return libbpf_err(-EINVAL);
			else if (len >= PATH_MAX)
				return libbpf_err(-ENAMETOOLONG);
			sanitize_pin_path(buf);
			pin_path = buf;
		} else if (!map->pin_path) {
			continue;
		}

		err = bpf_map__unpin(map, pin_path);
		if (err)
			return libbpf_err(err);
	}

	return 0;
}

int bpf_object__pin_programs(struct bpf_object *obj, const char *path)
{
	struct bpf_program *prog;
	int err;

	if (!obj)
		return libbpf_err(-ENOENT);

	if (!obj->loaded) {
		pr_warn("object not yet loaded; load it first\n");
		return libbpf_err(-ENOENT);
	}

	bpf_object__for_each_program(prog, obj) {
		char buf[PATH_MAX];
		int len;

		len = snprintf(buf, PATH_MAX, "%s/%s", path,
			       prog->pin_name);
		if (len < 0) {
			err = -EINVAL;
			goto err_unpin_programs;
		} else if (len >= PATH_MAX) {
			err = -ENAMETOOLONG;
			goto err_unpin_programs;
		}

		err = bpf_program__pin(prog, buf);
		if (err)
			goto err_unpin_programs;
	}

	return 0;

err_unpin_programs:
	while ((prog = bpf_program__prev(prog, obj))) {
		char buf[PATH_MAX];
		int len;

		len = snprintf(buf, PATH_MAX, "%s/%s", path,
			       prog->pin_name);
		if (len < 0)
			continue;
		else if (len >= PATH_MAX)
			continue;

		bpf_program__unpin(prog, buf);
	}

	return libbpf_err(err);
}

int bpf_object__unpin_programs(struct bpf_object *obj, const char *path)
{
	struct bpf_program *prog;
	int err;

	if (!obj)
		return libbpf_err(-ENOENT);

	bpf_object__for_each_program(prog, obj) {
		char buf[PATH_MAX];
		int len;

		len = snprintf(buf, PATH_MAX, "%s/%s", path,
			       prog->pin_name);
		if (len < 0)
			return libbpf_err(-EINVAL);
		else if (len >= PATH_MAX)
			return libbpf_err(-ENAMETOOLONG);

		err = bpf_program__unpin(prog, buf);
		if (err)
			return libbpf_err(err);
	}

	return 0;
}

int bpf_object__pin(struct bpf_object *obj, const char *path)
{
	int err;

	err = bpf_object__pin_maps(obj, path);
	if (err)
		return libbpf_err(err);

	err = bpf_object__pin_programs(obj, path);
	if (err) {
		bpf_object__unpin_maps(obj, path);
		return libbpf_err(err);
	}

	return 0;
}

static void bpf_map__destroy(struct bpf_map *map)
{
	if (map->clear_priv)
		map->clear_priv(map, map->priv);
	map->priv = NULL;
	map->clear_priv = NULL;

	if (map->inner_map) {
		bpf_map__destroy(map->inner_map);
		zfree(&map->inner_map);
	}

	zfree(&map->init_slots);
	map->init_slots_sz = 0;

	if (map->mmaped) {
		munmap(map->mmaped, bpf_map_mmap_sz(map));
		map->mmaped = NULL;
	}

	if (map->st_ops) {
		zfree(&map->st_ops->data);
		zfree(&map->st_ops->progs);
		zfree(&map->st_ops->kern_func_off);
		zfree(&map->st_ops);
	}

	zfree(&map->name);
	zfree(&map->pin_path);

	if (map->fd >= 0)
		zclose(map->fd);
}

void bpf_object__close(struct bpf_object *obj)
{
	size_t i;

	if (IS_ERR_OR_NULL(obj))
		return;

	if (obj->clear_priv)
		obj->clear_priv(obj, obj->priv);

	bpf_gen__free(obj->gen_loader);
	bpf_object__elf_finish(obj);
	bpf_object__unload(obj);
	btf__free(obj->btf);
	btf_ext__free(obj->btf_ext);

	for (i = 0; i < obj->nr_maps; i++)
		bpf_map__destroy(&obj->maps[i]);

	zfree(&obj->btf_custom_path);
	zfree(&obj->kconfig);
	zfree(&obj->externs);
	obj->nr_extern = 0;

	zfree(&obj->maps);
	obj->nr_maps = 0;

	if (obj->programs && obj->nr_programs) {
		for (i = 0; i < obj->nr_programs; i++)
			bpf_program__exit(&obj->programs[i]);
	}
	zfree(&obj->programs);

	list_del(&obj->list);
	free(obj);
}

struct bpf_object *
bpf_object__next(struct bpf_object *prev)
{
	struct bpf_object *next;

	if (!prev)
		next = list_first_entry(&bpf_objects_list,
					struct bpf_object,
					list);
	else
		next = list_next_entry(prev, list);

	/* Empty list is noticed here so don't need checking on entry. */
	if (&next->list == &bpf_objects_list)
		return NULL;

	return next;
}

const char *bpf_object__name(const struct bpf_object *obj)
{
	return obj ? obj->name : libbpf_err_ptr(-EINVAL);
}

unsigned int bpf_object__kversion(const struct bpf_object *obj)
{
	return obj ? obj->kern_version : 0;
}

struct btf *bpf_object__btf(const struct bpf_object *obj)
{
	return obj ? obj->btf : NULL;
}

int bpf_object__btf_fd(const struct bpf_object *obj)
{
	return obj->btf ? btf__fd(obj->btf) : -1;
}

int bpf_object__set_kversion(struct bpf_object *obj, __u32 kern_version)
{
	if (obj->loaded)
		return libbpf_err(-EINVAL);

	obj->kern_version = kern_version;

	return 0;
}

int bpf_object__set_priv(struct bpf_object *obj, void *priv,
			 bpf_object_clear_priv_t clear_priv)
{
	if (obj->priv && obj->clear_priv)
		obj->clear_priv(obj, obj->priv);

	obj->priv = priv;
	obj->clear_priv = clear_priv;
	return 0;
}

void *bpf_object__priv(const struct bpf_object *obj)
{
	return obj ? obj->priv : libbpf_err_ptr(-EINVAL);
}

int bpf_object__gen_loader(struct bpf_object *obj, struct gen_loader_opts *opts)
{
	struct bpf_gen *gen;

	if (!opts)
		return -EFAULT;
	if (!OPTS_VALID(opts, gen_loader_opts))
		return -EINVAL;
	gen = calloc(sizeof(*gen), 1);
	if (!gen)
		return -ENOMEM;
	gen->opts = opts;
	obj->gen_loader = gen;
	return 0;
}

static struct bpf_program *
__bpf_program__iter(const struct bpf_program *p, const struct bpf_object *obj,
		    bool forward)
{
	size_t nr_programs = obj->nr_programs;
	ssize_t idx;

	if (!nr_programs)
		return NULL;

	if (!p)
		/* Iter from the beginning */
		return forward ? &obj->programs[0] :
			&obj->programs[nr_programs - 1];

	if (p->obj != obj) {
		pr_warn("error: program handler doesn't match object\n");
		return errno = EINVAL, NULL;
	}

	idx = (p - obj->programs) + (forward ? 1 : -1);
	if (idx >= obj->nr_programs || idx < 0)
		return NULL;
	return &obj->programs[idx];
}

struct bpf_program *
bpf_program__next(struct bpf_program *prev, const struct bpf_object *obj)
{
	struct bpf_program *prog = prev;

	do {
		prog = __bpf_program__iter(prog, obj, true);
	} while (prog && prog_is_subprog(obj, prog));

	return prog;
}

struct bpf_program *
bpf_program__prev(struct bpf_program *next, const struct bpf_object *obj)
{
	struct bpf_program *prog = next;

	do {
		prog = __bpf_program__iter(prog, obj, false);
	} while (prog && prog_is_subprog(obj, prog));

	return prog;
}

int bpf_program__set_priv(struct bpf_program *prog, void *priv,
			  bpf_program_clear_priv_t clear_priv)
{
	if (prog->priv && prog->clear_priv)
		prog->clear_priv(prog, prog->priv);

	prog->priv = priv;
	prog->clear_priv = clear_priv;
	return 0;
}

void *bpf_program__priv(const struct bpf_program *prog)
{
	return prog ? prog->priv : libbpf_err_ptr(-EINVAL);
}

void bpf_program__set_ifindex(struct bpf_program *prog, __u32 ifindex)
{
	prog->prog_ifindex = ifindex;
}

const char *bpf_program__name(const struct bpf_program *prog)
{
	return prog->name;
}

const char *bpf_program__section_name(const struct bpf_program *prog)
{
	return prog->sec_name;
}

const char *bpf_program__title(const struct bpf_program *prog, bool needs_copy)
{
	const char *title;

	title = prog->sec_name;
	if (needs_copy) {
		title = strdup(title);
		if (!title) {
			pr_warn("failed to strdup program title\n");
			return libbpf_err_ptr(-ENOMEM);
		}
	}

	return title;
}

bool bpf_program__autoload(const struct bpf_program *prog)
{
	return prog->load;
}

int bpf_program__set_autoload(struct bpf_program *prog, bool autoload)
{
	if (prog->obj->loaded)
		return libbpf_err(-EINVAL);

	prog->load = autoload;
	return 0;
}

int bpf_program__fd(const struct bpf_program *prog)
{
	return bpf_program__nth_fd(prog, 0);
}

size_t bpf_program__size(const struct bpf_program *prog)
{
	return prog->insns_cnt * BPF_INSN_SZ;
}

int bpf_program__set_prep(struct bpf_program *prog, int nr_instances,
			  bpf_program_prep_t prep)
{
	int *instances_fds;

	if (nr_instances <= 0 || !prep)
		return libbpf_err(-EINVAL);

	if (prog->instances.nr > 0 || prog->instances.fds) {
		pr_warn("Can't set pre-processor after loading\n");
		return libbpf_err(-EINVAL);
	}

	instances_fds = malloc(sizeof(int) * nr_instances);
	if (!instances_fds) {
		pr_warn("alloc memory failed for fds\n");
		return libbpf_err(-ENOMEM);
	}

	/* fill all fd with -1 */
	memset(instances_fds, -1, sizeof(int) * nr_instances);

	prog->instances.nr = nr_instances;
	prog->instances.fds = instances_fds;
	prog->preprocessor = prep;
	return 0;
}

int bpf_program__nth_fd(const struct bpf_program *prog, int n)
{
	int fd;

	if (!prog)
		return libbpf_err(-EINVAL);

	if (n >= prog->instances.nr || n < 0) {
		pr_warn("Can't get the %dth fd from program %s: only %d instances\n",
			n, prog->name, prog->instances.nr);
		return libbpf_err(-EINVAL);
	}

	fd = prog->instances.fds[n];
	if (fd < 0) {
		pr_warn("%dth instance of program '%s' is invalid\n",
			n, prog->name);
		return libbpf_err(-ENOENT);
	}

	return fd;
}

enum bpf_prog_type bpf_program__get_type(const struct bpf_program *prog)
{
	return prog->type;
}

void bpf_program__set_type(struct bpf_program *prog, enum bpf_prog_type type)
{
	prog->type = type;
}

static bool bpf_program__is_type(const struct bpf_program *prog,
				 enum bpf_prog_type type)
{
	return prog ? (prog->type == type) : false;
}

#define BPF_PROG_TYPE_FNS(NAME, TYPE)				\
int bpf_program__set_##NAME(struct bpf_program *prog)		\
{								\
	if (!prog)						\
		return libbpf_err(-EINVAL);			\
	bpf_program__set_type(prog, TYPE);			\
	return 0;						\
}								\
								\
bool bpf_program__is_##NAME(const struct bpf_program *prog)	\
{								\
	return bpf_program__is_type(prog, TYPE);		\
}								\

BPF_PROG_TYPE_FNS(socket_filter, BPF_PROG_TYPE_SOCKET_FILTER);
BPF_PROG_TYPE_FNS(lsm, BPF_PROG_TYPE_LSM);
BPF_PROG_TYPE_FNS(kprobe, BPF_PROG_TYPE_KPROBE);
BPF_PROG_TYPE_FNS(sched_cls, BPF_PROG_TYPE_SCHED_CLS);
BPF_PROG_TYPE_FNS(sched_act, BPF_PROG_TYPE_SCHED_ACT);
BPF_PROG_TYPE_FNS(tracepoint, BPF_PROG_TYPE_TRACEPOINT);
BPF_PROG_TYPE_FNS(raw_tracepoint, BPF_PROG_TYPE_RAW_TRACEPOINT);
BPF_PROG_TYPE_FNS(xdp, BPF_PROG_TYPE_XDP);
BPF_PROG_TYPE_FNS(perf_event, BPF_PROG_TYPE_PERF_EVENT);
BPF_PROG_TYPE_FNS(tracing, BPF_PROG_TYPE_TRACING);
BPF_PROG_TYPE_FNS(struct_ops, BPF_PROG_TYPE_STRUCT_OPS);
BPF_PROG_TYPE_FNS(extension, BPF_PROG_TYPE_EXT);
BPF_PROG_TYPE_FNS(sk_lookup, BPF_PROG_TYPE_SK_LOOKUP);

enum bpf_attach_type
bpf_program__get_expected_attach_type(const struct bpf_program *prog)
{
	return prog->expected_attach_type;
}

void bpf_program__set_expected_attach_type(struct bpf_program *prog,
					   enum bpf_attach_type type)
{
	prog->expected_attach_type = type;
}

#define BPF_PROG_SEC_IMPL(string, ptype, eatype, eatype_optional,	    \
			  attachable, attach_btf)			    \
	{								    \
		.sec = string,						    \
		.len = sizeof(string) - 1,				    \
		.prog_type = ptype,					    \
		.expected_attach_type = eatype,				    \
		.is_exp_attach_type_optional = eatype_optional,		    \
		.is_attachable = attachable,				    \
		.is_attach_btf = attach_btf,				    \
	}

/* Programs that can NOT be attached. */
#define BPF_PROG_SEC(string, ptype) BPF_PROG_SEC_IMPL(string, ptype, 0, 0, 0, 0)

/* Programs that can be attached. */
#define BPF_APROG_SEC(string, ptype, atype) \
	BPF_PROG_SEC_IMPL(string, ptype, atype, true, 1, 0)

/* Programs that must specify expected attach type at load time. */
#define BPF_EAPROG_SEC(string, ptype, eatype) \
	BPF_PROG_SEC_IMPL(string, ptype, eatype, false, 1, 0)

/* Programs that use BTF to identify attach point */
#define BPF_PROG_BTF(string, ptype, eatype) \
	BPF_PROG_SEC_IMPL(string, ptype, eatype, false, 0, 1)

/* Programs that can be attached but attach type can't be identified by section
 * name. Kept for backward compatibility.
 */
#define BPF_APROG_COMPAT(string, ptype) BPF_PROG_SEC(string, ptype)

#define SEC_DEF(sec_pfx, ptype, ...) {					    \
	.sec = sec_pfx,							    \
	.len = sizeof(sec_pfx) - 1,					    \
	.prog_type = BPF_PROG_TYPE_##ptype,				    \
	__VA_ARGS__							    \
}

static struct bpf_link *attach_kprobe(const struct bpf_sec_def *sec,
				      struct bpf_program *prog);
static struct bpf_link *attach_tp(const struct bpf_sec_def *sec,
				  struct bpf_program *prog);
static struct bpf_link *attach_raw_tp(const struct bpf_sec_def *sec,
				      struct bpf_program *prog);
static struct bpf_link *attach_trace(const struct bpf_sec_def *sec,
				     struct bpf_program *prog);
static struct bpf_link *attach_lsm(const struct bpf_sec_def *sec,
				   struct bpf_program *prog);
static struct bpf_link *attach_iter(const struct bpf_sec_def *sec,
				    struct bpf_program *prog);

static const struct bpf_sec_def section_defs[] = {
	BPF_PROG_SEC("socket",			BPF_PROG_TYPE_SOCKET_FILTER),
	BPF_EAPROG_SEC("sk_reuseport/migrate",	BPF_PROG_TYPE_SK_REUSEPORT,
						BPF_SK_REUSEPORT_SELECT_OR_MIGRATE),
	BPF_EAPROG_SEC("sk_reuseport",		BPF_PROG_TYPE_SK_REUSEPORT,
						BPF_SK_REUSEPORT_SELECT),
	SEC_DEF("kprobe/", KPROBE,
		.attach_fn = attach_kprobe),
	BPF_PROG_SEC("uprobe/",			BPF_PROG_TYPE_KPROBE),
	SEC_DEF("kretprobe/", KPROBE,
		.attach_fn = attach_kprobe),
	BPF_PROG_SEC("uretprobe/",		BPF_PROG_TYPE_KPROBE),
	BPF_PROG_SEC("classifier",		BPF_PROG_TYPE_SCHED_CLS),
	BPF_PROG_SEC("action",			BPF_PROG_TYPE_SCHED_ACT),
	SEC_DEF("tracepoint/", TRACEPOINT,
		.attach_fn = attach_tp),
	SEC_DEF("tp/", TRACEPOINT,
		.attach_fn = attach_tp),
	SEC_DEF("raw_tracepoint/", RAW_TRACEPOINT,
		.attach_fn = attach_raw_tp),
	SEC_DEF("raw_tp/", RAW_TRACEPOINT,
		.attach_fn = attach_raw_tp),
	SEC_DEF("tp_btf/", TRACING,
		.expected_attach_type = BPF_TRACE_RAW_TP,
		.is_attach_btf = true,
		.attach_fn = attach_trace),
	SEC_DEF("fentry/", TRACING,
		.expected_attach_type = BPF_TRACE_FENTRY,
		.is_attach_btf = true,
		.attach_fn = attach_trace),
	SEC_DEF("fmod_ret/", TRACING,
		.expected_attach_type = BPF_MODIFY_RETURN,
		.is_attach_btf = true,
		.attach_fn = attach_trace),
	SEC_DEF("fexit/", TRACING,
		.expected_attach_type = BPF_TRACE_FEXIT,
		.is_attach_btf = true,
		.attach_fn = attach_trace),
	SEC_DEF("fentry.s/", TRACING,
		.expected_attach_type = BPF_TRACE_FENTRY,
		.is_attach_btf = true,
		.is_sleepable = true,
		.attach_fn = attach_trace),
	SEC_DEF("fmod_ret.s/", TRACING,
		.expected_attach_type = BPF_MODIFY_RETURN,
		.is_attach_btf = true,
		.is_sleepable = true,
		.attach_fn = attach_trace),
	SEC_DEF("fexit.s/", TRACING,
		.expected_attach_type = BPF_TRACE_FEXIT,
		.is_attach_btf = true,
		.is_sleepable = true,
		.attach_fn = attach_trace),
	SEC_DEF("freplace/", EXT,
		.is_attach_btf = true,
		.attach_fn = attach_trace),
	SEC_DEF("lsm/", LSM,
		.is_attach_btf = true,
		.expected_attach_type = BPF_LSM_MAC,
		.attach_fn = attach_lsm),
	SEC_DEF("lsm.s/", LSM,
		.is_attach_btf = true,
		.is_sleepable = true,
		.expected_attach_type = BPF_LSM_MAC,
		.attach_fn = attach_lsm),
	SEC_DEF("iter/", TRACING,
		.expected_attach_type = BPF_TRACE_ITER,
		.is_attach_btf = true,
		.attach_fn = attach_iter),
	SEC_DEF("syscall", SYSCALL,
		.is_sleepable = true),
	BPF_EAPROG_SEC("xdp_devmap/",		BPF_PROG_TYPE_XDP,
						BPF_XDP_DEVMAP),
	BPF_EAPROG_SEC("xdp_cpumap/",		BPF_PROG_TYPE_XDP,
						BPF_XDP_CPUMAP),
	BPF_APROG_SEC("xdp",			BPF_PROG_TYPE_XDP,
						BPF_XDP),
	BPF_PROG_SEC("perf_event",		BPF_PROG_TYPE_PERF_EVENT),
	BPF_PROG_SEC("lwt_in",			BPF_PROG_TYPE_LWT_IN),
	BPF_PROG_SEC("lwt_out",			BPF_PROG_TYPE_LWT_OUT),
	BPF_PROG_SEC("lwt_xmit",		BPF_PROG_TYPE_LWT_XMIT),
	BPF_PROG_SEC("lwt_seg6local",		BPF_PROG_TYPE_LWT_SEG6LOCAL),
	BPF_APROG_SEC("cgroup_skb/ingress",	BPF_PROG_TYPE_CGROUP_SKB,
						BPF_CGROUP_INET_INGRESS),
	BPF_APROG_SEC("cgroup_skb/egress",	BPF_PROG_TYPE_CGROUP_SKB,
						BPF_CGROUP_INET_EGRESS),
	BPF_APROG_COMPAT("cgroup/skb",		BPF_PROG_TYPE_CGROUP_SKB),
	BPF_EAPROG_SEC("cgroup/sock_create",	BPF_PROG_TYPE_CGROUP_SOCK,
						BPF_CGROUP_INET_SOCK_CREATE),
	BPF_EAPROG_SEC("cgroup/sock_release",	BPF_PROG_TYPE_CGROUP_SOCK,
						BPF_CGROUP_INET_SOCK_RELEASE),
	BPF_APROG_SEC("cgroup/sock",		BPF_PROG_TYPE_CGROUP_SOCK,
						BPF_CGROUP_INET_SOCK_CREATE),
	BPF_EAPROG_SEC("cgroup/post_bind4",	BPF_PROG_TYPE_CGROUP_SOCK,
						BPF_CGROUP_INET4_POST_BIND),
	BPF_EAPROG_SEC("cgroup/post_bind6",	BPF_PROG_TYPE_CGROUP_SOCK,
						BPF_CGROUP_INET6_POST_BIND),
	BPF_APROG_SEC("cgroup/dev",		BPF_PROG_TYPE_CGROUP_DEVICE,
						BPF_CGROUP_DEVICE),
	BPF_APROG_SEC("sockops",		BPF_PROG_TYPE_SOCK_OPS,
						BPF_CGROUP_SOCK_OPS),
	BPF_APROG_SEC("sk_skb/stream_parser",	BPF_PROG_TYPE_SK_SKB,
						BPF_SK_SKB_STREAM_PARSER),
	BPF_APROG_SEC("sk_skb/stream_verdict",	BPF_PROG_TYPE_SK_SKB,
						BPF_SK_SKB_STREAM_VERDICT),
	BPF_APROG_COMPAT("sk_skb",		BPF_PROG_TYPE_SK_SKB),
	BPF_APROG_SEC("sk_msg",			BPF_PROG_TYPE_SK_MSG,
						BPF_SK_MSG_VERDICT),
	BPF_APROG_SEC("lirc_mode2",		BPF_PROG_TYPE_LIRC_MODE2,
						BPF_LIRC_MODE2),
	BPF_APROG_SEC("flow_dissector",		BPF_PROG_TYPE_FLOW_DISSECTOR,
						BPF_FLOW_DISSECTOR),
	BPF_EAPROG_SEC("cgroup/bind4",		BPF_PROG_TYPE_CGROUP_SOCK_ADDR,
						BPF_CGROUP_INET4_BIND),
	BPF_EAPROG_SEC("cgroup/bind6",		BPF_PROG_TYPE_CGROUP_SOCK_ADDR,
						BPF_CGROUP_INET6_BIND),
	BPF_EAPROG_SEC("cgroup/connect4",	BPF_PROG_TYPE_CGROUP_SOCK_ADDR,
						BPF_CGROUP_INET4_CONNECT),
	BPF_EAPROG_SEC("cgroup/connect6",	BPF_PROG_TYPE_CGROUP_SOCK_ADDR,
						BPF_CGROUP_INET6_CONNECT),
	BPF_EAPROG_SEC("cgroup/sendmsg4",	BPF_PROG_TYPE_CGROUP_SOCK_ADDR,
						BPF_CGROUP_UDP4_SENDMSG),
	BPF_EAPROG_SEC("cgroup/sendmsg6",	BPF_PROG_TYPE_CGROUP_SOCK_ADDR,
						BPF_CGROUP_UDP6_SENDMSG),
	BPF_EAPROG_SEC("cgroup/recvmsg4",	BPF_PROG_TYPE_CGROUP_SOCK_ADDR,
						BPF_CGROUP_UDP4_RECVMSG),
	BPF_EAPROG_SEC("cgroup/recvmsg6",	BPF_PROG_TYPE_CGROUP_SOCK_ADDR,
						BPF_CGROUP_UDP6_RECVMSG),
	BPF_EAPROG_SEC("cgroup/getpeername4",	BPF_PROG_TYPE_CGROUP_SOCK_ADDR,
						BPF_CGROUP_INET4_GETPEERNAME),
	BPF_EAPROG_SEC("cgroup/getpeername6",	BPF_PROG_TYPE_CGROUP_SOCK_ADDR,
						BPF_CGROUP_INET6_GETPEERNAME),
	BPF_EAPROG_SEC("cgroup/getsockname4",	BPF_PROG_TYPE_CGROUP_SOCK_ADDR,
						BPF_CGROUP_INET4_GETSOCKNAME),
	BPF_EAPROG_SEC("cgroup/getsockname6",	BPF_PROG_TYPE_CGROUP_SOCK_ADDR,
						BPF_CGROUP_INET6_GETSOCKNAME),
	BPF_EAPROG_SEC("cgroup/sysctl",		BPF_PROG_TYPE_CGROUP_SYSCTL,
						BPF_CGROUP_SYSCTL),
	BPF_EAPROG_SEC("cgroup/getsockopt",	BPF_PROG_TYPE_CGROUP_SOCKOPT,
						BPF_CGROUP_GETSOCKOPT),
	BPF_EAPROG_SEC("cgroup/setsockopt",	BPF_PROG_TYPE_CGROUP_SOCKOPT,
						BPF_CGROUP_SETSOCKOPT),
	BPF_PROG_SEC("struct_ops",		BPF_PROG_TYPE_STRUCT_OPS),
	BPF_EAPROG_SEC("sk_lookup/",		BPF_PROG_TYPE_SK_LOOKUP,
						BPF_SK_LOOKUP),
};

#undef BPF_PROG_SEC_IMPL
#undef BPF_PROG_SEC
#undef BPF_APROG_SEC
#undef BPF_EAPROG_SEC
#undef BPF_APROG_COMPAT
#undef SEC_DEF

#define MAX_TYPE_NAME_SIZE 32

static const struct bpf_sec_def *find_sec_def(const char *sec_name)
{
	int i, n = ARRAY_SIZE(section_defs);

	for (i = 0; i < n; i++) {
		if (strncmp(sec_name,
			    section_defs[i].sec, section_defs[i].len))
			continue;
		return &section_defs[i];
	}
	return NULL;
}

static char *libbpf_get_type_names(bool attach_type)
{
	int i, len = ARRAY_SIZE(section_defs) * MAX_TYPE_NAME_SIZE;
	char *buf;

	buf = malloc(len);
	if (!buf)
		return NULL;

	buf[0] = '\0';
	/* Forge string buf with all available names */
	for (i = 0; i < ARRAY_SIZE(section_defs); i++) {
		if (attach_type && !section_defs[i].is_attachable)
			continue;

		if (strlen(buf) + strlen(section_defs[i].sec) + 2 > len) {
			free(buf);
			return NULL;
		}
		strcat(buf, " ");
		strcat(buf, section_defs[i].sec);
	}

	return buf;
}

int libbpf_prog_type_by_name(const char *name, enum bpf_prog_type *prog_type,
			     enum bpf_attach_type *expected_attach_type)
{
	const struct bpf_sec_def *sec_def;
	char *type_names;

	if (!name)
		return libbpf_err(-EINVAL);

	sec_def = find_sec_def(name);
	if (sec_def) {
		*prog_type = sec_def->prog_type;
		*expected_attach_type = sec_def->expected_attach_type;
		return 0;
	}

	pr_debug("failed to guess program type from ELF section '%s'\n", name);
	type_names = libbpf_get_type_names(false);
	if (type_names != NULL) {
		pr_debug("supported section(type) names are:%s\n", type_names);
		free(type_names);
	}

	return libbpf_err(-ESRCH);
}

static struct bpf_map *find_struct_ops_map_by_offset(struct bpf_object *obj,
						     size_t offset)
{
	struct bpf_map *map;
	size_t i;

	for (i = 0; i < obj->nr_maps; i++) {
		map = &obj->maps[i];
		if (!bpf_map__is_struct_ops(map))
			continue;
		if (map->sec_offset <= offset &&
		    offset - map->sec_offset < map->def.value_size)
			return map;
	}

	return NULL;
}

/* Collect the reloc from ELF and populate the st_ops->progs[] */
static int bpf_object__collect_st_ops_relos(struct bpf_object *obj,
					    GElf_Shdr *shdr, Elf_Data *data)
{
	const struct btf_member *member;
	struct bpf_struct_ops *st_ops;
	struct bpf_program *prog;
	unsigned int shdr_idx;
	const struct btf *btf;
	struct bpf_map *map;
	Elf_Data *symbols;
	unsigned int moff, insn_idx;
	const char *name;
	__u32 member_idx;
	GElf_Sym sym;
	GElf_Rel rel;
	int i, nrels;

	symbols = obj->efile.symbols;
	btf = obj->btf;
	nrels = shdr->sh_size / shdr->sh_entsize;
	for (i = 0; i < nrels; i++) {
		if (!gelf_getrel(data, i, &rel)) {
			pr_warn("struct_ops reloc: failed to get %d reloc\n", i);
			return -LIBBPF_ERRNO__FORMAT;
		}

		if (!gelf_getsym(symbols, GELF_R_SYM(rel.r_info), &sym)) {
			pr_warn("struct_ops reloc: symbol %zx not found\n",
				(size_t)GELF_R_SYM(rel.r_info));
			return -LIBBPF_ERRNO__FORMAT;
		}

		name = elf_sym_str(obj, sym.st_name) ?: "<?>";
		map = find_struct_ops_map_by_offset(obj, rel.r_offset);
		if (!map) {
			pr_warn("struct_ops reloc: cannot find map at rel.r_offset %zu\n",
				(size_t)rel.r_offset);
			return -EINVAL;
		}

		moff = rel.r_offset - map->sec_offset;
		shdr_idx = sym.st_shndx;
		st_ops = map->st_ops;
		pr_debug("struct_ops reloc %s: for %lld value %lld shdr_idx %u rel.r_offset %zu map->sec_offset %zu name %d (\'%s\')\n",
			 map->name,
			 (long long)(rel.r_info >> 32),
			 (long long)sym.st_value,
			 shdr_idx, (size_t)rel.r_offset,
			 map->sec_offset, sym.st_name, name);

		if (shdr_idx >= SHN_LORESERVE) {
			pr_warn("struct_ops reloc %s: rel.r_offset %zu shdr_idx %u unsupported non-static function\n",
				map->name, (size_t)rel.r_offset, shdr_idx);
			return -LIBBPF_ERRNO__RELOC;
		}
		if (sym.st_value % BPF_INSN_SZ) {
			pr_warn("struct_ops reloc %s: invalid target program offset %llu\n",
				map->name, (unsigned long long)sym.st_value);
			return -LIBBPF_ERRNO__FORMAT;
		}
		insn_idx = sym.st_value / BPF_INSN_SZ;

		member = find_member_by_offset(st_ops->type, moff * 8);
		if (!member) {
			pr_warn("struct_ops reloc %s: cannot find member at moff %u\n",
				map->name, moff);
			return -EINVAL;
		}
		member_idx = member - btf_members(st_ops->type);
		name = btf__name_by_offset(btf, member->name_off);

		if (!resolve_func_ptr(btf, member->type, NULL)) {
			pr_warn("struct_ops reloc %s: cannot relocate non func ptr %s\n",
				map->name, name);
			return -EINVAL;
		}

		prog = find_prog_by_sec_insn(obj, shdr_idx, insn_idx);
		if (!prog) {
			pr_warn("struct_ops reloc %s: cannot find prog at shdr_idx %u to relocate func ptr %s\n",
				map->name, shdr_idx, name);
			return -EINVAL;
		}

		if (prog->type == BPF_PROG_TYPE_UNSPEC) {
			const struct bpf_sec_def *sec_def;

			sec_def = find_sec_def(prog->sec_name);
			if (sec_def &&
			    sec_def->prog_type != BPF_PROG_TYPE_STRUCT_OPS) {
				/* for pr_warn */
				prog->type = sec_def->prog_type;
				goto invalid_prog;
			}

			prog->type = BPF_PROG_TYPE_STRUCT_OPS;
			prog->attach_btf_id = st_ops->type_id;
			prog->expected_attach_type = member_idx;
		} else if (prog->type != BPF_PROG_TYPE_STRUCT_OPS ||
			   prog->attach_btf_id != st_ops->type_id ||
			   prog->expected_attach_type != member_idx) {
			goto invalid_prog;
		}
		st_ops->progs[member_idx] = prog;
	}

	return 0;

invalid_prog:
	pr_warn("struct_ops reloc %s: cannot use prog %s in sec %s with type %u attach_btf_id %u expected_attach_type %u for func ptr %s\n",
		map->name, prog->name, prog->sec_name, prog->type,
		prog->attach_btf_id, prog->expected_attach_type, name);
	return -EINVAL;
}

#define BTF_TRACE_PREFIX "btf_trace_"
#define BTF_LSM_PREFIX "bpf_lsm_"
#define BTF_ITER_PREFIX "bpf_iter_"
#define BTF_MAX_NAME_SIZE 128

void btf_get_kernel_prefix_kind(enum bpf_attach_type attach_type,
				const char **prefix, int *kind)
{
	switch (attach_type) {
	case BPF_TRACE_RAW_TP:
		*prefix = BTF_TRACE_PREFIX;
		*kind = BTF_KIND_TYPEDEF;
		break;
	case BPF_LSM_MAC:
		*prefix = BTF_LSM_PREFIX;
		*kind = BTF_KIND_FUNC;
		break;
	case BPF_TRACE_ITER:
		*prefix = BTF_ITER_PREFIX;
		*kind = BTF_KIND_FUNC;
		break;
	default:
		*prefix = "";
		*kind = BTF_KIND_FUNC;
	}
}

static int find_btf_by_prefix_kind(const struct btf *btf, const char *prefix,
				   const char *name, __u32 kind)
{
	char btf_type_name[BTF_MAX_NAME_SIZE];
	int ret;

	ret = snprintf(btf_type_name, sizeof(btf_type_name),
		       "%s%s", prefix, name);
	/* snprintf returns the number of characters written excluding the
	 * terminating null. So, if >= BTF_MAX_NAME_SIZE are written, it
	 * indicates truncation.
	 */
	if (ret < 0 || ret >= sizeof(btf_type_name))
		return -ENAMETOOLONG;
	return btf__find_by_name_kind(btf, btf_type_name, kind);
}

static inline int find_attach_btf_id(struct btf *btf, const char *name,
				     enum bpf_attach_type attach_type)
{
	const char *prefix;
	int kind;

	btf_get_kernel_prefix_kind(attach_type, &prefix, &kind);
	return find_btf_by_prefix_kind(btf, prefix, name, kind);
}

int libbpf_find_vmlinux_btf_id(const char *name,
			       enum bpf_attach_type attach_type)
{
	struct btf *btf;
	int err;

	btf = btf__load_vmlinux_btf();
	err = libbpf_get_error(btf);
	if (err) {
		pr_warn("vmlinux BTF is not found\n");
		return libbpf_err(err);
	}

	err = find_attach_btf_id(btf, name, attach_type);
	if (err <= 0)
		pr_warn("%s is not found in vmlinux BTF\n", name);

	btf__free(btf);
	return libbpf_err(err);
}

static int libbpf_find_prog_btf_id(const char *name, __u32 attach_prog_fd)
{
	struct bpf_prog_info_linear *info_linear;
	struct bpf_prog_info *info;
<<<<<<< HEAD
	struct btf *btf = NULL;
=======
	struct btf *btf;
>>>>>>> 3b17187f
	int err;

	info_linear = bpf_program__get_prog_info_linear(attach_prog_fd, 0);
	err = libbpf_get_error(info_linear);
	if (err) {
		pr_warn("failed get_prog_info_linear for FD %d\n",
			attach_prog_fd);
		return err;
	}

	err = -EINVAL;
	info = &info_linear->info;
	if (!info->btf_id) {
		pr_warn("The target program doesn't have BTF\n");
		goto out;
	}
	btf = btf__load_from_kernel_by_id(info->btf_id);
	if (libbpf_get_error(btf)) {
		pr_warn("Failed to get BTF of the program\n");
		goto out;
	}
	err = btf__find_by_name_kind(btf, name, BTF_KIND_FUNC);
	btf__free(btf);
	if (err <= 0) {
		pr_warn("%s is not found in prog's BTF\n", name);
		goto out;
	}
out:
	free(info_linear);
	return err;
}

static int find_kernel_btf_id(struct bpf_object *obj, const char *attach_name,
			      enum bpf_attach_type attach_type,
			      int *btf_obj_fd, int *btf_type_id)
{
	int ret, i;

	ret = find_attach_btf_id(obj->btf_vmlinux, attach_name, attach_type);
	if (ret > 0) {
		*btf_obj_fd = 0; /* vmlinux BTF */
		*btf_type_id = ret;
		return 0;
	}
	if (ret != -ENOENT)
		return ret;

	ret = load_module_btfs(obj);
	if (ret)
		return ret;

	for (i = 0; i < obj->btf_module_cnt; i++) {
		const struct module_btf *mod = &obj->btf_modules[i];

		ret = find_attach_btf_id(mod->btf, attach_name, attach_type);
		if (ret > 0) {
			*btf_obj_fd = mod->fd;
			*btf_type_id = ret;
			return 0;
		}
		if (ret == -ENOENT)
			continue;

		return ret;
	}

	return -ESRCH;
}

static int libbpf_find_attach_btf_id(struct bpf_program *prog, int *btf_obj_fd, int *btf_type_id)
{
	enum bpf_attach_type attach_type = prog->expected_attach_type;
	__u32 attach_prog_fd = prog->attach_prog_fd;
	const char *name = prog->sec_name, *attach_name;
	const struct bpf_sec_def *sec = NULL;
	int i, err = 0;

	if (!name)
		return -EINVAL;

	for (i = 0; i < ARRAY_SIZE(section_defs); i++) {
		if (!section_defs[i].is_attach_btf)
			continue;
		if (strncmp(name, section_defs[i].sec, section_defs[i].len))
			continue;

		sec = &section_defs[i];
		break;
	}

	if (!sec) {
		pr_warn("failed to identify BTF ID based on ELF section name '%s'\n", name);
		return -ESRCH;
	}
	attach_name = name + sec->len;

	/* BPF program's BTF ID */
	if (attach_prog_fd) {
		err = libbpf_find_prog_btf_id(attach_name, attach_prog_fd);
		if (err < 0) {
			pr_warn("failed to find BPF program (FD %d) BTF ID for '%s': %d\n",
				 attach_prog_fd, attach_name, err);
			return err;
		}
		*btf_obj_fd = 0;
		*btf_type_id = err;
		return 0;
	}

	/* kernel/module BTF ID */
	if (prog->obj->gen_loader) {
		bpf_gen__record_attach_target(prog->obj->gen_loader, attach_name, attach_type);
		*btf_obj_fd = 0;
		*btf_type_id = 1;
	} else {
		err = find_kernel_btf_id(prog->obj, attach_name, attach_type, btf_obj_fd, btf_type_id);
	}
	if (err) {
		pr_warn("failed to find kernel BTF type ID of '%s': %d\n", attach_name, err);
		return err;
	}
	return 0;
}

int libbpf_attach_type_by_name(const char *name,
			       enum bpf_attach_type *attach_type)
{
	char *type_names;
	int i;

	if (!name)
		return libbpf_err(-EINVAL);

	for (i = 0; i < ARRAY_SIZE(section_defs); i++) {
		if (strncmp(name, section_defs[i].sec, section_defs[i].len))
			continue;
		if (!section_defs[i].is_attachable)
			return libbpf_err(-EINVAL);
		*attach_type = section_defs[i].expected_attach_type;
		return 0;
	}
	pr_debug("failed to guess attach type based on ELF section name '%s'\n", name);
	type_names = libbpf_get_type_names(true);
	if (type_names != NULL) {
		pr_debug("attachable section(type) names are:%s\n", type_names);
		free(type_names);
	}

	return libbpf_err(-EINVAL);
}

int bpf_map__fd(const struct bpf_map *map)
{
	return map ? map->fd : libbpf_err(-EINVAL);
}

const struct bpf_map_def *bpf_map__def(const struct bpf_map *map)
{
	return map ? &map->def : libbpf_err_ptr(-EINVAL);
}

const char *bpf_map__name(const struct bpf_map *map)
{
	return map ? map->name : NULL;
}

enum bpf_map_type bpf_map__type(const struct bpf_map *map)
{
	return map->def.type;
}

int bpf_map__set_type(struct bpf_map *map, enum bpf_map_type type)
{
	if (map->fd >= 0)
		return libbpf_err(-EBUSY);
	map->def.type = type;
	return 0;
}

__u32 bpf_map__map_flags(const struct bpf_map *map)
{
	return map->def.map_flags;
}

int bpf_map__set_map_flags(struct bpf_map *map, __u32 flags)
{
	if (map->fd >= 0)
		return libbpf_err(-EBUSY);
	map->def.map_flags = flags;
	return 0;
}

__u32 bpf_map__numa_node(const struct bpf_map *map)
{
	return map->numa_node;
}

int bpf_map__set_numa_node(struct bpf_map *map, __u32 numa_node)
{
	if (map->fd >= 0)
		return libbpf_err(-EBUSY);
	map->numa_node = numa_node;
	return 0;
}

__u32 bpf_map__key_size(const struct bpf_map *map)
{
	return map->def.key_size;
}

int bpf_map__set_key_size(struct bpf_map *map, __u32 size)
{
	if (map->fd >= 0)
		return libbpf_err(-EBUSY);
	map->def.key_size = size;
	return 0;
}

__u32 bpf_map__value_size(const struct bpf_map *map)
{
	return map->def.value_size;
}

int bpf_map__set_value_size(struct bpf_map *map, __u32 size)
{
	if (map->fd >= 0)
		return libbpf_err(-EBUSY);
	map->def.value_size = size;
	return 0;
}

__u32 bpf_map__btf_key_type_id(const struct bpf_map *map)
{
	return map ? map->btf_key_type_id : 0;
}

__u32 bpf_map__btf_value_type_id(const struct bpf_map *map)
{
	return map ? map->btf_value_type_id : 0;
}

int bpf_map__set_priv(struct bpf_map *map, void *priv,
		     bpf_map_clear_priv_t clear_priv)
{
	if (!map)
		return libbpf_err(-EINVAL);

	if (map->priv) {
		if (map->clear_priv)
			map->clear_priv(map, map->priv);
	}

	map->priv = priv;
	map->clear_priv = clear_priv;
	return 0;
}

void *bpf_map__priv(const struct bpf_map *map)
{
	return map ? map->priv : libbpf_err_ptr(-EINVAL);
}

int bpf_map__set_initial_value(struct bpf_map *map,
			       const void *data, size_t size)
{
	if (!map->mmaped || map->libbpf_type == LIBBPF_MAP_KCONFIG ||
	    size != map->def.value_size || map->fd >= 0)
		return libbpf_err(-EINVAL);

	memcpy(map->mmaped, data, size);
	return 0;
}

const void *bpf_map__initial_value(struct bpf_map *map, size_t *psize)
{
	if (!map->mmaped)
		return NULL;
	*psize = map->def.value_size;
	return map->mmaped;
}

bool bpf_map__is_offload_neutral(const struct bpf_map *map)
{
	return map->def.type == BPF_MAP_TYPE_PERF_EVENT_ARRAY;
}

bool bpf_map__is_internal(const struct bpf_map *map)
{
	return map->libbpf_type != LIBBPF_MAP_UNSPEC;
}

__u32 bpf_map__ifindex(const struct bpf_map *map)
{
	return map->map_ifindex;
}

int bpf_map__set_ifindex(struct bpf_map *map, __u32 ifindex)
{
	if (map->fd >= 0)
		return libbpf_err(-EBUSY);
	map->map_ifindex = ifindex;
	return 0;
}

int bpf_map__set_inner_map_fd(struct bpf_map *map, int fd)
{
	if (!bpf_map_type__is_map_in_map(map->def.type)) {
		pr_warn("error: unsupported map type\n");
		return libbpf_err(-EINVAL);
	}
	if (map->inner_map_fd != -1) {
		pr_warn("error: inner_map_fd already specified\n");
		return libbpf_err(-EINVAL);
	}
	zfree(&map->inner_map);
	map->inner_map_fd = fd;
	return 0;
}

static struct bpf_map *
__bpf_map__iter(const struct bpf_map *m, const struct bpf_object *obj, int i)
{
	ssize_t idx;
	struct bpf_map *s, *e;

	if (!obj || !obj->maps)
		return errno = EINVAL, NULL;

	s = obj->maps;
	e = obj->maps + obj->nr_maps;

	if ((m < s) || (m >= e)) {
		pr_warn("error in %s: map handler doesn't belong to object\n",
			 __func__);
		return errno = EINVAL, NULL;
	}

	idx = (m - obj->maps) + i;
	if (idx >= obj->nr_maps || idx < 0)
		return NULL;
	return &obj->maps[idx];
}

struct bpf_map *
bpf_map__next(const struct bpf_map *prev, const struct bpf_object *obj)
{
	if (prev == NULL)
		return obj->maps;

	return __bpf_map__iter(prev, obj, 1);
}

struct bpf_map *
bpf_map__prev(const struct bpf_map *next, const struct bpf_object *obj)
{
	if (next == NULL) {
		if (!obj->nr_maps)
			return NULL;
		return obj->maps + obj->nr_maps - 1;
	}

	return __bpf_map__iter(next, obj, -1);
}

struct bpf_map *
bpf_object__find_map_by_name(const struct bpf_object *obj, const char *name)
{
	struct bpf_map *pos;

	bpf_object__for_each_map(pos, obj) {
		if (pos->name && !strcmp(pos->name, name))
			return pos;
	}
	return errno = ENOENT, NULL;
}

int
bpf_object__find_map_fd_by_name(const struct bpf_object *obj, const char *name)
{
	return bpf_map__fd(bpf_object__find_map_by_name(obj, name));
}

struct bpf_map *
bpf_object__find_map_by_offset(struct bpf_object *obj, size_t offset)
{
	return libbpf_err_ptr(-ENOTSUP);
}

long libbpf_get_error(const void *ptr)
{
	if (!IS_ERR_OR_NULL(ptr))
		return 0;

	if (IS_ERR(ptr))
		errno = -PTR_ERR(ptr);

	/* If ptr == NULL, then errno should be already set by the failing
	 * API, because libbpf never returns NULL on success and it now always
	 * sets errno on error. So no extra errno handling for ptr == NULL
	 * case.
	 */
	return -errno;
}

int bpf_prog_load(const char *file, enum bpf_prog_type type,
		  struct bpf_object **pobj, int *prog_fd)
{
	struct bpf_prog_load_attr attr;

	memset(&attr, 0, sizeof(struct bpf_prog_load_attr));
	attr.file = file;
	attr.prog_type = type;
	attr.expected_attach_type = 0;

	return bpf_prog_load_xattr(&attr, pobj, prog_fd);
}

int bpf_prog_load_xattr(const struct bpf_prog_load_attr *attr,
			struct bpf_object **pobj, int *prog_fd)
{
	struct bpf_object_open_attr open_attr = {};
	struct bpf_program *prog, *first_prog = NULL;
	struct bpf_object *obj;
	struct bpf_map *map;
	int err;

	if (!attr)
		return libbpf_err(-EINVAL);
	if (!attr->file)
		return libbpf_err(-EINVAL);

	open_attr.file = attr->file;
	open_attr.prog_type = attr->prog_type;

	obj = bpf_object__open_xattr(&open_attr);
	err = libbpf_get_error(obj);
	if (err)
		return libbpf_err(-ENOENT);

	bpf_object__for_each_program(prog, obj) {
		enum bpf_attach_type attach_type = attr->expected_attach_type;
		/*
		 * to preserve backwards compatibility, bpf_prog_load treats
		 * attr->prog_type, if specified, as an override to whatever
		 * bpf_object__open guessed
		 */
		if (attr->prog_type != BPF_PROG_TYPE_UNSPEC) {
			bpf_program__set_type(prog, attr->prog_type);
			bpf_program__set_expected_attach_type(prog,
							      attach_type);
		}
		if (bpf_program__get_type(prog) == BPF_PROG_TYPE_UNSPEC) {
			/*
			 * we haven't guessed from section name and user
			 * didn't provide a fallback type, too bad...
			 */
			bpf_object__close(obj);
			return libbpf_err(-EINVAL);
		}

		prog->prog_ifindex = attr->ifindex;
		prog->log_level = attr->log_level;
		prog->prog_flags |= attr->prog_flags;
		if (!first_prog)
			first_prog = prog;
	}

	bpf_object__for_each_map(map, obj) {
		if (!bpf_map__is_offload_neutral(map))
			map->map_ifindex = attr->ifindex;
	}

	if (!first_prog) {
		pr_warn("object file doesn't contain bpf program\n");
		bpf_object__close(obj);
		return libbpf_err(-ENOENT);
	}

	err = bpf_object__load(obj);
	if (err) {
		bpf_object__close(obj);
		return libbpf_err(err);
	}

	*pobj = obj;
	*prog_fd = bpf_program__fd(first_prog);
	return 0;
}

struct bpf_link {
	int (*detach)(struct bpf_link *link);
	void (*dealloc)(struct bpf_link *link);
	char *pin_path;		/* NULL, if not pinned */
	int fd;			/* hook FD, -1 if not applicable */
	bool disconnected;
};

/* Replace link's underlying BPF program with the new one */
int bpf_link__update_program(struct bpf_link *link, struct bpf_program *prog)
{
	int ret;

	ret = bpf_link_update(bpf_link__fd(link), bpf_program__fd(prog), NULL);
	return libbpf_err_errno(ret);
}

/* Release "ownership" of underlying BPF resource (typically, BPF program
 * attached to some BPF hook, e.g., tracepoint, kprobe, etc). Disconnected
 * link, when destructed through bpf_link__destroy() call won't attempt to
 * detach/unregisted that BPF resource. This is useful in situations where,
 * say, attached BPF program has to outlive userspace program that attached it
 * in the system. Depending on type of BPF program, though, there might be
 * additional steps (like pinning BPF program in BPF FS) necessary to ensure
 * exit of userspace program doesn't trigger automatic detachment and clean up
 * inside the kernel.
 */
void bpf_link__disconnect(struct bpf_link *link)
{
	link->disconnected = true;
}

int bpf_link__destroy(struct bpf_link *link)
{
	int err = 0;

	if (IS_ERR_OR_NULL(link))
		return 0;

	if (!link->disconnected && link->detach)
		err = link->detach(link);
	if (link->pin_path)
		free(link->pin_path);
	if (link->dealloc)
		link->dealloc(link);
	else
		free(link);

	return libbpf_err(err);
}

int bpf_link__fd(const struct bpf_link *link)
{
	return link->fd;
}

const char *bpf_link__pin_path(const struct bpf_link *link)
{
	return link->pin_path;
}

static int bpf_link__detach_fd(struct bpf_link *link)
{
	return libbpf_err_errno(close(link->fd));
}

struct bpf_link *bpf_link__open(const char *path)
{
	struct bpf_link *link;
	int fd;

	fd = bpf_obj_get(path);
	if (fd < 0) {
		fd = -errno;
		pr_warn("failed to open link at %s: %d\n", path, fd);
		return libbpf_err_ptr(fd);
	}

	link = calloc(1, sizeof(*link));
	if (!link) {
		close(fd);
		return libbpf_err_ptr(-ENOMEM);
	}
	link->detach = &bpf_link__detach_fd;
	link->fd = fd;

	link->pin_path = strdup(path);
	if (!link->pin_path) {
		bpf_link__destroy(link);
		return libbpf_err_ptr(-ENOMEM);
	}

	return link;
}

int bpf_link__detach(struct bpf_link *link)
{
	return bpf_link_detach(link->fd) ? -errno : 0;
}

int bpf_link__pin(struct bpf_link *link, const char *path)
{
	int err;

	if (link->pin_path)
		return libbpf_err(-EBUSY);
	err = make_parent_dir(path);
	if (err)
		return libbpf_err(err);
	err = check_path(path);
	if (err)
		return libbpf_err(err);

	link->pin_path = strdup(path);
	if (!link->pin_path)
		return libbpf_err(-ENOMEM);

	if (bpf_obj_pin(link->fd, link->pin_path)) {
		err = -errno;
		zfree(&link->pin_path);
		return libbpf_err(err);
	}

	pr_debug("link fd=%d: pinned at %s\n", link->fd, link->pin_path);
	return 0;
}

int bpf_link__unpin(struct bpf_link *link)
{
	int err;

	if (!link->pin_path)
		return libbpf_err(-EINVAL);

	err = unlink(link->pin_path);
	if (err != 0)
		return -errno;

	pr_debug("link fd=%d: unpinned from %s\n", link->fd, link->pin_path);
	zfree(&link->pin_path);
	return 0;
}

struct bpf_link_perf {
	struct bpf_link link;
	int perf_event_fd;
};

static int bpf_link_perf_detach(struct bpf_link *link)
{
	struct bpf_link_perf *perf_link = container_of(link, struct bpf_link_perf, link);
	int err = 0;

	if (ioctl(perf_link->perf_event_fd, PERF_EVENT_IOC_DISABLE, 0) < 0)
		err = -errno;

	if (perf_link->perf_event_fd != link->fd)
		close(perf_link->perf_event_fd);
	close(link->fd);

	return libbpf_err(err);
}

static void bpf_link_perf_dealloc(struct bpf_link *link)
{
	struct bpf_link_perf *perf_link = container_of(link, struct bpf_link_perf, link);

	free(perf_link);
}

struct bpf_link *bpf_program__attach_perf_event_opts(struct bpf_program *prog, int pfd,
						     const struct bpf_perf_event_opts *opts)
{
	char errmsg[STRERR_BUFSIZE];
	struct bpf_link_perf *link;
	int prog_fd, link_fd = -1, err;

	if (!OPTS_VALID(opts, bpf_perf_event_opts))
		return libbpf_err_ptr(-EINVAL);

	if (pfd < 0) {
		pr_warn("prog '%s': invalid perf event FD %d\n",
			prog->name, pfd);
		return libbpf_err_ptr(-EINVAL);
	}
	prog_fd = bpf_program__fd(prog);
	if (prog_fd < 0) {
		pr_warn("prog '%s': can't attach BPF program w/o FD (did you load it?)\n",
			prog->name);
		return libbpf_err_ptr(-EINVAL);
	}

	link = calloc(1, sizeof(*link));
	if (!link)
		return libbpf_err_ptr(-ENOMEM);
	link->link.detach = &bpf_link_perf_detach;
	link->link.dealloc = &bpf_link_perf_dealloc;
	link->perf_event_fd = pfd;

	if (kernel_supports(prog->obj, FEAT_PERF_LINK)) {
		DECLARE_LIBBPF_OPTS(bpf_link_create_opts, link_opts,
			.perf_event.bpf_cookie = OPTS_GET(opts, bpf_cookie, 0));

		link_fd = bpf_link_create(prog_fd, pfd, BPF_PERF_EVENT, &link_opts);
		if (link_fd < 0) {
			err = -errno;
			pr_warn("prog '%s': failed to create BPF link for perf_event FD %d: %d (%s)\n",
				prog->name, pfd,
				err, libbpf_strerror_r(err, errmsg, sizeof(errmsg)));
			goto err_out;
		}
		link->link.fd = link_fd;
	} else {
		if (OPTS_GET(opts, bpf_cookie, 0)) {
			pr_warn("prog '%s': user context value is not supported\n", prog->name);
			err = -EOPNOTSUPP;
			goto err_out;
		}

		if (ioctl(pfd, PERF_EVENT_IOC_SET_BPF, prog_fd) < 0) {
			err = -errno;
			pr_warn("prog '%s': failed to attach to perf_event FD %d: %s\n",
				prog->name, pfd, libbpf_strerror_r(err, errmsg, sizeof(errmsg)));
			if (err == -EPROTO)
				pr_warn("prog '%s': try add PERF_SAMPLE_CALLCHAIN to or remove exclude_callchain_[kernel|user] from pfd %d\n",
					prog->name, pfd);
			goto err_out;
		}
		link->link.fd = pfd;
	}
	if (ioctl(pfd, PERF_EVENT_IOC_ENABLE, 0) < 0) {
		err = -errno;
		pr_warn("prog '%s': failed to enable perf_event FD %d: %s\n",
			prog->name, pfd, libbpf_strerror_r(err, errmsg, sizeof(errmsg)));
		goto err_out;
	}

	return &link->link;
err_out:
	if (link_fd >= 0)
		close(link_fd);
	free(link);
	return libbpf_err_ptr(err);
}

struct bpf_link *bpf_program__attach_perf_event(struct bpf_program *prog, int pfd)
{
	return bpf_program__attach_perf_event_opts(prog, pfd, NULL);
}

/*
 * this function is expected to parse integer in the range of [0, 2^31-1] from
 * given file using scanf format string fmt. If actual parsed value is
 * negative, the result might be indistinguishable from error
 */
static int parse_uint_from_file(const char *file, const char *fmt)
{
	char buf[STRERR_BUFSIZE];
	int err, ret;
	FILE *f;

	f = fopen(file, "r");
	if (!f) {
		err = -errno;
		pr_debug("failed to open '%s': %s\n", file,
			 libbpf_strerror_r(err, buf, sizeof(buf)));
		return err;
	}
	err = fscanf(f, fmt, &ret);
	if (err != 1) {
		err = err == EOF ? -EIO : -errno;
		pr_debug("failed to parse '%s': %s\n", file,
			libbpf_strerror_r(err, buf, sizeof(buf)));
		fclose(f);
		return err;
	}
	fclose(f);
	return ret;
}

static int determine_kprobe_perf_type(void)
{
	const char *file = "/sys/bus/event_source/devices/kprobe/type";

	return parse_uint_from_file(file, "%d\n");
}

static int determine_uprobe_perf_type(void)
{
	const char *file = "/sys/bus/event_source/devices/uprobe/type";

	return parse_uint_from_file(file, "%d\n");
}

static int determine_kprobe_retprobe_bit(void)
{
	const char *file = "/sys/bus/event_source/devices/kprobe/format/retprobe";

	return parse_uint_from_file(file, "config:%d\n");
}

static int determine_uprobe_retprobe_bit(void)
{
	const char *file = "/sys/bus/event_source/devices/uprobe/format/retprobe";

	return parse_uint_from_file(file, "config:%d\n");
}

#define PERF_UPROBE_REF_CTR_OFFSET_BITS 32
#define PERF_UPROBE_REF_CTR_OFFSET_SHIFT 32

static int perf_event_open_probe(bool uprobe, bool retprobe, const char *name,
				 uint64_t offset, int pid, size_t ref_ctr_off)
{
	struct perf_event_attr attr = {};
	char errmsg[STRERR_BUFSIZE];
	int type, pfd, err;

	if (ref_ctr_off >= (1ULL << PERF_UPROBE_REF_CTR_OFFSET_BITS))
		return -EINVAL;

	type = uprobe ? determine_uprobe_perf_type()
		      : determine_kprobe_perf_type();
	if (type < 0) {
		pr_warn("failed to determine %s perf type: %s\n",
			uprobe ? "uprobe" : "kprobe",
			libbpf_strerror_r(type, errmsg, sizeof(errmsg)));
		return type;
	}
	if (retprobe) {
		int bit = uprobe ? determine_uprobe_retprobe_bit()
				 : determine_kprobe_retprobe_bit();

		if (bit < 0) {
			pr_warn("failed to determine %s retprobe bit: %s\n",
				uprobe ? "uprobe" : "kprobe",
				libbpf_strerror_r(bit, errmsg, sizeof(errmsg)));
			return bit;
		}
		attr.config |= 1 << bit;
	}
	attr.size = sizeof(attr);
	attr.type = type;
	attr.config |= (__u64)ref_ctr_off << PERF_UPROBE_REF_CTR_OFFSET_SHIFT;
	attr.config1 = ptr_to_u64(name); /* kprobe_func or uprobe_path */
	attr.config2 = offset;		 /* kprobe_addr or probe_offset */

	/* pid filter is meaningful only for uprobes */
	pfd = syscall(__NR_perf_event_open, &attr,
		      pid < 0 ? -1 : pid /* pid */,
		      pid == -1 ? 0 : -1 /* cpu */,
		      -1 /* group_fd */, PERF_FLAG_FD_CLOEXEC);
	if (pfd < 0) {
		err = -errno;
		pr_warn("%s perf_event_open() failed: %s\n",
			uprobe ? "uprobe" : "kprobe",
			libbpf_strerror_r(err, errmsg, sizeof(errmsg)));
		return err;
	}
	return pfd;
}

struct bpf_link *
bpf_program__attach_kprobe_opts(struct bpf_program *prog,
				const char *func_name,
				const struct bpf_kprobe_opts *opts)
{
	DECLARE_LIBBPF_OPTS(bpf_perf_event_opts, pe_opts);
	char errmsg[STRERR_BUFSIZE];
	struct bpf_link *link;
	unsigned long offset;
	bool retprobe;
	int pfd, err;

	if (!OPTS_VALID(opts, bpf_kprobe_opts))
		return libbpf_err_ptr(-EINVAL);

	retprobe = OPTS_GET(opts, retprobe, false);
	offset = OPTS_GET(opts, offset, 0);
	pe_opts.bpf_cookie = OPTS_GET(opts, bpf_cookie, 0);

	pfd = perf_event_open_probe(false /* uprobe */, retprobe, func_name,
				    offset, -1 /* pid */, 0 /* ref_ctr_off */);
	if (pfd < 0) {
		pr_warn("prog '%s': failed to create %s '%s' perf event: %s\n",
			prog->name, retprobe ? "kretprobe" : "kprobe", func_name,
			libbpf_strerror_r(pfd, errmsg, sizeof(errmsg)));
		return libbpf_err_ptr(pfd);
	}
	link = bpf_program__attach_perf_event_opts(prog, pfd, &pe_opts);
	err = libbpf_get_error(link);
	if (err) {
		close(pfd);
		pr_warn("prog '%s': failed to attach to %s '%s': %s\n",
			prog->name, retprobe ? "kretprobe" : "kprobe", func_name,
			libbpf_strerror_r(err, errmsg, sizeof(errmsg)));
		return libbpf_err_ptr(err);
	}
	return link;
}

struct bpf_link *bpf_program__attach_kprobe(struct bpf_program *prog,
					    bool retprobe,
					    const char *func_name)
{
	DECLARE_LIBBPF_OPTS(bpf_kprobe_opts, opts,
		.retprobe = retprobe,
	);

	return bpf_program__attach_kprobe_opts(prog, func_name, &opts);
}

static struct bpf_link *attach_kprobe(const struct bpf_sec_def *sec,
				      struct bpf_program *prog)
{
	DECLARE_LIBBPF_OPTS(bpf_kprobe_opts, opts);
	unsigned long offset = 0;
	struct bpf_link *link;
	const char *func_name;
	char *func;
	int n, err;

	func_name = prog->sec_name + sec->len;
	opts.retprobe = strcmp(sec->sec, "kretprobe/") == 0;

	n = sscanf(func_name, "%m[a-zA-Z0-9_.]+%li", &func, &offset);
	if (n < 1) {
		err = -EINVAL;
		pr_warn("kprobe name is invalid: %s\n", func_name);
		return libbpf_err_ptr(err);
	}
	if (opts.retprobe && offset != 0) {
		free(func);
		err = -EINVAL;
		pr_warn("kretprobes do not support offset specification\n");
		return libbpf_err_ptr(err);
	}

	opts.offset = offset;
	link = bpf_program__attach_kprobe_opts(prog, func, &opts);
	free(func);
	return link;
}

LIBBPF_API struct bpf_link *
bpf_program__attach_uprobe_opts(struct bpf_program *prog, pid_t pid,
				const char *binary_path, size_t func_offset,
				const struct bpf_uprobe_opts *opts)
{
	DECLARE_LIBBPF_OPTS(bpf_perf_event_opts, pe_opts);
	char errmsg[STRERR_BUFSIZE];
	struct bpf_link *link;
	size_t ref_ctr_off;
	int pfd, err;
	bool retprobe;

	if (!OPTS_VALID(opts, bpf_uprobe_opts))
		return libbpf_err_ptr(-EINVAL);

	retprobe = OPTS_GET(opts, retprobe, false);
	ref_ctr_off = OPTS_GET(opts, ref_ctr_offset, 0);
	pe_opts.bpf_cookie = OPTS_GET(opts, bpf_cookie, 0);

	pfd = perf_event_open_probe(true /* uprobe */, retprobe, binary_path,
				    func_offset, pid, ref_ctr_off);
	if (pfd < 0) {
		pr_warn("prog '%s': failed to create %s '%s:0x%zx' perf event: %s\n",
			prog->name, retprobe ? "uretprobe" : "uprobe",
			binary_path, func_offset,
			libbpf_strerror_r(pfd, errmsg, sizeof(errmsg)));
		return libbpf_err_ptr(pfd);
	}
	link = bpf_program__attach_perf_event_opts(prog, pfd, &pe_opts);
	err = libbpf_get_error(link);
	if (err) {
		close(pfd);
		pr_warn("prog '%s': failed to attach to %s '%s:0x%zx': %s\n",
			prog->name, retprobe ? "uretprobe" : "uprobe",
			binary_path, func_offset,
			libbpf_strerror_r(err, errmsg, sizeof(errmsg)));
		return libbpf_err_ptr(err);
	}
	return link;
}

struct bpf_link *bpf_program__attach_uprobe(struct bpf_program *prog,
					    bool retprobe, pid_t pid,
					    const char *binary_path,
					    size_t func_offset)
{
	DECLARE_LIBBPF_OPTS(bpf_uprobe_opts, opts, .retprobe = retprobe);

	return bpf_program__attach_uprobe_opts(prog, pid, binary_path, func_offset, &opts);
}

static int determine_tracepoint_id(const char *tp_category,
				   const char *tp_name)
{
	char file[PATH_MAX];
	int ret;

	ret = snprintf(file, sizeof(file),
		       "/sys/kernel/debug/tracing/events/%s/%s/id",
		       tp_category, tp_name);
	if (ret < 0)
		return -errno;
	if (ret >= sizeof(file)) {
		pr_debug("tracepoint %s/%s path is too long\n",
			 tp_category, tp_name);
		return -E2BIG;
	}
	return parse_uint_from_file(file, "%d\n");
}

static int perf_event_open_tracepoint(const char *tp_category,
				      const char *tp_name)
{
	struct perf_event_attr attr = {};
	char errmsg[STRERR_BUFSIZE];
	int tp_id, pfd, err;

	tp_id = determine_tracepoint_id(tp_category, tp_name);
	if (tp_id < 0) {
		pr_warn("failed to determine tracepoint '%s/%s' perf event ID: %s\n",
			tp_category, tp_name,
			libbpf_strerror_r(tp_id, errmsg, sizeof(errmsg)));
		return tp_id;
	}

	attr.type = PERF_TYPE_TRACEPOINT;
	attr.size = sizeof(attr);
	attr.config = tp_id;

	pfd = syscall(__NR_perf_event_open, &attr, -1 /* pid */, 0 /* cpu */,
		      -1 /* group_fd */, PERF_FLAG_FD_CLOEXEC);
	if (pfd < 0) {
		err = -errno;
		pr_warn("tracepoint '%s/%s' perf_event_open() failed: %s\n",
			tp_category, tp_name,
			libbpf_strerror_r(err, errmsg, sizeof(errmsg)));
		return err;
	}
	return pfd;
}

struct bpf_link *bpf_program__attach_tracepoint_opts(struct bpf_program *prog,
						     const char *tp_category,
						     const char *tp_name,
						     const struct bpf_tracepoint_opts *opts)
{
	DECLARE_LIBBPF_OPTS(bpf_perf_event_opts, pe_opts);
	char errmsg[STRERR_BUFSIZE];
	struct bpf_link *link;
	int pfd, err;

	if (!OPTS_VALID(opts, bpf_tracepoint_opts))
		return libbpf_err_ptr(-EINVAL);

	pe_opts.bpf_cookie = OPTS_GET(opts, bpf_cookie, 0);

	pfd = perf_event_open_tracepoint(tp_category, tp_name);
	if (pfd < 0) {
		pr_warn("prog '%s': failed to create tracepoint '%s/%s' perf event: %s\n",
			prog->name, tp_category, tp_name,
			libbpf_strerror_r(pfd, errmsg, sizeof(errmsg)));
		return libbpf_err_ptr(pfd);
	}
	link = bpf_program__attach_perf_event_opts(prog, pfd, &pe_opts);
	err = libbpf_get_error(link);
	if (err) {
		close(pfd);
		pr_warn("prog '%s': failed to attach to tracepoint '%s/%s': %s\n",
			prog->name, tp_category, tp_name,
			libbpf_strerror_r(err, errmsg, sizeof(errmsg)));
		return libbpf_err_ptr(err);
	}
	return link;
}

struct bpf_link *bpf_program__attach_tracepoint(struct bpf_program *prog,
						const char *tp_category,
						const char *tp_name)
{
	return bpf_program__attach_tracepoint_opts(prog, tp_category, tp_name, NULL);
}

static struct bpf_link *attach_tp(const struct bpf_sec_def *sec,
				  struct bpf_program *prog)
{
	char *sec_name, *tp_cat, *tp_name;
	struct bpf_link *link;

	sec_name = strdup(prog->sec_name);
	if (!sec_name)
		return libbpf_err_ptr(-ENOMEM);

	/* extract "tp/<category>/<name>" */
	tp_cat = sec_name + sec->len;
	tp_name = strchr(tp_cat, '/');
	if (!tp_name) {
		free(sec_name);
		return libbpf_err_ptr(-EINVAL);
	}
	*tp_name = '\0';
	tp_name++;

	link = bpf_program__attach_tracepoint(prog, tp_cat, tp_name);
	free(sec_name);
	return link;
}

struct bpf_link *bpf_program__attach_raw_tracepoint(struct bpf_program *prog,
						    const char *tp_name)
{
	char errmsg[STRERR_BUFSIZE];
	struct bpf_link *link;
	int prog_fd, pfd;

	prog_fd = bpf_program__fd(prog);
	if (prog_fd < 0) {
		pr_warn("prog '%s': can't attach before loaded\n", prog->name);
		return libbpf_err_ptr(-EINVAL);
	}

	link = calloc(1, sizeof(*link));
	if (!link)
		return libbpf_err_ptr(-ENOMEM);
	link->detach = &bpf_link__detach_fd;

	pfd = bpf_raw_tracepoint_open(tp_name, prog_fd);
	if (pfd < 0) {
		pfd = -errno;
		free(link);
		pr_warn("prog '%s': failed to attach to raw tracepoint '%s': %s\n",
			prog->name, tp_name, libbpf_strerror_r(pfd, errmsg, sizeof(errmsg)));
		return libbpf_err_ptr(pfd);
	}
	link->fd = pfd;
	return link;
}

static struct bpf_link *attach_raw_tp(const struct bpf_sec_def *sec,
				      struct bpf_program *prog)
{
	const char *tp_name = prog->sec_name + sec->len;

	return bpf_program__attach_raw_tracepoint(prog, tp_name);
}

/* Common logic for all BPF program types that attach to a btf_id */
static struct bpf_link *bpf_program__attach_btf_id(struct bpf_program *prog)
{
	char errmsg[STRERR_BUFSIZE];
	struct bpf_link *link;
	int prog_fd, pfd;

	prog_fd = bpf_program__fd(prog);
	if (prog_fd < 0) {
		pr_warn("prog '%s': can't attach before loaded\n", prog->name);
		return libbpf_err_ptr(-EINVAL);
	}

	link = calloc(1, sizeof(*link));
	if (!link)
		return libbpf_err_ptr(-ENOMEM);
	link->detach = &bpf_link__detach_fd;

	pfd = bpf_raw_tracepoint_open(NULL, prog_fd);
	if (pfd < 0) {
		pfd = -errno;
		free(link);
		pr_warn("prog '%s': failed to attach: %s\n",
			prog->name, libbpf_strerror_r(pfd, errmsg, sizeof(errmsg)));
		return libbpf_err_ptr(pfd);
	}
	link->fd = pfd;
	return (struct bpf_link *)link;
}

struct bpf_link *bpf_program__attach_trace(struct bpf_program *prog)
{
	return bpf_program__attach_btf_id(prog);
}

struct bpf_link *bpf_program__attach_lsm(struct bpf_program *prog)
{
	return bpf_program__attach_btf_id(prog);
}

static struct bpf_link *attach_trace(const struct bpf_sec_def *sec,
				     struct bpf_program *prog)
{
	return bpf_program__attach_trace(prog);
}

static struct bpf_link *attach_lsm(const struct bpf_sec_def *sec,
				   struct bpf_program *prog)
{
	return bpf_program__attach_lsm(prog);
}

static struct bpf_link *
bpf_program__attach_fd(struct bpf_program *prog, int target_fd, int btf_id,
		       const char *target_name)
{
	DECLARE_LIBBPF_OPTS(bpf_link_create_opts, opts,
			    .target_btf_id = btf_id);
	enum bpf_attach_type attach_type;
	char errmsg[STRERR_BUFSIZE];
	struct bpf_link *link;
	int prog_fd, link_fd;

	prog_fd = bpf_program__fd(prog);
	if (prog_fd < 0) {
		pr_warn("prog '%s': can't attach before loaded\n", prog->name);
		return libbpf_err_ptr(-EINVAL);
	}

	link = calloc(1, sizeof(*link));
	if (!link)
		return libbpf_err_ptr(-ENOMEM);
	link->detach = &bpf_link__detach_fd;

	attach_type = bpf_program__get_expected_attach_type(prog);
	link_fd = bpf_link_create(prog_fd, target_fd, attach_type, &opts);
	if (link_fd < 0) {
		link_fd = -errno;
		free(link);
		pr_warn("prog '%s': failed to attach to %s: %s\n",
			prog->name, target_name,
			libbpf_strerror_r(link_fd, errmsg, sizeof(errmsg)));
		return libbpf_err_ptr(link_fd);
	}
	link->fd = link_fd;
	return link;
}

struct bpf_link *
bpf_program__attach_cgroup(struct bpf_program *prog, int cgroup_fd)
{
	return bpf_program__attach_fd(prog, cgroup_fd, 0, "cgroup");
}

struct bpf_link *
bpf_program__attach_netns(struct bpf_program *prog, int netns_fd)
{
	return bpf_program__attach_fd(prog, netns_fd, 0, "netns");
}

struct bpf_link *bpf_program__attach_xdp(struct bpf_program *prog, int ifindex)
{
	/* target_fd/target_ifindex use the same field in LINK_CREATE */
	return bpf_program__attach_fd(prog, ifindex, 0, "xdp");
}

struct bpf_link *bpf_program__attach_freplace(struct bpf_program *prog,
					      int target_fd,
					      const char *attach_func_name)
{
	int btf_id;

	if (!!target_fd != !!attach_func_name) {
		pr_warn("prog '%s': supply none or both of target_fd and attach_func_name\n",
			prog->name);
		return libbpf_err_ptr(-EINVAL);
	}

	if (prog->type != BPF_PROG_TYPE_EXT) {
		pr_warn("prog '%s': only BPF_PROG_TYPE_EXT can attach as freplace",
			prog->name);
		return libbpf_err_ptr(-EINVAL);
	}

	if (target_fd) {
		btf_id = libbpf_find_prog_btf_id(attach_func_name, target_fd);
		if (btf_id < 0)
			return libbpf_err_ptr(btf_id);

		return bpf_program__attach_fd(prog, target_fd, btf_id, "freplace");
	} else {
		/* no target, so use raw_tracepoint_open for compatibility
		 * with old kernels
		 */
		return bpf_program__attach_trace(prog);
	}
}

struct bpf_link *
bpf_program__attach_iter(struct bpf_program *prog,
			 const struct bpf_iter_attach_opts *opts)
{
	DECLARE_LIBBPF_OPTS(bpf_link_create_opts, link_create_opts);
	char errmsg[STRERR_BUFSIZE];
	struct bpf_link *link;
	int prog_fd, link_fd;
	__u32 target_fd = 0;

	if (!OPTS_VALID(opts, bpf_iter_attach_opts))
		return libbpf_err_ptr(-EINVAL);

	link_create_opts.iter_info = OPTS_GET(opts, link_info, (void *)0);
	link_create_opts.iter_info_len = OPTS_GET(opts, link_info_len, 0);

	prog_fd = bpf_program__fd(prog);
	if (prog_fd < 0) {
		pr_warn("prog '%s': can't attach before loaded\n", prog->name);
		return libbpf_err_ptr(-EINVAL);
	}

	link = calloc(1, sizeof(*link));
	if (!link)
		return libbpf_err_ptr(-ENOMEM);
	link->detach = &bpf_link__detach_fd;

	link_fd = bpf_link_create(prog_fd, target_fd, BPF_TRACE_ITER,
				  &link_create_opts);
	if (link_fd < 0) {
		link_fd = -errno;
		free(link);
		pr_warn("prog '%s': failed to attach to iterator: %s\n",
			prog->name, libbpf_strerror_r(link_fd, errmsg, sizeof(errmsg)));
		return libbpf_err_ptr(link_fd);
	}
	link->fd = link_fd;
	return link;
}

static struct bpf_link *attach_iter(const struct bpf_sec_def *sec,
				    struct bpf_program *prog)
{
	return bpf_program__attach_iter(prog, NULL);
}

struct bpf_link *bpf_program__attach(struct bpf_program *prog)
{
	const struct bpf_sec_def *sec_def;

	sec_def = find_sec_def(prog->sec_name);
	if (!sec_def || !sec_def->attach_fn)
		return libbpf_err_ptr(-ESRCH);

	return sec_def->attach_fn(sec_def, prog);
}

static int bpf_link__detach_struct_ops(struct bpf_link *link)
{
	__u32 zero = 0;

	if (bpf_map_delete_elem(link->fd, &zero))
		return -errno;

	return 0;
}

struct bpf_link *bpf_map__attach_struct_ops(struct bpf_map *map)
{
	struct bpf_struct_ops *st_ops;
	struct bpf_link *link;
	__u32 i, zero = 0;
	int err;

	if (!bpf_map__is_struct_ops(map) || map->fd == -1)
		return libbpf_err_ptr(-EINVAL);

	link = calloc(1, sizeof(*link));
	if (!link)
		return libbpf_err_ptr(-EINVAL);

	st_ops = map->st_ops;
	for (i = 0; i < btf_vlen(st_ops->type); i++) {
		struct bpf_program *prog = st_ops->progs[i];
		void *kern_data;
		int prog_fd;

		if (!prog)
			continue;

		prog_fd = bpf_program__fd(prog);
		kern_data = st_ops->kern_vdata + st_ops->kern_func_off[i];
		*(unsigned long *)kern_data = prog_fd;
	}

	err = bpf_map_update_elem(map->fd, &zero, st_ops->kern_vdata, 0);
	if (err) {
		err = -errno;
		free(link);
		return libbpf_err_ptr(err);
	}

	link->detach = bpf_link__detach_struct_ops;
	link->fd = map->fd;

	return link;
}

enum bpf_perf_event_ret
bpf_perf_event_read_simple(void *mmap_mem, size_t mmap_size, size_t page_size,
			   void **copy_mem, size_t *copy_size,
			   bpf_perf_event_print_t fn, void *private_data)
{
	struct perf_event_mmap_page *header = mmap_mem;
	__u64 data_head = ring_buffer_read_head(header);
	__u64 data_tail = header->data_tail;
	void *base = ((__u8 *)header) + page_size;
	int ret = LIBBPF_PERF_EVENT_CONT;
	struct perf_event_header *ehdr;
	size_t ehdr_size;

	while (data_head != data_tail) {
		ehdr = base + (data_tail & (mmap_size - 1));
		ehdr_size = ehdr->size;

		if (((void *)ehdr) + ehdr_size > base + mmap_size) {
			void *copy_start = ehdr;
			size_t len_first = base + mmap_size - copy_start;
			size_t len_secnd = ehdr_size - len_first;

			if (*copy_size < ehdr_size) {
				free(*copy_mem);
				*copy_mem = malloc(ehdr_size);
				if (!*copy_mem) {
					*copy_size = 0;
					ret = LIBBPF_PERF_EVENT_ERROR;
					break;
				}
				*copy_size = ehdr_size;
			}

			memcpy(*copy_mem, copy_start, len_first);
			memcpy(*copy_mem + len_first, base, len_secnd);
			ehdr = *copy_mem;
		}

		ret = fn(ehdr, private_data);
		data_tail += ehdr_size;
		if (ret != LIBBPF_PERF_EVENT_CONT)
			break;
	}

	ring_buffer_write_tail(header, data_tail);
	return libbpf_err(ret);
}

struct perf_buffer;

struct perf_buffer_params {
	struct perf_event_attr *attr;
	/* if event_cb is specified, it takes precendence */
	perf_buffer_event_fn event_cb;
	/* sample_cb and lost_cb are higher-level common-case callbacks */
	perf_buffer_sample_fn sample_cb;
	perf_buffer_lost_fn lost_cb;
	void *ctx;
	int cpu_cnt;
	int *cpus;
	int *map_keys;
};

struct perf_cpu_buf {
	struct perf_buffer *pb;
	void *base; /* mmap()'ed memory */
	void *buf; /* for reconstructing segmented data */
	size_t buf_size;
	int fd;
	int cpu;
	int map_key;
};

struct perf_buffer {
	perf_buffer_event_fn event_cb;
	perf_buffer_sample_fn sample_cb;
	perf_buffer_lost_fn lost_cb;
	void *ctx; /* passed into callbacks */

	size_t page_size;
	size_t mmap_size;
	struct perf_cpu_buf **cpu_bufs;
	struct epoll_event *events;
	int cpu_cnt; /* number of allocated CPU buffers */
	int epoll_fd; /* perf event FD */
	int map_fd; /* BPF_MAP_TYPE_PERF_EVENT_ARRAY BPF map FD */
};

static void perf_buffer__free_cpu_buf(struct perf_buffer *pb,
				      struct perf_cpu_buf *cpu_buf)
{
	if (!cpu_buf)
		return;
	if (cpu_buf->base &&
	    munmap(cpu_buf->base, pb->mmap_size + pb->page_size))
		pr_warn("failed to munmap cpu_buf #%d\n", cpu_buf->cpu);
	if (cpu_buf->fd >= 0) {
		ioctl(cpu_buf->fd, PERF_EVENT_IOC_DISABLE, 0);
		close(cpu_buf->fd);
	}
	free(cpu_buf->buf);
	free(cpu_buf);
}

void perf_buffer__free(struct perf_buffer *pb)
{
	int i;

	if (IS_ERR_OR_NULL(pb))
		return;
	if (pb->cpu_bufs) {
		for (i = 0; i < pb->cpu_cnt; i++) {
			struct perf_cpu_buf *cpu_buf = pb->cpu_bufs[i];

			if (!cpu_buf)
				continue;

			bpf_map_delete_elem(pb->map_fd, &cpu_buf->map_key);
			perf_buffer__free_cpu_buf(pb, cpu_buf);
		}
		free(pb->cpu_bufs);
	}
	if (pb->epoll_fd >= 0)
		close(pb->epoll_fd);
	free(pb->events);
	free(pb);
}

static struct perf_cpu_buf *
perf_buffer__open_cpu_buf(struct perf_buffer *pb, struct perf_event_attr *attr,
			  int cpu, int map_key)
{
	struct perf_cpu_buf *cpu_buf;
	char msg[STRERR_BUFSIZE];
	int err;

	cpu_buf = calloc(1, sizeof(*cpu_buf));
	if (!cpu_buf)
		return ERR_PTR(-ENOMEM);

	cpu_buf->pb = pb;
	cpu_buf->cpu = cpu;
	cpu_buf->map_key = map_key;

	cpu_buf->fd = syscall(__NR_perf_event_open, attr, -1 /* pid */, cpu,
			      -1, PERF_FLAG_FD_CLOEXEC);
	if (cpu_buf->fd < 0) {
		err = -errno;
		pr_warn("failed to open perf buffer event on cpu #%d: %s\n",
			cpu, libbpf_strerror_r(err, msg, sizeof(msg)));
		goto error;
	}

	cpu_buf->base = mmap(NULL, pb->mmap_size + pb->page_size,
			     PROT_READ | PROT_WRITE, MAP_SHARED,
			     cpu_buf->fd, 0);
	if (cpu_buf->base == MAP_FAILED) {
		cpu_buf->base = NULL;
		err = -errno;
		pr_warn("failed to mmap perf buffer on cpu #%d: %s\n",
			cpu, libbpf_strerror_r(err, msg, sizeof(msg)));
		goto error;
	}

	if (ioctl(cpu_buf->fd, PERF_EVENT_IOC_ENABLE, 0) < 0) {
		err = -errno;
		pr_warn("failed to enable perf buffer event on cpu #%d: %s\n",
			cpu, libbpf_strerror_r(err, msg, sizeof(msg)));
		goto error;
	}

	return cpu_buf;

error:
	perf_buffer__free_cpu_buf(pb, cpu_buf);
	return (struct perf_cpu_buf *)ERR_PTR(err);
}

static struct perf_buffer *__perf_buffer__new(int map_fd, size_t page_cnt,
					      struct perf_buffer_params *p);

struct perf_buffer *perf_buffer__new(int map_fd, size_t page_cnt,
				     const struct perf_buffer_opts *opts)
{
	struct perf_buffer_params p = {};
	struct perf_event_attr attr = { 0, };

	attr.config = PERF_COUNT_SW_BPF_OUTPUT;
	attr.type = PERF_TYPE_SOFTWARE;
	attr.sample_type = PERF_SAMPLE_RAW;
	attr.sample_period = 1;
	attr.wakeup_events = 1;

	p.attr = &attr;
	p.sample_cb = opts ? opts->sample_cb : NULL;
	p.lost_cb = opts ? opts->lost_cb : NULL;
	p.ctx = opts ? opts->ctx : NULL;

	return libbpf_ptr(__perf_buffer__new(map_fd, page_cnt, &p));
}

struct perf_buffer *
perf_buffer__new_raw(int map_fd, size_t page_cnt,
		     const struct perf_buffer_raw_opts *opts)
{
	struct perf_buffer_params p = {};

	p.attr = opts->attr;
	p.event_cb = opts->event_cb;
	p.ctx = opts->ctx;
	p.cpu_cnt = opts->cpu_cnt;
	p.cpus = opts->cpus;
	p.map_keys = opts->map_keys;

	return libbpf_ptr(__perf_buffer__new(map_fd, page_cnt, &p));
}

static struct perf_buffer *__perf_buffer__new(int map_fd, size_t page_cnt,
					      struct perf_buffer_params *p)
{
	const char *online_cpus_file = "/sys/devices/system/cpu/online";
	struct bpf_map_info map;
	char msg[STRERR_BUFSIZE];
	struct perf_buffer *pb;
	bool *online = NULL;
	__u32 map_info_len;
	int err, i, j, n;

	if (page_cnt & (page_cnt - 1)) {
		pr_warn("page count should be power of two, but is %zu\n",
			page_cnt);
		return ERR_PTR(-EINVAL);
	}

	/* best-effort sanity checks */
	memset(&map, 0, sizeof(map));
	map_info_len = sizeof(map);
	err = bpf_obj_get_info_by_fd(map_fd, &map, &map_info_len);
	if (err) {
		err = -errno;
		/* if BPF_OBJ_GET_INFO_BY_FD is supported, will return
		 * -EBADFD, -EFAULT, or -E2BIG on real error
		 */
		if (err != -EINVAL) {
			pr_warn("failed to get map info for map FD %d: %s\n",
				map_fd, libbpf_strerror_r(err, msg, sizeof(msg)));
			return ERR_PTR(err);
		}
		pr_debug("failed to get map info for FD %d; API not supported? Ignoring...\n",
			 map_fd);
	} else {
		if (map.type != BPF_MAP_TYPE_PERF_EVENT_ARRAY) {
			pr_warn("map '%s' should be BPF_MAP_TYPE_PERF_EVENT_ARRAY\n",
				map.name);
			return ERR_PTR(-EINVAL);
		}
	}

	pb = calloc(1, sizeof(*pb));
	if (!pb)
		return ERR_PTR(-ENOMEM);

	pb->event_cb = p->event_cb;
	pb->sample_cb = p->sample_cb;
	pb->lost_cb = p->lost_cb;
	pb->ctx = p->ctx;

	pb->page_size = getpagesize();
	pb->mmap_size = pb->page_size * page_cnt;
	pb->map_fd = map_fd;

	pb->epoll_fd = epoll_create1(EPOLL_CLOEXEC);
	if (pb->epoll_fd < 0) {
		err = -errno;
		pr_warn("failed to create epoll instance: %s\n",
			libbpf_strerror_r(err, msg, sizeof(msg)));
		goto error;
	}

	if (p->cpu_cnt > 0) {
		pb->cpu_cnt = p->cpu_cnt;
	} else {
		pb->cpu_cnt = libbpf_num_possible_cpus();
		if (pb->cpu_cnt < 0) {
			err = pb->cpu_cnt;
			goto error;
		}
		if (map.max_entries && map.max_entries < pb->cpu_cnt)
			pb->cpu_cnt = map.max_entries;
	}

	pb->events = calloc(pb->cpu_cnt, sizeof(*pb->events));
	if (!pb->events) {
		err = -ENOMEM;
		pr_warn("failed to allocate events: out of memory\n");
		goto error;
	}
	pb->cpu_bufs = calloc(pb->cpu_cnt, sizeof(*pb->cpu_bufs));
	if (!pb->cpu_bufs) {
		err = -ENOMEM;
		pr_warn("failed to allocate buffers: out of memory\n");
		goto error;
	}

	err = parse_cpu_mask_file(online_cpus_file, &online, &n);
	if (err) {
		pr_warn("failed to get online CPU mask: %d\n", err);
		goto error;
	}

	for (i = 0, j = 0; i < pb->cpu_cnt; i++) {
		struct perf_cpu_buf *cpu_buf;
		int cpu, map_key;

		cpu = p->cpu_cnt > 0 ? p->cpus[i] : i;
		map_key = p->cpu_cnt > 0 ? p->map_keys[i] : i;

		/* in case user didn't explicitly requested particular CPUs to
		 * be attached to, skip offline/not present CPUs
		 */
		if (p->cpu_cnt <= 0 && (cpu >= n || !online[cpu]))
			continue;

		cpu_buf = perf_buffer__open_cpu_buf(pb, p->attr, cpu, map_key);
		if (IS_ERR(cpu_buf)) {
			err = PTR_ERR(cpu_buf);
			goto error;
		}

		pb->cpu_bufs[j] = cpu_buf;

		err = bpf_map_update_elem(pb->map_fd, &map_key,
					  &cpu_buf->fd, 0);
		if (err) {
			err = -errno;
			pr_warn("failed to set cpu #%d, key %d -> perf FD %d: %s\n",
				cpu, map_key, cpu_buf->fd,
				libbpf_strerror_r(err, msg, sizeof(msg)));
			goto error;
		}

		pb->events[j].events = EPOLLIN;
		pb->events[j].data.ptr = cpu_buf;
		if (epoll_ctl(pb->epoll_fd, EPOLL_CTL_ADD, cpu_buf->fd,
			      &pb->events[j]) < 0) {
			err = -errno;
			pr_warn("failed to epoll_ctl cpu #%d perf FD %d: %s\n",
				cpu, cpu_buf->fd,
				libbpf_strerror_r(err, msg, sizeof(msg)));
			goto error;
		}
		j++;
	}
	pb->cpu_cnt = j;
	free(online);

	return pb;

error:
	free(online);
	if (pb)
		perf_buffer__free(pb);
	return ERR_PTR(err);
}

struct perf_sample_raw {
	struct perf_event_header header;
	uint32_t size;
	char data[];
};

struct perf_sample_lost {
	struct perf_event_header header;
	uint64_t id;
	uint64_t lost;
	uint64_t sample_id;
};

static enum bpf_perf_event_ret
perf_buffer__process_record(struct perf_event_header *e, void *ctx)
{
	struct perf_cpu_buf *cpu_buf = ctx;
	struct perf_buffer *pb = cpu_buf->pb;
	void *data = e;

	/* user wants full control over parsing perf event */
	if (pb->event_cb)
		return pb->event_cb(pb->ctx, cpu_buf->cpu, e);

	switch (e->type) {
	case PERF_RECORD_SAMPLE: {
		struct perf_sample_raw *s = data;

		if (pb->sample_cb)
			pb->sample_cb(pb->ctx, cpu_buf->cpu, s->data, s->size);
		break;
	}
	case PERF_RECORD_LOST: {
		struct perf_sample_lost *s = data;

		if (pb->lost_cb)
			pb->lost_cb(pb->ctx, cpu_buf->cpu, s->lost);
		break;
	}
	default:
		pr_warn("unknown perf sample type %d\n", e->type);
		return LIBBPF_PERF_EVENT_ERROR;
	}
	return LIBBPF_PERF_EVENT_CONT;
}

static int perf_buffer__process_records(struct perf_buffer *pb,
					struct perf_cpu_buf *cpu_buf)
{
	enum bpf_perf_event_ret ret;

	ret = bpf_perf_event_read_simple(cpu_buf->base, pb->mmap_size,
					 pb->page_size, &cpu_buf->buf,
					 &cpu_buf->buf_size,
					 perf_buffer__process_record, cpu_buf);
	if (ret != LIBBPF_PERF_EVENT_CONT)
		return ret;
	return 0;
}

int perf_buffer__epoll_fd(const struct perf_buffer *pb)
{
	return pb->epoll_fd;
}

int perf_buffer__poll(struct perf_buffer *pb, int timeout_ms)
{
	int i, cnt, err;

	cnt = epoll_wait(pb->epoll_fd, pb->events, pb->cpu_cnt, timeout_ms);
	if (cnt < 0)
		return -errno;

	for (i = 0; i < cnt; i++) {
		struct perf_cpu_buf *cpu_buf = pb->events[i].data.ptr;

		err = perf_buffer__process_records(pb, cpu_buf);
		if (err) {
			pr_warn("error while processing records: %d\n", err);
			return libbpf_err(err);
		}
	}
	return cnt;
}

/* Return number of PERF_EVENT_ARRAY map slots set up by this perf_buffer
 * manager.
 */
size_t perf_buffer__buffer_cnt(const struct perf_buffer *pb)
{
	return pb->cpu_cnt;
}

/*
 * Return perf_event FD of a ring buffer in *buf_idx* slot of
 * PERF_EVENT_ARRAY BPF map. This FD can be polled for new data using
 * select()/poll()/epoll() Linux syscalls.
 */
int perf_buffer__buffer_fd(const struct perf_buffer *pb, size_t buf_idx)
{
	struct perf_cpu_buf *cpu_buf;

	if (buf_idx >= pb->cpu_cnt)
		return libbpf_err(-EINVAL);

	cpu_buf = pb->cpu_bufs[buf_idx];
	if (!cpu_buf)
		return libbpf_err(-ENOENT);

	return cpu_buf->fd;
}

/*
 * Consume data from perf ring buffer corresponding to slot *buf_idx* in
 * PERF_EVENT_ARRAY BPF map without waiting/polling. If there is no data to
 * consume, do nothing and return success.
 * Returns:
 *   - 0 on success;
 *   - <0 on failure.
 */
int perf_buffer__consume_buffer(struct perf_buffer *pb, size_t buf_idx)
{
	struct perf_cpu_buf *cpu_buf;

	if (buf_idx >= pb->cpu_cnt)
		return libbpf_err(-EINVAL);

	cpu_buf = pb->cpu_bufs[buf_idx];
	if (!cpu_buf)
		return libbpf_err(-ENOENT);

	return perf_buffer__process_records(pb, cpu_buf);
}

int perf_buffer__consume(struct perf_buffer *pb)
{
	int i, err;

	for (i = 0; i < pb->cpu_cnt; i++) {
		struct perf_cpu_buf *cpu_buf = pb->cpu_bufs[i];

		if (!cpu_buf)
			continue;

		err = perf_buffer__process_records(pb, cpu_buf);
		if (err) {
			pr_warn("perf_buffer: failed to process records in buffer #%d: %d\n", i, err);
			return libbpf_err(err);
		}
	}
	return 0;
}

struct bpf_prog_info_array_desc {
	int	array_offset;	/* e.g. offset of jited_prog_insns */
	int	count_offset;	/* e.g. offset of jited_prog_len */
	int	size_offset;	/* > 0: offset of rec size,
				 * < 0: fix size of -size_offset
				 */
};

static struct bpf_prog_info_array_desc bpf_prog_info_array_desc[] = {
	[BPF_PROG_INFO_JITED_INSNS] = {
		offsetof(struct bpf_prog_info, jited_prog_insns),
		offsetof(struct bpf_prog_info, jited_prog_len),
		-1,
	},
	[BPF_PROG_INFO_XLATED_INSNS] = {
		offsetof(struct bpf_prog_info, xlated_prog_insns),
		offsetof(struct bpf_prog_info, xlated_prog_len),
		-1,
	},
	[BPF_PROG_INFO_MAP_IDS] = {
		offsetof(struct bpf_prog_info, map_ids),
		offsetof(struct bpf_prog_info, nr_map_ids),
		-(int)sizeof(__u32),
	},
	[BPF_PROG_INFO_JITED_KSYMS] = {
		offsetof(struct bpf_prog_info, jited_ksyms),
		offsetof(struct bpf_prog_info, nr_jited_ksyms),
		-(int)sizeof(__u64),
	},
	[BPF_PROG_INFO_JITED_FUNC_LENS] = {
		offsetof(struct bpf_prog_info, jited_func_lens),
		offsetof(struct bpf_prog_info, nr_jited_func_lens),
		-(int)sizeof(__u32),
	},
	[BPF_PROG_INFO_FUNC_INFO] = {
		offsetof(struct bpf_prog_info, func_info),
		offsetof(struct bpf_prog_info, nr_func_info),
		offsetof(struct bpf_prog_info, func_info_rec_size),
	},
	[BPF_PROG_INFO_LINE_INFO] = {
		offsetof(struct bpf_prog_info, line_info),
		offsetof(struct bpf_prog_info, nr_line_info),
		offsetof(struct bpf_prog_info, line_info_rec_size),
	},
	[BPF_PROG_INFO_JITED_LINE_INFO] = {
		offsetof(struct bpf_prog_info, jited_line_info),
		offsetof(struct bpf_prog_info, nr_jited_line_info),
		offsetof(struct bpf_prog_info, jited_line_info_rec_size),
	},
	[BPF_PROG_INFO_PROG_TAGS] = {
		offsetof(struct bpf_prog_info, prog_tags),
		offsetof(struct bpf_prog_info, nr_prog_tags),
		-(int)sizeof(__u8) * BPF_TAG_SIZE,
	},

};

static __u32 bpf_prog_info_read_offset_u32(struct bpf_prog_info *info,
					   int offset)
{
	__u32 *array = (__u32 *)info;

	if (offset >= 0)
		return array[offset / sizeof(__u32)];
	return -(int)offset;
}

static __u64 bpf_prog_info_read_offset_u64(struct bpf_prog_info *info,
					   int offset)
{
	__u64 *array = (__u64 *)info;

	if (offset >= 0)
		return array[offset / sizeof(__u64)];
	return -(int)offset;
}

static void bpf_prog_info_set_offset_u32(struct bpf_prog_info *info, int offset,
					 __u32 val)
{
	__u32 *array = (__u32 *)info;

	if (offset >= 0)
		array[offset / sizeof(__u32)] = val;
}

static void bpf_prog_info_set_offset_u64(struct bpf_prog_info *info, int offset,
					 __u64 val)
{
	__u64 *array = (__u64 *)info;

	if (offset >= 0)
		array[offset / sizeof(__u64)] = val;
}

struct bpf_prog_info_linear *
bpf_program__get_prog_info_linear(int fd, __u64 arrays)
{
	struct bpf_prog_info_linear *info_linear;
	struct bpf_prog_info info = {};
	__u32 info_len = sizeof(info);
	__u32 data_len = 0;
	int i, err;
	void *ptr;

	if (arrays >> BPF_PROG_INFO_LAST_ARRAY)
		return libbpf_err_ptr(-EINVAL);

	/* step 1: get array dimensions */
	err = bpf_obj_get_info_by_fd(fd, &info, &info_len);
	if (err) {
		pr_debug("can't get prog info: %s", strerror(errno));
		return libbpf_err_ptr(-EFAULT);
	}

	/* step 2: calculate total size of all arrays */
	for (i = BPF_PROG_INFO_FIRST_ARRAY; i < BPF_PROG_INFO_LAST_ARRAY; ++i) {
		bool include_array = (arrays & (1UL << i)) > 0;
		struct bpf_prog_info_array_desc *desc;
		__u32 count, size;

		desc = bpf_prog_info_array_desc + i;

		/* kernel is too old to support this field */
		if (info_len < desc->array_offset + sizeof(__u32) ||
		    info_len < desc->count_offset + sizeof(__u32) ||
		    (desc->size_offset > 0 && info_len < desc->size_offset))
			include_array = false;

		if (!include_array) {
			arrays &= ~(1UL << i);	/* clear the bit */
			continue;
		}

		count = bpf_prog_info_read_offset_u32(&info, desc->count_offset);
		size  = bpf_prog_info_read_offset_u32(&info, desc->size_offset);

		data_len += count * size;
	}

	/* step 3: allocate continuous memory */
	data_len = roundup(data_len, sizeof(__u64));
	info_linear = malloc(sizeof(struct bpf_prog_info_linear) + data_len);
	if (!info_linear)
		return libbpf_err_ptr(-ENOMEM);

	/* step 4: fill data to info_linear->info */
	info_linear->arrays = arrays;
	memset(&info_linear->info, 0, sizeof(info));
	ptr = info_linear->data;

	for (i = BPF_PROG_INFO_FIRST_ARRAY; i < BPF_PROG_INFO_LAST_ARRAY; ++i) {
		struct bpf_prog_info_array_desc *desc;
		__u32 count, size;

		if ((arrays & (1UL << i)) == 0)
			continue;

		desc  = bpf_prog_info_array_desc + i;
		count = bpf_prog_info_read_offset_u32(&info, desc->count_offset);
		size  = bpf_prog_info_read_offset_u32(&info, desc->size_offset);
		bpf_prog_info_set_offset_u32(&info_linear->info,
					     desc->count_offset, count);
		bpf_prog_info_set_offset_u32(&info_linear->info,
					     desc->size_offset, size);
		bpf_prog_info_set_offset_u64(&info_linear->info,
					     desc->array_offset,
					     ptr_to_u64(ptr));
		ptr += count * size;
	}

	/* step 5: call syscall again to get required arrays */
	err = bpf_obj_get_info_by_fd(fd, &info_linear->info, &info_len);
	if (err) {
		pr_debug("can't get prog info: %s", strerror(errno));
		free(info_linear);
		return libbpf_err_ptr(-EFAULT);
	}

	/* step 6: verify the data */
	for (i = BPF_PROG_INFO_FIRST_ARRAY; i < BPF_PROG_INFO_LAST_ARRAY; ++i) {
		struct bpf_prog_info_array_desc *desc;
		__u32 v1, v2;

		if ((arrays & (1UL << i)) == 0)
			continue;

		desc = bpf_prog_info_array_desc + i;
		v1 = bpf_prog_info_read_offset_u32(&info, desc->count_offset);
		v2 = bpf_prog_info_read_offset_u32(&info_linear->info,
						   desc->count_offset);
		if (v1 != v2)
			pr_warn("%s: mismatch in element count\n", __func__);

		v1 = bpf_prog_info_read_offset_u32(&info, desc->size_offset);
		v2 = bpf_prog_info_read_offset_u32(&info_linear->info,
						   desc->size_offset);
		if (v1 != v2)
			pr_warn("%s: mismatch in rec size\n", __func__);
	}

	/* step 7: update info_len and data_len */
	info_linear->info_len = sizeof(struct bpf_prog_info);
	info_linear->data_len = data_len;

	return info_linear;
}

void bpf_program__bpil_addr_to_offs(struct bpf_prog_info_linear *info_linear)
{
	int i;

	for (i = BPF_PROG_INFO_FIRST_ARRAY; i < BPF_PROG_INFO_LAST_ARRAY; ++i) {
		struct bpf_prog_info_array_desc *desc;
		__u64 addr, offs;

		if ((info_linear->arrays & (1UL << i)) == 0)
			continue;

		desc = bpf_prog_info_array_desc + i;
		addr = bpf_prog_info_read_offset_u64(&info_linear->info,
						     desc->array_offset);
		offs = addr - ptr_to_u64(info_linear->data);
		bpf_prog_info_set_offset_u64(&info_linear->info,
					     desc->array_offset, offs);
	}
}

void bpf_program__bpil_offs_to_addr(struct bpf_prog_info_linear *info_linear)
{
	int i;

	for (i = BPF_PROG_INFO_FIRST_ARRAY; i < BPF_PROG_INFO_LAST_ARRAY; ++i) {
		struct bpf_prog_info_array_desc *desc;
		__u64 addr, offs;

		if ((info_linear->arrays & (1UL << i)) == 0)
			continue;

		desc = bpf_prog_info_array_desc + i;
		offs = bpf_prog_info_read_offset_u64(&info_linear->info,
						     desc->array_offset);
		addr = offs + ptr_to_u64(info_linear->data);
		bpf_prog_info_set_offset_u64(&info_linear->info,
					     desc->array_offset, addr);
	}
}

int bpf_program__set_attach_target(struct bpf_program *prog,
				   int attach_prog_fd,
				   const char *attach_func_name)
{
	int btf_obj_fd = 0, btf_id = 0, err;

	if (!prog || attach_prog_fd < 0 || !attach_func_name)
		return libbpf_err(-EINVAL);

	if (prog->obj->loaded)
		return libbpf_err(-EINVAL);

	if (attach_prog_fd) {
		btf_id = libbpf_find_prog_btf_id(attach_func_name,
						 attach_prog_fd);
		if (btf_id < 0)
			return libbpf_err(btf_id);
	} else {
		/* load btf_vmlinux, if not yet */
		err = bpf_object__load_vmlinux_btf(prog->obj, true);
		if (err)
			return libbpf_err(err);
		err = find_kernel_btf_id(prog->obj, attach_func_name,
					 prog->expected_attach_type,
					 &btf_obj_fd, &btf_id);
		if (err)
			return libbpf_err(err);
	}

	prog->attach_btf_id = btf_id;
	prog->attach_btf_obj_fd = btf_obj_fd;
	prog->attach_prog_fd = attach_prog_fd;
	return 0;
}

int parse_cpu_mask_str(const char *s, bool **mask, int *mask_sz)
{
	int err = 0, n, len, start, end = -1;
	bool *tmp;

	*mask = NULL;
	*mask_sz = 0;

	/* Each sub string separated by ',' has format \d+-\d+ or \d+ */
	while (*s) {
		if (*s == ',' || *s == '\n') {
			s++;
			continue;
		}
		n = sscanf(s, "%d%n-%d%n", &start, &len, &end, &len);
		if (n <= 0 || n > 2) {
			pr_warn("Failed to get CPU range %s: %d\n", s, n);
			err = -EINVAL;
			goto cleanup;
		} else if (n == 1) {
			end = start;
		}
		if (start < 0 || start > end) {
			pr_warn("Invalid CPU range [%d,%d] in %s\n",
				start, end, s);
			err = -EINVAL;
			goto cleanup;
		}
		tmp = realloc(*mask, end + 1);
		if (!tmp) {
			err = -ENOMEM;
			goto cleanup;
		}
		*mask = tmp;
		memset(tmp + *mask_sz, 0, start - *mask_sz);
		memset(tmp + start, 1, end - start + 1);
		*mask_sz = end + 1;
		s += len;
	}
	if (!*mask_sz) {
		pr_warn("Empty CPU range\n");
		return -EINVAL;
	}
	return 0;
cleanup:
	free(*mask);
	*mask = NULL;
	return err;
}

int parse_cpu_mask_file(const char *fcpu, bool **mask, int *mask_sz)
{
	int fd, err = 0, len;
	char buf[128];

	fd = open(fcpu, O_RDONLY);
	if (fd < 0) {
		err = -errno;
		pr_warn("Failed to open cpu mask file %s: %d\n", fcpu, err);
		return err;
	}
	len = read(fd, buf, sizeof(buf));
	close(fd);
	if (len <= 0) {
		err = len ? -errno : -EINVAL;
		pr_warn("Failed to read cpu mask from %s: %d\n", fcpu, err);
		return err;
	}
	if (len >= sizeof(buf)) {
		pr_warn("CPU mask is too big in file %s\n", fcpu);
		return -E2BIG;
	}
	buf[len] = '\0';

	return parse_cpu_mask_str(buf, mask, mask_sz);
}

int libbpf_num_possible_cpus(void)
{
	static const char *fcpu = "/sys/devices/system/cpu/possible";
	static int cpus;
	int err, n, i, tmp_cpus;
	bool *mask;

	tmp_cpus = READ_ONCE(cpus);
	if (tmp_cpus > 0)
		return tmp_cpus;

	err = parse_cpu_mask_file(fcpu, &mask, &n);
	if (err)
		return libbpf_err(err);

	tmp_cpus = 0;
	for (i = 0; i < n; i++) {
		if (mask[i])
			tmp_cpus++;
	}
	free(mask);

	WRITE_ONCE(cpus, tmp_cpus);
	return tmp_cpus;
}

int bpf_object__open_skeleton(struct bpf_object_skeleton *s,
			      const struct bpf_object_open_opts *opts)
{
	DECLARE_LIBBPF_OPTS(bpf_object_open_opts, skel_opts,
		.object_name = s->name,
	);
	struct bpf_object *obj;
	int i, err;

	/* Attempt to preserve opts->object_name, unless overriden by user
	 * explicitly. Overwriting object name for skeletons is discouraged,
	 * as it breaks global data maps, because they contain object name
	 * prefix as their own map name prefix. When skeleton is generated,
	 * bpftool is making an assumption that this name will stay the same.
	 */
	if (opts) {
		memcpy(&skel_opts, opts, sizeof(*opts));
		if (!opts->object_name)
			skel_opts.object_name = s->name;
	}

	obj = bpf_object__open_mem(s->data, s->data_sz, &skel_opts);
	err = libbpf_get_error(obj);
	if (err) {
		pr_warn("failed to initialize skeleton BPF object '%s': %d\n",
			s->name, err);
		return libbpf_err(err);
	}

	*s->obj = obj;

	for (i = 0; i < s->map_cnt; i++) {
		struct bpf_map **map = s->maps[i].map;
		const char *name = s->maps[i].name;
		void **mmaped = s->maps[i].mmaped;

		*map = bpf_object__find_map_by_name(obj, name);
		if (!*map) {
			pr_warn("failed to find skeleton map '%s'\n", name);
			return libbpf_err(-ESRCH);
		}

		/* externs shouldn't be pre-setup from user code */
		if (mmaped && (*map)->libbpf_type != LIBBPF_MAP_KCONFIG)
			*mmaped = (*map)->mmaped;
	}

	for (i = 0; i < s->prog_cnt; i++) {
		struct bpf_program **prog = s->progs[i].prog;
		const char *name = s->progs[i].name;

		*prog = bpf_object__find_program_by_name(obj, name);
		if (!*prog) {
			pr_warn("failed to find skeleton program '%s'\n", name);
			return libbpf_err(-ESRCH);
		}
	}

	return 0;
}

int bpf_object__load_skeleton(struct bpf_object_skeleton *s)
{
	int i, err;

	err = bpf_object__load(*s->obj);
	if (err) {
		pr_warn("failed to load BPF skeleton '%s': %d\n", s->name, err);
		return libbpf_err(err);
	}

	for (i = 0; i < s->map_cnt; i++) {
		struct bpf_map *map = *s->maps[i].map;
		size_t mmap_sz = bpf_map_mmap_sz(map);
		int prot, map_fd = bpf_map__fd(map);
		void **mmaped = s->maps[i].mmaped;

		if (!mmaped)
			continue;

		if (!(map->def.map_flags & BPF_F_MMAPABLE)) {
			*mmaped = NULL;
			continue;
		}

		if (map->def.map_flags & BPF_F_RDONLY_PROG)
			prot = PROT_READ;
		else
			prot = PROT_READ | PROT_WRITE;

		/* Remap anonymous mmap()-ed "map initialization image" as
		 * a BPF map-backed mmap()-ed memory, but preserving the same
		 * memory address. This will cause kernel to change process'
		 * page table to point to a different piece of kernel memory,
		 * but from userspace point of view memory address (and its
		 * contents, being identical at this point) will stay the
		 * same. This mapping will be released by bpf_object__close()
		 * as per normal clean up procedure, so we don't need to worry
		 * about it from skeleton's clean up perspective.
		 */
		*mmaped = mmap(map->mmaped, mmap_sz, prot,
				MAP_SHARED | MAP_FIXED, map_fd, 0);
		if (*mmaped == MAP_FAILED) {
			err = -errno;
			*mmaped = NULL;
			pr_warn("failed to re-mmap() map '%s': %d\n",
				 bpf_map__name(map), err);
			return libbpf_err(err);
		}
	}

	return 0;
}

int bpf_object__attach_skeleton(struct bpf_object_skeleton *s)
{
	int i, err;

	for (i = 0; i < s->prog_cnt; i++) {
		struct bpf_program *prog = *s->progs[i].prog;
		struct bpf_link **link = s->progs[i].link;
		const struct bpf_sec_def *sec_def;

		if (!prog->load)
			continue;

		sec_def = find_sec_def(prog->sec_name);
		if (!sec_def || !sec_def->attach_fn)
			continue;

		*link = sec_def->attach_fn(sec_def, prog);
		err = libbpf_get_error(*link);
		if (err) {
			pr_warn("failed to auto-attach program '%s': %d\n",
				bpf_program__name(prog), err);
			return libbpf_err(err);
		}
	}

	return 0;
}

void bpf_object__detach_skeleton(struct bpf_object_skeleton *s)
{
	int i;

	for (i = 0; i < s->prog_cnt; i++) {
		struct bpf_link **link = s->progs[i].link;

		bpf_link__destroy(*link);
		*link = NULL;
	}
}

void bpf_object__destroy_skeleton(struct bpf_object_skeleton *s)
{
	if (s->progs)
		bpf_object__detach_skeleton(s);
	if (s->obj)
		bpf_object__close(*s->obj);
	free(s->maps);
	free(s->progs);
	free(s);
}<|MERGE_RESOLUTION|>--- conflicted
+++ resolved
@@ -8361,11 +8361,7 @@
 {
 	struct bpf_prog_info_linear *info_linear;
 	struct bpf_prog_info *info;
-<<<<<<< HEAD
-	struct btf *btf = NULL;
-=======
 	struct btf *btf;
->>>>>>> 3b17187f
 	int err;
 
 	info_linear = bpf_program__get_prog_info_linear(attach_prog_fd, 0);
