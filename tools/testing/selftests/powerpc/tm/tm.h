--- conflicted
+++ resolved
@@ -55,12 +55,8 @@
 static inline bool failure_is_reschedule(void)
 {
 	if ((failure_code() & TM_CAUSE_RESCHED) == TM_CAUSE_RESCHED ||
-<<<<<<< HEAD
-	    (failure_code() & TM_CAUSE_KVM_RESCHED) == TM_CAUSE_KVM_RESCHED)
-=======
 	    (failure_code() & TM_CAUSE_KVM_RESCHED) == TM_CAUSE_KVM_RESCHED ||
 	    (failure_code() & TM_CAUSE_KVM_FAC_UNAV) == TM_CAUSE_KVM_FAC_UNAV)
->>>>>>> f7688b48
 		return true;
 
 	return false;
