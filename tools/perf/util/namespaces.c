--- conflicted
+++ resolved
@@ -17,8 +17,6 @@
 #include <string.h>
 #include <unistd.h>
 #include <asm/bug.h>
-<<<<<<< HEAD
-=======
 #include <linux/kernel.h>
 #include <linux/zalloc.h>
 
@@ -38,7 +36,6 @@
 		return "UNKNOWN";
 	return perf_ns__names[id];
 }
->>>>>>> f7688b48
 
 struct namespaces *namespaces__new(struct perf_record_namespaces *event)
 {
