// SPDX-License-Identifier: GPL-2.0
#include <errno.h>
#include <stdlib.h>
#include <stdio.h>
#include <string.h>
#include <linux/kernel.h>
#include <linux/zalloc.h>
#include "dso.h"
#include "session.h"
#include "thread.h"
#include "thread-stack.h"
#include "debug.h"
#include "namespaces.h"
#include "comm.h"
#include "map.h"
#include "symbol.h"
#include "unwind.h"
#include "callchain.h"

#include <api/fs/fs.h>

int thread__init_maps(struct thread *thread, struct machine *machine)
{
	pid_t pid = thread->pid_;

	if (pid == thread->tid || pid == -1) {
		thread->maps = maps__new(machine);
	} else {
		struct thread *leader = __machine__findnew_thread(machine, pid, pid);
		if (leader) {
			thread->maps = maps__get(leader->maps);
			thread__put(leader);
		}
	}

	return thread->maps ? 0 : -1;
}

struct thread *thread__new(pid_t pid, pid_t tid)
{
	char *comm_str;
	struct comm *comm;
	struct thread *thread = zalloc(sizeof(*thread));

	if (thread != NULL) {
		thread->pid_ = pid;
		thread->tid = tid;
		thread->ppid = -1;
		thread->cpu = -1;
		INIT_LIST_HEAD(&thread->namespaces_list);
		INIT_LIST_HEAD(&thread->comm_list);
		init_rwsem(&thread->namespaces_lock);
		init_rwsem(&thread->comm_lock);

		comm_str = malloc(32);
		if (!comm_str)
			goto err_thread;

		snprintf(comm_str, 32, ":%d", tid);
		comm = comm__new(comm_str, 0, false);
		free(comm_str);
		if (!comm)
			goto err_thread;

		list_add(&comm->list, &thread->comm_list);
		refcount_set(&thread->refcnt, 1);
		RB_CLEAR_NODE(&thread->rb_node);
		/* Thread holds first ref to nsdata. */
		thread->nsinfo = nsinfo__new(pid);
		srccode_state_init(&thread->srccode_state);
	}

	return thread;

err_thread:
	free(thread);
	return NULL;
}

void thread__delete(struct thread *thread)
{
	struct namespaces *namespaces, *tmp_namespaces;
	struct comm *comm, *tmp_comm;

	BUG_ON(!RB_EMPTY_NODE(&thread->rb_node));

	thread_stack__free(thread);

	if (thread->maps) {
		maps__put(thread->maps);
		thread->maps = NULL;
	}
	down_write(&thread->namespaces_lock);
	list_for_each_entry_safe(namespaces, tmp_namespaces,
				 &thread->namespaces_list, list) {
		list_del_init(&namespaces->list);
		namespaces__free(namespaces);
	}
	up_write(&thread->namespaces_lock);

	down_write(&thread->comm_lock);
	list_for_each_entry_safe(comm, tmp_comm, &thread->comm_list, list) {
		list_del_init(&comm->list);
		comm__free(comm);
	}
	up_write(&thread->comm_lock);

	nsinfo__zput(thread->nsinfo);
	srccode_state_free(&thread->srccode_state);

	exit_rwsem(&thread->namespaces_lock);
	exit_rwsem(&thread->comm_lock);
	free(thread);
}

struct thread *thread__get(struct thread *thread)
{
	if (thread)
		refcount_inc(&thread->refcnt);
	return thread;
}

void thread__put(struct thread *thread)
{
	if (thread && refcount_dec_and_test(&thread->refcnt)) {
		/*
		 * Remove it from the dead threads list, as last reference is
		 * gone, if it is in a dead threads list.
		 *
		 * We may not be there anymore if say, the machine where it was
		 * stored was already deleted, so we already removed it from
		 * the dead threads and some other piece of code still keeps a
		 * reference.
		 *
		 * This is what 'perf sched' does and finally drops it in
		 * perf_sched__lat(), where it calls perf_sched__read_events(),
		 * that processes the events by creating a session and deleting
		 * it, which ends up destroying the list heads for the dead
		 * threads, but before it does that it removes all threads from
		 * it using list_del_init().
		 *
		 * So we need to check here if it is in a dead threads list and
		 * if so, remove it before finally deleting the thread, to avoid
		 * an use after free situation.
		 */
		if (!list_empty(&thread->node))
			list_del_init(&thread->node);
		thread__delete(thread);
	}
}

static struct namespaces *__thread__namespaces(const struct thread *thread)
{
	if (list_empty(&thread->namespaces_list))
		return NULL;

	return list_first_entry(&thread->namespaces_list, struct namespaces, list);
}

struct namespaces *thread__namespaces(struct thread *thread)
{
	struct namespaces *ns;

	down_read(&thread->namespaces_lock);
	ns = __thread__namespaces(thread);
	up_read(&thread->namespaces_lock);

	return ns;
}

static int __thread__set_namespaces(struct thread *thread, u64 timestamp,
				    struct perf_record_namespaces *event)
{
	struct namespaces *new, *curr = __thread__namespaces(thread);

	new = namespaces__new(event);
	if (!new)
		return -ENOMEM;

	list_add(&new->list, &thread->namespaces_list);

	if (timestamp && curr) {
		/*
		 * setns syscall must have changed few or all the namespaces
		 * of this thread. Update end time for the namespaces
		 * previously used.
		 */
		curr = list_next_entry(new, list);
		curr->end_time = timestamp;
	}

	return 0;
}

int thread__set_namespaces(struct thread *thread, u64 timestamp,
			   struct perf_record_namespaces *event)
{
	int ret;

	down_write(&thread->namespaces_lock);
	ret = __thread__set_namespaces(thread, timestamp, event);
	up_write(&thread->namespaces_lock);
	return ret;
}

struct comm *thread__comm(const struct thread *thread)
{
	if (list_empty(&thread->comm_list))
		return NULL;

	return list_first_entry(&thread->comm_list, struct comm, list);
}

struct comm *thread__exec_comm(const struct thread *thread)
{
	struct comm *comm, *last = NULL, *second_last = NULL;

	list_for_each_entry(comm, &thread->comm_list, list) {
		if (comm->exec)
			return comm;
		second_last = last;
		last = comm;
	}

	/*
	 * 'last' with no start time might be the parent's comm of a synthesized
	 * thread (created by processing a synthesized fork event). For a main
	 * thread, that is very probably wrong. Prefer a later comm to avoid
	 * that case.
	 */
	if (second_last && !last->start && thread->pid_ == thread->tid)
		return second_last;

	return last;
}

static int ____thread__set_comm(struct thread *thread, const char *str,
				u64 timestamp, bool exec)
{
	struct comm *new, *curr = thread__comm(thread);

	/* Override the default :tid entry */
	if (!thread->comm_set) {
		int err = comm__override(curr, str, timestamp, exec);
		if (err)
			return err;
	} else {
		new = comm__new(str, timestamp, exec);
		if (!new)
			return -ENOMEM;
		list_add(&new->list, &thread->comm_list);

		if (exec)
			unwind__flush_access(thread->maps);
	}

	thread->comm_set = true;

	return 0;
}

int __thread__set_comm(struct thread *thread, const char *str, u64 timestamp,
		       bool exec)
{
	int ret;

	down_write(&thread->comm_lock);
	ret = ____thread__set_comm(thread, str, timestamp, exec);
	up_write(&thread->comm_lock);
	return ret;
}

int thread__set_comm_from_proc(struct thread *thread)
{
	char path[64];
	char *comm = NULL;
	size_t sz;
	int err = -1;

	if (!(snprintf(path, sizeof(path), "%d/task/%d/comm",
		       thread->pid_, thread->tid) >= (int)sizeof(path)) &&
	    procfs__read_str(path, &comm, &sz) == 0) {
		comm[sz - 1] = '\0';
		err = thread__set_comm(thread, comm, 0);
	}

	return err;
}

static const char *__thread__comm_str(const struct thread *thread)
{
	const struct comm *comm = thread__comm(thread);

	if (!comm)
		return NULL;

	return comm__str(comm);
}

const char *thread__comm_str(struct thread *thread)
{
	const char *str;

	down_read(&thread->comm_lock);
	str = __thread__comm_str(thread);
	up_read(&thread->comm_lock);

	return str;
}

/* CHECKME: it should probably better return the max comm len from its comm list */
int thread__comm_len(struct thread *thread)
{
	if (!thread->comm_len) {
		const char *comm = thread__comm_str(thread);
		if (!comm)
			return 0;
		thread->comm_len = strlen(comm);
	}

	return thread->comm_len;
}

size_t thread__fprintf(struct thread *thread, FILE *fp)
{
	return fprintf(fp, "Thread %d %s\n", thread->tid, thread__comm_str(thread)) +
	       maps__fprintf(thread->maps, fp);
}

int thread__insert_map(struct thread *thread, struct map *map)
{
	int ret;

	ret = unwind__prepare_access(thread->maps, map, NULL);
	if (ret)
		return ret;

	maps__fixup_overlappings(thread->maps, map, stderr);
	maps__insert(thread->maps, map);

	return 0;
}

static int __thread__prepare_access(struct thread *thread)
{
	bool initialized = false;
	int err = 0;
	struct maps *maps = thread->maps;
	struct map *map;

	down_read(&maps->lock);

	maps__for_each_entry(maps, map) {
<<<<<<< HEAD
		err = unwind__prepare_access(thread->mg, map, &initialized);
=======
		err = unwind__prepare_access(thread->maps, map, &initialized);
>>>>>>> 5172672d
		if (err || initialized)
			break;
	}

	up_read(&maps->lock);

	return err;
}

static int thread__prepare_access(struct thread *thread)
{
	int err = 0;

	if (dwarf_callchain_users)
		err = __thread__prepare_access(thread);

	return err;
}

static int thread__clone_maps(struct thread *thread, struct thread *parent, bool do_maps_clone)
{
	/* This is new thread, we share map groups for process. */
	if (thread->pid_ == parent->pid_)
		return thread__prepare_access(thread);

	if (thread->maps == parent->maps) {
		pr_debug("broken map groups on thread %d/%d parent %d/%d\n",
			 thread->pid_, thread->tid, parent->pid_, parent->tid);
		return 0;
	}
	/* But this one is new process, copy maps. */
	return do_maps_clone ? maps__clone(thread, parent->maps) : 0;
}

int thread__fork(struct thread *thread, struct thread *parent, u64 timestamp, bool do_maps_clone)
{
	if (parent->comm_set) {
		const char *comm = thread__comm_str(parent);
		int err;
		if (!comm)
			return -ENOMEM;
		err = thread__set_comm(thread, comm, timestamp);
		if (err)
			return err;
	}

	thread->ppid = parent->tid;
	return thread__clone_maps(thread, parent, do_maps_clone);
}

void thread__find_cpumode_addr_location(struct thread *thread, u64 addr,
					struct addr_location *al)
{
	size_t i;
	const u8 cpumodes[] = {
		PERF_RECORD_MISC_USER,
		PERF_RECORD_MISC_KERNEL,
		PERF_RECORD_MISC_GUEST_USER,
		PERF_RECORD_MISC_GUEST_KERNEL
	};

	for (i = 0; i < ARRAY_SIZE(cpumodes); i++) {
		thread__find_symbol(thread, cpumodes[i], addr, al);
		if (al->map)
			break;
	}
}

struct thread *thread__main_thread(struct machine *machine, struct thread *thread)
{
	if (thread->pid_ == thread->tid)
		return thread__get(thread);

	if (thread->pid_ == -1)
		return NULL;

	return machine__find_thread(machine, thread->pid_, thread->pid_);
}

int thread__memcpy(struct thread *thread, struct machine *machine,
		   void *buf, u64 ip, int len, bool *is64bit)
{
       u8 cpumode = PERF_RECORD_MISC_USER;
       struct addr_location al;
       long offset;

       if (machine__kernel_ip(machine, ip))
               cpumode = PERF_RECORD_MISC_KERNEL;

       if (!thread__find_map(thread, cpumode, ip, &al) || !al.map->dso ||
	   al.map->dso->data.status == DSO_DATA_STATUS_ERROR ||
	   map__load(al.map) < 0)
               return -1;

       offset = al.map->map_ip(al.map, ip);
       if (is64bit)
               *is64bit = al.map->dso->is_64_bit;

       return dso__data_read_offset(al.map->dso, machine, offset, buf, len);
}<|MERGE_RESOLUTION|>--- conflicted
+++ resolved
@@ -351,11 +351,7 @@
 	down_read(&maps->lock);
 
 	maps__for_each_entry(maps, map) {
-<<<<<<< HEAD
-		err = unwind__prepare_access(thread->mg, map, &initialized);
-=======
 		err = unwind__prepare_access(thread->maps, map, &initialized);
->>>>>>> 5172672d
 		if (err || initialized)
 			break;
 	}
