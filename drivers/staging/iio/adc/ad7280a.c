--- conflicted
+++ resolved
@@ -372,11 +372,7 @@
 	for (n = 0; n <= AD7280A_MAX_CHAIN; n++) {
 		ret = __ad7280_read32(st, &val);
 		if (ret)
-<<<<<<< HEAD
-			return ret;
-=======
 			goto error_power_down;
->>>>>>> f7688b48
 
 		if (val == 0)
 			return n - 1;
