--- conflicted
+++ resolved
@@ -565,21 +565,12 @@
 		vfio_pci_vf_token_user_add(vdev, -1);
 		vfio_spapr_pci_eeh_release(vdev->pdev);
 		vfio_pci_disable(vdev);
-<<<<<<< HEAD
-=======
-
->>>>>>> d1988041
+
 		mutex_lock(&vdev->igate);
 		if (vdev->err_trigger) {
 			eventfd_ctx_put(vdev->err_trigger);
 			vdev->err_trigger = NULL;
 		}
-<<<<<<< HEAD
-		mutex_unlock(&vdev->igate);
-
-		mutex_lock(&vdev->igate);
-=======
->>>>>>> d1988041
 		if (vdev->req_trigger) {
 			eventfd_ctx_put(vdev->req_trigger);
 			vdev->req_trigger = NULL;
@@ -1282,11 +1273,7 @@
 
 		/*
 		 * We need to get memory_lock for each device, but devices
-<<<<<<< HEAD
-		 * can share mmap_sem, therefore we need to zap and hold
-=======
 		 * can share mmap_lock, therefore we need to zap and hold
->>>>>>> d1988041
 		 * the vma_lock for each device, and only then get each
 		 * memory_lock.
 		 */
@@ -1476,26 +1463,11 @@
 
 	/*
 	 * Lock ordering:
-<<<<<<< HEAD
-	 * vma_lock is nested under mmap_sem for vm_ops callback paths.
-=======
 	 * vma_lock is nested under mmap_lock for vm_ops callback paths.
->>>>>>> d1988041
 	 * The memory_lock semaphore is used by both code paths calling
 	 * into this function to zap vmas and the vm_ops.fault callback
 	 * to protect the memory enable state of the device.
 	 *
-<<<<<<< HEAD
-	 * When zapping vmas we need to maintain the mmap_sem => vma_lock
-	 * ordering, which requires using vma_lock to walk vma_list to
-	 * acquire an mm, then dropping vma_lock to get the mmap_sem and
-	 * reacquiring vma_lock.  This logic is derived from similar
-	 * requirements in uverbs_user_mmap_disassociate().
-	 *
-	 * mmap_sem must always be the top-level lock when it is taken.
-	 * Therefore we can only hold the memory_lock write lock when
-	 * vma_list is empty, as we'd need to take mmap_sem to clear
-=======
 	 * When zapping vmas we need to maintain the mmap_lock => vma_lock
 	 * ordering, which requires using vma_lock to walk vma_list to
 	 * acquire an mm, then dropping vma_lock to get the mmap_lock and
@@ -1505,17 +1477,12 @@
 	 * mmap_lock must always be the top-level lock when it is taken.
 	 * Therefore we can only hold the memory_lock write lock when
 	 * vma_list is empty, as we'd need to take mmap_lock to clear
->>>>>>> d1988041
 	 * entries.  vma_list can only be guaranteed empty when holding
 	 * vma_lock, thus memory_lock is nested under vma_lock.
 	 *
 	 * This enables the vm_ops.fault callback to acquire vma_lock,
 	 * followed by memory_lock read lock, while already holding
-<<<<<<< HEAD
-	 * mmap_sem without risk of deadlock.
-=======
 	 * mmap_lock without risk of deadlock.
->>>>>>> d1988041
 	 */
 	while (1) {
 		struct mm_struct *mm = NULL;
@@ -1543,45 +1510,11 @@
 		mutex_unlock(&vdev->vma_lock);
 
 		if (try) {
-<<<<<<< HEAD
-			if (!down_read_trylock(&mm->mmap_sem)) {
-=======
 			if (!mmap_read_trylock(mm)) {
->>>>>>> d1988041
 				mmput(mm);
 				return 0;
 			}
 		} else {
-<<<<<<< HEAD
-			down_read(&mm->mmap_sem);
-		}
-		if (mmget_still_valid(mm)) {
-			if (try) {
-				if (!mutex_trylock(&vdev->vma_lock)) {
-					up_read(&mm->mmap_sem);
-					mmput(mm);
-					return 0;
-				}
-			} else {
-				mutex_lock(&vdev->vma_lock);
-			}
-			list_for_each_entry_safe(mmap_vma, tmp,
-						 &vdev->vma_list, vma_next) {
-				struct vm_area_struct *vma = mmap_vma->vma;
-
-				if (vma->vm_mm != mm)
-					continue;
-
-				list_del(&mmap_vma->vma_next);
-				kfree(mmap_vma);
-
-				zap_vma_ptes(vma, vma->vm_start,
-					     vma->vm_end - vma->vm_start);
-			}
-			mutex_unlock(&vdev->vma_lock);
-		}
-		up_read(&mm->mmap_sem);
-=======
 			mmap_read_lock(mm);
 		}
 		if (try) {
@@ -1608,7 +1541,6 @@
 		}
 		mutex_unlock(&vdev->vma_lock);
 		mmap_read_unlock(mm);
->>>>>>> d1988041
 		mmput(mm);
 	}
 }
