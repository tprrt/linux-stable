/*
 * Copyright(c) 2015 - 2018 Intel Corporation.
 *
 * This file is provided under a dual BSD/GPLv2 license.  When using or
 * redistributing this file, you may do so under either license.
 *
 * GPL LICENSE SUMMARY
 *
 * This program is free software; you can redistribute it and/or modify
 * it under the terms of version 2 of the GNU General Public License as
 * published by the Free Software Foundation.
 *
 * This program is distributed in the hope that it will be useful, but
 * WITHOUT ANY WARRANTY; without even the implied warranty of
 * MERCHANTABILITY or FITNESS FOR A PARTICULAR PURPOSE.  See the GNU
 * General Public License for more details.
 *
 * BSD LICENSE
 *
 * Redistribution and use in source and binary forms, with or without
 * modification, are permitted provided that the following conditions
 * are met:
 *
 *  - Redistributions of source code must retain the above copyright
 *    notice, this list of conditions and the following disclaimer.
 *  - Redistributions in binary form must reproduce the above copyright
 *    notice, this list of conditions and the following disclaimer in
 *    the documentation and/or other materials provided with the
 *    distribution.
 *  - Neither the name of Intel Corporation nor the names of its
 *    contributors may be used to endorse or promote products derived
 *    from this software without specific prior written permission.
 *
 * THIS SOFTWARE IS PROVIDED BY THE COPYRIGHT HOLDERS AND CONTRIBUTORS
 * "AS IS" AND ANY EXPRESS OR IMPLIED WARRANTIES, INCLUDING, BUT NOT
 * LIMITED TO, THE IMPLIED WARRANTIES OF MERCHANTABILITY AND FITNESS FOR
 * A PARTICULAR PURPOSE ARE DISCLAIMED. IN NO EVENT SHALL THE COPYRIGHT
 * OWNER OR CONTRIBUTORS BE LIABLE FOR ANY DIRECT, INDIRECT, INCIDENTAL,
 * SPECIAL, EXEMPLARY, OR CONSEQUENTIAL DAMAGES (INCLUDING, BUT NOT
 * LIMITED TO, PROCUREMENT OF SUBSTITUTE GOODS OR SERVICES; LOSS OF USE,
 * DATA, OR PROFITS; OR BUSINESS INTERRUPTION) HOWEVER CAUSED AND ON ANY
 * THEORY OF LIABILITY, WHETHER IN CONTRACT, STRICT LIABILITY, OR TORT
 * (INCLUDING NEGLIGENCE OR OTHERWISE) ARISING IN ANY WAY OUT OF THE USE
 * OF THIS SOFTWARE, EVEN IF ADVISED OF THE POSSIBILITY OF SUCH DAMAGE.
 *
 */

#include <linux/io.h>
#include <rdma/rdma_vt.h>
#include <rdma/rdmavt_qp.h>

#include "hfi.h"
#include "qp.h"
#include "rc.h"
#include "verbs_txreq.h"
#include "trace.h"

struct rvt_ack_entry *find_prev_entry(struct rvt_qp *qp, u32 psn, u8 *prev,
				      u8 *prev_ack, bool *scheduled)
	__must_hold(&qp->s_lock)
{
	struct rvt_ack_entry *e = NULL;
	u8 i, p;
	bool s = true;

	for (i = qp->r_head_ack_queue; ; i = p) {
		if (i == qp->s_tail_ack_queue)
			s = false;
		if (i)
			p = i - 1;
		else
			p = rvt_size_atomic(ib_to_rvt(qp->ibqp.device));
		if (p == qp->r_head_ack_queue) {
			e = NULL;
			break;
		}
		e = &qp->s_ack_queue[p];
		if (!e->opcode) {
			e = NULL;
			break;
		}
		if (cmp_psn(psn, e->psn) >= 0) {
			if (p == qp->s_tail_ack_queue &&
			    cmp_psn(psn, e->lpsn) <= 0)
				s = false;
			break;
		}
	}
	if (prev)
		*prev = p;
	if (prev_ack)
		*prev_ack = i;
	if (scheduled)
		*scheduled = s;
	return e;
}

/**
 * make_rc_ack - construct a response packet (ACK, NAK, or RDMA read)
 * @dev: the device for this QP
 * @qp: a pointer to the QP
 * @ohdr: a pointer to the IB header being constructed
 * @ps: the xmit packet state
 *
 * Return 1 if constructed; otherwise, return 0.
 * Note that we are in the responder's side of the QP context.
 * Note the QP s_lock must be held.
 */
static int make_rc_ack(struct hfi1_ibdev *dev, struct rvt_qp *qp,
		       struct ib_other_headers *ohdr,
		       struct hfi1_pkt_state *ps)
{
	struct rvt_ack_entry *e;
	u32 hwords, hdrlen;
	u32 len = 0;
	u32 bth0 = 0, bth2 = 0;
	u32 bth1 = qp->remote_qpn | (HFI1_CAP_IS_KSET(OPFN) << IB_BTHE_E_SHIFT);
	int middle = 0;
	u32 pmtu = qp->pmtu;
	struct hfi1_qp_priv *qpriv = qp->priv;
	bool last_pkt;
	u32 delta;
	u8 next = qp->s_tail_ack_queue;
	struct tid_rdma_request *req;

	trace_hfi1_rsp_make_rc_ack(qp, 0);
	lockdep_assert_held(&qp->s_lock);
	/* Don't send an ACK if we aren't supposed to. */
	if (!(ib_rvt_state_ops[qp->state] & RVT_PROCESS_RECV_OK))
		goto bail;

	if (qpriv->hdr_type == HFI1_PKT_TYPE_9B)
		/* header size in 32-bit words LRH+BTH = (8+12)/4. */
		hwords = 5;
	else
		/* header size in 32-bit words 16B LRH+BTH = (16+12)/4. */
		hwords = 7;

	switch (qp->s_ack_state) {
	case OP(RDMA_READ_RESPONSE_LAST):
	case OP(RDMA_READ_RESPONSE_ONLY):
		e = &qp->s_ack_queue[qp->s_tail_ack_queue];
		release_rdma_sge_mr(e);
		/* FALLTHROUGH */
	case OP(ATOMIC_ACKNOWLEDGE):
		/*
		 * We can increment the tail pointer now that the last
		 * response has been sent instead of only being
		 * constructed.
		 */
		if (++next > rvt_size_atomic(&dev->rdi))
			next = 0;
		/*
		 * Only advance the s_acked_ack_queue pointer if there
		 * have been no TID RDMA requests.
		 */
		e = &qp->s_ack_queue[qp->s_tail_ack_queue];
		if (e->opcode != TID_OP(WRITE_REQ) &&
		    qp->s_acked_ack_queue == qp->s_tail_ack_queue)
			qp->s_acked_ack_queue = next;
		qp->s_tail_ack_queue = next;
		trace_hfi1_rsp_make_rc_ack(qp, e->psn);
		/* FALLTHROUGH */
	case OP(SEND_ONLY):
	case OP(ACKNOWLEDGE):
		/* Check for no next entry in the queue. */
		if (qp->r_head_ack_queue == qp->s_tail_ack_queue) {
			if (qp->s_flags & RVT_S_ACK_PENDING)
				goto normal;
			goto bail;
		}

		e = &qp->s_ack_queue[qp->s_tail_ack_queue];
		/* Check for tid write fence */
		if ((qpriv->s_flags & HFI1_R_TID_WAIT_INTERLCK) ||
		    hfi1_tid_rdma_ack_interlock(qp, e)) {
			iowait_set_flag(&qpriv->s_iowait, IOWAIT_PENDING_IB);
			goto bail;
		}
		if (e->opcode == OP(RDMA_READ_REQUEST)) {
			/*
			 * If a RDMA read response is being resent and
			 * we haven't seen the duplicate request yet,
			 * then stop sending the remaining responses the
			 * responder has seen until the requester re-sends it.
			 */
			len = e->rdma_sge.sge_length;
			if (len && !e->rdma_sge.mr) {
				if (qp->s_acked_ack_queue ==
				    qp->s_tail_ack_queue)
					qp->s_acked_ack_queue =
						qp->r_head_ack_queue;
				qp->s_tail_ack_queue = qp->r_head_ack_queue;
				goto bail;
			}
			/* Copy SGE state in case we need to resend */
			ps->s_txreq->mr = e->rdma_sge.mr;
			if (ps->s_txreq->mr)
				rvt_get_mr(ps->s_txreq->mr);
			qp->s_ack_rdma_sge.sge = e->rdma_sge;
			qp->s_ack_rdma_sge.num_sge = 1;
			ps->s_txreq->ss = &qp->s_ack_rdma_sge;
			if (len > pmtu) {
				len = pmtu;
				qp->s_ack_state = OP(RDMA_READ_RESPONSE_FIRST);
			} else {
				qp->s_ack_state = OP(RDMA_READ_RESPONSE_ONLY);
				e->sent = 1;
			}
			ohdr->u.aeth = rvt_compute_aeth(qp);
			hwords++;
			qp->s_ack_rdma_psn = e->psn;
			bth2 = mask_psn(qp->s_ack_rdma_psn++);
		} else if (e->opcode == TID_OP(WRITE_REQ)) {
			/*
			 * If a TID RDMA WRITE RESP is being resent, we have to
			 * wait for the actual request. All requests that are to
			 * be resent will have their state set to
			 * TID_REQUEST_RESEND. When the new request arrives, the
			 * state will be changed to TID_REQUEST_RESEND_ACTIVE.
			 */
			req = ack_to_tid_req(e);
			if (req->state == TID_REQUEST_RESEND ||
			    req->state == TID_REQUEST_INIT_RESEND)
				goto bail;
			qp->s_ack_state = TID_OP(WRITE_RESP);
			qp->s_ack_rdma_psn = mask_psn(e->psn + req->cur_seg);
			goto write_resp;
		} else if (e->opcode == TID_OP(READ_REQ)) {
			/*
			 * If a TID RDMA read response is being resent and
			 * we haven't seen the duplicate request yet,
			 * then stop sending the remaining responses the
			 * responder has seen until the requester re-sends it.
			 */
			len = e->rdma_sge.sge_length;
			if (len && !e->rdma_sge.mr) {
				if (qp->s_acked_ack_queue ==
				    qp->s_tail_ack_queue)
					qp->s_acked_ack_queue =
						qp->r_head_ack_queue;
				qp->s_tail_ack_queue = qp->r_head_ack_queue;
				goto bail;
			}
			/* Copy SGE state in case we need to resend */
			ps->s_txreq->mr = e->rdma_sge.mr;
			if (ps->s_txreq->mr)
				rvt_get_mr(ps->s_txreq->mr);
			qp->s_ack_rdma_sge.sge = e->rdma_sge;
			qp->s_ack_rdma_sge.num_sge = 1;
			qp->s_ack_state = TID_OP(READ_RESP);
			goto read_resp;
		} else {
			/* COMPARE_SWAP or FETCH_ADD */
			ps->s_txreq->ss = NULL;
			len = 0;
			qp->s_ack_state = OP(ATOMIC_ACKNOWLEDGE);
			ohdr->u.at.aeth = rvt_compute_aeth(qp);
			ib_u64_put(e->atomic_data, &ohdr->u.at.atomic_ack_eth);
			hwords += sizeof(ohdr->u.at) / sizeof(u32);
			bth2 = mask_psn(e->psn);
			e->sent = 1;
		}
		trace_hfi1_tid_write_rsp_make_rc_ack(qp);
		bth0 = qp->s_ack_state << 24;
		break;

	case OP(RDMA_READ_RESPONSE_FIRST):
		qp->s_ack_state = OP(RDMA_READ_RESPONSE_MIDDLE);
		/* FALLTHROUGH */
	case OP(RDMA_READ_RESPONSE_MIDDLE):
		ps->s_txreq->ss = &qp->s_ack_rdma_sge;
		ps->s_txreq->mr = qp->s_ack_rdma_sge.sge.mr;
		if (ps->s_txreq->mr)
			rvt_get_mr(ps->s_txreq->mr);
		len = qp->s_ack_rdma_sge.sge.sge_length;
		if (len > pmtu) {
			len = pmtu;
			middle = HFI1_CAP_IS_KSET(SDMA_AHG);
		} else {
			ohdr->u.aeth = rvt_compute_aeth(qp);
			hwords++;
			qp->s_ack_state = OP(RDMA_READ_RESPONSE_LAST);
			e = &qp->s_ack_queue[qp->s_tail_ack_queue];
			e->sent = 1;
		}
		bth0 = qp->s_ack_state << 24;
		bth2 = mask_psn(qp->s_ack_rdma_psn++);
		break;

	case TID_OP(WRITE_RESP):
write_resp:
		/*
		 * 1. Check if RVT_S_ACK_PENDING is set. If yes,
		 *    goto normal.
		 * 2. Attempt to allocate TID resources.
		 * 3. Remove RVT_S_RESP_PENDING flags from s_flags
		 * 4. If resources not available:
		 *    4.1 Set RVT_S_WAIT_TID_SPACE
		 *    4.2 Queue QP on RCD TID queue
		 *    4.3 Put QP on iowait list.
		 *    4.4 Build IB RNR NAK with appropriate timeout value
		 *    4.5 Return indication progress made.
		 * 5. If resources are available:
		 *    5.1 Program HW flow CSRs
		 *    5.2 Build TID RDMA WRITE RESP packet
		 *    5.3 If more resources needed, do 2.1 - 2.3.
		 *    5.4 Wake up next QP on RCD TID queue.
		 *    5.5 Return indication progress made.
		 */

		e = &qp->s_ack_queue[qp->s_tail_ack_queue];
		req = ack_to_tid_req(e);

		/*
		 * Send scheduled RNR NAK's. RNR NAK's need to be sent at
		 * segment boundaries, not at request boundaries. Don't change
		 * s_ack_state because we are still in the middle of a request
		 */
		if (qpriv->rnr_nak_state == TID_RNR_NAK_SEND &&
		    qp->s_tail_ack_queue == qpriv->r_tid_alloc &&
		    req->cur_seg == req->alloc_seg) {
			qpriv->rnr_nak_state = TID_RNR_NAK_SENT;
			goto normal_no_state;
		}

		bth2 = mask_psn(qp->s_ack_rdma_psn);
		hdrlen = hfi1_build_tid_rdma_write_resp(qp, e, ohdr, &bth1,
							bth2, &len,
							&ps->s_txreq->ss);
		if (!hdrlen)
			return 0;

		hwords += hdrlen;
		bth0 = qp->s_ack_state << 24;
		qp->s_ack_rdma_psn++;
		trace_hfi1_tid_req_make_rc_ack_write(qp, 0, e->opcode, e->psn,
						     e->lpsn, req);
		if (req->cur_seg != req->total_segs)
			break;

		e->sent = 1;
		/* Do not free e->rdma_sge until all data are received */
		qp->s_ack_state = OP(ATOMIC_ACKNOWLEDGE);
		break;

	case TID_OP(READ_RESP):
read_resp:
		e = &qp->s_ack_queue[qp->s_tail_ack_queue];
		ps->s_txreq->ss = &qp->s_ack_rdma_sge;
		delta = hfi1_build_tid_rdma_read_resp(qp, e, ohdr, &bth0,
						      &bth1, &bth2, &len,
						      &last_pkt);
		if (delta == 0)
			goto error_qp;
		hwords += delta;
		if (last_pkt) {
			e->sent = 1;
			/*
			 * Increment qp->s_tail_ack_queue through s_ack_state
			 * transition.
			 */
			qp->s_ack_state = OP(RDMA_READ_RESPONSE_LAST);
		}
		break;
	case TID_OP(READ_REQ):
		goto bail;

	default:
normal:
		/*
		 * Send a regular ACK.
		 * Set the s_ack_state so we wait until after sending
		 * the ACK before setting s_ack_state to ACKNOWLEDGE
		 * (see above).
		 */
		qp->s_ack_state = OP(SEND_ONLY);
normal_no_state:
		if (qp->s_nak_state)
			ohdr->u.aeth =
				cpu_to_be32((qp->r_msn & IB_MSN_MASK) |
					    (qp->s_nak_state <<
					     IB_AETH_CREDIT_SHIFT));
		else
			ohdr->u.aeth = rvt_compute_aeth(qp);
		hwords++;
		len = 0;
		bth0 = OP(ACKNOWLEDGE) << 24;
		bth2 = mask_psn(qp->s_ack_psn);
		qp->s_flags &= ~RVT_S_ACK_PENDING;
		ps->s_txreq->txreq.flags |= SDMA_TXREQ_F_VIP;
		ps->s_txreq->ss = NULL;
	}
	qp->s_rdma_ack_cnt++;
	ps->s_txreq->sde = qpriv->s_sde;
	ps->s_txreq->s_cur_size = len;
	ps->s_txreq->hdr_dwords = hwords;
	hfi1_make_ruc_header(qp, ohdr, bth0, bth1, bth2, middle, ps);
	return 1;
error_qp:
	spin_unlock_irqrestore(&qp->s_lock, ps->flags);
	spin_lock_irqsave(&qp->r_lock, ps->flags);
	spin_lock(&qp->s_lock);
	rvt_error_qp(qp, IB_WC_WR_FLUSH_ERR);
	spin_unlock(&qp->s_lock);
	spin_unlock_irqrestore(&qp->r_lock, ps->flags);
	spin_lock_irqsave(&qp->s_lock, ps->flags);
bail:
	qp->s_ack_state = OP(ACKNOWLEDGE);
	/*
	 * Ensure s_rdma_ack_cnt changes are committed prior to resetting
	 * RVT_S_RESP_PENDING
	 */
	smp_wmb();
	qp->s_flags &= ~(RVT_S_RESP_PENDING
				| RVT_S_ACK_PENDING
				| HFI1_S_AHG_VALID);
	return 0;
}

/**
 * hfi1_make_rc_req - construct a request packet (SEND, RDMA r/w, ATOMIC)
 * @qp: a pointer to the QP
 *
 * Assumes s_lock is held.
 *
 * Return 1 if constructed; otherwise, return 0.
 */
int hfi1_make_rc_req(struct rvt_qp *qp, struct hfi1_pkt_state *ps)
{
	struct hfi1_qp_priv *priv = qp->priv;
	struct hfi1_ibdev *dev = to_idev(qp->ibqp.device);
	struct ib_other_headers *ohdr;
	struct rvt_sge_state *ss = NULL;
	struct rvt_swqe *wqe;
	struct hfi1_swqe_priv *wpriv;
	struct tid_rdma_request *req = NULL;
	/* header size in 32-bit words LRH+BTH = (8+12)/4. */
	u32 hwords = 5;
	u32 len = 0;
	u32 bth0 = 0, bth2 = 0;
	u32 bth1 = qp->remote_qpn | (HFI1_CAP_IS_KSET(OPFN) << IB_BTHE_E_SHIFT);
	u32 pmtu = qp->pmtu;
	char newreq;
	int middle = 0;
	int delta;
	struct tid_rdma_flow *flow = NULL;
	struct tid_rdma_params *remote;

	trace_hfi1_sender_make_rc_req(qp);
	lockdep_assert_held(&qp->s_lock);
	ps->s_txreq = get_txreq(ps->dev, qp);
	if (!ps->s_txreq)
		goto bail_no_tx;

	if (priv->hdr_type == HFI1_PKT_TYPE_9B) {
		/* header size in 32-bit words LRH+BTH = (8+12)/4. */
		hwords = 5;
		if (rdma_ah_get_ah_flags(&qp->remote_ah_attr) & IB_AH_GRH)
			ohdr = &ps->s_txreq->phdr.hdr.ibh.u.l.oth;
		else
			ohdr = &ps->s_txreq->phdr.hdr.ibh.u.oth;
	} else {
		/* header size in 32-bit words 16B LRH+BTH = (16+12)/4. */
		hwords = 7;
		if ((rdma_ah_get_ah_flags(&qp->remote_ah_attr) & IB_AH_GRH) &&
		    (hfi1_check_mcast(rdma_ah_get_dlid(&qp->remote_ah_attr))))
			ohdr = &ps->s_txreq->phdr.hdr.opah.u.l.oth;
		else
			ohdr = &ps->s_txreq->phdr.hdr.opah.u.oth;
	}

	/* Sending responses has higher priority over sending requests. */
	if ((qp->s_flags & RVT_S_RESP_PENDING) &&
	    make_rc_ack(dev, qp, ohdr, ps))
		return 1;

	if (!(ib_rvt_state_ops[qp->state] & RVT_PROCESS_SEND_OK)) {
		if (!(ib_rvt_state_ops[qp->state] & RVT_FLUSH_SEND))
			goto bail;
		/* We are in the error state, flush the work request. */
		if (qp->s_last == READ_ONCE(qp->s_head))
			goto bail;
		/* If DMAs are in progress, we can't flush immediately. */
		if (iowait_sdma_pending(&priv->s_iowait)) {
			qp->s_flags |= RVT_S_WAIT_DMA;
			goto bail;
		}
		clear_ahg(qp);
		wqe = rvt_get_swqe_ptr(qp, qp->s_last);
		hfi1_trdma_send_complete(qp, wqe, qp->s_last != qp->s_acked ?
					 IB_WC_SUCCESS : IB_WC_WR_FLUSH_ERR);
		/* will get called again */
		goto done_free_tx;
	}

	if (qp->s_flags & (RVT_S_WAIT_RNR | RVT_S_WAIT_ACK | HFI1_S_WAIT_HALT))
		goto bail;

	if (cmp_psn(qp->s_psn, qp->s_sending_hpsn) <= 0) {
		if (cmp_psn(qp->s_sending_psn, qp->s_sending_hpsn) <= 0) {
			qp->s_flags |= RVT_S_WAIT_PSN;
			goto bail;
		}
		qp->s_sending_psn = qp->s_psn;
		qp->s_sending_hpsn = qp->s_psn - 1;
	}

	/* Send a request. */
	wqe = rvt_get_swqe_ptr(qp, qp->s_cur);
check_s_state:
	switch (qp->s_state) {
	default:
		if (!(ib_rvt_state_ops[qp->state] & RVT_PROCESS_NEXT_SEND_OK))
			goto bail;
		/*
		 * Resend an old request or start a new one.
		 *
		 * We keep track of the current SWQE so that
		 * we don't reset the "furthest progress" state
		 * if we need to back up.
		 */
		newreq = 0;
		if (qp->s_cur == qp->s_tail) {
			/* Check if send work queue is empty. */
			if (qp->s_tail == READ_ONCE(qp->s_head)) {
				clear_ahg(qp);
				goto bail;
			}
			/*
			 * If a fence is requested, wait for previous
			 * RDMA read and atomic operations to finish.
			 * However, there is no need to guard against
			 * TID RDMA READ after TID RDMA READ.
			 */
			if ((wqe->wr.send_flags & IB_SEND_FENCE) &&
			    qp->s_num_rd_atomic &&
			    (wqe->wr.opcode != IB_WR_TID_RDMA_READ ||
			     priv->pending_tid_r_segs < qp->s_num_rd_atomic)) {
				qp->s_flags |= RVT_S_WAIT_FENCE;
				goto bail;
			}
			/*
			 * Local operations are processed immediately
			 * after all prior requests have completed
			 */
			if (wqe->wr.opcode == IB_WR_REG_MR ||
			    wqe->wr.opcode == IB_WR_LOCAL_INV) {
				int local_ops = 0;
				int err = 0;

				if (qp->s_last != qp->s_cur)
					goto bail;
				if (++qp->s_cur == qp->s_size)
					qp->s_cur = 0;
				if (++qp->s_tail == qp->s_size)
					qp->s_tail = 0;
				if (!(wqe->wr.send_flags &
				      RVT_SEND_COMPLETION_ONLY)) {
					err = rvt_invalidate_rkey(
						qp,
						wqe->wr.ex.invalidate_rkey);
					local_ops = 1;
				}
				rvt_send_complete(qp, wqe,
						  err ? IB_WC_LOC_PROT_ERR
						      : IB_WC_SUCCESS);
				if (local_ops)
					atomic_dec(&qp->local_ops_pending);
				goto done_free_tx;
			}

			newreq = 1;
			qp->s_psn = wqe->psn;
		}
		/*
		 * Note that we have to be careful not to modify the
		 * original work request since we may need to resend
		 * it.
		 */
		len = wqe->length;
		ss = &qp->s_sge;
		bth2 = mask_psn(qp->s_psn);

		/*
		 * Interlock between various IB requests and TID RDMA
		 * if necessary.
		 */
		if ((priv->s_flags & HFI1_S_TID_WAIT_INTERLCK) ||
		    hfi1_tid_rdma_wqe_interlock(qp, wqe))
			goto bail;

		switch (wqe->wr.opcode) {
		case IB_WR_SEND:
		case IB_WR_SEND_WITH_IMM:
		case IB_WR_SEND_WITH_INV:
			/* If no credit, return. */
			if (!rvt_rc_credit_avail(qp, wqe))
				goto bail;
			if (len > pmtu) {
				qp->s_state = OP(SEND_FIRST);
				len = pmtu;
				break;
			}
			if (wqe->wr.opcode == IB_WR_SEND) {
				qp->s_state = OP(SEND_ONLY);
			} else if (wqe->wr.opcode == IB_WR_SEND_WITH_IMM) {
				qp->s_state = OP(SEND_ONLY_WITH_IMMEDIATE);
				/* Immediate data comes after the BTH */
				ohdr->u.imm_data = wqe->wr.ex.imm_data;
				hwords += 1;
			} else {
				qp->s_state = OP(SEND_ONLY_WITH_INVALIDATE);
				/* Invalidate rkey comes after the BTH */
				ohdr->u.ieth = cpu_to_be32(
						wqe->wr.ex.invalidate_rkey);
				hwords += 1;
			}
			if (wqe->wr.send_flags & IB_SEND_SOLICITED)
				bth0 |= IB_BTH_SOLICITED;
			bth2 |= IB_BTH_REQ_ACK;
			if (++qp->s_cur == qp->s_size)
				qp->s_cur = 0;
			break;

		case IB_WR_RDMA_WRITE:
			if (newreq && !(qp->s_flags & RVT_S_UNLIMITED_CREDIT))
				qp->s_lsn++;
			goto no_flow_control;
		case IB_WR_RDMA_WRITE_WITH_IMM:
			/* If no credit, return. */
			if (!rvt_rc_credit_avail(qp, wqe))
				goto bail;
no_flow_control:
			put_ib_reth_vaddr(
				wqe->rdma_wr.remote_addr,
				&ohdr->u.rc.reth);
			ohdr->u.rc.reth.rkey =
				cpu_to_be32(wqe->rdma_wr.rkey);
			ohdr->u.rc.reth.length = cpu_to_be32(len);
			hwords += sizeof(struct ib_reth) / sizeof(u32);
			if (len > pmtu) {
				qp->s_state = OP(RDMA_WRITE_FIRST);
				len = pmtu;
				break;
			}
			if (wqe->wr.opcode == IB_WR_RDMA_WRITE) {
				qp->s_state = OP(RDMA_WRITE_ONLY);
			} else {
				qp->s_state =
					OP(RDMA_WRITE_ONLY_WITH_IMMEDIATE);
				/* Immediate data comes after RETH */
				ohdr->u.rc.imm_data = wqe->wr.ex.imm_data;
				hwords += 1;
				if (wqe->wr.send_flags & IB_SEND_SOLICITED)
					bth0 |= IB_BTH_SOLICITED;
			}
			bth2 |= IB_BTH_REQ_ACK;
			if (++qp->s_cur == qp->s_size)
				qp->s_cur = 0;
			break;

		case IB_WR_TID_RDMA_WRITE:
			if (newreq) {
				/*
				 * Limit the number of TID RDMA WRITE requests.
				 */
				if (atomic_read(&priv->n_tid_requests) >=
				    HFI1_TID_RDMA_WRITE_CNT)
					goto bail;

				if (!(qp->s_flags & RVT_S_UNLIMITED_CREDIT))
					qp->s_lsn++;
			}

			hwords += hfi1_build_tid_rdma_write_req(qp, wqe, ohdr,
								&bth1, &bth2,
								&len);
			ss = NULL;
			if (priv->s_tid_cur == HFI1_QP_WQE_INVALID) {
				priv->s_tid_cur = qp->s_cur;
				if (priv->s_tid_tail == HFI1_QP_WQE_INVALID) {
					priv->s_tid_tail = qp->s_cur;
					priv->s_state = TID_OP(WRITE_RESP);
				}
			} else if (priv->s_tid_cur == priv->s_tid_head) {
				struct rvt_swqe *__w;
				struct tid_rdma_request *__r;

				__w = rvt_get_swqe_ptr(qp, priv->s_tid_cur);
				__r = wqe_to_tid_req(__w);

				/*
				 * The s_tid_cur pointer is advanced to s_cur if
				 * any of the following conditions about the WQE
				 * to which s_ti_cur currently points to are
				 * satisfied:
				 *   1. The request is not a TID RDMA WRITE
				 *      request,
				 *   2. The request is in the INACTIVE or
				 *      COMPLETE states (TID RDMA READ requests
				 *      stay at INACTIVE and TID RDMA WRITE
				 *      transition to COMPLETE when done),
				 *   3. The request is in the ACTIVE or SYNC
				 *      state and the number of completed
				 *      segments is equal to the total segment
				 *      count.
				 *      (If ACTIVE, the request is waiting for
				 *       ACKs. If SYNC, the request has not
				 *       received any responses because it's
				 *       waiting on a sync point.)
				 */
				if (__w->wr.opcode != IB_WR_TID_RDMA_WRITE ||
				    __r->state == TID_REQUEST_INACTIVE ||
				    __r->state == TID_REQUEST_COMPLETE ||
				    ((__r->state == TID_REQUEST_ACTIVE ||
				      __r->state == TID_REQUEST_SYNC) &&
				     __r->comp_seg == __r->total_segs)) {
					if (priv->s_tid_tail ==
					    priv->s_tid_cur &&
					    priv->s_state ==
					    TID_OP(WRITE_DATA_LAST)) {
						priv->s_tid_tail = qp->s_cur;
						priv->s_state =
							TID_OP(WRITE_RESP);
					}
					priv->s_tid_cur = qp->s_cur;
				}
				/*
				 * A corner case: when the last TID RDMA WRITE
				 * request was completed, s_tid_head,
				 * s_tid_cur, and s_tid_tail all point to the
				 * same location. Other requests are posted and
				 * s_cur wraps around to the same location,
				 * where a new TID RDMA WRITE is posted. In
				 * this case, none of the indices need to be
				 * updated. However, the priv->s_state should.
				 */
				if (priv->s_tid_tail == qp->s_cur &&
				    priv->s_state == TID_OP(WRITE_DATA_LAST))
					priv->s_state = TID_OP(WRITE_RESP);
			}
			req = wqe_to_tid_req(wqe);
			if (newreq) {
				priv->s_tid_head = qp->s_cur;
				priv->pending_tid_w_resp += req->total_segs;
				atomic_inc(&priv->n_tid_requests);
				atomic_dec(&priv->n_requests);
			} else {
				req->state = TID_REQUEST_RESEND;
				req->comp_seg = delta_psn(bth2, wqe->psn);
				/*
				 * Pull back any segments since we are going
				 * to re-receive them.
				 */
				req->setup_head = req->clear_tail;
				priv->pending_tid_w_resp +=
					delta_psn(wqe->lpsn, bth2) + 1;
			}

			trace_hfi1_tid_write_sender_make_req(qp, newreq);
			trace_hfi1_tid_req_make_req_write(qp, newreq,
							  wqe->wr.opcode,
							  wqe->psn, wqe->lpsn,
							  req);
			if (++qp->s_cur == qp->s_size)
				qp->s_cur = 0;
			break;

		case IB_WR_RDMA_READ:
			/*
			 * Don't allow more operations to be started
			 * than the QP limits allow.
			 */
			if (qp->s_num_rd_atomic >=
			    qp->s_max_rd_atomic) {
				qp->s_flags |= RVT_S_WAIT_RDMAR;
				goto bail;
			}
			qp->s_num_rd_atomic++;
			if (newreq && !(qp->s_flags & RVT_S_UNLIMITED_CREDIT))
				qp->s_lsn++;
			put_ib_reth_vaddr(
				wqe->rdma_wr.remote_addr,
				&ohdr->u.rc.reth);
			ohdr->u.rc.reth.rkey =
				cpu_to_be32(wqe->rdma_wr.rkey);
			ohdr->u.rc.reth.length = cpu_to_be32(len);
			qp->s_state = OP(RDMA_READ_REQUEST);
			hwords += sizeof(ohdr->u.rc.reth) / sizeof(u32);
			ss = NULL;
			len = 0;
			bth2 |= IB_BTH_REQ_ACK;
			if (++qp->s_cur == qp->s_size)
				qp->s_cur = 0;
			break;

		case IB_WR_TID_RDMA_READ:
			trace_hfi1_tid_read_sender_make_req(qp, newreq);
			wpriv = wqe->priv;
			req = wqe_to_tid_req(wqe);
			trace_hfi1_tid_req_make_req_read(qp, newreq,
							 wqe->wr.opcode,
							 wqe->psn, wqe->lpsn,
							 req);
			delta = cmp_psn(qp->s_psn, wqe->psn);

			/*
			 * Don't allow more operations to be started
			 * than the QP limits allow. We could get here under
			 * three conditions; (1) It's a new request; (2) We are
			 * sending the second or later segment of a request,
			 * but the qp->s_state is set to OP(RDMA_READ_REQUEST)
			 * when the last segment of a previous request is
			 * received just before this; (3) We are re-sending a
			 * request.
			 */
			if (qp->s_num_rd_atomic >= qp->s_max_rd_atomic) {
				qp->s_flags |= RVT_S_WAIT_RDMAR;
				goto bail;
			}
			if (newreq) {
				struct tid_rdma_flow *flow =
					&req->flows[req->setup_head];

				/*
				 * Set up s_sge as it is needed for TID
				 * allocation. However, if the pages have been
				 * walked and mapped, skip it. An earlier try
				 * has failed to allocate the TID entries.
				 */
				if (!flow->npagesets) {
					qp->s_sge.sge = wqe->sg_list[0];
					qp->s_sge.sg_list = wqe->sg_list + 1;
					qp->s_sge.num_sge = wqe->wr.num_sge;
					qp->s_sge.total_len = wqe->length;
					qp->s_len = wqe->length;
					req->isge = 0;
					req->clear_tail = req->setup_head;
					req->flow_idx = req->setup_head;
					req->state = TID_REQUEST_ACTIVE;
				}
			} else if (delta == 0) {
				/* Re-send a request */
				req->cur_seg = 0;
				req->comp_seg = 0;
				req->ack_pending = 0;
				req->flow_idx = req->clear_tail;
				req->state = TID_REQUEST_RESEND;
			}
			req->s_next_psn = qp->s_psn;
			/* Read one segment at a time */
			len = min_t(u32, req->seg_len,
				    wqe->length - req->seg_len * req->cur_seg);
			delta = hfi1_build_tid_rdma_read_req(qp, wqe, ohdr,
							     &bth1, &bth2,
							     &len);
			if (delta <= 0) {
				/* Wait for TID space */
				goto bail;
			}
			if (newreq && !(qp->s_flags & RVT_S_UNLIMITED_CREDIT))
				qp->s_lsn++;
			hwords += delta;
			ss = &wpriv->ss;
			/* Check if this is the last segment */
			if (req->cur_seg >= req->total_segs &&
			    ++qp->s_cur == qp->s_size)
				qp->s_cur = 0;
			break;

		case IB_WR_ATOMIC_CMP_AND_SWP:
		case IB_WR_ATOMIC_FETCH_AND_ADD:
			/*
			 * Don't allow more operations to be started
			 * than the QP limits allow.
			 */
			if (qp->s_num_rd_atomic >=
			    qp->s_max_rd_atomic) {
				qp->s_flags |= RVT_S_WAIT_RDMAR;
				goto bail;
			}
			qp->s_num_rd_atomic++;

			/* FALLTHROUGH */
		case IB_WR_OPFN:
			if (newreq && !(qp->s_flags & RVT_S_UNLIMITED_CREDIT))
				qp->s_lsn++;
			if (wqe->wr.opcode == IB_WR_ATOMIC_CMP_AND_SWP ||
			    wqe->wr.opcode == IB_WR_OPFN) {
				qp->s_state = OP(COMPARE_SWAP);
				put_ib_ateth_swap(wqe->atomic_wr.swap,
						  &ohdr->u.atomic_eth);
				put_ib_ateth_compare(wqe->atomic_wr.compare_add,
						     &ohdr->u.atomic_eth);
			} else {
				qp->s_state = OP(FETCH_ADD);
				put_ib_ateth_swap(wqe->atomic_wr.compare_add,
						  &ohdr->u.atomic_eth);
				put_ib_ateth_compare(0, &ohdr->u.atomic_eth);
			}
			put_ib_ateth_vaddr(wqe->atomic_wr.remote_addr,
					   &ohdr->u.atomic_eth);
			ohdr->u.atomic_eth.rkey = cpu_to_be32(
				wqe->atomic_wr.rkey);
			hwords += sizeof(struct ib_atomic_eth) / sizeof(u32);
			ss = NULL;
			len = 0;
			bth2 |= IB_BTH_REQ_ACK;
			if (++qp->s_cur == qp->s_size)
				qp->s_cur = 0;
			break;

		default:
			goto bail;
		}
		if (wqe->wr.opcode != IB_WR_TID_RDMA_READ) {
			qp->s_sge.sge = wqe->sg_list[0];
			qp->s_sge.sg_list = wqe->sg_list + 1;
			qp->s_sge.num_sge = wqe->wr.num_sge;
			qp->s_sge.total_len = wqe->length;
			qp->s_len = wqe->length;
		}
		if (newreq) {
			qp->s_tail++;
			if (qp->s_tail >= qp->s_size)
				qp->s_tail = 0;
		}
		if (wqe->wr.opcode == IB_WR_RDMA_READ ||
		    wqe->wr.opcode == IB_WR_TID_RDMA_WRITE)
			qp->s_psn = wqe->lpsn + 1;
		else if (wqe->wr.opcode == IB_WR_TID_RDMA_READ)
			qp->s_psn = req->s_next_psn;
		else
			qp->s_psn++;
		break;

	case OP(RDMA_READ_RESPONSE_FIRST):
		/*
		 * qp->s_state is normally set to the opcode of the
		 * last packet constructed for new requests and therefore
		 * is never set to RDMA read response.
		 * RDMA_READ_RESPONSE_FIRST is used by the ACK processing
		 * thread to indicate a SEND needs to be restarted from an
		 * earlier PSN without interfering with the sending thread.
		 * See restart_rc().
		 */
		qp->s_len = restart_sge(&qp->s_sge, wqe, qp->s_psn, pmtu);
		/* FALLTHROUGH */
	case OP(SEND_FIRST):
		qp->s_state = OP(SEND_MIDDLE);
		/* FALLTHROUGH */
	case OP(SEND_MIDDLE):
		bth2 = mask_psn(qp->s_psn++);
		ss = &qp->s_sge;
		len = qp->s_len;
		if (len > pmtu) {
			len = pmtu;
			middle = HFI1_CAP_IS_KSET(SDMA_AHG);
			break;
		}
		if (wqe->wr.opcode == IB_WR_SEND) {
			qp->s_state = OP(SEND_LAST);
		} else if (wqe->wr.opcode == IB_WR_SEND_WITH_IMM) {
			qp->s_state = OP(SEND_LAST_WITH_IMMEDIATE);
			/* Immediate data comes after the BTH */
			ohdr->u.imm_data = wqe->wr.ex.imm_data;
			hwords += 1;
		} else {
			qp->s_state = OP(SEND_LAST_WITH_INVALIDATE);
			/* invalidate data comes after the BTH */
			ohdr->u.ieth = cpu_to_be32(wqe->wr.ex.invalidate_rkey);
			hwords += 1;
		}
		if (wqe->wr.send_flags & IB_SEND_SOLICITED)
			bth0 |= IB_BTH_SOLICITED;
		bth2 |= IB_BTH_REQ_ACK;
		qp->s_cur++;
		if (qp->s_cur >= qp->s_size)
			qp->s_cur = 0;
		break;

	case OP(RDMA_READ_RESPONSE_LAST):
		/*
		 * qp->s_state is normally set to the opcode of the
		 * last packet constructed for new requests and therefore
		 * is never set to RDMA read response.
		 * RDMA_READ_RESPONSE_LAST is used by the ACK processing
		 * thread to indicate a RDMA write needs to be restarted from
		 * an earlier PSN without interfering with the sending thread.
		 * See restart_rc().
		 */
		qp->s_len = restart_sge(&qp->s_sge, wqe, qp->s_psn, pmtu);
		/* FALLTHROUGH */
	case OP(RDMA_WRITE_FIRST):
		qp->s_state = OP(RDMA_WRITE_MIDDLE);
		/* FALLTHROUGH */
	case OP(RDMA_WRITE_MIDDLE):
		bth2 = mask_psn(qp->s_psn++);
		ss = &qp->s_sge;
		len = qp->s_len;
		if (len > pmtu) {
			len = pmtu;
			middle = HFI1_CAP_IS_KSET(SDMA_AHG);
			break;
		}
		if (wqe->wr.opcode == IB_WR_RDMA_WRITE) {
			qp->s_state = OP(RDMA_WRITE_LAST);
		} else {
			qp->s_state = OP(RDMA_WRITE_LAST_WITH_IMMEDIATE);
			/* Immediate data comes after the BTH */
			ohdr->u.imm_data = wqe->wr.ex.imm_data;
			hwords += 1;
			if (wqe->wr.send_flags & IB_SEND_SOLICITED)
				bth0 |= IB_BTH_SOLICITED;
		}
		bth2 |= IB_BTH_REQ_ACK;
		qp->s_cur++;
		if (qp->s_cur >= qp->s_size)
			qp->s_cur = 0;
		break;

	case OP(RDMA_READ_RESPONSE_MIDDLE):
		/*
		 * qp->s_state is normally set to the opcode of the
		 * last packet constructed for new requests and therefore
		 * is never set to RDMA read response.
		 * RDMA_READ_RESPONSE_MIDDLE is used by the ACK processing
		 * thread to indicate a RDMA read needs to be restarted from
		 * an earlier PSN without interfering with the sending thread.
		 * See restart_rc().
		 */
		len = (delta_psn(qp->s_psn, wqe->psn)) * pmtu;
		put_ib_reth_vaddr(
			wqe->rdma_wr.remote_addr + len,
			&ohdr->u.rc.reth);
		ohdr->u.rc.reth.rkey =
			cpu_to_be32(wqe->rdma_wr.rkey);
		ohdr->u.rc.reth.length = cpu_to_be32(wqe->length - len);
		qp->s_state = OP(RDMA_READ_REQUEST);
		hwords += sizeof(ohdr->u.rc.reth) / sizeof(u32);
		bth2 = mask_psn(qp->s_psn) | IB_BTH_REQ_ACK;
		qp->s_psn = wqe->lpsn + 1;
		ss = NULL;
		len = 0;
		qp->s_cur++;
		if (qp->s_cur == qp->s_size)
			qp->s_cur = 0;
		break;

	case TID_OP(WRITE_RESP):
		/*
		 * This value for s_state is used for restarting a TID RDMA
		 * WRITE request. See comment in OP(RDMA_READ_RESPONSE_MIDDLE
		 * for more).
		 */
		req = wqe_to_tid_req(wqe);
		req->state = TID_REQUEST_RESEND;
		rcu_read_lock();
		remote = rcu_dereference(priv->tid_rdma.remote);
		req->comp_seg = delta_psn(qp->s_psn, wqe->psn);
		len = wqe->length - (req->comp_seg * remote->max_len);
		rcu_read_unlock();

		bth2 = mask_psn(qp->s_psn);
		hwords += hfi1_build_tid_rdma_write_req(qp, wqe, ohdr, &bth1,
							&bth2, &len);
		qp->s_psn = wqe->lpsn + 1;
		ss = NULL;
		qp->s_state = TID_OP(WRITE_REQ);
		priv->pending_tid_w_resp += delta_psn(wqe->lpsn, bth2) + 1;
		priv->s_tid_cur = qp->s_cur;
		if (++qp->s_cur == qp->s_size)
			qp->s_cur = 0;
		trace_hfi1_tid_req_make_req_write(qp, 0, wqe->wr.opcode,
						  wqe->psn, wqe->lpsn, req);
		break;

	case TID_OP(READ_RESP):
		if (wqe->wr.opcode != IB_WR_TID_RDMA_READ)
			goto bail;
		/* This is used to restart a TID read request */
		req = wqe_to_tid_req(wqe);
		wpriv = wqe->priv;
		/*
		 * Back down. The field qp->s_psn has been set to the psn with
		 * which the request should be restart. It's OK to use division
		 * as this is on the retry path.
		 */
		req->cur_seg = delta_psn(qp->s_psn, wqe->psn) / priv->pkts_ps;

		/*
		 * The following function need to be redefined to return the
		 * status to make sure that we find the flow. At the same
		 * time, we can use the req->state change to check if the
		 * call succeeds or not.
		 */
		req->state = TID_REQUEST_RESEND;
		hfi1_tid_rdma_restart_req(qp, wqe, &bth2);
		if (req->state != TID_REQUEST_ACTIVE) {
			/*
			 * Failed to find the flow. Release all allocated tid
			 * resources.
			 */
			hfi1_kern_exp_rcv_clear_all(req);
			hfi1_kern_clear_hw_flow(priv->rcd, qp);

			hfi1_trdma_send_complete(qp, wqe, IB_WC_LOC_QP_OP_ERR);
			goto bail;
		}
		req->state = TID_REQUEST_RESEND;
		len = min_t(u32, req->seg_len,
			    wqe->length - req->seg_len * req->cur_seg);
		flow = &req->flows[req->flow_idx];
		len -= flow->sent;
		req->s_next_psn = flow->flow_state.ib_lpsn + 1;
		delta = hfi1_build_tid_rdma_read_packet(wqe, ohdr, &bth1,
							&bth2, &len);
		if (delta <= 0) {
			/* Wait for TID space */
			goto bail;
		}
		hwords += delta;
		ss = &wpriv->ss;
		/* Check if this is the last segment */
		if (req->cur_seg >= req->total_segs &&
		    ++qp->s_cur == qp->s_size)
			qp->s_cur = 0;
		qp->s_psn = req->s_next_psn;
		trace_hfi1_tid_req_make_req_read(qp, 0, wqe->wr.opcode,
						 wqe->psn, wqe->lpsn, req);
		break;
	case TID_OP(READ_REQ):
		req = wqe_to_tid_req(wqe);
		delta = cmp_psn(qp->s_psn, wqe->psn);
		/*
		 * If the current WR is not TID RDMA READ, or this is the start
		 * of a new request, we need to change the qp->s_state so that
		 * the request can be set up properly.
		 */
		if (wqe->wr.opcode != IB_WR_TID_RDMA_READ || delta == 0 ||
		    qp->s_cur == qp->s_tail) {
			qp->s_state = OP(RDMA_READ_REQUEST);
			if (delta == 0 || qp->s_cur == qp->s_tail)
				goto check_s_state;
			else
				goto bail;
		}

		/* Rate limiting */
		if (qp->s_num_rd_atomic >= qp->s_max_rd_atomic) {
			qp->s_flags |= RVT_S_WAIT_RDMAR;
			goto bail;
		}

		wpriv = wqe->priv;
		/* Read one segment at a time */
		len = min_t(u32, req->seg_len,
			    wqe->length - req->seg_len * req->cur_seg);
		delta = hfi1_build_tid_rdma_read_req(qp, wqe, ohdr, &bth1,
						     &bth2, &len);
		if (delta <= 0) {
			/* Wait for TID space */
			goto bail;
		}
		hwords += delta;
		ss = &wpriv->ss;
		/* Check if this is the last segment */
		if (req->cur_seg >= req->total_segs &&
		    ++qp->s_cur == qp->s_size)
			qp->s_cur = 0;
		qp->s_psn = req->s_next_psn;
		trace_hfi1_tid_req_make_req_read(qp, 0, wqe->wr.opcode,
						 wqe->psn, wqe->lpsn, req);
		break;
	}
	qp->s_sending_hpsn = bth2;
	delta = delta_psn(bth2, wqe->psn);
	if (delta && delta % HFI1_PSN_CREDIT == 0 &&
	    wqe->wr.opcode != IB_WR_TID_RDMA_WRITE)
		bth2 |= IB_BTH_REQ_ACK;
	if (qp->s_flags & RVT_S_SEND_ONE) {
		qp->s_flags &= ~RVT_S_SEND_ONE;
		qp->s_flags |= RVT_S_WAIT_ACK;
		bth2 |= IB_BTH_REQ_ACK;
	}
	qp->s_len -= len;
	ps->s_txreq->hdr_dwords = hwords;
	ps->s_txreq->sde = priv->s_sde;
	ps->s_txreq->ss = ss;
	ps->s_txreq->s_cur_size = len;
	hfi1_make_ruc_header(
		qp,
		ohdr,
		bth0 | (qp->s_state << 24),
		bth1,
		bth2,
		middle,
		ps);
	return 1;

done_free_tx:
	hfi1_put_txreq(ps->s_txreq);
	ps->s_txreq = NULL;
	return 1;

bail:
	hfi1_put_txreq(ps->s_txreq);

bail_no_tx:
	ps->s_txreq = NULL;
	qp->s_flags &= ~RVT_S_BUSY;
	/*
	 * If we didn't get a txreq, the QP will be woken up later to try
	 * again. Set the flags to indicate which work item to wake
	 * up.
	 */
	iowait_set_flag(&priv->s_iowait, IOWAIT_PENDING_IB);
	return 0;
}

static inline void hfi1_make_bth_aeth(struct rvt_qp *qp,
				      struct ib_other_headers *ohdr,
				      u32 bth0, u32 bth1)
{
	if (qp->r_nak_state)
		ohdr->u.aeth = cpu_to_be32((qp->r_msn & IB_MSN_MASK) |
					    (qp->r_nak_state <<
					     IB_AETH_CREDIT_SHIFT));
	else
		ohdr->u.aeth = rvt_compute_aeth(qp);

	ohdr->bth[0] = cpu_to_be32(bth0);
	ohdr->bth[1] = cpu_to_be32(bth1 | qp->remote_qpn);
	ohdr->bth[2] = cpu_to_be32(mask_psn(qp->r_ack_psn));
}

static inline void hfi1_queue_rc_ack(struct hfi1_packet *packet, bool is_fecn)
{
	struct rvt_qp *qp = packet->qp;
	struct hfi1_ibport *ibp;
	unsigned long flags;

	spin_lock_irqsave(&qp->s_lock, flags);
	if (!(ib_rvt_state_ops[qp->state] & RVT_PROCESS_RECV_OK))
		goto unlock;
	ibp = rcd_to_iport(packet->rcd);
	this_cpu_inc(*ibp->rvp.rc_qacks);
	qp->s_flags |= RVT_S_ACK_PENDING | RVT_S_RESP_PENDING;
	qp->s_nak_state = qp->r_nak_state;
	qp->s_ack_psn = qp->r_ack_psn;
	if (is_fecn)
		qp->s_flags |= RVT_S_ECN;

	/* Schedule the send tasklet. */
	hfi1_schedule_send(qp);
unlock:
	spin_unlock_irqrestore(&qp->s_lock, flags);
}

static inline void hfi1_make_rc_ack_9B(struct hfi1_packet *packet,
				       struct hfi1_opa_header *opa_hdr,
				       u8 sc5, bool is_fecn,
				       u64 *pbc_flags, u32 *hwords,
				       u32 *nwords)
{
	struct rvt_qp *qp = packet->qp;
	struct hfi1_ibport *ibp = rcd_to_iport(packet->rcd);
	struct hfi1_pportdata *ppd = ppd_from_ibp(ibp);
	struct ib_header *hdr = &opa_hdr->ibh;
	struct ib_other_headers *ohdr;
	u16 lrh0 = HFI1_LRH_BTH;
	u16 pkey;
	u32 bth0, bth1;

	opa_hdr->hdr_type = HFI1_PKT_TYPE_9B;
	ohdr = &hdr->u.oth;
	/* header size in 32-bit words LRH+BTH+AETH = (8+12+4)/4 */
	*hwords = 6;

	if (unlikely(rdma_ah_get_ah_flags(&qp->remote_ah_attr) & IB_AH_GRH)) {
		*hwords += hfi1_make_grh(ibp, &hdr->u.l.grh,
					 rdma_ah_read_grh(&qp->remote_ah_attr),
					 *hwords - 2, SIZE_OF_CRC);
		ohdr = &hdr->u.l.oth;
		lrh0 = HFI1_LRH_GRH;
	}
	/* set PBC_DC_INFO bit (aka SC[4]) in pbc_flags */
	*pbc_flags |= ((!!(sc5 & 0x10)) << PBC_DC_INFO_SHIFT);

	/* read pkey_index w/o lock (its atomic) */
	pkey = hfi1_get_pkey(ibp, qp->s_pkey_index);

	lrh0 |= (sc5 & IB_SC_MASK) << IB_SC_SHIFT |
		(rdma_ah_get_sl(&qp->remote_ah_attr) & IB_SL_MASK) <<
			IB_SL_SHIFT;

	hfi1_make_ib_hdr(hdr, lrh0, *hwords + SIZE_OF_CRC,
			 opa_get_lid(rdma_ah_get_dlid(&qp->remote_ah_attr), 9B),
			 ppd->lid | rdma_ah_get_path_bits(&qp->remote_ah_attr));

	bth0 = pkey | (OP(ACKNOWLEDGE) << 24);
	if (qp->s_mig_state == IB_MIG_MIGRATED)
		bth0 |= IB_BTH_MIG_REQ;
	bth1 = (!!is_fecn) << IB_BECN_SHIFT;
	/*
	 * Inline ACKs go out without the use of the Verbs send engine, so
	 * we need to set the STL Verbs Extended bit here
	 */
	bth1 |= HFI1_CAP_IS_KSET(OPFN) << IB_BTHE_E_SHIFT;
	hfi1_make_bth_aeth(qp, ohdr, bth0, bth1);
}

static inline void hfi1_make_rc_ack_16B(struct hfi1_packet *packet,
					struct hfi1_opa_header *opa_hdr,
					u8 sc5, bool is_fecn,
					u64 *pbc_flags, u32 *hwords,
					u32 *nwords)
{
	struct rvt_qp *qp = packet->qp;
	struct hfi1_ibport *ibp = rcd_to_iport(packet->rcd);
	struct hfi1_pportdata *ppd = ppd_from_ibp(ibp);
	struct hfi1_16b_header *hdr = &opa_hdr->opah;
	struct ib_other_headers *ohdr;
	u32 bth0, bth1 = 0;
	u16 len, pkey;
	bool becn = is_fecn;
	u8 l4 = OPA_16B_L4_IB_LOCAL;
	u8 extra_bytes;

	opa_hdr->hdr_type = HFI1_PKT_TYPE_16B;
	ohdr = &hdr->u.oth;
	/* header size in 32-bit words 16B LRH+BTH+AETH = (16+12+4)/4 */
	*hwords = 8;
	extra_bytes = hfi1_get_16b_padding(*hwords << 2, 0);
	*nwords = SIZE_OF_CRC + ((extra_bytes + SIZE_OF_LT) >> 2);

	if (unlikely(rdma_ah_get_ah_flags(&qp->remote_ah_attr) & IB_AH_GRH) &&
	    hfi1_check_mcast(rdma_ah_get_dlid(&qp->remote_ah_attr))) {
		*hwords += hfi1_make_grh(ibp, &hdr->u.l.grh,
					 rdma_ah_read_grh(&qp->remote_ah_attr),
					 *hwords - 4, *nwords);
		ohdr = &hdr->u.l.oth;
		l4 = OPA_16B_L4_IB_GLOBAL;
	}
	*pbc_flags |= PBC_PACKET_BYPASS | PBC_INSERT_BYPASS_ICRC;

	/* read pkey_index w/o lock (its atomic) */
	pkey = hfi1_get_pkey(ibp, qp->s_pkey_index);

	/* Convert dwords to flits */
	len = (*hwords + *nwords) >> 1;

	hfi1_make_16b_hdr(hdr, ppd->lid |
			  (rdma_ah_get_path_bits(&qp->remote_ah_attr) &
			  ((1 << ppd->lmc) - 1)),
			  opa_get_lid(rdma_ah_get_dlid(&qp->remote_ah_attr),
				      16B), len, pkey, becn, 0, l4, sc5);

	bth0 = pkey | (OP(ACKNOWLEDGE) << 24);
	bth0 |= extra_bytes << 20;
	if (qp->s_mig_state == IB_MIG_MIGRATED)
		bth1 = OPA_BTH_MIG_REQ;
	hfi1_make_bth_aeth(qp, ohdr, bth0, bth1);
}

typedef void (*hfi1_make_rc_ack)(struct hfi1_packet *packet,
				 struct hfi1_opa_header *opa_hdr,
				 u8 sc5, bool is_fecn,
				 u64 *pbc_flags, u32 *hwords,
				 u32 *nwords);

/* We support only two types - 9B and 16B for now */
static const hfi1_make_rc_ack hfi1_make_rc_ack_tbl[2] = {
	[HFI1_PKT_TYPE_9B] = &hfi1_make_rc_ack_9B,
	[HFI1_PKT_TYPE_16B] = &hfi1_make_rc_ack_16B
};

/**
 * hfi1_send_rc_ack - Construct an ACK packet and send it
 * @qp: a pointer to the QP
 *
 * This is called from hfi1_rc_rcv() and handle_receive_interrupt().
 * Note that RDMA reads and atomics are handled in the
 * send side QP state and send engine.
 */
void hfi1_send_rc_ack(struct hfi1_packet *packet, bool is_fecn)
{
	struct hfi1_ctxtdata *rcd = packet->rcd;
	struct rvt_qp *qp = packet->qp;
	struct hfi1_ibport *ibp = rcd_to_iport(rcd);
	struct hfi1_qp_priv *priv = qp->priv;
	struct hfi1_pportdata *ppd = ppd_from_ibp(ibp);
	u8 sc5 = ibp->sl_to_sc[rdma_ah_get_sl(&qp->remote_ah_attr)];
	u64 pbc, pbc_flags = 0;
	u32 hwords = 0;
	u32 nwords = 0;
	u32 plen;
	struct pio_buf *pbuf;
	struct hfi1_opa_header opa_hdr;

	/* clear the defer count */
	qp->r_adefered = 0;

	/* Don't send ACK or NAK if a RDMA read or atomic is pending. */
	if (qp->s_flags & RVT_S_RESP_PENDING) {
		hfi1_queue_rc_ack(packet, is_fecn);
		return;
	}

	/* Ensure s_rdma_ack_cnt changes are committed */
	if (qp->s_rdma_ack_cnt) {
		hfi1_queue_rc_ack(packet, is_fecn);
		return;
	}

	/* Don't try to send ACKs if the link isn't ACTIVE */
	if (driver_lstate(ppd) != IB_PORT_ACTIVE)
		return;

	/* Make the appropriate header */
	hfi1_make_rc_ack_tbl[priv->hdr_type](packet, &opa_hdr, sc5, is_fecn,
					     &pbc_flags, &hwords, &nwords);

	plen = 2 /* PBC */ + hwords + nwords;
	pbc = create_pbc(ppd, pbc_flags, qp->srate_mbps,
			 sc_to_vlt(ppd->dd, sc5), plen);
	pbuf = sc_buffer_alloc(rcd->sc, plen, NULL, NULL);
	if (IS_ERR_OR_NULL(pbuf)) {
		/*
		 * We have no room to send at the moment.  Pass
		 * responsibility for sending the ACK to the send engine
		 * so that when enough buffer space becomes available,
		 * the ACK is sent ahead of other outgoing packets.
		 */
		hfi1_queue_rc_ack(packet, is_fecn);
		return;
	}
	trace_ack_output_ibhdr(dd_from_ibdev(qp->ibqp.device),
			       &opa_hdr, ib_is_sc5(sc5));

	/* write the pbc and data */
	ppd->dd->pio_inline_send(ppd->dd, pbuf, pbc,
				 (priv->hdr_type == HFI1_PKT_TYPE_9B ?
				 (void *)&opa_hdr.ibh :
				 (void *)&opa_hdr.opah), hwords);
	return;
}

/**
 * update_num_rd_atomic - update the qp->s_num_rd_atomic
 * @qp: the QP
 * @psn: the packet sequence number to restart at
 * @wqe: the wqe
 *
 * This is called from reset_psn() to update qp->s_num_rd_atomic
 * for the current wqe.
 * Called at interrupt level with the QP s_lock held.
 */
static void update_num_rd_atomic(struct rvt_qp *qp, u32 psn,
				 struct rvt_swqe *wqe)
{
	u32 opcode = wqe->wr.opcode;

	if (opcode == IB_WR_RDMA_READ ||
	    opcode == IB_WR_ATOMIC_CMP_AND_SWP ||
	    opcode == IB_WR_ATOMIC_FETCH_AND_ADD) {
		qp->s_num_rd_atomic++;
	} else if (opcode == IB_WR_TID_RDMA_READ) {
		struct tid_rdma_request *req = wqe_to_tid_req(wqe);
		struct hfi1_qp_priv *priv = qp->priv;

		if (cmp_psn(psn, wqe->lpsn) <= 0) {
			u32 cur_seg;

			cur_seg = (psn - wqe->psn) / priv->pkts_ps;
			req->ack_pending = cur_seg - req->comp_seg;
			priv->pending_tid_r_segs += req->ack_pending;
			qp->s_num_rd_atomic += req->ack_pending;
			trace_hfi1_tid_req_update_num_rd_atomic(qp, 0,
								wqe->wr.opcode,
								wqe->psn,
								wqe->lpsn,
								req);
		} else {
			priv->pending_tid_r_segs += req->total_segs;
			qp->s_num_rd_atomic += req->total_segs;
		}
	}
}

/**
 * reset_psn - reset the QP state to send starting from PSN
 * @qp: the QP
 * @psn: the packet sequence number to restart at
 *
 * This is called from hfi1_rc_rcv() to process an incoming RC ACK
 * for the given QP.
 * Called at interrupt level with the QP s_lock held.
 */
static void reset_psn(struct rvt_qp *qp, u32 psn)
{
	u32 n = qp->s_acked;
	struct rvt_swqe *wqe = rvt_get_swqe_ptr(qp, n);
	u32 opcode;
	struct hfi1_qp_priv *priv = qp->priv;

	lockdep_assert_held(&qp->s_lock);
	qp->s_cur = n;
	priv->pending_tid_r_segs = 0;
	priv->pending_tid_w_resp = 0;
	qp->s_num_rd_atomic = 0;

	/*
	 * If we are starting the request from the beginning,
	 * let the normal send code handle initialization.
	 */
	if (cmp_psn(psn, wqe->psn) <= 0) {
		qp->s_state = OP(SEND_LAST);
		goto done;
	}
	update_num_rd_atomic(qp, psn, wqe);

	/* Find the work request opcode corresponding to the given PSN. */
	for (;;) {
		int diff;

		if (++n == qp->s_size)
			n = 0;
		if (n == qp->s_tail)
			break;
		wqe = rvt_get_swqe_ptr(qp, n);
		diff = cmp_psn(psn, wqe->psn);
		if (diff < 0) {
			/* Point wqe back to the previous one*/
			wqe = rvt_get_swqe_ptr(qp, qp->s_cur);
			break;
		}
		qp->s_cur = n;
		/*
		 * If we are starting the request from the beginning,
		 * let the normal send code handle initialization.
		 */
		if (diff == 0) {
			qp->s_state = OP(SEND_LAST);
			goto done;
		}

		update_num_rd_atomic(qp, psn, wqe);
	}
	opcode = wqe->wr.opcode;

	/*
	 * Set the state to restart in the middle of a request.
	 * Don't change the s_sge, s_cur_sge, or s_cur_size.
	 * See hfi1_make_rc_req().
	 */
	switch (opcode) {
	case IB_WR_SEND:
	case IB_WR_SEND_WITH_IMM:
		qp->s_state = OP(RDMA_READ_RESPONSE_FIRST);
		break;

	case IB_WR_RDMA_WRITE:
	case IB_WR_RDMA_WRITE_WITH_IMM:
		qp->s_state = OP(RDMA_READ_RESPONSE_LAST);
		break;

	case IB_WR_TID_RDMA_WRITE:
		qp->s_state = TID_OP(WRITE_RESP);
		break;

	case IB_WR_RDMA_READ:
		qp->s_state = OP(RDMA_READ_RESPONSE_MIDDLE);
		break;

	case IB_WR_TID_RDMA_READ:
		qp->s_state = TID_OP(READ_RESP);
		break;

	default:
		/*
		 * This case shouldn't happen since its only
		 * one PSN per req.
		 */
		qp->s_state = OP(SEND_LAST);
	}
done:
	priv->s_flags &= ~HFI1_S_TID_WAIT_INTERLCK;
	qp->s_psn = psn;
	/*
	 * Set RVT_S_WAIT_PSN as rc_complete() may start the timer
	 * asynchronously before the send engine can get scheduled.
	 * Doing it in hfi1_make_rc_req() is too late.
	 */
	if ((cmp_psn(qp->s_psn, qp->s_sending_hpsn) <= 0) &&
	    (cmp_psn(qp->s_sending_psn, qp->s_sending_hpsn) <= 0))
		qp->s_flags |= RVT_S_WAIT_PSN;
	qp->s_flags &= ~HFI1_S_AHG_VALID;
	trace_hfi1_sender_reset_psn(qp);
}

/*
 * Back up requester to resend the last un-ACKed request.
 * The QP r_lock and s_lock should be held and interrupts disabled.
 */
void hfi1_restart_rc(struct rvt_qp *qp, u32 psn, int wait)
{
	struct hfi1_qp_priv *priv = qp->priv;
	struct rvt_swqe *wqe = rvt_get_swqe_ptr(qp, qp->s_acked);
	struct hfi1_ibport *ibp;

	lockdep_assert_held(&qp->r_lock);
	lockdep_assert_held(&qp->s_lock);
	trace_hfi1_sender_restart_rc(qp);
	if (qp->s_retry == 0) {
		if (qp->s_mig_state == IB_MIG_ARMED) {
			hfi1_migrate_qp(qp);
			qp->s_retry = qp->s_retry_cnt;
		} else if (qp->s_last == qp->s_acked) {
			/*
			 * We need special handling for the OPFN request WQEs as
			 * they are not allowed to generate real user errors
			 */
			if (wqe->wr.opcode == IB_WR_OPFN) {
				struct hfi1_ibport *ibp =
					to_iport(qp->ibqp.device, qp->port_num);
				/*
				 * Call opfn_conn_reply() with capcode and
				 * remaining data as 0 to close out the
				 * current request
				 */
				opfn_conn_reply(qp, priv->opfn.curr);
				wqe = do_rc_completion(qp, wqe, ibp);
				qp->s_flags &= ~RVT_S_WAIT_ACK;
			} else {
				trace_hfi1_tid_write_sender_restart_rc(qp, 0);
				if (wqe->wr.opcode == IB_WR_TID_RDMA_READ) {
					struct tid_rdma_request *req;

					req = wqe_to_tid_req(wqe);
					hfi1_kern_exp_rcv_clear_all(req);
					hfi1_kern_clear_hw_flow(priv->rcd, qp);
				}

				hfi1_trdma_send_complete(qp, wqe,
							 IB_WC_RETRY_EXC_ERR);
				rvt_error_qp(qp, IB_WC_WR_FLUSH_ERR);
			}
			return;
		} else { /* need to handle delayed completion */
			return;
		}
	} else {
		qp->s_retry--;
	}

	ibp = to_iport(qp->ibqp.device, qp->port_num);
	if (wqe->wr.opcode == IB_WR_RDMA_READ ||
	    wqe->wr.opcode == IB_WR_TID_RDMA_READ)
		ibp->rvp.n_rc_resends++;
	else
		ibp->rvp.n_rc_resends += delta_psn(qp->s_psn, psn);

	qp->s_flags &= ~(RVT_S_WAIT_FENCE | RVT_S_WAIT_RDMAR |
			 RVT_S_WAIT_SSN_CREDIT | RVT_S_WAIT_PSN |
			 RVT_S_WAIT_ACK | HFI1_S_WAIT_TID_RESP);
	if (wait)
		qp->s_flags |= RVT_S_SEND_ONE;
	reset_psn(qp, psn);
}

/*
 * Set qp->s_sending_psn to the next PSN after the given one.
 * This would be psn+1 except when RDMA reads or TID RDMA ops
 * are present.
 */
static void reset_sending_psn(struct rvt_qp *qp, u32 psn)
{
	struct rvt_swqe *wqe;
	u32 n = qp->s_last;

	lockdep_assert_held(&qp->s_lock);
	/* Find the work request corresponding to the given PSN. */
	for (;;) {
		wqe = rvt_get_swqe_ptr(qp, n);
		if (cmp_psn(psn, wqe->lpsn) <= 0) {
			if (wqe->wr.opcode == IB_WR_RDMA_READ ||
			    wqe->wr.opcode == IB_WR_TID_RDMA_READ ||
			    wqe->wr.opcode == IB_WR_TID_RDMA_WRITE)
				qp->s_sending_psn = wqe->lpsn + 1;
			else
				qp->s_sending_psn = psn + 1;
			break;
		}
		if (++n == qp->s_size)
			n = 0;
		if (n == qp->s_tail)
			break;
	}
}

/**
 * hfi1_rc_verbs_aborted - handle abort status
 * @qp: the QP
 * @opah: the opa header
 *
 * This code modifies both ACK bit in BTH[2]
 * and the s_flags to go into send one mode.
 *
 * This serves to throttle the send engine to only
 * send a single packet in the likely case the
 * a link has gone down.
 */
void hfi1_rc_verbs_aborted(struct rvt_qp *qp, struct hfi1_opa_header *opah)
{
	struct ib_other_headers *ohdr = hfi1_get_rc_ohdr(opah);
	u8 opcode = ib_bth_get_opcode(ohdr);
	u32 psn;

	/* ignore responses */
	if ((opcode >= OP(RDMA_READ_RESPONSE_FIRST) &&
	     opcode <= OP(ATOMIC_ACKNOWLEDGE)) ||
	    opcode == TID_OP(READ_RESP) ||
	    opcode == TID_OP(WRITE_RESP))
		return;

	psn = ib_bth_get_psn(ohdr) | IB_BTH_REQ_ACK;
	ohdr->bth[2] = cpu_to_be32(psn);
	qp->s_flags |= RVT_S_SEND_ONE;
}

/*
 * This should be called with the QP s_lock held and interrupts disabled.
 */
void hfi1_rc_send_complete(struct rvt_qp *qp, struct hfi1_opa_header *opah)
{
	struct ib_other_headers *ohdr;
	struct hfi1_qp_priv *priv = qp->priv;
	struct rvt_swqe *wqe;
	u32 opcode, head, tail;
	u32 psn;
	struct tid_rdma_request *req;

	lockdep_assert_held(&qp->s_lock);
	if (!(ib_rvt_state_ops[qp->state] & RVT_SEND_OR_FLUSH_OR_RECV_OK))
		return;

	ohdr = hfi1_get_rc_ohdr(opah);
	opcode = ib_bth_get_opcode(ohdr);
	if ((opcode >= OP(RDMA_READ_RESPONSE_FIRST) &&
	     opcode <= OP(ATOMIC_ACKNOWLEDGE)) ||
	    opcode == TID_OP(READ_RESP) ||
	    opcode == TID_OP(WRITE_RESP)) {
		WARN_ON(!qp->s_rdma_ack_cnt);
		qp->s_rdma_ack_cnt--;
		return;
	}

	psn = ib_bth_get_psn(ohdr);
	/*
	 * Don't attempt to reset the sending PSN for packets in the
	 * KDETH PSN space since the PSN does not match anything.
	 */
	if (opcode != TID_OP(WRITE_DATA) &&
	    opcode != TID_OP(WRITE_DATA_LAST) &&
	    opcode != TID_OP(ACK) && opcode != TID_OP(RESYNC))
		reset_sending_psn(qp, psn);

	/* Handle TID RDMA WRITE packets differently */
	if (opcode >= TID_OP(WRITE_REQ) &&
	    opcode <= TID_OP(WRITE_DATA_LAST)) {
		head = priv->s_tid_head;
		tail = priv->s_tid_cur;
		/*
		 * s_tid_cur is set to s_tid_head in the case, where
		 * a new TID RDMA request is being started and all
		 * previous ones have been completed.
		 * Therefore, we need to do a secondary check in order
		 * to properly determine whether we should start the
		 * RC timer.
		 */
		wqe = rvt_get_swqe_ptr(qp, tail);
		req = wqe_to_tid_req(wqe);
		if (head == tail && req->comp_seg < req->total_segs) {
			if (tail == 0)
				tail = qp->s_size - 1;
			else
				tail -= 1;
		}
	} else {
		head = qp->s_tail;
		tail = qp->s_acked;
	}

	/*
	 * Start timer after a packet requesting an ACK has been sent and
	 * there are still requests that haven't been acked.
	 */
	if ((psn & IB_BTH_REQ_ACK) && tail != head &&
	    opcode != TID_OP(WRITE_DATA) && opcode != TID_OP(WRITE_DATA_LAST) &&
	    opcode != TID_OP(RESYNC) &&
	    !(qp->s_flags &
	      (RVT_S_TIMER | RVT_S_WAIT_RNR | RVT_S_WAIT_PSN)) &&
	    (ib_rvt_state_ops[qp->state] & RVT_PROCESS_RECV_OK)) {
		if (opcode == TID_OP(READ_REQ))
			rvt_add_retry_timer_ext(qp, priv->timeout_shift);
		else
			rvt_add_retry_timer(qp);
	}

	/* Start TID RDMA ACK timer */
	if ((opcode == TID_OP(WRITE_DATA) ||
	     opcode == TID_OP(WRITE_DATA_LAST) ||
	     opcode == TID_OP(RESYNC)) &&
	    (psn & IB_BTH_REQ_ACK) &&
	    !(priv->s_flags & HFI1_S_TID_RETRY_TIMER) &&
	    (ib_rvt_state_ops[qp->state] & RVT_PROCESS_RECV_OK)) {
		/*
		 * The TID RDMA ACK packet could be received before this
		 * function is called. Therefore, add the timer only if TID
		 * RDMA ACK packets are actually pending.
		 */
		wqe = rvt_get_swqe_ptr(qp, qp->s_acked);
		req = wqe_to_tid_req(wqe);
		if (wqe->wr.opcode == IB_WR_TID_RDMA_WRITE &&
		    req->ack_seg < req->cur_seg)
			hfi1_add_tid_retry_timer(qp);
	}

	while (qp->s_last != qp->s_acked) {
		wqe = rvt_get_swqe_ptr(qp, qp->s_last);
		if (cmp_psn(wqe->lpsn, qp->s_sending_psn) >= 0 &&
		    cmp_psn(qp->s_sending_psn, qp->s_sending_hpsn) <= 0)
			break;
<<<<<<< HEAD
		rvt_qp_wqe_unreserve(qp, wqe);
		s_last = qp->s_last;
		trace_hfi1_qp_send_completion(qp, wqe, s_last);
		if (++s_last >= qp->s_size)
			s_last = 0;
		qp->s_last = s_last;
		/* see post_send() */
		barrier();
		rvt_put_swqe(wqe);
		rvt_qp_swqe_complete(qp,
=======
		trdma_clean_swqe(qp, wqe);
		trace_hfi1_qp_send_completion(qp, wqe, qp->s_last);
		rvt_qp_complete_swqe(qp,
>>>>>>> f7688b48
				     wqe,
				     ib_hfi1_wc_opcode[wqe->wr.opcode],
				     IB_WC_SUCCESS);
	}
	/*
	 * If we were waiting for sends to complete before re-sending,
	 * and they are now complete, restart sending.
	 */
	trace_hfi1_sendcomplete(qp, psn);
	if (qp->s_flags & RVT_S_WAIT_PSN &&
	    cmp_psn(qp->s_sending_psn, qp->s_sending_hpsn) > 0) {
		qp->s_flags &= ~RVT_S_WAIT_PSN;
		qp->s_sending_psn = qp->s_psn;
		qp->s_sending_hpsn = qp->s_psn - 1;
		hfi1_schedule_send(qp);
	}
}

static inline void update_last_psn(struct rvt_qp *qp, u32 psn)
{
	qp->s_last_psn = psn;
}

/*
 * Generate a SWQE completion.
 * This is similar to hfi1_send_complete but has to check to be sure
 * that the SGEs are not being referenced if the SWQE is being resent.
 */
struct rvt_swqe *do_rc_completion(struct rvt_qp *qp,
				  struct rvt_swqe *wqe,
				  struct hfi1_ibport *ibp)
{
	struct hfi1_qp_priv *priv = qp->priv;

	lockdep_assert_held(&qp->s_lock);
	/*
	 * Don't decrement refcount and don't generate a
	 * completion if the SWQE is being resent until the send
	 * is finished.
	 */
	trace_hfi1_rc_completion(qp, wqe->lpsn);
	if (cmp_psn(wqe->lpsn, qp->s_sending_psn) < 0 ||
	    cmp_psn(qp->s_sending_psn, qp->s_sending_hpsn) > 0) {
<<<<<<< HEAD
		u32 s_last;

		rvt_put_swqe(wqe);
		rvt_qp_wqe_unreserve(qp, wqe);
		s_last = qp->s_last;
		trace_hfi1_qp_send_completion(qp, wqe, s_last);
		if (++s_last >= qp->s_size)
			s_last = 0;
		qp->s_last = s_last;
		/* see post_send() */
		barrier();
		rvt_qp_swqe_complete(qp,
=======
		trdma_clean_swqe(qp, wqe);
		trace_hfi1_qp_send_completion(qp, wqe, qp->s_last);
		rvt_qp_complete_swqe(qp,
>>>>>>> f7688b48
				     wqe,
				     ib_hfi1_wc_opcode[wqe->wr.opcode],
				     IB_WC_SUCCESS);
	} else {
		struct hfi1_pportdata *ppd = ppd_from_ibp(ibp);

		this_cpu_inc(*ibp->rvp.rc_delayed_comp);
		/*
		 * If send progress not running attempt to progress
		 * SDMA queue.
		 */
		if (ppd->dd->flags & HFI1_HAS_SEND_DMA) {
			struct sdma_engine *engine;
			u8 sl = rdma_ah_get_sl(&qp->remote_ah_attr);
			u8 sc5;

			/* For now use sc to find engine */
			sc5 = ibp->sl_to_sc[sl];
			engine = qp_to_sdma_engine(qp, sc5);
			sdma_engine_progress_schedule(engine);
		}
	}

	qp->s_retry = qp->s_retry_cnt;
	/*
	 * Don't update the last PSN if the request being completed is
	 * a TID RDMA WRITE request.
	 * Completion of the TID RDMA WRITE requests are done by the
	 * TID RDMA ACKs and as such could be for a request that has
	 * already been ACKed as far as the IB state machine is
	 * concerned.
	 */
	if (wqe->wr.opcode != IB_WR_TID_RDMA_WRITE)
		update_last_psn(qp, wqe->lpsn);

	/*
	 * If we are completing a request which is in the process of
	 * being resent, we can stop re-sending it since we know the
	 * responder has already seen it.
	 */
	if (qp->s_acked == qp->s_cur) {
		if (++qp->s_cur >= qp->s_size)
			qp->s_cur = 0;
		qp->s_acked = qp->s_cur;
		wqe = rvt_get_swqe_ptr(qp, qp->s_cur);
		if (qp->s_acked != qp->s_tail) {
			qp->s_state = OP(SEND_LAST);
			qp->s_psn = wqe->psn;
		}
	} else {
		if (++qp->s_acked >= qp->s_size)
			qp->s_acked = 0;
		if (qp->state == IB_QPS_SQD && qp->s_acked == qp->s_cur)
			qp->s_draining = 0;
		wqe = rvt_get_swqe_ptr(qp, qp->s_acked);
	}
	if (priv->s_flags & HFI1_S_TID_WAIT_INTERLCK) {
		priv->s_flags &= ~HFI1_S_TID_WAIT_INTERLCK;
		hfi1_schedule_send(qp);
	}
	return wqe;
}

static void set_restart_qp(struct rvt_qp *qp, struct hfi1_ctxtdata *rcd)
{
	/* Retry this request. */
	if (!(qp->r_flags & RVT_R_RDMAR_SEQ)) {
		qp->r_flags |= RVT_R_RDMAR_SEQ;
		hfi1_restart_rc(qp, qp->s_last_psn + 1, 0);
		if (list_empty(&qp->rspwait)) {
			qp->r_flags |= RVT_R_RSP_SEND;
			rvt_get_qp(qp);
			list_add_tail(&qp->rspwait, &rcd->qp_wait_list);
		}
	}
}

/**
 * update_qp_retry_state - Update qp retry state.
 * @qp: the QP
 * @psn: the packet sequence number of the TID RDMA WRITE RESP.
 * @spsn:  The start psn for the given TID RDMA WRITE swqe.
 * @lpsn:  The last psn for the given TID RDMA WRITE swqe.
 *
 * This function is called to update the qp retry state upon
 * receiving a TID WRITE RESP after the qp is scheduled to retry
 * a request.
 */
static void update_qp_retry_state(struct rvt_qp *qp, u32 psn, u32 spsn,
				  u32 lpsn)
{
	struct hfi1_qp_priv *qpriv = qp->priv;

	qp->s_psn = psn + 1;
	/*
	 * If this is the first TID RDMA WRITE RESP packet for the current
	 * request, change the s_state so that the retry will be processed
	 * correctly. Similarly, if this is the last TID RDMA WRITE RESP
	 * packet, change the s_state and advance the s_cur.
	 */
	if (cmp_psn(psn, lpsn) >= 0) {
		qp->s_cur = qpriv->s_tid_cur + 1;
		if (qp->s_cur >= qp->s_size)
			qp->s_cur = 0;
		qp->s_state = TID_OP(WRITE_REQ);
	} else  if (!cmp_psn(psn, spsn)) {
		qp->s_cur = qpriv->s_tid_cur;
		qp->s_state = TID_OP(WRITE_RESP);
	}
}

/**
 * do_rc_ack - process an incoming RC ACK
 * @qp: the QP the ACK came in on
 * @psn: the packet sequence number of the ACK
 * @opcode: the opcode of the request that resulted in the ACK
 *
 * This is called from rc_rcv_resp() to process an incoming RC ACK
 * for the given QP.
 * May be called at interrupt level, with the QP s_lock held.
 * Returns 1 if OK, 0 if current operation should be aborted (NAK).
 */
int do_rc_ack(struct rvt_qp *qp, u32 aeth, u32 psn, int opcode,
	      u64 val, struct hfi1_ctxtdata *rcd)
{
	struct hfi1_ibport *ibp;
	enum ib_wc_status status;
	struct hfi1_qp_priv *qpriv = qp->priv;
	struct rvt_swqe *wqe;
	int ret = 0;
	u32 ack_psn;
	int diff;
	struct rvt_dev_info *rdi;

	lockdep_assert_held(&qp->s_lock);
	/*
	 * Note that NAKs implicitly ACK outstanding SEND and RDMA write
	 * requests and implicitly NAK RDMA read and atomic requests issued
	 * before the NAK'ed request.  The MSN won't include the NAK'ed
	 * request but will include an ACK'ed request(s).
	 */
	ack_psn = psn;
	if (aeth >> IB_AETH_NAK_SHIFT)
		ack_psn--;
	wqe = rvt_get_swqe_ptr(qp, qp->s_acked);
	ibp = rcd_to_iport(rcd);

	/*
	 * The MSN might be for a later WQE than the PSN indicates so
	 * only complete WQEs that the PSN finishes.
	 */
	while ((diff = delta_psn(ack_psn, wqe->lpsn)) >= 0) {
		/*
		 * RDMA_READ_RESPONSE_ONLY is a special case since
		 * we want to generate completion events for everything
		 * before the RDMA read, copy the data, then generate
		 * the completion for the read.
		 */
		if (wqe->wr.opcode == IB_WR_RDMA_READ &&
		    opcode == OP(RDMA_READ_RESPONSE_ONLY) &&
		    diff == 0) {
			ret = 1;
			goto bail_stop;
		}
		/*
		 * If this request is a RDMA read or atomic, and the ACK is
		 * for a later operation, this ACK NAKs the RDMA read or
		 * atomic.  In other words, only a RDMA_READ_LAST or ONLY
		 * can ACK a RDMA read and likewise for atomic ops.  Note
		 * that the NAK case can only happen if relaxed ordering is
		 * used and requests are sent after an RDMA read or atomic
		 * is sent but before the response is received.
		 */
		if ((wqe->wr.opcode == IB_WR_RDMA_READ &&
		     (opcode != OP(RDMA_READ_RESPONSE_LAST) || diff != 0)) ||
		    (wqe->wr.opcode == IB_WR_TID_RDMA_READ &&
		     (opcode != TID_OP(READ_RESP) || diff != 0)) ||
		    ((wqe->wr.opcode == IB_WR_ATOMIC_CMP_AND_SWP ||
		      wqe->wr.opcode == IB_WR_ATOMIC_FETCH_AND_ADD) &&
		     (opcode != OP(ATOMIC_ACKNOWLEDGE) || diff != 0)) ||
		    (wqe->wr.opcode == IB_WR_TID_RDMA_WRITE &&
		     (delta_psn(psn, qp->s_last_psn) != 1))) {
			set_restart_qp(qp, rcd);
			/*
			 * No need to process the ACK/NAK since we are
			 * restarting an earlier request.
			 */
			goto bail_stop;
		}
		if (wqe->wr.opcode == IB_WR_ATOMIC_CMP_AND_SWP ||
		    wqe->wr.opcode == IB_WR_ATOMIC_FETCH_AND_ADD) {
			u64 *vaddr = wqe->sg_list[0].vaddr;
			*vaddr = val;
		}
		if (wqe->wr.opcode == IB_WR_OPFN)
			opfn_conn_reply(qp, val);

		if (qp->s_num_rd_atomic &&
		    (wqe->wr.opcode == IB_WR_RDMA_READ ||
		     wqe->wr.opcode == IB_WR_ATOMIC_CMP_AND_SWP ||
		     wqe->wr.opcode == IB_WR_ATOMIC_FETCH_AND_ADD)) {
			qp->s_num_rd_atomic--;
			/* Restart sending task if fence is complete */
			if ((qp->s_flags & RVT_S_WAIT_FENCE) &&
			    !qp->s_num_rd_atomic) {
				qp->s_flags &= ~(RVT_S_WAIT_FENCE |
						 RVT_S_WAIT_ACK);
				hfi1_schedule_send(qp);
			} else if (qp->s_flags & RVT_S_WAIT_RDMAR) {
				qp->s_flags &= ~(RVT_S_WAIT_RDMAR |
						 RVT_S_WAIT_ACK);
				hfi1_schedule_send(qp);
			}
		}

		/*
		 * TID RDMA WRITE requests will be completed by the TID RDMA
		 * ACK packet handler (see tid_rdma.c).
		 */
		if (wqe->wr.opcode == IB_WR_TID_RDMA_WRITE)
			break;

		wqe = do_rc_completion(qp, wqe, ibp);
		if (qp->s_acked == qp->s_tail)
			break;
	}

	trace_hfi1_rc_ack_do(qp, aeth, psn, wqe);
	trace_hfi1_sender_do_rc_ack(qp);
	switch (aeth >> IB_AETH_NAK_SHIFT) {
	case 0:         /* ACK */
		this_cpu_inc(*ibp->rvp.rc_acks);
		if (wqe->wr.opcode == IB_WR_TID_RDMA_READ) {
			if (wqe_to_tid_req(wqe)->ack_pending)
				rvt_mod_retry_timer_ext(qp,
							qpriv->timeout_shift);
			else
				rvt_stop_rc_timers(qp);
		} else if (qp->s_acked != qp->s_tail) {
			struct rvt_swqe *__w = NULL;

			if (qpriv->s_tid_cur != HFI1_QP_WQE_INVALID)
				__w = rvt_get_swqe_ptr(qp, qpriv->s_tid_cur);

			/*
			 * Stop timers if we've received all of the TID RDMA
			 * WRITE * responses.
			 */
			if (__w && __w->wr.opcode == IB_WR_TID_RDMA_WRITE &&
			    opcode == TID_OP(WRITE_RESP)) {
				/*
				 * Normally, the loop above would correctly
				 * process all WQEs from s_acked onward and
				 * either complete them or check for correct
				 * PSN sequencing.
				 * However, for TID RDMA, due to pipelining,
				 * the response may not be for the request at
				 * s_acked so the above look would just be
				 * skipped. This does not allow for checking
				 * the PSN sequencing. It has to be done
				 * separately.
				 */
				if (cmp_psn(psn, qp->s_last_psn + 1)) {
					set_restart_qp(qp, rcd);
					goto bail_stop;
				}
				/*
				 * If the psn is being resent, stop the
				 * resending.
				 */
				if (qp->s_cur != qp->s_tail &&
				    cmp_psn(qp->s_psn, psn) <= 0)
					update_qp_retry_state(qp, psn,
							      __w->psn,
							      __w->lpsn);
				else if (--qpriv->pending_tid_w_resp)
					rvt_mod_retry_timer(qp);
				else
					rvt_stop_rc_timers(qp);
			} else {
				/*
				 * We are expecting more ACKs so
				 * mod the retry timer.
				 */
				rvt_mod_retry_timer(qp);
				/*
				 * We can stop re-sending the earlier packets
				 * and continue with the next packet the
				 * receiver wants.
				 */
				if (cmp_psn(qp->s_psn, psn) <= 0)
					reset_psn(qp, psn + 1);
			}
		} else {
			/* No more acks - kill all timers */
			rvt_stop_rc_timers(qp);
			if (cmp_psn(qp->s_psn, psn) <= 0) {
				qp->s_state = OP(SEND_LAST);
				qp->s_psn = psn + 1;
			}
		}
		if (qp->s_flags & RVT_S_WAIT_ACK) {
			qp->s_flags &= ~RVT_S_WAIT_ACK;
			hfi1_schedule_send(qp);
		}
		rvt_get_credit(qp, aeth);
		qp->s_rnr_retry = qp->s_rnr_retry_cnt;
		qp->s_retry = qp->s_retry_cnt;
		/*
		 * If the current request is a TID RDMA WRITE request and the
		 * response is not a TID RDMA WRITE RESP packet, s_last_psn
		 * can't be advanced.
		 */
		if (wqe->wr.opcode == IB_WR_TID_RDMA_WRITE &&
		    opcode != TID_OP(WRITE_RESP) &&
		    cmp_psn(psn, wqe->psn) >= 0)
			return 1;
		update_last_psn(qp, psn);
		return 1;

	case 1:         /* RNR NAK */
		ibp->rvp.n_rnr_naks++;
		if (qp->s_acked == qp->s_tail)
			goto bail_stop;
		if (qp->s_flags & RVT_S_WAIT_RNR)
			goto bail_stop;
		rdi = ib_to_rvt(qp->ibqp.device);
		if (!(rdi->post_parms[wqe->wr.opcode].flags &
		       RVT_OPERATION_IGN_RNR_CNT)) {
			if (qp->s_rnr_retry == 0) {
				status = IB_WC_RNR_RETRY_EXC_ERR;
				goto class_b;
			}
			if (qp->s_rnr_retry_cnt < 7 && qp->s_rnr_retry_cnt > 0)
				qp->s_rnr_retry--;
		}

		/*
		 * The last valid PSN is the previous PSN. For TID RDMA WRITE
		 * request, s_last_psn should be incremented only when a TID
		 * RDMA WRITE RESP is received to avoid skipping lost TID RDMA
		 * WRITE RESP packets.
		 */
		if (wqe->wr.opcode == IB_WR_TID_RDMA_WRITE) {
			reset_psn(qp, qp->s_last_psn + 1);
		} else {
			update_last_psn(qp, psn - 1);
			reset_psn(qp, psn);
		}

		ibp->rvp.n_rc_resends += delta_psn(qp->s_psn, psn);
		qp->s_flags &= ~(RVT_S_WAIT_SSN_CREDIT | RVT_S_WAIT_ACK);
		rvt_stop_rc_timers(qp);
		rvt_add_rnr_timer(qp, aeth);
		return 0;

	case 3:         /* NAK */
		if (qp->s_acked == qp->s_tail)
			goto bail_stop;
		/* The last valid PSN is the previous PSN. */
		update_last_psn(qp, psn - 1);
		switch ((aeth >> IB_AETH_CREDIT_SHIFT) &
			IB_AETH_CREDIT_MASK) {
		case 0: /* PSN sequence error */
			ibp->rvp.n_seq_naks++;
			/*
			 * Back up to the responder's expected PSN.
			 * Note that we might get a NAK in the middle of an
			 * RDMA READ response which terminates the RDMA
			 * READ.
			 */
			hfi1_restart_rc(qp, psn, 0);
			hfi1_schedule_send(qp);
			break;

		case 1: /* Invalid Request */
			status = IB_WC_REM_INV_REQ_ERR;
			ibp->rvp.n_other_naks++;
			goto class_b;

		case 2: /* Remote Access Error */
			status = IB_WC_REM_ACCESS_ERR;
			ibp->rvp.n_other_naks++;
			goto class_b;

		case 3: /* Remote Operation Error */
			status = IB_WC_REM_OP_ERR;
			ibp->rvp.n_other_naks++;
class_b:
			if (qp->s_last == qp->s_acked) {
				if (wqe->wr.opcode == IB_WR_TID_RDMA_READ)
					hfi1_kern_read_tid_flow_free(qp);

				hfi1_trdma_send_complete(qp, wqe, status);
				rvt_error_qp(qp, IB_WC_WR_FLUSH_ERR);
			}
			break;

		default:
			/* Ignore other reserved NAK error codes */
			goto reserved;
		}
		qp->s_retry = qp->s_retry_cnt;
		qp->s_rnr_retry = qp->s_rnr_retry_cnt;
		goto bail_stop;

	default:                /* 2: reserved */
reserved:
		/* Ignore reserved NAK codes. */
		goto bail_stop;
	}
	/* cannot be reached  */
bail_stop:
	rvt_stop_rc_timers(qp);
	return ret;
}

/*
 * We have seen an out of sequence RDMA read middle or last packet.
 * This ACKs SENDs and RDMA writes up to the first RDMA read or atomic SWQE.
 */
static void rdma_seq_err(struct rvt_qp *qp, struct hfi1_ibport *ibp, u32 psn,
			 struct hfi1_ctxtdata *rcd)
{
	struct rvt_swqe *wqe;

	lockdep_assert_held(&qp->s_lock);
	/* Remove QP from retry timer */
	rvt_stop_rc_timers(qp);

	wqe = rvt_get_swqe_ptr(qp, qp->s_acked);

	while (cmp_psn(psn, wqe->lpsn) > 0) {
		if (wqe->wr.opcode == IB_WR_RDMA_READ ||
		    wqe->wr.opcode == IB_WR_TID_RDMA_READ ||
		    wqe->wr.opcode == IB_WR_TID_RDMA_WRITE ||
		    wqe->wr.opcode == IB_WR_ATOMIC_CMP_AND_SWP ||
		    wqe->wr.opcode == IB_WR_ATOMIC_FETCH_AND_ADD)
			break;
		wqe = do_rc_completion(qp, wqe, ibp);
	}

	ibp->rvp.n_rdma_seq++;
	qp->r_flags |= RVT_R_RDMAR_SEQ;
	hfi1_restart_rc(qp, qp->s_last_psn + 1, 0);
	if (list_empty(&qp->rspwait)) {
		qp->r_flags |= RVT_R_RSP_SEND;
		rvt_get_qp(qp);
		list_add_tail(&qp->rspwait, &rcd->qp_wait_list);
	}
}

/**
 * rc_rcv_resp - process an incoming RC response packet
 * @packet: data packet information
 *
 * This is called from hfi1_rc_rcv() to process an incoming RC response
 * packet for the given QP.
 * Called at interrupt level.
 */
static void rc_rcv_resp(struct hfi1_packet *packet)
{
	struct hfi1_ctxtdata *rcd = packet->rcd;
	void *data = packet->payload;
	u32 tlen = packet->tlen;
	struct rvt_qp *qp = packet->qp;
	struct hfi1_ibport *ibp;
	struct ib_other_headers *ohdr = packet->ohdr;
	struct rvt_swqe *wqe;
	enum ib_wc_status status;
	unsigned long flags;
	int diff;
	u64 val;
	u32 aeth;
	u32 psn = ib_bth_get_psn(packet->ohdr);
	u32 pmtu = qp->pmtu;
	u16 hdrsize = packet->hlen;
	u8 opcode = packet->opcode;
	u8 pad = packet->pad;
	u8 extra_bytes = pad + packet->extra_byte + (SIZE_OF_CRC << 2);

	spin_lock_irqsave(&qp->s_lock, flags);
	trace_hfi1_ack(qp, psn);

	/* Ignore invalid responses. */
	if (cmp_psn(psn, READ_ONCE(qp->s_next_psn)) >= 0)
		goto ack_done;

	/* Ignore duplicate responses. */
	diff = cmp_psn(psn, qp->s_last_psn);
	if (unlikely(diff <= 0)) {
		/* Update credits for "ghost" ACKs */
		if (diff == 0 && opcode == OP(ACKNOWLEDGE)) {
			aeth = be32_to_cpu(ohdr->u.aeth);
			if ((aeth >> IB_AETH_NAK_SHIFT) == 0)
				rvt_get_credit(qp, aeth);
		}
		goto ack_done;
	}

	/*
	 * Skip everything other than the PSN we expect, if we are waiting
	 * for a reply to a restarted RDMA read or atomic op.
	 */
	if (qp->r_flags & RVT_R_RDMAR_SEQ) {
		if (cmp_psn(psn, qp->s_last_psn + 1) != 0)
			goto ack_done;
		qp->r_flags &= ~RVT_R_RDMAR_SEQ;
	}

	if (unlikely(qp->s_acked == qp->s_tail))
		goto ack_done;
	wqe = rvt_get_swqe_ptr(qp, qp->s_acked);
	status = IB_WC_SUCCESS;

	switch (opcode) {
	case OP(ACKNOWLEDGE):
	case OP(ATOMIC_ACKNOWLEDGE):
	case OP(RDMA_READ_RESPONSE_FIRST):
		aeth = be32_to_cpu(ohdr->u.aeth);
		if (opcode == OP(ATOMIC_ACKNOWLEDGE))
			val = ib_u64_get(&ohdr->u.at.atomic_ack_eth);
		else
			val = 0;
		if (!do_rc_ack(qp, aeth, psn, opcode, val, rcd) ||
		    opcode != OP(RDMA_READ_RESPONSE_FIRST))
			goto ack_done;
		wqe = rvt_get_swqe_ptr(qp, qp->s_acked);
		if (unlikely(wqe->wr.opcode != IB_WR_RDMA_READ))
			goto ack_op_err;
		/*
		 * If this is a response to a resent RDMA read, we
		 * have to be careful to copy the data to the right
		 * location.
		 */
		qp->s_rdma_read_len = restart_sge(&qp->s_rdma_read_sge,
						  wqe, psn, pmtu);
		goto read_middle;

	case OP(RDMA_READ_RESPONSE_MIDDLE):
		/* no AETH, no ACK */
		if (unlikely(cmp_psn(psn, qp->s_last_psn + 1)))
			goto ack_seq_err;
		if (unlikely(wqe->wr.opcode != IB_WR_RDMA_READ))
			goto ack_op_err;
read_middle:
		if (unlikely(tlen != (hdrsize + pmtu + extra_bytes)))
			goto ack_len_err;
		if (unlikely(pmtu >= qp->s_rdma_read_len))
			goto ack_len_err;

		/*
		 * We got a response so update the timeout.
		 * 4.096 usec. * (1 << qp->timeout)
		 */
		rvt_mod_retry_timer(qp);
		if (qp->s_flags & RVT_S_WAIT_ACK) {
			qp->s_flags &= ~RVT_S_WAIT_ACK;
			hfi1_schedule_send(qp);
		}

		if (opcode == OP(RDMA_READ_RESPONSE_MIDDLE))
			qp->s_retry = qp->s_retry_cnt;

		/*
		 * Update the RDMA receive state but do the copy w/o
		 * holding the locks and blocking interrupts.
		 */
		qp->s_rdma_read_len -= pmtu;
		update_last_psn(qp, psn);
		spin_unlock_irqrestore(&qp->s_lock, flags);
		rvt_copy_sge(qp, &qp->s_rdma_read_sge,
			     data, pmtu, false, false);
		goto bail;

	case OP(RDMA_READ_RESPONSE_ONLY):
		aeth = be32_to_cpu(ohdr->u.aeth);
		if (!do_rc_ack(qp, aeth, psn, opcode, 0, rcd))
			goto ack_done;
		/*
		 * Check that the data size is >= 0 && <= pmtu.
		 * Remember to account for ICRC (4).
		 */
		if (unlikely(tlen < (hdrsize + extra_bytes)))
			goto ack_len_err;
		/*
		 * If this is a response to a resent RDMA read, we
		 * have to be careful to copy the data to the right
		 * location.
		 */
		wqe = rvt_get_swqe_ptr(qp, qp->s_acked);
		qp->s_rdma_read_len = restart_sge(&qp->s_rdma_read_sge,
						  wqe, psn, pmtu);
		goto read_last;

	case OP(RDMA_READ_RESPONSE_LAST):
		/* ACKs READ req. */
		if (unlikely(cmp_psn(psn, qp->s_last_psn + 1)))
			goto ack_seq_err;
		if (unlikely(wqe->wr.opcode != IB_WR_RDMA_READ))
			goto ack_op_err;
		/*
		 * Check that the data size is >= 1 && <= pmtu.
		 * Remember to account for ICRC (4).
		 */
		if (unlikely(tlen <= (hdrsize + extra_bytes)))
			goto ack_len_err;
read_last:
		tlen -= hdrsize + extra_bytes;
		if (unlikely(tlen != qp->s_rdma_read_len))
			goto ack_len_err;
		aeth = be32_to_cpu(ohdr->u.aeth);
		rvt_copy_sge(qp, &qp->s_rdma_read_sge,
			     data, tlen, false, false);
		WARN_ON(qp->s_rdma_read_sge.num_sge);
		(void)do_rc_ack(qp, aeth, psn,
				 OP(RDMA_READ_RESPONSE_LAST), 0, rcd);
		goto ack_done;
	}

ack_op_err:
	status = IB_WC_LOC_QP_OP_ERR;
	goto ack_err;

ack_seq_err:
	ibp = rcd_to_iport(rcd);
	rdma_seq_err(qp, ibp, psn, rcd);
	goto ack_done;

ack_len_err:
	status = IB_WC_LOC_LEN_ERR;
ack_err:
	if (qp->s_last == qp->s_acked) {
		rvt_send_complete(qp, wqe, status);
		rvt_error_qp(qp, IB_WC_WR_FLUSH_ERR);
	}
ack_done:
	spin_unlock_irqrestore(&qp->s_lock, flags);
bail:
	return;
}

static inline void rc_cancel_ack(struct rvt_qp *qp)
{
	qp->r_adefered = 0;
	if (list_empty(&qp->rspwait))
		return;
	list_del_init(&qp->rspwait);
	qp->r_flags &= ~RVT_R_RSP_NAK;
	rvt_put_qp(qp);
}

/**
 * rc_rcv_error - process an incoming duplicate or error RC packet
 * @ohdr: the other headers for this packet
 * @data: the packet data
 * @qp: the QP for this packet
 * @opcode: the opcode for this packet
 * @psn: the packet sequence number for this packet
 * @diff: the difference between the PSN and the expected PSN
 *
 * This is called from hfi1_rc_rcv() to process an unexpected
 * incoming RC packet for the given QP.
 * Called at interrupt level.
 * Return 1 if no more processing is needed; otherwise return 0 to
 * schedule a response to be sent.
 */
static noinline int rc_rcv_error(struct ib_other_headers *ohdr, void *data,
				 struct rvt_qp *qp, u32 opcode, u32 psn,
				 int diff, struct hfi1_ctxtdata *rcd)
{
	struct hfi1_ibport *ibp = rcd_to_iport(rcd);
	struct rvt_ack_entry *e;
	unsigned long flags;
	u8 prev;
	u8 mra; /* most recent ACK */
	bool old_req;

	trace_hfi1_rcv_error(qp, psn);
	if (diff > 0) {
		/*
		 * Packet sequence error.
		 * A NAK will ACK earlier sends and RDMA writes.
		 * Don't queue the NAK if we already sent one.
		 */
		if (!qp->r_nak_state) {
			ibp->rvp.n_rc_seqnak++;
			qp->r_nak_state = IB_NAK_PSN_ERROR;
			/* Use the expected PSN. */
			qp->r_ack_psn = qp->r_psn;
			/*
			 * Wait to send the sequence NAK until all packets
			 * in the receive queue have been processed.
			 * Otherwise, we end up propagating congestion.
			 */
			rc_defered_ack(rcd, qp);
		}
		goto done;
	}

	/*
	 * Handle a duplicate request.  Don't re-execute SEND, RDMA
	 * write or atomic op.  Don't NAK errors, just silently drop
	 * the duplicate request.  Note that r_sge, r_len, and
	 * r_rcv_len may be in use so don't modify them.
	 *
	 * We are supposed to ACK the earliest duplicate PSN but we
	 * can coalesce an outstanding duplicate ACK.  We have to
	 * send the earliest so that RDMA reads can be restarted at
	 * the requester's expected PSN.
	 *
	 * First, find where this duplicate PSN falls within the
	 * ACKs previously sent.
	 * old_req is true if there is an older response that is scheduled
	 * to be sent before sending this one.
	 */
	e = NULL;
	old_req = 1;
	ibp->rvp.n_rc_dupreq++;

	spin_lock_irqsave(&qp->s_lock, flags);

	e = find_prev_entry(qp, psn, &prev, &mra, &old_req);

	switch (opcode) {
	case OP(RDMA_READ_REQUEST): {
		struct ib_reth *reth;
		u32 offset;
		u32 len;

		/*
		 * If we didn't find the RDMA read request in the ack queue,
		 * we can ignore this request.
		 */
		if (!e || e->opcode != OP(RDMA_READ_REQUEST))
			goto unlock_done;
		/* RETH comes after BTH */
		reth = &ohdr->u.rc.reth;
		/*
		 * Address range must be a subset of the original
		 * request and start on pmtu boundaries.
		 * We reuse the old ack_queue slot since the requester
		 * should not back up and request an earlier PSN for the
		 * same request.
		 */
		offset = delta_psn(psn, e->psn) * qp->pmtu;
		len = be32_to_cpu(reth->length);
		if (unlikely(offset + len != e->rdma_sge.sge_length))
			goto unlock_done;
		release_rdma_sge_mr(e);
		if (len != 0) {
			u32 rkey = be32_to_cpu(reth->rkey);
			u64 vaddr = get_ib_reth_vaddr(reth);
			int ok;

			ok = rvt_rkey_ok(qp, &e->rdma_sge, len, vaddr, rkey,
					 IB_ACCESS_REMOTE_READ);
			if (unlikely(!ok))
				goto unlock_done;
		} else {
			e->rdma_sge.vaddr = NULL;
			e->rdma_sge.length = 0;
			e->rdma_sge.sge_length = 0;
		}
		e->psn = psn;
		if (old_req)
			goto unlock_done;
		if (qp->s_acked_ack_queue == qp->s_tail_ack_queue)
			qp->s_acked_ack_queue = prev;
		qp->s_tail_ack_queue = prev;
		break;
	}

	case OP(COMPARE_SWAP):
	case OP(FETCH_ADD): {
		/*
		 * If we didn't find the atomic request in the ack queue
		 * or the send engine is already backed up to send an
		 * earlier entry, we can ignore this request.
		 */
		if (!e || e->opcode != (u8)opcode || old_req)
			goto unlock_done;
		if (qp->s_tail_ack_queue == qp->s_acked_ack_queue)
			qp->s_acked_ack_queue = prev;
		qp->s_tail_ack_queue = prev;
		break;
	}

	default:
		/*
		 * Ignore this operation if it doesn't request an ACK
		 * or an earlier RDMA read or atomic is going to be resent.
		 */
		if (!(psn & IB_BTH_REQ_ACK) || old_req)
			goto unlock_done;
		/*
		 * Resend the most recent ACK if this request is
		 * after all the previous RDMA reads and atomics.
		 */
		if (mra == qp->r_head_ack_queue) {
			spin_unlock_irqrestore(&qp->s_lock, flags);
			qp->r_nak_state = 0;
			qp->r_ack_psn = qp->r_psn - 1;
			goto send_ack;
		}

		/*
		 * Resend the RDMA read or atomic op which
		 * ACKs this duplicate request.
		 */
		if (qp->s_tail_ack_queue == qp->s_acked_ack_queue)
			qp->s_acked_ack_queue = mra;
		qp->s_tail_ack_queue = mra;
		break;
	}
	qp->s_ack_state = OP(ACKNOWLEDGE);
	qp->s_flags |= RVT_S_RESP_PENDING;
	qp->r_nak_state = 0;
	hfi1_schedule_send(qp);

unlock_done:
	spin_unlock_irqrestore(&qp->s_lock, flags);
done:
	return 1;

send_ack:
	return 0;
}

static void log_cca_event(struct hfi1_pportdata *ppd, u8 sl, u32 rlid,
			  u32 lqpn, u32 rqpn, u8 svc_type)
{
	struct opa_hfi1_cong_log_event_internal *cc_event;
	unsigned long flags;

	if (sl >= OPA_MAX_SLS)
		return;

	spin_lock_irqsave(&ppd->cc_log_lock, flags);

	ppd->threshold_cong_event_map[sl / 8] |= 1 << (sl % 8);
	ppd->threshold_event_counter++;

	cc_event = &ppd->cc_events[ppd->cc_log_idx++];
	if (ppd->cc_log_idx == OPA_CONG_LOG_ELEMS)
		ppd->cc_log_idx = 0;
	cc_event->lqpn = lqpn & RVT_QPN_MASK;
	cc_event->rqpn = rqpn & RVT_QPN_MASK;
	cc_event->sl = sl;
	cc_event->svc_type = svc_type;
	cc_event->rlid = rlid;
	/* keep timestamp in units of 1.024 usec */
	cc_event->timestamp = ktime_get_ns() / 1024;

	spin_unlock_irqrestore(&ppd->cc_log_lock, flags);
}

void process_becn(struct hfi1_pportdata *ppd, u8 sl, u32 rlid, u32 lqpn,
		  u32 rqpn, u8 svc_type)
{
	struct cca_timer *cca_timer;
	u16 ccti, ccti_incr, ccti_timer, ccti_limit;
	u8 trigger_threshold;
	struct cc_state *cc_state;
	unsigned long flags;

	if (sl >= OPA_MAX_SLS)
		return;

	cc_state = get_cc_state(ppd);

	if (!cc_state)
		return;

	/*
	 * 1) increase CCTI (for this SL)
	 * 2) select IPG (i.e., call set_link_ipg())
	 * 3) start timer
	 */
	ccti_limit = cc_state->cct.ccti_limit;
	ccti_incr = cc_state->cong_setting.entries[sl].ccti_increase;
	ccti_timer = cc_state->cong_setting.entries[sl].ccti_timer;
	trigger_threshold =
		cc_state->cong_setting.entries[sl].trigger_threshold;

	spin_lock_irqsave(&ppd->cca_timer_lock, flags);

	cca_timer = &ppd->cca_timer[sl];
	if (cca_timer->ccti < ccti_limit) {
		if (cca_timer->ccti + ccti_incr <= ccti_limit)
			cca_timer->ccti += ccti_incr;
		else
			cca_timer->ccti = ccti_limit;
		set_link_ipg(ppd);
	}

	ccti = cca_timer->ccti;

	if (!hrtimer_active(&cca_timer->hrtimer)) {
		/* ccti_timer is in units of 1.024 usec */
		unsigned long nsec = 1024 * ccti_timer;

		hrtimer_start(&cca_timer->hrtimer, ns_to_ktime(nsec),
			      HRTIMER_MODE_REL_PINNED);
	}

	spin_unlock_irqrestore(&ppd->cca_timer_lock, flags);

	if ((trigger_threshold != 0) && (ccti >= trigger_threshold))
		log_cca_event(ppd, sl, rlid, lqpn, rqpn, svc_type);
}

/**
 * hfi1_rc_rcv - process an incoming RC packet
 * @packet: data packet information
 *
 * This is called from qp_rcv() to process an incoming RC packet
 * for the given QP.
 * May be called at interrupt level.
 */
void hfi1_rc_rcv(struct hfi1_packet *packet)
{
	struct hfi1_ctxtdata *rcd = packet->rcd;
	void *data = packet->payload;
	u32 tlen = packet->tlen;
	struct rvt_qp *qp = packet->qp;
	struct hfi1_qp_priv *qpriv = qp->priv;
	struct hfi1_ibport *ibp = rcd_to_iport(rcd);
	struct ib_other_headers *ohdr = packet->ohdr;
	u32 opcode = packet->opcode;
	u32 hdrsize = packet->hlen;
	u32 psn = ib_bth_get_psn(packet->ohdr);
	u32 pad = packet->pad;
	struct ib_wc wc;
	u32 pmtu = qp->pmtu;
	int diff;
	struct ib_reth *reth;
	unsigned long flags;
	int ret;
	bool copy_last = false, fecn;
	u32 rkey;
	u8 extra_bytes = pad + packet->extra_byte + (SIZE_OF_CRC << 2);

	lockdep_assert_held(&qp->r_lock);

	if (hfi1_ruc_check_hdr(ibp, packet))
		return;

	fecn = process_ecn(qp, packet);
	opfn_trigger_conn_request(qp, be32_to_cpu(ohdr->bth[1]));

	/*
	 * Process responses (ACKs) before anything else.  Note that the
	 * packet sequence number will be for something in the send work
	 * queue rather than the expected receive packet sequence number.
	 * In other words, this QP is the requester.
	 */
	if (opcode >= OP(RDMA_READ_RESPONSE_FIRST) &&
	    opcode <= OP(ATOMIC_ACKNOWLEDGE)) {
		rc_rcv_resp(packet);
		return;
	}

	/* Compute 24 bits worth of difference. */
	diff = delta_psn(psn, qp->r_psn);
	if (unlikely(diff)) {
		if (rc_rcv_error(ohdr, data, qp, opcode, psn, diff, rcd))
			return;
		goto send_ack;
	}

	/* Check for opcode sequence errors. */
	switch (qp->r_state) {
	case OP(SEND_FIRST):
	case OP(SEND_MIDDLE):
		if (opcode == OP(SEND_MIDDLE) ||
		    opcode == OP(SEND_LAST) ||
		    opcode == OP(SEND_LAST_WITH_IMMEDIATE) ||
		    opcode == OP(SEND_LAST_WITH_INVALIDATE))
			break;
		goto nack_inv;

	case OP(RDMA_WRITE_FIRST):
	case OP(RDMA_WRITE_MIDDLE):
		if (opcode == OP(RDMA_WRITE_MIDDLE) ||
		    opcode == OP(RDMA_WRITE_LAST) ||
		    opcode == OP(RDMA_WRITE_LAST_WITH_IMMEDIATE))
			break;
		goto nack_inv;

	default:
		if (opcode == OP(SEND_MIDDLE) ||
		    opcode == OP(SEND_LAST) ||
		    opcode == OP(SEND_LAST_WITH_IMMEDIATE) ||
		    opcode == OP(SEND_LAST_WITH_INVALIDATE) ||
		    opcode == OP(RDMA_WRITE_MIDDLE) ||
		    opcode == OP(RDMA_WRITE_LAST) ||
		    opcode == OP(RDMA_WRITE_LAST_WITH_IMMEDIATE))
			goto nack_inv;
		/*
		 * Note that it is up to the requester to not send a new
		 * RDMA read or atomic operation before receiving an ACK
		 * for the previous operation.
		 */
		break;
	}

	if (qp->state == IB_QPS_RTR && !(qp->r_flags & RVT_R_COMM_EST))
		rvt_comm_est(qp);

	/* OK, process the packet. */
	switch (opcode) {
	case OP(SEND_FIRST):
		ret = rvt_get_rwqe(qp, false);
		if (ret < 0)
			goto nack_op_err;
		if (!ret)
			goto rnr_nak;
		qp->r_rcv_len = 0;
		/* FALLTHROUGH */
	case OP(SEND_MIDDLE):
	case OP(RDMA_WRITE_MIDDLE):
send_middle:
		/* Check for invalid length PMTU or posted rwqe len. */
		/*
		 * There will be no padding for 9B packet but 16B packets
		 * will come in with some padding since we always add
		 * CRC and LT bytes which will need to be flit aligned
		 */
		if (unlikely(tlen != (hdrsize + pmtu + extra_bytes)))
			goto nack_inv;
		qp->r_rcv_len += pmtu;
		if (unlikely(qp->r_rcv_len > qp->r_len))
			goto nack_inv;
		rvt_copy_sge(qp, &qp->r_sge, data, pmtu, true, false);
		break;

	case OP(RDMA_WRITE_LAST_WITH_IMMEDIATE):
		/* consume RWQE */
		ret = rvt_get_rwqe(qp, true);
		if (ret < 0)
			goto nack_op_err;
		if (!ret)
			goto rnr_nak;
		goto send_last_imm;

	case OP(SEND_ONLY):
	case OP(SEND_ONLY_WITH_IMMEDIATE):
	case OP(SEND_ONLY_WITH_INVALIDATE):
		ret = rvt_get_rwqe(qp, false);
		if (ret < 0)
			goto nack_op_err;
		if (!ret)
			goto rnr_nak;
		qp->r_rcv_len = 0;
		if (opcode == OP(SEND_ONLY))
			goto no_immediate_data;
		if (opcode == OP(SEND_ONLY_WITH_INVALIDATE))
			goto send_last_inv;
		/* FALLTHROUGH -- for SEND_ONLY_WITH_IMMEDIATE */
	case OP(SEND_LAST_WITH_IMMEDIATE):
send_last_imm:
		wc.ex.imm_data = ohdr->u.imm_data;
		wc.wc_flags = IB_WC_WITH_IMM;
		goto send_last;
	case OP(SEND_LAST_WITH_INVALIDATE):
send_last_inv:
		rkey = be32_to_cpu(ohdr->u.ieth);
		if (rvt_invalidate_rkey(qp, rkey))
			goto no_immediate_data;
		wc.ex.invalidate_rkey = rkey;
		wc.wc_flags = IB_WC_WITH_INVALIDATE;
		goto send_last;
	case OP(RDMA_WRITE_LAST):
		copy_last = rvt_is_user_qp(qp);
		/* fall through */
	case OP(SEND_LAST):
no_immediate_data:
		wc.wc_flags = 0;
		wc.ex.imm_data = 0;
send_last:
		/* Check for invalid length. */
		/* LAST len should be >= 1 */
		if (unlikely(tlen < (hdrsize + extra_bytes)))
			goto nack_inv;
		/* Don't count the CRC(and padding and LT byte for 16B). */
		tlen -= (hdrsize + extra_bytes);
		wc.byte_len = tlen + qp->r_rcv_len;
		if (unlikely(wc.byte_len > qp->r_len))
			goto nack_inv;
		rvt_copy_sge(qp, &qp->r_sge, data, tlen, true, copy_last);
		rvt_put_ss(&qp->r_sge);
		qp->r_msn++;
		if (!__test_and_clear_bit(RVT_R_WRID_VALID, &qp->r_aflags))
			break;
		wc.wr_id = qp->r_wr_id;
		wc.status = IB_WC_SUCCESS;
		if (opcode == OP(RDMA_WRITE_LAST_WITH_IMMEDIATE) ||
		    opcode == OP(RDMA_WRITE_ONLY_WITH_IMMEDIATE))
			wc.opcode = IB_WC_RECV_RDMA_WITH_IMM;
		else
			wc.opcode = IB_WC_RECV;
		wc.qp = &qp->ibqp;
		wc.src_qp = qp->remote_qpn;
		wc.slid = rdma_ah_get_dlid(&qp->remote_ah_attr) & U16_MAX;
		/*
		 * It seems that IB mandates the presence of an SL in a
		 * work completion only for the UD transport (see section
		 * 11.4.2 of IBTA Vol. 1).
		 *
		 * However, the way the SL is chosen below is consistent
		 * with the way that IB/qib works and is trying avoid
		 * introducing incompatibilities.
		 *
		 * See also OPA Vol. 1, section 9.7.6, and table 9-17.
		 */
		wc.sl = rdma_ah_get_sl(&qp->remote_ah_attr);
		/* zero fields that are N/A */
		wc.vendor_err = 0;
		wc.pkey_index = 0;
		wc.dlid_path_bits = 0;
		wc.port_num = 0;
		/* Signal completion event if the solicited bit is set. */
		rvt_recv_cq(qp, &wc, ib_bth_is_solicited(ohdr));
		break;

	case OP(RDMA_WRITE_ONLY):
		copy_last = rvt_is_user_qp(qp);
		/* fall through */
	case OP(RDMA_WRITE_FIRST):
	case OP(RDMA_WRITE_ONLY_WITH_IMMEDIATE):
		if (unlikely(!(qp->qp_access_flags & IB_ACCESS_REMOTE_WRITE)))
			goto nack_inv;
		/* consume RWQE */
		reth = &ohdr->u.rc.reth;
		qp->r_len = be32_to_cpu(reth->length);
		qp->r_rcv_len = 0;
		qp->r_sge.sg_list = NULL;
		if (qp->r_len != 0) {
			u32 rkey = be32_to_cpu(reth->rkey);
			u64 vaddr = get_ib_reth_vaddr(reth);
			int ok;

			/* Check rkey & NAK */
			ok = rvt_rkey_ok(qp, &qp->r_sge.sge, qp->r_len, vaddr,
					 rkey, IB_ACCESS_REMOTE_WRITE);
			if (unlikely(!ok))
				goto nack_acc;
			qp->r_sge.num_sge = 1;
		} else {
			qp->r_sge.num_sge = 0;
			qp->r_sge.sge.mr = NULL;
			qp->r_sge.sge.vaddr = NULL;
			qp->r_sge.sge.length = 0;
			qp->r_sge.sge.sge_length = 0;
		}
		if (opcode == OP(RDMA_WRITE_FIRST))
			goto send_middle;
		else if (opcode == OP(RDMA_WRITE_ONLY))
			goto no_immediate_data;
		ret = rvt_get_rwqe(qp, true);
		if (ret < 0)
			goto nack_op_err;
		if (!ret) {
			/* peer will send again */
			rvt_put_ss(&qp->r_sge);
			goto rnr_nak;
		}
		wc.ex.imm_data = ohdr->u.rc.imm_data;
		wc.wc_flags = IB_WC_WITH_IMM;
		goto send_last;

	case OP(RDMA_READ_REQUEST): {
		struct rvt_ack_entry *e;
		u32 len;
		u8 next;

		if (unlikely(!(qp->qp_access_flags & IB_ACCESS_REMOTE_READ)))
			goto nack_inv;
		next = qp->r_head_ack_queue + 1;
		/* s_ack_queue is size rvt_size_atomic()+1 so use > not >= */
		if (next > rvt_size_atomic(ib_to_rvt(qp->ibqp.device)))
			next = 0;
		spin_lock_irqsave(&qp->s_lock, flags);
		if (unlikely(next == qp->s_acked_ack_queue)) {
			if (!qp->s_ack_queue[next].sent)
				goto nack_inv_unlck;
			update_ack_queue(qp, next);
		}
		e = &qp->s_ack_queue[qp->r_head_ack_queue];
<<<<<<< HEAD
		if (e->rdma_sge.mr) {
			rvt_put_mr(e->rdma_sge.mr);
			e->rdma_sge.mr = NULL;
		}
=======
		release_rdma_sge_mr(e);
>>>>>>> f7688b48
		reth = &ohdr->u.rc.reth;
		len = be32_to_cpu(reth->length);
		if (len) {
			u32 rkey = be32_to_cpu(reth->rkey);
			u64 vaddr = get_ib_reth_vaddr(reth);
			int ok;

			/* Check rkey & NAK */
			ok = rvt_rkey_ok(qp, &e->rdma_sge, len, vaddr,
					 rkey, IB_ACCESS_REMOTE_READ);
			if (unlikely(!ok))
				goto nack_acc_unlck;
			/*
			 * Update the next expected PSN.  We add 1 later
			 * below, so only add the remainder here.
			 */
			qp->r_psn += rvt_div_mtu(qp, len - 1);
		} else {
			e->rdma_sge.mr = NULL;
			e->rdma_sge.vaddr = NULL;
			e->rdma_sge.length = 0;
			e->rdma_sge.sge_length = 0;
		}
		e->opcode = opcode;
		e->sent = 0;
		e->psn = psn;
		e->lpsn = qp->r_psn;
		/*
		 * We need to increment the MSN here instead of when we
		 * finish sending the result since a duplicate request would
		 * increment it more than once.
		 */
		qp->r_msn++;
		qp->r_psn++;
		qp->r_state = opcode;
		qp->r_nak_state = 0;
		qp->r_head_ack_queue = next;
		qpriv->r_tid_alloc = qp->r_head_ack_queue;

		/* Schedule the send engine. */
		qp->s_flags |= RVT_S_RESP_PENDING;
		if (fecn)
			qp->s_flags |= RVT_S_ECN;
		hfi1_schedule_send(qp);

		spin_unlock_irqrestore(&qp->s_lock, flags);
		return;
	}

	case OP(COMPARE_SWAP):
	case OP(FETCH_ADD): {
		struct ib_atomic_eth *ateth = &ohdr->u.atomic_eth;
		u64 vaddr = get_ib_ateth_vaddr(ateth);
		bool opfn = opcode == OP(COMPARE_SWAP) &&
			vaddr == HFI1_VERBS_E_ATOMIC_VADDR;
		struct rvt_ack_entry *e;
		atomic64_t *maddr;
		u64 sdata;
		u32 rkey;
		u8 next;

		if (unlikely(!(qp->qp_access_flags & IB_ACCESS_REMOTE_ATOMIC) &&
			     !opfn))
			goto nack_inv;
		next = qp->r_head_ack_queue + 1;
		if (next > rvt_size_atomic(ib_to_rvt(qp->ibqp.device)))
			next = 0;
		spin_lock_irqsave(&qp->s_lock, flags);
		if (unlikely(next == qp->s_acked_ack_queue)) {
			if (!qp->s_ack_queue[next].sent)
				goto nack_inv_unlck;
			update_ack_queue(qp, next);
		}
		e = &qp->s_ack_queue[qp->r_head_ack_queue];
<<<<<<< HEAD
		if (e->rdma_sge.mr) {
			rvt_put_mr(e->rdma_sge.mr);
			e->rdma_sge.mr = NULL;
=======
		release_rdma_sge_mr(e);
		/* Process OPFN special virtual address */
		if (opfn) {
			opfn_conn_response(qp, e, ateth);
			goto ack;
>>>>>>> f7688b48
		}
		if (unlikely(vaddr & (sizeof(u64) - 1)))
			goto nack_inv_unlck;
		rkey = be32_to_cpu(ateth->rkey);
		/* Check rkey & NAK */
		if (unlikely(!rvt_rkey_ok(qp, &qp->r_sge.sge, sizeof(u64),
					  vaddr, rkey,
					  IB_ACCESS_REMOTE_ATOMIC)))
			goto nack_acc_unlck;
		/* Perform atomic OP and save result. */
		maddr = (atomic64_t *)qp->r_sge.sge.vaddr;
		sdata = get_ib_ateth_swap(ateth);
		e->atomic_data = (opcode == OP(FETCH_ADD)) ?
			(u64)atomic64_add_return(sdata, maddr) - sdata :
			(u64)cmpxchg((u64 *)qp->r_sge.sge.vaddr,
				      get_ib_ateth_compare(ateth),
				      sdata);
		rvt_put_mr(qp->r_sge.sge.mr);
		qp->r_sge.num_sge = 0;
ack:
		e->opcode = opcode;
		e->sent = 0;
		e->psn = psn;
		e->lpsn = psn;
		qp->r_msn++;
		qp->r_psn++;
		qp->r_state = opcode;
		qp->r_nak_state = 0;
		qp->r_head_ack_queue = next;
		qpriv->r_tid_alloc = qp->r_head_ack_queue;

		/* Schedule the send engine. */
		qp->s_flags |= RVT_S_RESP_PENDING;
		if (fecn)
			qp->s_flags |= RVT_S_ECN;
		hfi1_schedule_send(qp);

		spin_unlock_irqrestore(&qp->s_lock, flags);
		return;
	}

	default:
		/* NAK unknown opcodes. */
		goto nack_inv;
	}
	qp->r_psn++;
	qp->r_state = opcode;
	qp->r_ack_psn = psn;
	qp->r_nak_state = 0;
	/* Send an ACK if requested or required. */
	if (psn & IB_BTH_REQ_ACK || fecn) {
		if (packet->numpkt == 0 || fecn ||
		    qp->r_adefered >= HFI1_PSN_CREDIT) {
			rc_cancel_ack(qp);
			goto send_ack;
		}
		qp->r_adefered++;
		rc_defered_ack(rcd, qp);
	}
	return;

rnr_nak:
	qp->r_nak_state = qp->r_min_rnr_timer | IB_RNR_NAK;
	qp->r_ack_psn = qp->r_psn;
	/* Queue RNR NAK for later */
	rc_defered_ack(rcd, qp);
	return;

nack_op_err:
	rvt_rc_error(qp, IB_WC_LOC_QP_OP_ERR);
	qp->r_nak_state = IB_NAK_REMOTE_OPERATIONAL_ERROR;
	qp->r_ack_psn = qp->r_psn;
	/* Queue NAK for later */
	rc_defered_ack(rcd, qp);
	return;

nack_inv_unlck:
	spin_unlock_irqrestore(&qp->s_lock, flags);
nack_inv:
	rvt_rc_error(qp, IB_WC_LOC_QP_OP_ERR);
	qp->r_nak_state = IB_NAK_INVALID_REQUEST;
	qp->r_ack_psn = qp->r_psn;
	/* Queue NAK for later */
	rc_defered_ack(rcd, qp);
	return;

nack_acc_unlck:
	spin_unlock_irqrestore(&qp->s_lock, flags);
nack_acc:
	rvt_rc_error(qp, IB_WC_LOC_PROT_ERR);
	qp->r_nak_state = IB_NAK_REMOTE_ACCESS_ERROR;
	qp->r_ack_psn = qp->r_psn;
send_ack:
	hfi1_send_rc_ack(packet, fecn);
}

void hfi1_rc_hdrerr(
	struct hfi1_ctxtdata *rcd,
	struct hfi1_packet *packet,
	struct rvt_qp *qp)
{
	struct hfi1_ibport *ibp = rcd_to_iport(rcd);
	int diff;
	u32 opcode;
	u32 psn;

	if (hfi1_ruc_check_hdr(ibp, packet))
		return;

	psn = ib_bth_get_psn(packet->ohdr);
	opcode = ib_bth_get_opcode(packet->ohdr);

	/* Only deal with RDMA Writes for now */
	if (opcode < IB_OPCODE_RC_RDMA_READ_RESPONSE_FIRST) {
		diff = delta_psn(psn, qp->r_psn);
		if (!qp->r_nak_state && diff >= 0) {
			ibp->rvp.n_rc_seqnak++;
			qp->r_nak_state = IB_NAK_PSN_ERROR;
			/* Use the expected PSN. */
			qp->r_ack_psn = qp->r_psn;
			/*
			 * Wait to send the sequence
			 * NAK until all packets
			 * in the receive queue have
			 * been processed.
			 * Otherwise, we end up
			 * propagating congestion.
			 */
			rc_defered_ack(rcd, qp);
		} /* Out of sequence NAK */
	} /* QP Request NAKs */
}<|MERGE_RESOLUTION|>--- conflicted
+++ resolved
@@ -1833,22 +1833,9 @@
 		if (cmp_psn(wqe->lpsn, qp->s_sending_psn) >= 0 &&
 		    cmp_psn(qp->s_sending_psn, qp->s_sending_hpsn) <= 0)
 			break;
-<<<<<<< HEAD
-		rvt_qp_wqe_unreserve(qp, wqe);
-		s_last = qp->s_last;
-		trace_hfi1_qp_send_completion(qp, wqe, s_last);
-		if (++s_last >= qp->s_size)
-			s_last = 0;
-		qp->s_last = s_last;
-		/* see post_send() */
-		barrier();
-		rvt_put_swqe(wqe);
-		rvt_qp_swqe_complete(qp,
-=======
 		trdma_clean_swqe(qp, wqe);
 		trace_hfi1_qp_send_completion(qp, wqe, qp->s_last);
 		rvt_qp_complete_swqe(qp,
->>>>>>> f7688b48
 				     wqe,
 				     ib_hfi1_wc_opcode[wqe->wr.opcode],
 				     IB_WC_SUCCESS);
@@ -1892,24 +1879,9 @@
 	trace_hfi1_rc_completion(qp, wqe->lpsn);
 	if (cmp_psn(wqe->lpsn, qp->s_sending_psn) < 0 ||
 	    cmp_psn(qp->s_sending_psn, qp->s_sending_hpsn) > 0) {
-<<<<<<< HEAD
-		u32 s_last;
-
-		rvt_put_swqe(wqe);
-		rvt_qp_wqe_unreserve(qp, wqe);
-		s_last = qp->s_last;
-		trace_hfi1_qp_send_completion(qp, wqe, s_last);
-		if (++s_last >= qp->s_size)
-			s_last = 0;
-		qp->s_last = s_last;
-		/* see post_send() */
-		barrier();
-		rvt_qp_swqe_complete(qp,
-=======
 		trdma_clean_swqe(qp, wqe);
 		trace_hfi1_qp_send_completion(qp, wqe, qp->s_last);
 		rvt_qp_complete_swqe(qp,
->>>>>>> f7688b48
 				     wqe,
 				     ib_hfi1_wc_opcode[wqe->wr.opcode],
 				     IB_WC_SUCCESS);
@@ -3100,14 +3072,7 @@
 			update_ack_queue(qp, next);
 		}
 		e = &qp->s_ack_queue[qp->r_head_ack_queue];
-<<<<<<< HEAD
-		if (e->rdma_sge.mr) {
-			rvt_put_mr(e->rdma_sge.mr);
-			e->rdma_sge.mr = NULL;
-		}
-=======
 		release_rdma_sge_mr(e);
->>>>>>> f7688b48
 		reth = &ohdr->u.rc.reth;
 		len = be32_to_cpu(reth->length);
 		if (len) {
@@ -3182,17 +3147,11 @@
 			update_ack_queue(qp, next);
 		}
 		e = &qp->s_ack_queue[qp->r_head_ack_queue];
-<<<<<<< HEAD
-		if (e->rdma_sge.mr) {
-			rvt_put_mr(e->rdma_sge.mr);
-			e->rdma_sge.mr = NULL;
-=======
 		release_rdma_sge_mr(e);
 		/* Process OPFN special virtual address */
 		if (opfn) {
 			opfn_conn_response(qp, e, ateth);
 			goto ack;
->>>>>>> f7688b48
 		}
 		if (unlikely(vaddr & (sizeof(u64) - 1)))
 			goto nack_inv_unlck;
