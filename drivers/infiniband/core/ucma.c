/*
 * Copyright (c) 2005-2006 Intel Corporation.  All rights reserved.
 *
 * This software is available to you under a choice of one of two
 * licenses.  You may choose to be licensed under the terms of the GNU
 * General Public License (GPL) Version 2, available from the file
 * COPYING in the main directory of this source tree, or the
 * OpenIB.org BSD license below:
 *
 *     Redistribution and use in source and binary forms, with or
 *     without modification, are permitted provided that the following
 *     conditions are met:
 *
 *      - Redistributions of source code must retain the above
 *	copyright notice, this list of conditions and the following
 *	disclaimer.
 *
 *      - Redistributions in binary form must reproduce the above
 *	copyright notice, this list of conditions and the following
 *	disclaimer in the documentation and/or other materials
 *	provided with the distribution.
 *
 * THE SOFTWARE IS PROVIDED "AS IS", WITHOUT WARRANTY OF ANY KIND,
 * EXPRESS OR IMPLIED, INCLUDING BUT NOT LIMITED TO THE WARRANTIES OF
 * MERCHANTABILITY, FITNESS FOR A PARTICULAR PURPOSE AND
 * NONINFRINGEMENT. IN NO EVENT SHALL THE AUTHORS OR COPYRIGHT HOLDERS
 * BE LIABLE FOR ANY CLAIM, DAMAGES OR OTHER LIABILITY, WHETHER IN AN
 * ACTION OF CONTRACT, TORT OR OTHERWISE, ARISING FROM, OUT OF OR IN
 * CONNECTION WITH THE SOFTWARE OR THE USE OR OTHER DEALINGS IN THE
 * SOFTWARE.
 */

#include <linux/completion.h>
#include <linux/file.h>
#include <linux/mutex.h>
#include <linux/poll.h>
#include <linux/sched.h>
#include <linux/idr.h>
#include <linux/in.h>
#include <linux/in6.h>
#include <linux/miscdevice.h>
#include <linux/slab.h>
#include <linux/sysctl.h>
#include <linux/module.h>
#include <linux/nsproxy.h>

#include <linux/nospec.h>

#include <rdma/rdma_user_cm.h>
#include <rdma/ib_marshall.h>
#include <rdma/rdma_cm.h>
#include <rdma/rdma_cm_ib.h>
#include <rdma/ib_addr.h>
#include <rdma/ib.h>
#include <rdma/ib_cm.h>
#include <rdma/rdma_netlink.h>
#include "core_priv.h"

MODULE_AUTHOR("Sean Hefty");
MODULE_DESCRIPTION("RDMA Userspace Connection Manager Access");
MODULE_LICENSE("Dual BSD/GPL");

static unsigned int max_backlog = 1024;

static struct ctl_table_header *ucma_ctl_table_hdr;
static struct ctl_table ucma_ctl_table[] = {
	{
		.procname	= "max_backlog",
		.data		= &max_backlog,
		.maxlen		= sizeof max_backlog,
		.mode		= 0644,
		.proc_handler	= proc_dointvec,
	},
	{ }
};

struct ucma_file {
	struct mutex		mut;
	struct file		*filp;
	struct list_head	ctx_list;
	struct list_head	event_list;
	wait_queue_head_t	poll_wait;
};

struct ucma_context {
	u32			id;
	struct completion	comp;
	refcount_t		ref;
	int			events_reported;
	atomic_t		backlog;

	struct ucma_file	*file;
	struct rdma_cm_id	*cm_id;
	struct mutex		mutex;
	u64			uid;

	struct list_head	list;
	/* sync between removal event and id destroy, protected by file mut */
	int			destroying;
	struct work_struct	close_work;
};

struct ucma_multicast {
	struct ucma_context	*ctx;
	u32			id;
	int			events_reported;

	u64			uid;
	u8			join_state;
	struct sockaddr_storage	addr;
};

struct ucma_event {
	struct ucma_context	*ctx;
	struct ucma_context	*conn_req_ctx;
	struct ucma_multicast	*mc;
	struct list_head	list;
	struct rdma_ucm_event_resp resp;
};

static DEFINE_XARRAY_ALLOC(ctx_table);
static DEFINE_XARRAY_ALLOC(multicast_table);

static const struct file_operations ucma_fops;
static int __destroy_id(struct ucma_context *ctx);

static inline struct ucma_context *_ucma_find_context(int id,
						      struct ucma_file *file)
{
	struct ucma_context *ctx;

	ctx = xa_load(&ctx_table, id);
	if (!ctx)
		ctx = ERR_PTR(-ENOENT);
	else if (ctx->file != file)
		ctx = ERR_PTR(-EINVAL);
	return ctx;
}

static struct ucma_context *ucma_get_ctx(struct ucma_file *file, int id)
{
	struct ucma_context *ctx;

	xa_lock(&ctx_table);
	ctx = _ucma_find_context(id, file);
	if (!IS_ERR(ctx))
		if (!refcount_inc_not_zero(&ctx->ref))
			ctx = ERR_PTR(-ENXIO);
	xa_unlock(&ctx_table);
	return ctx;
}

static void ucma_put_ctx(struct ucma_context *ctx)
{
	if (refcount_dec_and_test(&ctx->ref))
		complete(&ctx->comp);
}

/*
 * Same as ucm_get_ctx but requires that ->cm_id->device is valid, eg that the
 * CM_ID is bound.
 */
static struct ucma_context *ucma_get_ctx_dev(struct ucma_file *file, int id)
{
	struct ucma_context *ctx = ucma_get_ctx(file, id);

	if (IS_ERR(ctx))
		return ctx;
	if (!ctx->cm_id->device) {
		ucma_put_ctx(ctx);
		return ERR_PTR(-EINVAL);
	}
	return ctx;
}

static void ucma_close_id(struct work_struct *work)
{
	struct ucma_context *ctx =  container_of(work, struct ucma_context, close_work);

	/* once all inflight tasks are finished, we close all underlying
	 * resources. The context is still alive till its explicit destryoing
	 * by its creator.
	 */
	ucma_put_ctx(ctx);
	wait_for_completion(&ctx->comp);
	/* No new events will be generated after destroying the id. */
	rdma_destroy_id(ctx->cm_id);

	/*
	 * At this point ctx->ref is zero so the only place the ctx can be is in
	 * a uevent or in __destroy_id(). Since the former doesn't touch
	 * ctx->cm_id and the latter sync cancels this, there is no races with
	 * this store.
	 */
	ctx->cm_id = NULL;
}

static struct ucma_context *ucma_alloc_ctx(struct ucma_file *file)
{
	struct ucma_context *ctx;

	ctx = kzalloc(sizeof(*ctx), GFP_KERNEL);
	if (!ctx)
		return NULL;

	INIT_WORK(&ctx->close_work, ucma_close_id);
	refcount_set(&ctx->ref, 1);
	init_completion(&ctx->comp);
	/* So list_del() will work if we don't do ucma_finish_ctx() */
	INIT_LIST_HEAD(&ctx->list);
	ctx->file = file;
	mutex_init(&ctx->mutex);

	if (xa_alloc(&ctx_table, &ctx->id, NULL, xa_limit_32b, GFP_KERNEL)) {
		kfree(ctx);
		return NULL;
	}
	return ctx;
}

static void ucma_finish_ctx(struct ucma_context *ctx)
{
	lockdep_assert_held(&ctx->file->mut);
	list_add_tail(&ctx->list, &ctx->file->ctx_list);
	xa_store(&ctx_table, ctx->id, ctx, GFP_KERNEL);
}

static void ucma_copy_conn_event(struct rdma_ucm_conn_param *dst,
				 struct rdma_conn_param *src)
{
	if (src->private_data_len)
		memcpy(dst->private_data, src->private_data,
		       src->private_data_len);
	dst->private_data_len = src->private_data_len;
	dst->responder_resources =src->responder_resources;
	dst->initiator_depth = src->initiator_depth;
	dst->flow_control = src->flow_control;
	dst->retry_count = src->retry_count;
	dst->rnr_retry_count = src->rnr_retry_count;
	dst->srq = src->srq;
	dst->qp_num = src->qp_num;
}

static void ucma_copy_ud_event(struct ib_device *device,
			       struct rdma_ucm_ud_param *dst,
			       struct rdma_ud_param *src)
{
	if (src->private_data_len)
		memcpy(dst->private_data, src->private_data,
		       src->private_data_len);
	dst->private_data_len = src->private_data_len;
	ib_copy_ah_attr_to_user(device, &dst->ah_attr, &src->ah_attr);
	dst->qp_num = src->qp_num;
	dst->qkey = src->qkey;
}

static struct ucma_event *ucma_create_uevent(struct ucma_context *ctx,
					     struct rdma_cm_event *event)
{
	struct ucma_event *uevent;

	uevent = kzalloc(sizeof(*uevent), GFP_KERNEL);
	if (!uevent)
		return NULL;

	uevent->ctx = ctx;
	switch (event->event) {
	case RDMA_CM_EVENT_MULTICAST_JOIN:
	case RDMA_CM_EVENT_MULTICAST_ERROR:
		uevent->mc = (struct ucma_multicast *)
			     event->param.ud.private_data;
		uevent->resp.uid = uevent->mc->uid;
		uevent->resp.id = uevent->mc->id;
		break;
	default:
		uevent->resp.uid = ctx->uid;
		uevent->resp.id = ctx->id;
		break;
	}
	uevent->resp.event = event->event;
	uevent->resp.status = event->status;
	if (ctx->cm_id->qp_type == IB_QPT_UD)
		ucma_copy_ud_event(ctx->cm_id->device, &uevent->resp.param.ud,
				   &event->param.ud);
	else
		ucma_copy_conn_event(&uevent->resp.param.conn,
				     &event->param.conn);

	uevent->resp.ece.vendor_id = event->ece.vendor_id;
	uevent->resp.ece.attr_mod = event->ece.attr_mod;
	return uevent;
}

static int ucma_connect_event_handler(struct rdma_cm_id *cm_id,
				      struct rdma_cm_event *event)
{
	struct ucma_context *listen_ctx = cm_id->context;
	struct ucma_context *ctx;
	struct ucma_event *uevent;

	if (!atomic_add_unless(&listen_ctx->backlog, -1, 0))
		return -ENOMEM;
	ctx = ucma_alloc_ctx(listen_ctx->file);
	if (!ctx)
		goto err_backlog;
	ctx->cm_id = cm_id;

	uevent = ucma_create_uevent(listen_ctx, event);
	if (!uevent)
		goto err_alloc;
	uevent->conn_req_ctx = ctx;
	uevent->resp.id = ctx->id;

	ctx->cm_id->context = ctx;

	mutex_lock(&ctx->file->mut);
	ucma_finish_ctx(ctx);
	list_add_tail(&uevent->list, &ctx->file->event_list);
	mutex_unlock(&ctx->file->mut);
	wake_up_interruptible(&ctx->file->poll_wait);
	return 0;

err_alloc:
	xa_erase(&ctx_table, ctx->id);
	kfree(ctx);
err_backlog:
	atomic_inc(&listen_ctx->backlog);
	/* Returning error causes the new ID to be destroyed */
	return -ENOMEM;
}

static int ucma_event_handler(struct rdma_cm_id *cm_id,
			      struct rdma_cm_event *event)
{
	struct ucma_event *uevent;
	struct ucma_context *ctx = cm_id->context;

	if (event->event == RDMA_CM_EVENT_CONNECT_REQUEST)
		return ucma_connect_event_handler(cm_id, event);

	/*
	 * We ignore events for new connections until userspace has set their
	 * context.  This can only happen if an error occurs on a new connection
	 * before the user accepts it.  This is okay, since the accept will just
	 * fail later. However, we do need to release the underlying HW
	 * resources in case of a device removal event.
	 */
	if (ctx->uid) {
		uevent = ucma_create_uevent(ctx, event);
		if (!uevent)
			return 0;

		mutex_lock(&ctx->file->mut);
		list_add_tail(&uevent->list, &ctx->file->event_list);
		mutex_unlock(&ctx->file->mut);
		wake_up_interruptible(&ctx->file->poll_wait);
	}

	if (event->event == RDMA_CM_EVENT_DEVICE_REMOVAL && !ctx->destroying)
		queue_work(system_unbound_wq, &ctx->close_work);
	return 0;
}

static ssize_t ucma_get_event(struct ucma_file *file, const char __user *inbuf,
			      int in_len, int out_len)
{
	struct rdma_ucm_get_event cmd;
	struct ucma_event *uevent;

	/*
	 * Old 32 bit user space does not send the 4 byte padding in the
	 * reserved field. We don't care, allow it to keep working.
	 */
	if (out_len < sizeof(uevent->resp) - sizeof(uevent->resp.reserved) -
			      sizeof(uevent->resp.ece))
		return -ENOSPC;

	if (copy_from_user(&cmd, inbuf, sizeof(cmd)))
		return -EFAULT;

	mutex_lock(&file->mut);
	while (list_empty(&file->event_list)) {
		mutex_unlock(&file->mut);

		if (file->filp->f_flags & O_NONBLOCK)
			return -EAGAIN;

		if (wait_event_interruptible(file->poll_wait,
					     !list_empty(&file->event_list)))
			return -ERESTARTSYS;

		mutex_lock(&file->mut);
	}

	uevent = list_first_entry(&file->event_list, struct ucma_event, list);

	if (copy_to_user(u64_to_user_ptr(cmd.response),
			 &uevent->resp,
			 min_t(size_t, out_len, sizeof(uevent->resp)))) {
		mutex_unlock(&file->mut);
		return -EFAULT;
	}

	list_del(&uevent->list);
	uevent->ctx->events_reported++;
	if (uevent->mc)
		uevent->mc->events_reported++;
	if (uevent->resp.event == RDMA_CM_EVENT_CONNECT_REQUEST)
		atomic_inc(&uevent->ctx->backlog);
	mutex_unlock(&file->mut);

	kfree(uevent);
	return 0;
}

static int ucma_get_qp_type(struct rdma_ucm_create_id *cmd, enum ib_qp_type *qp_type)
{
	switch (cmd->ps) {
	case RDMA_PS_TCP:
		*qp_type = IB_QPT_RC;
		return 0;
	case RDMA_PS_UDP:
	case RDMA_PS_IPOIB:
		*qp_type = IB_QPT_UD;
		return 0;
	case RDMA_PS_IB:
		*qp_type = cmd->qp_type;
		return 0;
	default:
		return -EINVAL;
	}
}

static ssize_t ucma_create_id(struct ucma_file *file, const char __user *inbuf,
			      int in_len, int out_len)
{
	struct rdma_ucm_create_id cmd;
	struct rdma_ucm_create_id_resp resp;
	struct ucma_context *ctx;
	struct rdma_cm_id *cm_id;
	enum ib_qp_type qp_type;
	int ret;

	if (out_len < sizeof(resp))
		return -ENOSPC;

	if (copy_from_user(&cmd, inbuf, sizeof(cmd)))
		return -EFAULT;

	ret = ucma_get_qp_type(&cmd, &qp_type);
	if (ret)
		return ret;

	ctx = ucma_alloc_ctx(file);
	if (!ctx)
		return -ENOMEM;

	ctx->uid = cmd.uid;
	cm_id = rdma_create_user_id(ucma_event_handler, ctx, cmd.ps, qp_type);
	if (IS_ERR(cm_id)) {
		ret = PTR_ERR(cm_id);
		goto err1;
	}
	ctx->cm_id = cm_id;

	resp.id = ctx->id;
	if (copy_to_user(u64_to_user_ptr(cmd.response),
			 &resp, sizeof(resp))) {
		xa_erase(&ctx_table, ctx->id);
		__destroy_id(ctx);
		return -EFAULT;
	}

	mutex_lock(&file->mut);
	ucma_finish_ctx(ctx);
	mutex_unlock(&file->mut);
	return 0;

err1:
	xa_erase(&ctx_table, ctx->id);
	kfree(ctx);
	return ret;
}

static void ucma_cleanup_multicast(struct ucma_context *ctx)
{
	struct ucma_multicast *mc;
	unsigned long index;

	xa_for_each(&multicast_table, index, mc) {
		if (mc->ctx != ctx)
			continue;
		/*
		 * At this point mc->ctx->ref is 0 so the mc cannot leave the
		 * lock on the reader and this is enough serialization
		 */
		xa_erase(&multicast_table, index);
		kfree(mc);
	}
}

static void ucma_cleanup_mc_events(struct ucma_multicast *mc)
{
	struct ucma_event *uevent, *tmp;

	rdma_lock_handler(mc->ctx->cm_id);
	mutex_lock(&mc->ctx->file->mut);
	list_for_each_entry_safe(uevent, tmp, &mc->ctx->file->event_list, list) {
		if (uevent->mc != mc)
			continue;

		list_del(&uevent->list);
		kfree(uevent);
	}
	mutex_unlock(&mc->ctx->file->mut);
	rdma_unlock_handler(mc->ctx->cm_id);
}

/*
 * ucma_free_ctx is called after the underlying rdma CM-ID is destroyed. At
 * this point, no new events will be reported from the hardware. However, we
 * still need to cleanup the UCMA context for this ID. Specifically, there
 * might be events that have not yet been consumed by the user space software.
 * mutex. After that we release them as needed.
 */
static int ucma_free_ctx(struct ucma_context *ctx)
{
	int events_reported;
	struct ucma_event *uevent, *tmp;
	LIST_HEAD(list);

	ucma_cleanup_multicast(ctx);

	/* Cleanup events not yet reported to the user. */
	mutex_lock(&ctx->file->mut);
	list_for_each_entry_safe(uevent, tmp, &ctx->file->event_list, list) {
		if (uevent->ctx == ctx || uevent->conn_req_ctx == ctx)
			list_move_tail(&uevent->list, &list);
	}
	list_del(&ctx->list);
	events_reported = ctx->events_reported;
	mutex_unlock(&ctx->file->mut);

	/*
	 * If this was a listening ID then any connections spawned from it
	 * that have not been delivered to userspace are cleaned up too.
	 * Must be done outside any locks.
	 */
	list_for_each_entry_safe(uevent, tmp, &list, list) {
		list_del(&uevent->list);
		if (uevent->resp.event == RDMA_CM_EVENT_CONNECT_REQUEST &&
		    uevent->conn_req_ctx != ctx)
			__destroy_id(uevent->conn_req_ctx);
		kfree(uevent);
	}

	mutex_destroy(&ctx->mutex);
	kfree(ctx);
	return events_reported;
}

static int __destroy_id(struct ucma_context *ctx)
{
	/*
	 * If the refcount is already 0 then ucma_close_id() has already
	 * destroyed the cm_id, otherwise holding the refcount keeps cm_id
	 * valid. Prevent queue_work() from being called.
	 */
	if (refcount_inc_not_zero(&ctx->ref)) {
		rdma_lock_handler(ctx->cm_id);
		ctx->destroying = 1;
		rdma_unlock_handler(ctx->cm_id);
		ucma_put_ctx(ctx);
	}

	cancel_work_sync(&ctx->close_work);
	/* At this point it's guaranteed that there is no inflight closing task */
	if (ctx->cm_id)
		ucma_close_id(&ctx->close_work);
	return ucma_free_ctx(ctx);
}

static ssize_t ucma_destroy_id(struct ucma_file *file, const char __user *inbuf,
			       int in_len, int out_len)
{
	struct rdma_ucm_destroy_id cmd;
	struct rdma_ucm_destroy_id_resp resp;
	struct ucma_context *ctx;
	int ret = 0;

	if (out_len < sizeof(resp))
		return -ENOSPC;

	if (copy_from_user(&cmd, inbuf, sizeof(cmd)))
		return -EFAULT;

	xa_lock(&ctx_table);
	ctx = _ucma_find_context(cmd.id, file);
	if (!IS_ERR(ctx))
		__xa_erase(&ctx_table, ctx->id);
	xa_unlock(&ctx_table);

	if (IS_ERR(ctx))
		return PTR_ERR(ctx);

	resp.events_reported = __destroy_id(ctx);
	if (copy_to_user(u64_to_user_ptr(cmd.response),
			 &resp, sizeof(resp)))
		ret = -EFAULT;

	return ret;
}

static ssize_t ucma_bind_ip(struct ucma_file *file, const char __user *inbuf,
			      int in_len, int out_len)
{
	struct rdma_ucm_bind_ip cmd;
	struct ucma_context *ctx;
	int ret;

	if (copy_from_user(&cmd, inbuf, sizeof(cmd)))
		return -EFAULT;

	if (!rdma_addr_size_in6(&cmd.addr))
		return -EINVAL;

	ctx = ucma_get_ctx(file, cmd.id);
	if (IS_ERR(ctx))
		return PTR_ERR(ctx);

	mutex_lock(&ctx->mutex);
	ret = rdma_bind_addr(ctx->cm_id, (struct sockaddr *) &cmd.addr);
	mutex_unlock(&ctx->mutex);

	ucma_put_ctx(ctx);
	return ret;
}

static ssize_t ucma_bind(struct ucma_file *file, const char __user *inbuf,
			 int in_len, int out_len)
{
	struct rdma_ucm_bind cmd;
	struct ucma_context *ctx;
	int ret;

	if (copy_from_user(&cmd, inbuf, sizeof(cmd)))
		return -EFAULT;

	if (cmd.reserved || !cmd.addr_size ||
	    cmd.addr_size != rdma_addr_size_kss(&cmd.addr))
		return -EINVAL;

	ctx = ucma_get_ctx(file, cmd.id);
	if (IS_ERR(ctx))
		return PTR_ERR(ctx);

	mutex_lock(&ctx->mutex);
	ret = rdma_bind_addr(ctx->cm_id, (struct sockaddr *) &cmd.addr);
	mutex_unlock(&ctx->mutex);
	ucma_put_ctx(ctx);
	return ret;
}

static ssize_t ucma_resolve_ip(struct ucma_file *file,
			       const char __user *inbuf,
			       int in_len, int out_len)
{
	struct rdma_ucm_resolve_ip cmd;
	struct ucma_context *ctx;
	int ret;

	if (copy_from_user(&cmd, inbuf, sizeof(cmd)))
		return -EFAULT;

	if ((cmd.src_addr.sin6_family && !rdma_addr_size_in6(&cmd.src_addr)) ||
	    !rdma_addr_size_in6(&cmd.dst_addr))
		return -EINVAL;

	ctx = ucma_get_ctx(file, cmd.id);
	if (IS_ERR(ctx))
		return PTR_ERR(ctx);

	mutex_lock(&ctx->mutex);
	ret = rdma_resolve_addr(ctx->cm_id, (struct sockaddr *) &cmd.src_addr,
				(struct sockaddr *) &cmd.dst_addr, cmd.timeout_ms);
	mutex_unlock(&ctx->mutex);
	ucma_put_ctx(ctx);
	return ret;
}

static ssize_t ucma_resolve_addr(struct ucma_file *file,
				 const char __user *inbuf,
				 int in_len, int out_len)
{
	struct rdma_ucm_resolve_addr cmd;
	struct ucma_context *ctx;
	int ret;

	if (copy_from_user(&cmd, inbuf, sizeof(cmd)))
		return -EFAULT;

	if (cmd.reserved ||
	    (cmd.src_size && (cmd.src_size != rdma_addr_size_kss(&cmd.src_addr))) ||
	    !cmd.dst_size || (cmd.dst_size != rdma_addr_size_kss(&cmd.dst_addr)))
		return -EINVAL;

	ctx = ucma_get_ctx(file, cmd.id);
	if (IS_ERR(ctx))
		return PTR_ERR(ctx);

	mutex_lock(&ctx->mutex);
	ret = rdma_resolve_addr(ctx->cm_id, (struct sockaddr *) &cmd.src_addr,
				(struct sockaddr *) &cmd.dst_addr, cmd.timeout_ms);
	mutex_unlock(&ctx->mutex);
	ucma_put_ctx(ctx);
	return ret;
}

static ssize_t ucma_resolve_route(struct ucma_file *file,
				  const char __user *inbuf,
				  int in_len, int out_len)
{
	struct rdma_ucm_resolve_route cmd;
	struct ucma_context *ctx;
	int ret;

	if (copy_from_user(&cmd, inbuf, sizeof(cmd)))
		return -EFAULT;

	ctx = ucma_get_ctx_dev(file, cmd.id);
	if (IS_ERR(ctx))
		return PTR_ERR(ctx);

	mutex_lock(&ctx->mutex);
	ret = rdma_resolve_route(ctx->cm_id, cmd.timeout_ms);
	mutex_unlock(&ctx->mutex);
	ucma_put_ctx(ctx);
	return ret;
}

static void ucma_copy_ib_route(struct rdma_ucm_query_route_resp *resp,
			       struct rdma_route *route)
{
	struct rdma_dev_addr *dev_addr;

	resp->num_paths = route->num_paths;
	switch (route->num_paths) {
	case 0:
		dev_addr = &route->addr.dev_addr;
		rdma_addr_get_dgid(dev_addr,
				   (union ib_gid *) &resp->ib_route[0].dgid);
		rdma_addr_get_sgid(dev_addr,
				   (union ib_gid *) &resp->ib_route[0].sgid);
		resp->ib_route[0].pkey = cpu_to_be16(ib_addr_get_pkey(dev_addr));
		break;
	case 2:
		ib_copy_path_rec_to_user(&resp->ib_route[1],
					 &route->path_rec[1]);
		fallthrough;
	case 1:
		ib_copy_path_rec_to_user(&resp->ib_route[0],
					 &route->path_rec[0]);
		break;
	default:
		break;
	}
}

static void ucma_copy_iboe_route(struct rdma_ucm_query_route_resp *resp,
				 struct rdma_route *route)
{

	resp->num_paths = route->num_paths;
	switch (route->num_paths) {
	case 0:
		rdma_ip2gid((struct sockaddr *)&route->addr.dst_addr,
			    (union ib_gid *)&resp->ib_route[0].dgid);
		rdma_ip2gid((struct sockaddr *)&route->addr.src_addr,
			    (union ib_gid *)&resp->ib_route[0].sgid);
		resp->ib_route[0].pkey = cpu_to_be16(0xffff);
		break;
	case 2:
		ib_copy_path_rec_to_user(&resp->ib_route[1],
					 &route->path_rec[1]);
		fallthrough;
	case 1:
		ib_copy_path_rec_to_user(&resp->ib_route[0],
					 &route->path_rec[0]);
		break;
	default:
		break;
	}
}

static void ucma_copy_iw_route(struct rdma_ucm_query_route_resp *resp,
			       struct rdma_route *route)
{
	struct rdma_dev_addr *dev_addr;

	dev_addr = &route->addr.dev_addr;
	rdma_addr_get_dgid(dev_addr, (union ib_gid *) &resp->ib_route[0].dgid);
	rdma_addr_get_sgid(dev_addr, (union ib_gid *) &resp->ib_route[0].sgid);
}

static ssize_t ucma_query_route(struct ucma_file *file,
				const char __user *inbuf,
				int in_len, int out_len)
{
	struct rdma_ucm_query cmd;
	struct rdma_ucm_query_route_resp resp;
	struct ucma_context *ctx;
	struct sockaddr *addr;
	int ret = 0;

	if (out_len < offsetof(struct rdma_ucm_query_route_resp, ibdev_index))
		return -ENOSPC;

	if (copy_from_user(&cmd, inbuf, sizeof(cmd)))
		return -EFAULT;

	ctx = ucma_get_ctx(file, cmd.id);
	if (IS_ERR(ctx))
		return PTR_ERR(ctx);

	mutex_lock(&ctx->mutex);
	memset(&resp, 0, sizeof resp);
	addr = (struct sockaddr *) &ctx->cm_id->route.addr.src_addr;
	memcpy(&resp.src_addr, addr, addr->sa_family == AF_INET ?
				     sizeof(struct sockaddr_in) :
				     sizeof(struct sockaddr_in6));
	addr = (struct sockaddr *) &ctx->cm_id->route.addr.dst_addr;
	memcpy(&resp.dst_addr, addr, addr->sa_family == AF_INET ?
				     sizeof(struct sockaddr_in) :
				     sizeof(struct sockaddr_in6));
	if (!ctx->cm_id->device)
		goto out;

	resp.node_guid = (__force __u64) ctx->cm_id->device->node_guid;
	resp.ibdev_index = ctx->cm_id->device->index;
	resp.port_num = ctx->cm_id->port_num;

	if (rdma_cap_ib_sa(ctx->cm_id->device, ctx->cm_id->port_num))
		ucma_copy_ib_route(&resp, &ctx->cm_id->route);
	else if (rdma_protocol_roce(ctx->cm_id->device, ctx->cm_id->port_num))
		ucma_copy_iboe_route(&resp, &ctx->cm_id->route);
	else if (rdma_protocol_iwarp(ctx->cm_id->device, ctx->cm_id->port_num))
		ucma_copy_iw_route(&resp, &ctx->cm_id->route);

out:
	mutex_unlock(&ctx->mutex);
	if (copy_to_user(u64_to_user_ptr(cmd.response), &resp,
			 min_t(size_t, out_len, sizeof(resp))))
		ret = -EFAULT;

	ucma_put_ctx(ctx);
	return ret;
}

static void ucma_query_device_addr(struct rdma_cm_id *cm_id,
				   struct rdma_ucm_query_addr_resp *resp)
{
	if (!cm_id->device)
		return;

	resp->node_guid = (__force __u64) cm_id->device->node_guid;
	resp->ibdev_index = cm_id->device->index;
	resp->port_num = cm_id->port_num;
	resp->pkey = (__force __u16) cpu_to_be16(
		     ib_addr_get_pkey(&cm_id->route.addr.dev_addr));
}

static ssize_t ucma_query_addr(struct ucma_context *ctx,
			       void __user *response, int out_len)
{
	struct rdma_ucm_query_addr_resp resp;
	struct sockaddr *addr;
	int ret = 0;

	if (out_len < offsetof(struct rdma_ucm_query_addr_resp, ibdev_index))
		return -ENOSPC;

	memset(&resp, 0, sizeof resp);

	addr = (struct sockaddr *) &ctx->cm_id->route.addr.src_addr;
	resp.src_size = rdma_addr_size(addr);
	memcpy(&resp.src_addr, addr, resp.src_size);

	addr = (struct sockaddr *) &ctx->cm_id->route.addr.dst_addr;
	resp.dst_size = rdma_addr_size(addr);
	memcpy(&resp.dst_addr, addr, resp.dst_size);

	ucma_query_device_addr(ctx->cm_id, &resp);

	if (copy_to_user(response, &resp, min_t(size_t, out_len, sizeof(resp))))
		ret = -EFAULT;

	return ret;
}

static ssize_t ucma_query_path(struct ucma_context *ctx,
			       void __user *response, int out_len)
{
	struct rdma_ucm_query_path_resp *resp;
	int i, ret = 0;

	if (out_len < sizeof(*resp))
		return -ENOSPC;

	resp = kzalloc(out_len, GFP_KERNEL);
	if (!resp)
		return -ENOMEM;

	resp->num_paths = ctx->cm_id->route.num_paths;
	for (i = 0, out_len -= sizeof(*resp);
	     i < resp->num_paths && out_len > sizeof(struct ib_path_rec_data);
	     i++, out_len -= sizeof(struct ib_path_rec_data)) {
		struct sa_path_rec *rec = &ctx->cm_id->route.path_rec[i];

		resp->path_data[i].flags = IB_PATH_GMP | IB_PATH_PRIMARY |
					   IB_PATH_BIDIRECTIONAL;
		if (rec->rec_type == SA_PATH_REC_TYPE_OPA) {
			struct sa_path_rec ib;

			sa_convert_path_opa_to_ib(&ib, rec);
			ib_sa_pack_path(&ib, &resp->path_data[i].path_rec);

		} else {
			ib_sa_pack_path(rec, &resp->path_data[i].path_rec);
		}
	}

	if (copy_to_user(response, resp, struct_size(resp, path_data, i)))
		ret = -EFAULT;

	kfree(resp);
	return ret;
}

static ssize_t ucma_query_gid(struct ucma_context *ctx,
			      void __user *response, int out_len)
{
	struct rdma_ucm_query_addr_resp resp;
	struct sockaddr_ib *addr;
	int ret = 0;

	if (out_len < offsetof(struct rdma_ucm_query_addr_resp, ibdev_index))
		return -ENOSPC;

	memset(&resp, 0, sizeof resp);

	ucma_query_device_addr(ctx->cm_id, &resp);

	addr = (struct sockaddr_ib *) &resp.src_addr;
	resp.src_size = sizeof(*addr);
	if (ctx->cm_id->route.addr.src_addr.ss_family == AF_IB) {
		memcpy(addr, &ctx->cm_id->route.addr.src_addr, resp.src_size);
	} else {
		addr->sib_family = AF_IB;
		addr->sib_pkey = (__force __be16) resp.pkey;
		rdma_read_gids(ctx->cm_id, (union ib_gid *)&addr->sib_addr,
			       NULL);
		addr->sib_sid = rdma_get_service_id(ctx->cm_id, (struct sockaddr *)
						    &ctx->cm_id->route.addr.src_addr);
	}

	addr = (struct sockaddr_ib *) &resp.dst_addr;
	resp.dst_size = sizeof(*addr);
	if (ctx->cm_id->route.addr.dst_addr.ss_family == AF_IB) {
		memcpy(addr, &ctx->cm_id->route.addr.dst_addr, resp.dst_size);
	} else {
		addr->sib_family = AF_IB;
		addr->sib_pkey = (__force __be16) resp.pkey;
		rdma_read_gids(ctx->cm_id, NULL,
			       (union ib_gid *)&addr->sib_addr);
		addr->sib_sid = rdma_get_service_id(ctx->cm_id, (struct sockaddr *)
						    &ctx->cm_id->route.addr.dst_addr);
	}

	if (copy_to_user(response, &resp, min_t(size_t, out_len, sizeof(resp))))
		ret = -EFAULT;

	return ret;
}

static ssize_t ucma_query(struct ucma_file *file,
			  const char __user *inbuf,
			  int in_len, int out_len)
{
	struct rdma_ucm_query cmd;
	struct ucma_context *ctx;
	void __user *response;
	int ret;

	if (copy_from_user(&cmd, inbuf, sizeof(cmd)))
		return -EFAULT;

	response = u64_to_user_ptr(cmd.response);
	ctx = ucma_get_ctx(file, cmd.id);
	if (IS_ERR(ctx))
		return PTR_ERR(ctx);

	mutex_lock(&ctx->mutex);
	switch (cmd.option) {
	case RDMA_USER_CM_QUERY_ADDR:
		ret = ucma_query_addr(ctx, response, out_len);
		break;
	case RDMA_USER_CM_QUERY_PATH:
		ret = ucma_query_path(ctx, response, out_len);
		break;
	case RDMA_USER_CM_QUERY_GID:
		ret = ucma_query_gid(ctx, response, out_len);
		break;
	default:
		ret = -ENOSYS;
		break;
	}
	mutex_unlock(&ctx->mutex);

	ucma_put_ctx(ctx);
	return ret;
}

static void ucma_copy_conn_param(struct rdma_cm_id *id,
				 struct rdma_conn_param *dst,
				 struct rdma_ucm_conn_param *src)
{
	dst->private_data = src->private_data;
	dst->private_data_len = src->private_data_len;
	dst->responder_resources =src->responder_resources;
	dst->initiator_depth = src->initiator_depth;
	dst->flow_control = src->flow_control;
	dst->retry_count = src->retry_count;
	dst->rnr_retry_count = src->rnr_retry_count;
	dst->srq = src->srq;
	dst->qp_num = src->qp_num & 0xFFFFFF;
	dst->qkey = (id->route.addr.src_addr.ss_family == AF_IB) ? src->qkey : 0;
}

static ssize_t ucma_connect(struct ucma_file *file, const char __user *inbuf,
			    int in_len, int out_len)
{
	struct rdma_conn_param conn_param;
	struct rdma_ucm_ece ece = {};
	struct rdma_ucm_connect cmd;
	struct ucma_context *ctx;
	size_t in_size;
	int ret;

	if (in_len < offsetofend(typeof(cmd), reserved))
		return -EINVAL;
	in_size = min_t(size_t, in_len, sizeof(cmd));
	if (copy_from_user(&cmd, inbuf, in_size))
		return -EFAULT;

	if (!cmd.conn_param.valid)
		return -EINVAL;

	ctx = ucma_get_ctx_dev(file, cmd.id);
	if (IS_ERR(ctx))
		return PTR_ERR(ctx);

	ucma_copy_conn_param(ctx->cm_id, &conn_param, &cmd.conn_param);
	if (offsetofend(typeof(cmd), ece) <= in_size) {
		ece.vendor_id = cmd.ece.vendor_id;
		ece.attr_mod = cmd.ece.attr_mod;
	}

	mutex_lock(&ctx->mutex);
	ret = rdma_connect_ece(ctx->cm_id, &conn_param, &ece);
	mutex_unlock(&ctx->mutex);
	ucma_put_ctx(ctx);
	return ret;
}

static ssize_t ucma_listen(struct ucma_file *file, const char __user *inbuf,
			   int in_len, int out_len)
{
	struct rdma_ucm_listen cmd;
	struct ucma_context *ctx;
	int ret;

	if (copy_from_user(&cmd, inbuf, sizeof(cmd)))
		return -EFAULT;

	ctx = ucma_get_ctx(file, cmd.id);
	if (IS_ERR(ctx))
		return PTR_ERR(ctx);

	if (cmd.backlog <= 0 || cmd.backlog > max_backlog)
		cmd.backlog = max_backlog;
	atomic_set(&ctx->backlog, cmd.backlog);

	mutex_lock(&ctx->mutex);
	ret = rdma_listen(ctx->cm_id, cmd.backlog);
	mutex_unlock(&ctx->mutex);
	ucma_put_ctx(ctx);
	return ret;
}

static ssize_t ucma_accept(struct ucma_file *file, const char __user *inbuf,
			   int in_len, int out_len)
{
	struct rdma_ucm_accept cmd;
	struct rdma_conn_param conn_param;
	struct rdma_ucm_ece ece = {};
	struct ucma_context *ctx;
	size_t in_size;
	int ret;

	if (in_len < offsetofend(typeof(cmd), reserved))
		return -EINVAL;
	in_size = min_t(size_t, in_len, sizeof(cmd));
	if (copy_from_user(&cmd, inbuf, in_size))
		return -EFAULT;

	ctx = ucma_get_ctx_dev(file, cmd.id);
	if (IS_ERR(ctx))
		return PTR_ERR(ctx);

	if (offsetofend(typeof(cmd), ece) <= in_size) {
		ece.vendor_id = cmd.ece.vendor_id;
		ece.attr_mod = cmd.ece.attr_mod;
	}

	if (cmd.conn_param.valid) {
		ucma_copy_conn_param(ctx->cm_id, &conn_param, &cmd.conn_param);
		mutex_lock(&ctx->mutex);
		rdma_lock_handler(ctx->cm_id);
		ret = rdma_accept_ece(ctx->cm_id, &conn_param, &ece);
		if (!ret) {
			/* The uid must be set atomically with the handler */
			ctx->uid = cmd.uid;
		}
		rdma_unlock_handler(ctx->cm_id);
		mutex_unlock(&ctx->mutex);
	} else {
		mutex_lock(&ctx->mutex);
		rdma_lock_handler(ctx->cm_id);
		ret = rdma_accept_ece(ctx->cm_id, NULL, &ece);
		rdma_unlock_handler(ctx->cm_id);
		mutex_unlock(&ctx->mutex);
	}
	ucma_put_ctx(ctx);
	return ret;
}

static ssize_t ucma_reject(struct ucma_file *file, const char __user *inbuf,
			   int in_len, int out_len)
{
	struct rdma_ucm_reject cmd;
	struct ucma_context *ctx;
	int ret;

	if (copy_from_user(&cmd, inbuf, sizeof(cmd)))
		return -EFAULT;

	if (!cmd.reason)
		cmd.reason = IB_CM_REJ_CONSUMER_DEFINED;

	switch (cmd.reason) {
	case IB_CM_REJ_CONSUMER_DEFINED:
	case IB_CM_REJ_VENDOR_OPTION_NOT_SUPPORTED:
		break;
	default:
		return -EINVAL;
	}

	ctx = ucma_get_ctx_dev(file, cmd.id);
	if (IS_ERR(ctx))
		return PTR_ERR(ctx);

	mutex_lock(&ctx->mutex);
	ret = rdma_reject(ctx->cm_id, cmd.private_data, cmd.private_data_len,
			  cmd.reason);
	mutex_unlock(&ctx->mutex);
	ucma_put_ctx(ctx);
	return ret;
}

static ssize_t ucma_disconnect(struct ucma_file *file, const char __user *inbuf,
			       int in_len, int out_len)
{
	struct rdma_ucm_disconnect cmd;
	struct ucma_context *ctx;
	int ret;

	if (copy_from_user(&cmd, inbuf, sizeof(cmd)))
		return -EFAULT;

	ctx = ucma_get_ctx_dev(file, cmd.id);
	if (IS_ERR(ctx))
		return PTR_ERR(ctx);

	mutex_lock(&ctx->mutex);
	ret = rdma_disconnect(ctx->cm_id);
	mutex_unlock(&ctx->mutex);
	ucma_put_ctx(ctx);
	return ret;
}

static ssize_t ucma_init_qp_attr(struct ucma_file *file,
				 const char __user *inbuf,
				 int in_len, int out_len)
{
	struct rdma_ucm_init_qp_attr cmd;
	struct ib_uverbs_qp_attr resp;
	struct ucma_context *ctx;
	struct ib_qp_attr qp_attr;
	int ret;

	if (out_len < sizeof(resp))
		return -ENOSPC;

	if (copy_from_user(&cmd, inbuf, sizeof(cmd)))
		return -EFAULT;

	if (cmd.qp_state > IB_QPS_ERR)
		return -EINVAL;

	ctx = ucma_get_ctx_dev(file, cmd.id);
	if (IS_ERR(ctx))
		return PTR_ERR(ctx);

	resp.qp_attr_mask = 0;
	memset(&qp_attr, 0, sizeof qp_attr);
	qp_attr.qp_state = cmd.qp_state;
	mutex_lock(&ctx->mutex);
	ret = rdma_init_qp_attr(ctx->cm_id, &qp_attr, &resp.qp_attr_mask);
	mutex_unlock(&ctx->mutex);
	if (ret)
		goto out;

	ib_copy_qp_attr_to_user(ctx->cm_id->device, &resp, &qp_attr);
	if (copy_to_user(u64_to_user_ptr(cmd.response),
			 &resp, sizeof(resp)))
		ret = -EFAULT;

out:
	ucma_put_ctx(ctx);
	return ret;
}

static int ucma_set_option_id(struct ucma_context *ctx, int optname,
			      void *optval, size_t optlen)
{
	int ret = 0;

	switch (optname) {
	case RDMA_OPTION_ID_TOS:
		if (optlen != sizeof(u8)) {
			ret = -EINVAL;
			break;
		}
		rdma_set_service_type(ctx->cm_id, *((u8 *) optval));
		break;
	case RDMA_OPTION_ID_REUSEADDR:
		if (optlen != sizeof(int)) {
			ret = -EINVAL;
			break;
		}
		ret = rdma_set_reuseaddr(ctx->cm_id, *((int *) optval) ? 1 : 0);
		break;
	case RDMA_OPTION_ID_AFONLY:
		if (optlen != sizeof(int)) {
			ret = -EINVAL;
			break;
		}
		ret = rdma_set_afonly(ctx->cm_id, *((int *) optval) ? 1 : 0);
		break;
	case RDMA_OPTION_ID_ACK_TIMEOUT:
		if (optlen != sizeof(u8)) {
			ret = -EINVAL;
			break;
		}
		ret = rdma_set_ack_timeout(ctx->cm_id, *((u8 *)optval));
		break;
	default:
		ret = -ENOSYS;
	}

	return ret;
}

static int ucma_set_ib_path(struct ucma_context *ctx,
			    struct ib_path_rec_data *path_data, size_t optlen)
{
	struct sa_path_rec sa_path;
	struct rdma_cm_event event;
	int ret;

	if (optlen % sizeof(*path_data))
		return -EINVAL;

	for (; optlen; optlen -= sizeof(*path_data), path_data++) {
		if (path_data->flags == (IB_PATH_GMP | IB_PATH_PRIMARY |
					 IB_PATH_BIDIRECTIONAL))
			break;
	}

	if (!optlen)
		return -EINVAL;

	if (!ctx->cm_id->device)
		return -EINVAL;

	memset(&sa_path, 0, sizeof(sa_path));

	sa_path.rec_type = SA_PATH_REC_TYPE_IB;
	ib_sa_unpack_path(path_data->path_rec, &sa_path);

	if (rdma_cap_opa_ah(ctx->cm_id->device, ctx->cm_id->port_num)) {
		struct sa_path_rec opa;

		sa_convert_path_ib_to_opa(&opa, &sa_path);
		mutex_lock(&ctx->mutex);
		ret = rdma_set_ib_path(ctx->cm_id, &opa);
		mutex_unlock(&ctx->mutex);
	} else {
		mutex_lock(&ctx->mutex);
		ret = rdma_set_ib_path(ctx->cm_id, &sa_path);
		mutex_unlock(&ctx->mutex);
	}
	if (ret)
		return ret;

	memset(&event, 0, sizeof event);
	event.event = RDMA_CM_EVENT_ROUTE_RESOLVED;
	return ucma_event_handler(ctx->cm_id, &event);
}

static int ucma_set_option_ib(struct ucma_context *ctx, int optname,
			      void *optval, size_t optlen)
{
	int ret;

	switch (optname) {
	case RDMA_OPTION_IB_PATH:
		ret = ucma_set_ib_path(ctx, optval, optlen);
		break;
	default:
		ret = -ENOSYS;
	}

	return ret;
}

static int ucma_set_option_level(struct ucma_context *ctx, int level,
				 int optname, void *optval, size_t optlen)
{
	int ret;

	switch (level) {
	case RDMA_OPTION_ID:
		mutex_lock(&ctx->mutex);
		ret = ucma_set_option_id(ctx, optname, optval, optlen);
		mutex_unlock(&ctx->mutex);
		break;
	case RDMA_OPTION_IB:
		ret = ucma_set_option_ib(ctx, optname, optval, optlen);
		break;
	default:
		ret = -ENOSYS;
	}

	return ret;
}

static ssize_t ucma_set_option(struct ucma_file *file, const char __user *inbuf,
			       int in_len, int out_len)
{
	struct rdma_ucm_set_option cmd;
	struct ucma_context *ctx;
	void *optval;
	int ret;

	if (copy_from_user(&cmd, inbuf, sizeof(cmd)))
		return -EFAULT;

	if (unlikely(cmd.optlen > KMALLOC_MAX_SIZE))
		return -EINVAL;

	ctx = ucma_get_ctx(file, cmd.id);
	if (IS_ERR(ctx))
		return PTR_ERR(ctx);

	optval = memdup_user(u64_to_user_ptr(cmd.optval),
			     cmd.optlen);
	if (IS_ERR(optval)) {
		ret = PTR_ERR(optval);
		goto out;
	}

	ret = ucma_set_option_level(ctx, cmd.level, cmd.optname, optval,
				    cmd.optlen);
	kfree(optval);

out:
	ucma_put_ctx(ctx);
	return ret;
}

static ssize_t ucma_notify(struct ucma_file *file, const char __user *inbuf,
			   int in_len, int out_len)
{
	struct rdma_ucm_notify cmd;
	struct ucma_context *ctx;
	int ret = -EINVAL;

	if (copy_from_user(&cmd, inbuf, sizeof(cmd)))
		return -EFAULT;

	ctx = ucma_get_ctx(file, cmd.id);
	if (IS_ERR(ctx))
		return PTR_ERR(ctx);

	mutex_lock(&ctx->mutex);
	if (ctx->cm_id->device)
		ret = rdma_notify(ctx->cm_id, (enum ib_event_type)cmd.event);
	mutex_unlock(&ctx->mutex);

	ucma_put_ctx(ctx);
	return ret;
}

static ssize_t ucma_process_join(struct ucma_file *file,
				 struct rdma_ucm_join_mcast *cmd,  int out_len)
{
	struct rdma_ucm_create_id_resp resp;
	struct ucma_context *ctx;
	struct ucma_multicast *mc;
	struct sockaddr *addr;
	int ret;
	u8 join_state;

	if (out_len < sizeof(resp))
		return -ENOSPC;

	addr = (struct sockaddr *) &cmd->addr;
	if (cmd->addr_size != rdma_addr_size(addr))
		return -EINVAL;

	if (cmd->join_flags == RDMA_MC_JOIN_FLAG_FULLMEMBER)
		join_state = BIT(FULLMEMBER_JOIN);
	else if (cmd->join_flags == RDMA_MC_JOIN_FLAG_SENDONLY_FULLMEMBER)
		join_state = BIT(SENDONLY_FULLMEMBER_JOIN);
	else
		return -EINVAL;

	ctx = ucma_get_ctx_dev(file, cmd->id);
	if (IS_ERR(ctx))
		return PTR_ERR(ctx);

	mc = kzalloc(sizeof(*mc), GFP_KERNEL);
	if (!mc) {
		ret = -ENOMEM;
		goto err_put_ctx;
	}

	mc->ctx = ctx;
	mc->join_state = join_state;
	mc->uid = cmd->uid;
	memcpy(&mc->addr, addr, cmd->addr_size);

	if (xa_alloc(&multicast_table, &mc->id, NULL, xa_limit_32b,
		     GFP_KERNEL)) {
		ret = -ENOMEM;
		goto err_free_mc;
	}

	mutex_lock(&ctx->mutex);
	ret = rdma_join_multicast(ctx->cm_id, (struct sockaddr *)&mc->addr,
				  join_state, mc);
	mutex_unlock(&ctx->mutex);
	if (ret)
		goto err_xa_erase;

	resp.id = mc->id;
	if (copy_to_user(u64_to_user_ptr(cmd->response),
			 &resp, sizeof(resp))) {
		ret = -EFAULT;
		goto err_leave_multicast;
	}

	xa_store(&multicast_table, mc->id, mc, 0);

	ucma_put_ctx(ctx);
	return 0;

<<<<<<< HEAD
err3:
=======
err_leave_multicast:
>>>>>>> d1988041
	mutex_lock(&ctx->mutex);
	rdma_leave_multicast(ctx->cm_id, (struct sockaddr *) &mc->addr);
	mutex_unlock(&ctx->mutex);
	ucma_cleanup_mc_events(mc);
err_xa_erase:
	xa_erase(&multicast_table, mc->id);
err_free_mc:
	kfree(mc);
err_put_ctx:
	ucma_put_ctx(ctx);
	return ret;
}

static ssize_t ucma_join_ip_multicast(struct ucma_file *file,
				      const char __user *inbuf,
				      int in_len, int out_len)
{
	struct rdma_ucm_join_ip_mcast cmd;
	struct rdma_ucm_join_mcast join_cmd;

	if (copy_from_user(&cmd, inbuf, sizeof(cmd)))
		return -EFAULT;

	join_cmd.response = cmd.response;
	join_cmd.uid = cmd.uid;
	join_cmd.id = cmd.id;
	join_cmd.addr_size = rdma_addr_size_in6(&cmd.addr);
	if (!join_cmd.addr_size)
		return -EINVAL;

	join_cmd.join_flags = RDMA_MC_JOIN_FLAG_FULLMEMBER;
	memcpy(&join_cmd.addr, &cmd.addr, join_cmd.addr_size);

	return ucma_process_join(file, &join_cmd, out_len);
}

static ssize_t ucma_join_multicast(struct ucma_file *file,
				   const char __user *inbuf,
				   int in_len, int out_len)
{
	struct rdma_ucm_join_mcast cmd;

	if (copy_from_user(&cmd, inbuf, sizeof(cmd)))
		return -EFAULT;

	if (!rdma_addr_size_kss(&cmd.addr))
		return -EINVAL;

	return ucma_process_join(file, &cmd, out_len);
}

static ssize_t ucma_leave_multicast(struct ucma_file *file,
				    const char __user *inbuf,
				    int in_len, int out_len)
{
	struct rdma_ucm_destroy_id cmd;
	struct rdma_ucm_destroy_id_resp resp;
	struct ucma_multicast *mc;
	int ret = 0;

	if (out_len < sizeof(resp))
		return -ENOSPC;

	if (copy_from_user(&cmd, inbuf, sizeof(cmd)))
		return -EFAULT;

	xa_lock(&multicast_table);
	mc = xa_load(&multicast_table, cmd.id);
	if (!mc)
		mc = ERR_PTR(-ENOENT);
	else if (READ_ONCE(mc->ctx->file) != file)
		mc = ERR_PTR(-EINVAL);
	else if (!refcount_inc_not_zero(&mc->ctx->ref))
		mc = ERR_PTR(-ENXIO);
	else
		__xa_erase(&multicast_table, mc->id);
	xa_unlock(&multicast_table);

	if (IS_ERR(mc)) {
		ret = PTR_ERR(mc);
		goto out;
	}

	mutex_lock(&mc->ctx->mutex);
	rdma_leave_multicast(mc->ctx->cm_id, (struct sockaddr *) &mc->addr);
	mutex_unlock(&mc->ctx->mutex);

	ucma_cleanup_mc_events(mc);

	ucma_put_ctx(mc->ctx);
	resp.events_reported = mc->events_reported;
	kfree(mc);

	if (copy_to_user(u64_to_user_ptr(cmd.response),
			 &resp, sizeof(resp)))
		ret = -EFAULT;
out:
	return ret;
}

static ssize_t ucma_migrate_id(struct ucma_file *new_file,
			       const char __user *inbuf,
			       int in_len, int out_len)
{
	struct rdma_ucm_migrate_id cmd;
	struct rdma_ucm_migrate_resp resp;
	struct ucma_event *uevent, *tmp;
	struct ucma_context *ctx;
	LIST_HEAD(event_list);
	struct fd f;
	struct ucma_file *cur_file;
	int ret = 0;

	if (copy_from_user(&cmd, inbuf, sizeof(cmd)))
		return -EFAULT;

	/* Get current fd to protect against it being closed */
	f = fdget(cmd.fd);
	if (!f.file)
		return -ENOENT;
	if (f.file->f_op != &ucma_fops) {
		ret = -EINVAL;
		goto file_put;
	}
	cur_file = f.file->private_data;

	/* Validate current fd and prevent destruction of id. */
	ctx = ucma_get_ctx(cur_file, cmd.id);
	if (IS_ERR(ctx)) {
		ret = PTR_ERR(ctx);
		goto file_put;
	}

<<<<<<< HEAD
	cur_file = ctx->file;
	if (cur_file == new_file) {
		mutex_lock(&cur_file->mut);
		resp.events_reported = ctx->events_reported;
		mutex_unlock(&cur_file->mut);
		goto response;
	}

=======
	rdma_lock_handler(ctx->cm_id);
>>>>>>> d1988041
	/*
	 * ctx->file can only be changed under the handler & xa_lock. xa_load()
	 * must be checked again to ensure the ctx hasn't begun destruction
	 * since the ucma_get_ctx().
	 */
	xa_lock(&ctx_table);
	if (_ucma_find_context(cmd.id, cur_file) != ctx) {
		xa_unlock(&ctx_table);
		ret = -ENOENT;
		goto err_unlock;
	}
	ctx->file = new_file;
	xa_unlock(&ctx_table);

	mutex_lock(&cur_file->mut);
	list_del(&ctx->list);
	/*
	 * At this point lock_handler() prevents addition of new uevents for
	 * this ctx.
	 */
	list_for_each_entry_safe(uevent, tmp, &cur_file->event_list, list)
		if (uevent->ctx == ctx)
			list_move_tail(&uevent->list, &event_list);
	resp.events_reported = ctx->events_reported;
	mutex_unlock(&cur_file->mut);

	mutex_lock(&new_file->mut);
	list_add_tail(&ctx->list, &new_file->ctx_list);
	list_splice_tail(&event_list, &new_file->event_list);
	mutex_unlock(&new_file->mut);

	if (copy_to_user(u64_to_user_ptr(cmd.response),
			 &resp, sizeof(resp)))
		ret = -EFAULT;

err_unlock:
	rdma_unlock_handler(ctx->cm_id);
	ucma_put_ctx(ctx);
file_put:
	fdput(f);
	return ret;
}

static ssize_t (*ucma_cmd_table[])(struct ucma_file *file,
				   const char __user *inbuf,
				   int in_len, int out_len) = {
	[RDMA_USER_CM_CMD_CREATE_ID] 	 = ucma_create_id,
	[RDMA_USER_CM_CMD_DESTROY_ID]	 = ucma_destroy_id,
	[RDMA_USER_CM_CMD_BIND_IP]	 = ucma_bind_ip,
	[RDMA_USER_CM_CMD_RESOLVE_IP]	 = ucma_resolve_ip,
	[RDMA_USER_CM_CMD_RESOLVE_ROUTE] = ucma_resolve_route,
	[RDMA_USER_CM_CMD_QUERY_ROUTE]	 = ucma_query_route,
	[RDMA_USER_CM_CMD_CONNECT]	 = ucma_connect,
	[RDMA_USER_CM_CMD_LISTEN]	 = ucma_listen,
	[RDMA_USER_CM_CMD_ACCEPT]	 = ucma_accept,
	[RDMA_USER_CM_CMD_REJECT]	 = ucma_reject,
	[RDMA_USER_CM_CMD_DISCONNECT]	 = ucma_disconnect,
	[RDMA_USER_CM_CMD_INIT_QP_ATTR]	 = ucma_init_qp_attr,
	[RDMA_USER_CM_CMD_GET_EVENT]	 = ucma_get_event,
	[RDMA_USER_CM_CMD_GET_OPTION]	 = NULL,
	[RDMA_USER_CM_CMD_SET_OPTION]	 = ucma_set_option,
	[RDMA_USER_CM_CMD_NOTIFY]	 = ucma_notify,
	[RDMA_USER_CM_CMD_JOIN_IP_MCAST] = ucma_join_ip_multicast,
	[RDMA_USER_CM_CMD_LEAVE_MCAST]	 = ucma_leave_multicast,
	[RDMA_USER_CM_CMD_MIGRATE_ID]	 = ucma_migrate_id,
	[RDMA_USER_CM_CMD_QUERY]	 = ucma_query,
	[RDMA_USER_CM_CMD_BIND]		 = ucma_bind,
	[RDMA_USER_CM_CMD_RESOLVE_ADDR]	 = ucma_resolve_addr,
	[RDMA_USER_CM_CMD_JOIN_MCAST]	 = ucma_join_multicast
};

static ssize_t ucma_write(struct file *filp, const char __user *buf,
			  size_t len, loff_t *pos)
{
	struct ucma_file *file = filp->private_data;
	struct rdma_ucm_cmd_hdr hdr;
	ssize_t ret;

	if (!ib_safe_file_access(filp)) {
		pr_err_once("ucma_write: process %d (%s) changed security contexts after opening file descriptor, this is not allowed.\n",
			    task_tgid_vnr(current), current->comm);
		return -EACCES;
	}

	if (len < sizeof(hdr))
		return -EINVAL;

	if (copy_from_user(&hdr, buf, sizeof(hdr)))
		return -EFAULT;

	if (hdr.cmd >= ARRAY_SIZE(ucma_cmd_table))
		return -EINVAL;
	hdr.cmd = array_index_nospec(hdr.cmd, ARRAY_SIZE(ucma_cmd_table));

	if (hdr.in + sizeof(hdr) > len)
		return -EINVAL;

	if (!ucma_cmd_table[hdr.cmd])
		return -ENOSYS;

	ret = ucma_cmd_table[hdr.cmd](file, buf + sizeof(hdr), hdr.in, hdr.out);
	if (!ret)
		ret = len;

	return ret;
}

static __poll_t ucma_poll(struct file *filp, struct poll_table_struct *wait)
{
	struct ucma_file *file = filp->private_data;
	__poll_t mask = 0;

	poll_wait(filp, &file->poll_wait, wait);

	if (!list_empty(&file->event_list))
		mask = EPOLLIN | EPOLLRDNORM;

	return mask;
}

/*
 * ucma_open() does not need the BKL:
 *
 *  - no global state is referred to;
 *  - there is no ioctl method to race against;
 *  - no further module initialization is required for open to work
 *    after the device is registered.
 */
static int ucma_open(struct inode *inode, struct file *filp)
{
	struct ucma_file *file;

	file = kmalloc(sizeof *file, GFP_KERNEL);
	if (!file)
		return -ENOMEM;

	INIT_LIST_HEAD(&file->event_list);
	INIT_LIST_HEAD(&file->ctx_list);
	init_waitqueue_head(&file->poll_wait);
	mutex_init(&file->mut);

	filp->private_data = file;
	file->filp = filp;

	return stream_open(inode, filp);
}

static int ucma_close(struct inode *inode, struct file *filp)
{
	struct ucma_file *file = filp->private_data;

	/*
	 * All paths that touch ctx_list or ctx_list starting from write() are
	 * prevented by this being a FD release function. The list_add_tail() in
	 * ucma_connect_event_handler() can run concurrently, however it only
	 * adds to the list *after* a listening ID. By only reading the first of
	 * the list, and relying on __destroy_id() to block
	 * ucma_connect_event_handler(), no additional locking is needed.
	 */
	while (!list_empty(&file->ctx_list)) {
		struct ucma_context *ctx = list_first_entry(
			&file->ctx_list, struct ucma_context, list);

		xa_erase(&ctx_table, ctx->id);
		__destroy_id(ctx);
	}
	kfree(file);
	return 0;
}

static const struct file_operations ucma_fops = {
	.owner 	 = THIS_MODULE,
	.open 	 = ucma_open,
	.release = ucma_close,
	.write	 = ucma_write,
	.poll    = ucma_poll,
	.llseek	 = no_llseek,
};

static struct miscdevice ucma_misc = {
	.minor		= MISC_DYNAMIC_MINOR,
	.name		= "rdma_cm",
	.nodename	= "infiniband/rdma_cm",
	.mode		= 0666,
	.fops		= &ucma_fops,
};

static int ucma_get_global_nl_info(struct ib_client_nl_info *res)
{
	res->abi = RDMA_USER_CM_ABI_VERSION;
	res->cdev = ucma_misc.this_device;
	return 0;
}

static struct ib_client rdma_cma_client = {
	.name = "rdma_cm",
	.get_global_nl_info = ucma_get_global_nl_info,
};
MODULE_ALIAS_RDMA_CLIENT("rdma_cm");

static ssize_t show_abi_version(struct device *dev,
				struct device_attribute *attr,
				char *buf)
{
	return sprintf(buf, "%d\n", RDMA_USER_CM_ABI_VERSION);
}
static DEVICE_ATTR(abi_version, S_IRUGO, show_abi_version, NULL);

static int __init ucma_init(void)
{
	int ret;

	ret = misc_register(&ucma_misc);
	if (ret)
		return ret;

	ret = device_create_file(ucma_misc.this_device, &dev_attr_abi_version);
	if (ret) {
		pr_err("rdma_ucm: couldn't create abi_version attr\n");
		goto err1;
	}

	ucma_ctl_table_hdr = register_net_sysctl(&init_net, "net/rdma_ucm", ucma_ctl_table);
	if (!ucma_ctl_table_hdr) {
		pr_err("rdma_ucm: couldn't register sysctl paths\n");
		ret = -ENOMEM;
		goto err2;
	}

	ret = ib_register_client(&rdma_cma_client);
	if (ret)
		goto err3;

	return 0;
err3:
	unregister_net_sysctl_table(ucma_ctl_table_hdr);
err2:
	device_remove_file(ucma_misc.this_device, &dev_attr_abi_version);
err1:
	misc_deregister(&ucma_misc);
	return ret;
}

static void __exit ucma_cleanup(void)
{
	ib_unregister_client(&rdma_cma_client);
	unregister_net_sysctl_table(ucma_ctl_table_hdr);
	device_remove_file(ucma_misc.this_device, &dev_attr_abi_version);
	misc_deregister(&ucma_misc);
}

module_init(ucma_init);
module_exit(ucma_cleanup);<|MERGE_RESOLUTION|>--- conflicted
+++ resolved
@@ -1486,11 +1486,7 @@
 	ucma_put_ctx(ctx);
 	return 0;
 
-<<<<<<< HEAD
-err3:
-=======
 err_leave_multicast:
->>>>>>> d1988041
 	mutex_lock(&ctx->mutex);
 	rdma_leave_multicast(ctx->cm_id, (struct sockaddr *) &mc->addr);
 	mutex_unlock(&ctx->mutex);
@@ -1624,18 +1620,7 @@
 		goto file_put;
 	}
 
-<<<<<<< HEAD
-	cur_file = ctx->file;
-	if (cur_file == new_file) {
-		mutex_lock(&cur_file->mut);
-		resp.events_reported = ctx->events_reported;
-		mutex_unlock(&cur_file->mut);
-		goto response;
-	}
-
-=======
 	rdma_lock_handler(ctx->cm_id);
->>>>>>> d1988041
 	/*
 	 * ctx->file can only be changed under the handler & xa_lock. xa_load()
 	 * must be checked again to ensure the ctx hasn't begun destruction
