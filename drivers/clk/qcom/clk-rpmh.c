// SPDX-License-Identifier: GPL-2.0
/*
 * Copyright (c) 2018-2020, The Linux Foundation. All rights reserved.
 */

#include <linux/clk-provider.h>
#include <linux/err.h>
#include <linux/kernel.h>
#include <linux/module.h>
#include <linux/of.h>
#include <linux/of_device.h>
#include <linux/platform_device.h>
#include <soc/qcom/cmd-db.h>
#include <soc/qcom/rpmh.h>
#include <soc/qcom/tcs.h>

#include <dt-bindings/clock/qcom,rpmh.h>

#define CLK_RPMH_ARC_EN_OFFSET		0
#define CLK_RPMH_VRM_EN_OFFSET		4

/**
 * struct bcm_db - Auxiliary data pertaining to each Bus Clock Manager(BCM)
 * @unit: divisor used to convert Hz value to an RPMh msg
 * @width: multiplier used to convert Hz value to an RPMh msg
 * @vcd: virtual clock domain that this bcm belongs to
 * @reserved: reserved to pad the struct
 */
struct bcm_db {
	__le32 unit;
	__le16 width;
	u8 vcd;
	u8 reserved;
};

/**
 * struct clk_rpmh - individual rpmh clock data structure
 * @hw:			handle between common and hardware-specific interfaces
 * @res_name:		resource name for the rpmh clock
 * @div:		clock divider to compute the clock rate
 * @res_addr:		base address of the rpmh resource within the RPMh
 * @res_on_val:		rpmh clock enable value
 * @state:		rpmh clock requested state
 * @aggr_state:		rpmh clock aggregated state
 * @last_sent_aggr_state: rpmh clock last aggr state sent to RPMh
 * @valid_state_mask:	mask to determine the state of the rpmh clock
 * @unit:		divisor to convert rate to rpmh msg in magnitudes of Khz
 * @dev:		device to which it is attached
 * @peer:		pointer to the clock rpmh sibling
 */
struct clk_rpmh {
	struct clk_hw hw;
	const char *res_name;
	u8 div;
	u32 res_addr;
	u32 res_on_val;
	u32 state;
	u32 aggr_state;
	u32 last_sent_aggr_state;
	u32 valid_state_mask;
	u32 unit;
	struct device *dev;
	struct clk_rpmh *peer;
};

struct clk_rpmh_desc {
	struct clk_hw **clks;
	size_t num_clks;
};

static DEFINE_MUTEX(rpmh_clk_lock);

#define __DEFINE_CLK_RPMH(_platform, _name, _name_active, _res_name,	\
			  _res_en_offset, _res_on, _div)		\
	static struct clk_rpmh _platform##_##_name_active;		\
	static struct clk_rpmh _platform##_##_name = {			\
		.res_name = _res_name,					\
		.res_addr = _res_en_offset,				\
		.res_on_val = _res_on,					\
		.div = _div,						\
		.peer = &_platform##_##_name_active,			\
		.valid_state_mask = (BIT(RPMH_WAKE_ONLY_STATE) |	\
				      BIT(RPMH_ACTIVE_ONLY_STATE) |	\
				      BIT(RPMH_SLEEP_STATE)),		\
		.hw.init = &(struct clk_init_data){			\
			.ops = &clk_rpmh_ops,				\
			.name = #_name,					\
			.parent_data =  &(const struct clk_parent_data){ \
					.fw_name = "xo",		\
					.name = "xo_board",		\
			},						\
			.num_parents = 1,				\
		},							\
	};								\
	static struct clk_rpmh _platform##_##_name_active = {		\
		.res_name = _res_name,					\
		.res_addr = _res_en_offset,				\
		.res_on_val = _res_on,					\
		.div = _div,						\
		.peer = &_platform##_##_name,				\
		.valid_state_mask = (BIT(RPMH_WAKE_ONLY_STATE) |	\
					BIT(RPMH_ACTIVE_ONLY_STATE)),	\
		.hw.init = &(struct clk_init_data){			\
			.ops = &clk_rpmh_ops,				\
			.name = #_name_active,				\
			.parent_data =  &(const struct clk_parent_data){ \
					.fw_name = "xo",		\
					.name = "xo_board",		\
			},						\
			.num_parents = 1,				\
		},							\
	}

#define DEFINE_CLK_RPMH_ARC(_platform, _name, _name_active, _res_name,	\
			    _res_on, _div)				\
	__DEFINE_CLK_RPMH(_platform, _name, _name_active, _res_name,	\
			  CLK_RPMH_ARC_EN_OFFSET, _res_on, _div)

#define DEFINE_CLK_RPMH_VRM(_platform, _name, _name_active, _res_name,	\
				_div)					\
	__DEFINE_CLK_RPMH(_platform, _name, _name_active, _res_name,	\
			  CLK_RPMH_VRM_EN_OFFSET, 1, _div)

#define DEFINE_CLK_RPMH_BCM(_platform, _name, _res_name)		\
	static struct clk_rpmh _platform##_##_name = {			\
		.res_name = _res_name,					\
		.valid_state_mask = BIT(RPMH_ACTIVE_ONLY_STATE),	\
		.div = 1,						\
		.hw.init = &(struct clk_init_data){			\
			.ops = &clk_rpmh_bcm_ops,			\
			.name = #_name,					\
		},							\
	}

static inline struct clk_rpmh *to_clk_rpmh(struct clk_hw *_hw)
{
	return container_of(_hw, struct clk_rpmh, hw);
}

static inline bool has_state_changed(struct clk_rpmh *c, u32 state)
{
	return (c->last_sent_aggr_state & BIT(state))
		!= (c->aggr_state & BIT(state));
}

static int clk_rpmh_send(struct clk_rpmh *c, enum rpmh_state state,
			 struct tcs_cmd *cmd, bool wait)
{
	if (wait)
		return rpmh_write(c->dev, state, cmd, 1);

	return rpmh_write_async(c->dev, state, cmd, 1);
}

static int clk_rpmh_send_aggregate_command(struct clk_rpmh *c)
{
	struct tcs_cmd cmd = { 0 };
	u32 cmd_state, on_val;
	enum rpmh_state state = RPMH_SLEEP_STATE;
	int ret;
	bool wait;

	cmd.addr = c->res_addr;
	cmd_state = c->aggr_state;
	on_val = c->res_on_val;

	for (; state <= RPMH_ACTIVE_ONLY_STATE; state++) {
		if (has_state_changed(c, state)) {
			if (cmd_state & BIT(state))
				cmd.data = on_val;

			wait = cmd_state && state == RPMH_ACTIVE_ONLY_STATE;
			ret = clk_rpmh_send(c, state, &cmd, wait);
			if (ret) {
				dev_err(c->dev, "set %s state of %s failed: (%d)\n",
					!state ? "sleep" :
					state == RPMH_WAKE_ONLY_STATE	?
					"wake" : "active", c->res_name, ret);
				return ret;
			}
		}
	}

	c->last_sent_aggr_state = c->aggr_state;
	c->peer->last_sent_aggr_state =  c->last_sent_aggr_state;

	return 0;
}

/*
 * Update state and aggregate state values based on enable value.
 */
static int clk_rpmh_aggregate_state_send_command(struct clk_rpmh *c,
						bool enable)
{
	int ret;

	/* Nothing required to be done if already off or on */
	if (enable == c->state)
		return 0;

	c->state = enable ? c->valid_state_mask : 0;
	c->aggr_state = c->state | c->peer->state;
	c->peer->aggr_state = c->aggr_state;

	ret = clk_rpmh_send_aggregate_command(c);
	if (!ret)
		return 0;

	if (ret && enable)
		c->state = 0;
	else if (ret)
		c->state = c->valid_state_mask;

	WARN(1, "clk: %s failed to %s\n", c->res_name,
	     enable ? "enable" : "disable");
	return ret;
}

static int clk_rpmh_prepare(struct clk_hw *hw)
{
	struct clk_rpmh *c = to_clk_rpmh(hw);
	int ret = 0;

	mutex_lock(&rpmh_clk_lock);
	ret = clk_rpmh_aggregate_state_send_command(c, true);
	mutex_unlock(&rpmh_clk_lock);

	return ret;
}

static void clk_rpmh_unprepare(struct clk_hw *hw)
{
	struct clk_rpmh *c = to_clk_rpmh(hw);

	mutex_lock(&rpmh_clk_lock);
	clk_rpmh_aggregate_state_send_command(c, false);
	mutex_unlock(&rpmh_clk_lock);
};

static unsigned long clk_rpmh_recalc_rate(struct clk_hw *hw,
					unsigned long prate)
{
	struct clk_rpmh *r = to_clk_rpmh(hw);

	/*
	 * RPMh clocks have a fixed rate. Return static rate.
	 */
	return prate / r->div;
}

static const struct clk_ops clk_rpmh_ops = {
	.prepare	= clk_rpmh_prepare,
	.unprepare	= clk_rpmh_unprepare,
	.recalc_rate	= clk_rpmh_recalc_rate,
};

static int clk_rpmh_bcm_send_cmd(struct clk_rpmh *c, bool enable)
{
	struct tcs_cmd cmd = { 0 };
	u32 cmd_state;
	int ret = 0;

	mutex_lock(&rpmh_clk_lock);
	if (enable) {
		cmd_state = 1;
		if (c->aggr_state)
			cmd_state = c->aggr_state;
	} else {
		cmd_state = 0;
	}

	if (c->last_sent_aggr_state != cmd_state) {
		cmd.addr = c->res_addr;
		cmd.data = BCM_TCS_CMD(1, enable, 0, cmd_state);

<<<<<<< HEAD
	ret = clk_rpmh_send(c, RPMH_ACTIVE_ONLY_STATE, &cmd, enable);
	if (ret) {
		dev_err(c->dev, "set active state of %s failed: (%d)\n",
			c->res_name, ret);
		mutex_unlock(&rpmh_clk_lock);
		return ret;
=======
		ret = clk_rpmh_send(c, RPMH_ACTIVE_ONLY_STATE, &cmd, enable);
		if (ret) {
			dev_err(c->dev, "set active state of %s failed: (%d)\n",
				c->res_name, ret);
		} else {
			c->last_sent_aggr_state = cmd_state;
		}
>>>>>>> d1988041
	}

	mutex_unlock(&rpmh_clk_lock);

	return ret;
}

static int clk_rpmh_bcm_prepare(struct clk_hw *hw)
{
	struct clk_rpmh *c = to_clk_rpmh(hw);

	return clk_rpmh_bcm_send_cmd(c, true);
}

static void clk_rpmh_bcm_unprepare(struct clk_hw *hw)
{
	struct clk_rpmh *c = to_clk_rpmh(hw);

	clk_rpmh_bcm_send_cmd(c, false);
}

static int clk_rpmh_bcm_set_rate(struct clk_hw *hw, unsigned long rate,
				 unsigned long parent_rate)
{
	struct clk_rpmh *c = to_clk_rpmh(hw);

	c->aggr_state = rate / c->unit;
	/*
	 * Since any non-zero value sent to hw would result in enabling the
	 * clock, only send the value if the clock has already been prepared.
	 */
	if (clk_hw_is_prepared(hw))
		clk_rpmh_bcm_send_cmd(c, true);

	return 0;
}

static long clk_rpmh_round_rate(struct clk_hw *hw, unsigned long rate,
				unsigned long *parent_rate)
{
	return rate;
}

static unsigned long clk_rpmh_bcm_recalc_rate(struct clk_hw *hw,
					unsigned long prate)
{
	struct clk_rpmh *c = to_clk_rpmh(hw);

	return c->aggr_state * c->unit;
}

static const struct clk_ops clk_rpmh_bcm_ops = {
	.prepare	= clk_rpmh_bcm_prepare,
	.unprepare	= clk_rpmh_bcm_unprepare,
	.set_rate	= clk_rpmh_bcm_set_rate,
	.round_rate	= clk_rpmh_round_rate,
	.recalc_rate	= clk_rpmh_bcm_recalc_rate,
};

/* Resource name must match resource id present in cmd-db */
DEFINE_CLK_RPMH_ARC(sdm845, bi_tcxo, bi_tcxo_ao, "xo.lvl", 0x3, 2);
DEFINE_CLK_RPMH_VRM(sdm845, ln_bb_clk2, ln_bb_clk2_ao, "lnbclka2", 2);
DEFINE_CLK_RPMH_VRM(sdm845, ln_bb_clk3, ln_bb_clk3_ao, "lnbclka3", 2);
DEFINE_CLK_RPMH_VRM(sdm845, rf_clk1, rf_clk1_ao, "rfclka1", 1);
DEFINE_CLK_RPMH_VRM(sdm845, rf_clk2, rf_clk2_ao, "rfclka2", 1);
DEFINE_CLK_RPMH_VRM(sdm845, rf_clk3, rf_clk3_ao, "rfclka3", 1);
DEFINE_CLK_RPMH_VRM(sm8150, rf_clk3, rf_clk3_ao, "rfclka3", 1);
DEFINE_CLK_RPMH_BCM(sdm845, ipa, "IP0");

static struct clk_hw *sdm845_rpmh_clocks[] = {
	[RPMH_CXO_CLK]		= &sdm845_bi_tcxo.hw,
	[RPMH_CXO_CLK_A]	= &sdm845_bi_tcxo_ao.hw,
	[RPMH_LN_BB_CLK2]	= &sdm845_ln_bb_clk2.hw,
	[RPMH_LN_BB_CLK2_A]	= &sdm845_ln_bb_clk2_ao.hw,
	[RPMH_LN_BB_CLK3]	= &sdm845_ln_bb_clk3.hw,
	[RPMH_LN_BB_CLK3_A]	= &sdm845_ln_bb_clk3_ao.hw,
	[RPMH_RF_CLK1]		= &sdm845_rf_clk1.hw,
	[RPMH_RF_CLK1_A]	= &sdm845_rf_clk1_ao.hw,
	[RPMH_RF_CLK2]		= &sdm845_rf_clk2.hw,
	[RPMH_RF_CLK2_A]	= &sdm845_rf_clk2_ao.hw,
	[RPMH_RF_CLK3]		= &sdm845_rf_clk3.hw,
	[RPMH_RF_CLK3_A]	= &sdm845_rf_clk3_ao.hw,
	[RPMH_IPA_CLK]		= &sdm845_ipa.hw,
};

static const struct clk_rpmh_desc clk_rpmh_sdm845 = {
	.clks = sdm845_rpmh_clocks,
	.num_clks = ARRAY_SIZE(sdm845_rpmh_clocks),
};

static struct clk_hw *sm8150_rpmh_clocks[] = {
	[RPMH_CXO_CLK]		= &sdm845_bi_tcxo.hw,
	[RPMH_CXO_CLK_A]	= &sdm845_bi_tcxo_ao.hw,
	[RPMH_LN_BB_CLK2]	= &sdm845_ln_bb_clk2.hw,
	[RPMH_LN_BB_CLK2_A]	= &sdm845_ln_bb_clk2_ao.hw,
	[RPMH_LN_BB_CLK3]	= &sdm845_ln_bb_clk3.hw,
	[RPMH_LN_BB_CLK3_A]	= &sdm845_ln_bb_clk3_ao.hw,
	[RPMH_RF_CLK1]		= &sdm845_rf_clk1.hw,
	[RPMH_RF_CLK1_A]	= &sdm845_rf_clk1_ao.hw,
	[RPMH_RF_CLK2]		= &sdm845_rf_clk2.hw,
	[RPMH_RF_CLK2_A]	= &sdm845_rf_clk2_ao.hw,
	[RPMH_RF_CLK3]		= &sdm845_rf_clk3.hw,
	[RPMH_RF_CLK3_A]	= &sdm845_rf_clk3_ao.hw,
};

static const struct clk_rpmh_desc clk_rpmh_sm8150 = {
	.clks = sm8150_rpmh_clocks,
	.num_clks = ARRAY_SIZE(sm8150_rpmh_clocks),
};

static struct clk_hw *sc7180_rpmh_clocks[] = {
	[RPMH_CXO_CLK]		= &sdm845_bi_tcxo.hw,
	[RPMH_CXO_CLK_A]	= &sdm845_bi_tcxo_ao.hw,
	[RPMH_LN_BB_CLK2]	= &sdm845_ln_bb_clk2.hw,
	[RPMH_LN_BB_CLK2_A]	= &sdm845_ln_bb_clk2_ao.hw,
	[RPMH_LN_BB_CLK3]	= &sdm845_ln_bb_clk3.hw,
	[RPMH_LN_BB_CLK3_A]	= &sdm845_ln_bb_clk3_ao.hw,
	[RPMH_RF_CLK1]		= &sdm845_rf_clk1.hw,
	[RPMH_RF_CLK1_A]	= &sdm845_rf_clk1_ao.hw,
	[RPMH_RF_CLK2]		= &sdm845_rf_clk2.hw,
	[RPMH_RF_CLK2_A]	= &sdm845_rf_clk2_ao.hw,
	[RPMH_IPA_CLK]		= &sdm845_ipa.hw,
};

static const struct clk_rpmh_desc clk_rpmh_sc7180 = {
	.clks = sc7180_rpmh_clocks,
	.num_clks = ARRAY_SIZE(sc7180_rpmh_clocks),
};

DEFINE_CLK_RPMH_VRM(sm8250, ln_bb_clk1, ln_bb_clk1_ao, "lnbclka1", 2);

static struct clk_hw *sm8250_rpmh_clocks[] = {
	[RPMH_CXO_CLK]		= &sdm845_bi_tcxo.hw,
	[RPMH_CXO_CLK_A]	= &sdm845_bi_tcxo_ao.hw,
	[RPMH_LN_BB_CLK1]	= &sm8250_ln_bb_clk1.hw,
	[RPMH_LN_BB_CLK1_A]	= &sm8250_ln_bb_clk1_ao.hw,
	[RPMH_LN_BB_CLK2]	= &sdm845_ln_bb_clk2.hw,
	[RPMH_LN_BB_CLK2_A]	= &sdm845_ln_bb_clk2_ao.hw,
	[RPMH_LN_BB_CLK3]	= &sdm845_ln_bb_clk3.hw,
	[RPMH_LN_BB_CLK3_A]	= &sdm845_ln_bb_clk3_ao.hw,
	[RPMH_RF_CLK1]		= &sdm845_rf_clk1.hw,
	[RPMH_RF_CLK1_A]	= &sdm845_rf_clk1_ao.hw,
	[RPMH_RF_CLK3]		= &sdm845_rf_clk3.hw,
	[RPMH_RF_CLK3_A]	= &sdm845_rf_clk3_ao.hw,
};

static const struct clk_rpmh_desc clk_rpmh_sm8250 = {
	.clks = sm8250_rpmh_clocks,
	.num_clks = ARRAY_SIZE(sm8250_rpmh_clocks),
};

static struct clk_hw *of_clk_rpmh_hw_get(struct of_phandle_args *clkspec,
					 void *data)
{
	struct clk_rpmh_desc *rpmh = data;
	unsigned int idx = clkspec->args[0];

	if (idx >= rpmh->num_clks) {
		pr_err("%s: invalid index %u\n", __func__, idx);
		return ERR_PTR(-EINVAL);
	}

	return rpmh->clks[idx];
}

static int clk_rpmh_probe(struct platform_device *pdev)
{
	struct clk_hw **hw_clks;
	struct clk_rpmh *rpmh_clk;
	const struct clk_rpmh_desc *desc;
	int ret, i;

	desc = of_device_get_match_data(&pdev->dev);
	if (!desc)
		return -ENODEV;

	hw_clks = desc->clks;

	for (i = 0; i < desc->num_clks; i++) {
		const char *name;
		u32 res_addr;
		size_t aux_data_len;
		const struct bcm_db *data;

		if (!hw_clks[i])
			continue;

		name = hw_clks[i]->init->name;

		rpmh_clk = to_clk_rpmh(hw_clks[i]);
		res_addr = cmd_db_read_addr(rpmh_clk->res_name);
		if (!res_addr) {
			dev_err(&pdev->dev, "missing RPMh resource address for %s\n",
				rpmh_clk->res_name);
			return -ENODEV;
		}

		data = cmd_db_read_aux_data(rpmh_clk->res_name, &aux_data_len);
		if (IS_ERR(data)) {
			ret = PTR_ERR(data);
			dev_err(&pdev->dev,
				"error reading RPMh aux data for %s (%d)\n",
				rpmh_clk->res_name, ret);
			return ret;
		}

		/* Convert unit from Khz to Hz */
		if (aux_data_len == sizeof(*data))
			rpmh_clk->unit = le32_to_cpu(data->unit) * 1000ULL;

		rpmh_clk->res_addr += res_addr;
		rpmh_clk->dev = &pdev->dev;

		ret = devm_clk_hw_register(&pdev->dev, hw_clks[i]);
		if (ret) {
			dev_err(&pdev->dev, "failed to register %s\n", name);
			return ret;
		}
	}

	/* typecast to silence compiler warning */
	ret = devm_of_clk_add_hw_provider(&pdev->dev, of_clk_rpmh_hw_get,
					  (void *)desc);
	if (ret) {
		dev_err(&pdev->dev, "Failed to add clock provider\n");
		return ret;
	}

	dev_dbg(&pdev->dev, "Registered RPMh clocks\n");

	return 0;
}

static const struct of_device_id clk_rpmh_match_table[] = {
	{ .compatible = "qcom,sc7180-rpmh-clk", .data = &clk_rpmh_sc7180},
	{ .compatible = "qcom,sdm845-rpmh-clk", .data = &clk_rpmh_sdm845},
	{ .compatible = "qcom,sm8150-rpmh-clk", .data = &clk_rpmh_sm8150},
	{ .compatible = "qcom,sm8250-rpmh-clk", .data = &clk_rpmh_sm8250},
	{ }
};
MODULE_DEVICE_TABLE(of, clk_rpmh_match_table);

static struct platform_driver clk_rpmh_driver = {
	.probe		= clk_rpmh_probe,
	.driver		= {
		.name	= "clk-rpmh",
		.of_match_table = clk_rpmh_match_table,
	},
};

static int __init clk_rpmh_init(void)
{
	return platform_driver_register(&clk_rpmh_driver);
}
core_initcall(clk_rpmh_init);

static void __exit clk_rpmh_exit(void)
{
	platform_driver_unregister(&clk_rpmh_driver);
}
module_exit(clk_rpmh_exit);

MODULE_DESCRIPTION("QCOM RPMh Clock Driver");
MODULE_LICENSE("GPL v2");<|MERGE_RESOLUTION|>--- conflicted
+++ resolved
@@ -274,14 +274,6 @@
 		cmd.addr = c->res_addr;
 		cmd.data = BCM_TCS_CMD(1, enable, 0, cmd_state);
 
-<<<<<<< HEAD
-	ret = clk_rpmh_send(c, RPMH_ACTIVE_ONLY_STATE, &cmd, enable);
-	if (ret) {
-		dev_err(c->dev, "set active state of %s failed: (%d)\n",
-			c->res_name, ret);
-		mutex_unlock(&rpmh_clk_lock);
-		return ret;
-=======
 		ret = clk_rpmh_send(c, RPMH_ACTIVE_ONLY_STATE, &cmd, enable);
 		if (ret) {
 			dev_err(c->dev, "set active state of %s failed: (%d)\n",
@@ -289,7 +281,6 @@
 		} else {
 			c->last_sent_aggr_state = cmd_state;
 		}
->>>>>>> d1988041
 	}
 
 	mutex_unlock(&rpmh_clk_lock);
