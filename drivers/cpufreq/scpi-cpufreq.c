/*
 * System Control and Power Interface (SCPI) based CPUFreq Interface driver
 *
 * It provides necessary ops to arm_big_little cpufreq driver.
 *
 * Copyright (C) 2015 ARM Ltd.
 * Sudeep Holla <sudeep.holla@arm.com>
 *
 * This program is free software; you can redistribute it and/or modify
 * it under the terms of the GNU General Public License version 2 as
 * published by the Free Software Foundation.
 *
 * This program is distributed "as is" WITHOUT ANY WARRANTY of any
 * kind, whether express or implied; without even the implied warranty
 * of MERCHANTABILITY or FITNESS FOR A PARTICULAR PURPOSE. See the
 * GNU General Public License for more details.
 */

#define pr_fmt(fmt) KBUILD_MODNAME ": " fmt

#include <linux/clk.h>
#include <linux/cpu.h>
#include <linux/cpufreq.h>
#include <linux/cpumask.h>
#include <linux/cpu_cooling.h>
#include <linux/export.h>
#include <linux/module.h>
#include <linux/of_platform.h>
#include <linux/pm_opp.h>
#include <linux/scpi_protocol.h>
#include <linux/slab.h>
#include <linux/types.h>

struct scpi_data {
	struct clk *clk;
	struct device *cpu_dev;
	struct thermal_cooling_device *cdev;
};

static struct scpi_ops *scpi_ops;

static unsigned int scpi_cpufreq_get_rate(unsigned int cpu)
{
	struct cpufreq_policy *policy = cpufreq_cpu_get_raw(cpu);
	struct scpi_data *priv = policy->driver_data;
	unsigned long rate = clk_get_rate(priv->clk);

	return rate / 1000;
}

static int
scpi_cpufreq_set_target(struct cpufreq_policy *policy, unsigned int index)
{
	struct scpi_data *priv = policy->driver_data;
	u64 rate = policy->freq_table[index].frequency * 1000;
	int ret;

	ret = clk_set_rate(priv->clk, rate);
	if (!ret && (clk_get_rate(priv->clk) != rate))
		ret = -EIO;

	return ret;
}

static int
scpi_get_sharing_cpus(struct device *cpu_dev, struct cpumask *cpumask)
{
	int cpu, domain, tdomain;
	struct device *tcpu_dev;

	domain = scpi_ops->device_domain_id(cpu_dev);
	if (domain < 0)
		return domain;

	for_each_possible_cpu(cpu) {
		if (cpu == cpu_dev->id)
			continue;

		tcpu_dev = get_cpu_device(cpu);
		if (!tcpu_dev)
			continue;

		tdomain = scpi_ops->device_domain_id(tcpu_dev);
		if (tdomain == domain)
			cpumask_set_cpu(cpu, cpumask);
	}

	return 0;
}

static int scpi_cpufreq_init(struct cpufreq_policy *policy)
{
	int ret;
	unsigned int latency;
	struct device *cpu_dev;
	struct scpi_data *priv;
	struct cpufreq_frequency_table *freq_table;

	cpu_dev = get_cpu_device(policy->cpu);
	if (!cpu_dev) {
		pr_err("failed to get cpu%d device\n", policy->cpu);
		return -ENODEV;
	}

	ret = scpi_ops->add_opps_to_device(cpu_dev);
	if (ret) {
		dev_warn(cpu_dev, "failed to add opps to the device\n");
		return ret;
	}

	ret = scpi_get_sharing_cpus(cpu_dev, policy->cpus);
	if (ret) {
		dev_warn(cpu_dev, "failed to get sharing cpumask\n");
		return ret;
	}

	ret = dev_pm_opp_set_sharing_cpus(cpu_dev, policy->cpus);
	if (ret) {
		dev_err(cpu_dev, "%s: failed to mark OPPs as shared: %d\n",
			__func__, ret);
		return ret;
	}

	ret = dev_pm_opp_get_opp_count(cpu_dev);
	if (ret <= 0) {
		dev_dbg(cpu_dev, "OPP table is not ready, deferring probe\n");
		ret = -EPROBE_DEFER;
		goto out_free_opp;
	}

	priv = kzalloc(sizeof(*priv), GFP_KERNEL);
	if (!priv) {
		ret = -ENOMEM;
		goto out_free_opp;
	}

	ret = dev_pm_opp_init_cpufreq_table(cpu_dev, &freq_table);
	if (ret) {
		dev_err(cpu_dev, "failed to init cpufreq table: %d\n", ret);
		goto out_free_priv;
	}

	priv->cpu_dev = cpu_dev;
	priv->clk = clk_get(cpu_dev, NULL);
	if (IS_ERR(priv->clk)) {
		dev_err(cpu_dev, "%s: Failed to get clk for cpu: %d\n",
			__func__, cpu_dev->id);
		goto out_free_cpufreq_table;
	}

	policy->driver_data = priv;

	ret = cpufreq_table_validate_and_show(policy, freq_table);
	if (ret) {
		dev_err(cpu_dev, "%s: invalid frequency table: %d\n", __func__,
			ret);
		goto out_put_clk;
	}

	/* scpi allows DVFS request for any domain from any CPU */
	policy->dvfs_possible_from_any_cpu = true;

	latency = scpi_ops->get_transition_latency(cpu_dev);
	if (!latency)
		latency = CPUFREQ_ETERNAL;

	policy->cpuinfo.transition_latency = latency;

	policy->fast_switch_possible = false;
	return 0;

out_put_clk:
	clk_put(priv->clk);
out_free_cpufreq_table:
	dev_pm_opp_free_cpufreq_table(cpu_dev, &freq_table);
out_free_priv:
	kfree(priv);
out_free_opp:
	dev_pm_opp_cpumask_remove_table(policy->cpus);

	return ret;
}

<<<<<<< HEAD
static const struct cpufreq_arm_bL_ops scpi_cpufreq_ops = {
	.name	= "scpi",
	.get_transition_latency = scpi_get_transition_latency,
	.init_opp_table = scpi_init_opp_table,
	.free_opp_table = dev_pm_opp_cpumask_remove_table,
=======
static int scpi_cpufreq_exit(struct cpufreq_policy *policy)
{
	struct scpi_data *priv = policy->driver_data;

	cpufreq_cooling_unregister(priv->cdev);
	clk_put(priv->clk);
	dev_pm_opp_free_cpufreq_table(priv->cpu_dev, &policy->freq_table);
	kfree(priv);
	dev_pm_opp_cpumask_remove_table(policy->related_cpus);

	return 0;
}

static void scpi_cpufreq_ready(struct cpufreq_policy *policy)
{
	struct scpi_data *priv = policy->driver_data;
	struct thermal_cooling_device *cdev;

	cdev = of_cpufreq_cooling_register(policy);
	if (!IS_ERR(cdev))
		priv->cdev = cdev;
}

static struct cpufreq_driver scpi_cpufreq_driver = {
	.name	= "scpi-cpufreq",
	.flags	= CPUFREQ_STICKY | CPUFREQ_HAVE_GOVERNOR_PER_POLICY |
		  CPUFREQ_NEED_INITIAL_FREQ_CHECK,
	.verify	= cpufreq_generic_frequency_table_verify,
	.attr	= cpufreq_generic_attr,
	.get	= scpi_cpufreq_get_rate,
	.init	= scpi_cpufreq_init,
	.exit	= scpi_cpufreq_exit,
	.ready	= scpi_cpufreq_ready,
	.target_index	= scpi_cpufreq_set_target,
>>>>>>> 5fa4ec9c
};

static int scpi_cpufreq_probe(struct platform_device *pdev)
{
	int ret;

	scpi_ops = get_scpi_ops();
	if (!scpi_ops)
		return -EIO;

	ret = cpufreq_register_driver(&scpi_cpufreq_driver);
	if (ret)
		dev_err(&pdev->dev, "%s: registering cpufreq failed, err: %d\n",
			__func__, ret);
	return ret;
}

static int scpi_cpufreq_remove(struct platform_device *pdev)
{
	cpufreq_unregister_driver(&scpi_cpufreq_driver);
	scpi_ops = NULL;
	return 0;
}

static struct platform_driver scpi_cpufreq_platdrv = {
	.driver = {
		.name	= "scpi-cpufreq",
	},
	.probe		= scpi_cpufreq_probe,
	.remove		= scpi_cpufreq_remove,
};
module_platform_driver(scpi_cpufreq_platdrv);

MODULE_AUTHOR("Sudeep Holla <sudeep.holla@arm.com>");
MODULE_DESCRIPTION("ARM SCPI CPUFreq interface driver");
MODULE_LICENSE("GPL v2");<|MERGE_RESOLUTION|>--- conflicted
+++ resolved
@@ -181,13 +181,6 @@
 	return ret;
 }
 
-<<<<<<< HEAD
-static const struct cpufreq_arm_bL_ops scpi_cpufreq_ops = {
-	.name	= "scpi",
-	.get_transition_latency = scpi_get_transition_latency,
-	.init_opp_table = scpi_init_opp_table,
-	.free_opp_table = dev_pm_opp_cpumask_remove_table,
-=======
 static int scpi_cpufreq_exit(struct cpufreq_policy *policy)
 {
 	struct scpi_data *priv = policy->driver_data;
@@ -222,7 +215,6 @@
 	.exit	= scpi_cpufreq_exit,
 	.ready	= scpi_cpufreq_ready,
 	.target_index	= scpi_cpufreq_set_target,
->>>>>>> 5fa4ec9c
 };
 
 static int scpi_cpufreq_probe(struct platform_device *pdev)
