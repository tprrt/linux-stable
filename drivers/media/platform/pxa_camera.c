// SPDX-License-Identifier: GPL-2.0-or-later
/*
 * V4L2 Driver for PXA camera host
 *
 * Copyright (C) 2006, Sascha Hauer, Pengutronix
 * Copyright (C) 2008, Guennadi Liakhovetski <kernel@pengutronix.de>
 * Copyright (C) 2016, Robert Jarzmik <robert.jarzmik@free.fr>
 */

#include <linux/init.h>
#include <linux/module.h>
#include <linux/io.h>
#include <linux/delay.h>
#include <linux/device.h>
#include <linux/dma-mapping.h>
#include <linux/err.h>
#include <linux/errno.h>
#include <linux/fs.h>
#include <linux/interrupt.h>
#include <linux/kernel.h>
#include <linux/mm.h>
#include <linux/moduleparam.h>
#include <linux/of.h>
#include <linux/of_graph.h>
#include <linux/time.h>
#include <linux/platform_device.h>
#include <linux/clk.h>
#include <linux/sched.h>
#include <linux/slab.h>
#include <linux/dmaengine.h>
#include <linux/dma/pxa-dma.h>

#include <media/v4l2-async.h>
#include <media/v4l2-clk.h>
#include <media/v4l2-common.h>
#include <media/v4l2-ctrls.h>
#include <media/v4l2-device.h>
#include <media/v4l2-event.h>
#include <media/v4l2-ioctl.h>
#include <media/v4l2-fwnode.h>

#include <media/videobuf2-dma-sg.h>

#include <linux/videodev2.h>

#include <linux/platform_data/media/camera-pxa.h>

#define PXA_CAM_VERSION "0.0.6"
#define PXA_CAM_DRV_NAME "pxa27x-camera"

#define DEFAULT_WIDTH	640
#define DEFAULT_HEIGHT	480

/* Camera Interface */
#define CICR0		0x0000
#define CICR1		0x0004
#define CICR2		0x0008
#define CICR3		0x000C
#define CICR4		0x0010
#define CISR		0x0014
#define CIFR		0x0018
#define CITOR		0x001C
#define CIBR0		0x0028
#define CIBR1		0x0030
#define CIBR2		0x0038

#define CICR0_DMAEN	(1UL << 31)	/* DMA request enable */
#define CICR0_PAR_EN	(1 << 30)	/* Parity enable */
#define CICR0_SL_CAP_EN	(1 << 29)	/* Capture enable for slave mode */
#define CICR0_ENB	(1 << 28)	/* Camera interface enable */
#define CICR0_DIS	(1 << 27)	/* Camera interface disable */
#define CICR0_SIM	(0x7 << 24)	/* Sensor interface mode mask */
#define CICR0_TOM	(1 << 9)	/* Time-out mask */
#define CICR0_RDAVM	(1 << 8)	/* Receive-data-available mask */
#define CICR0_FEM	(1 << 7)	/* FIFO-empty mask */
#define CICR0_EOLM	(1 << 6)	/* End-of-line mask */
#define CICR0_PERRM	(1 << 5)	/* Parity-error mask */
#define CICR0_QDM	(1 << 4)	/* Quick-disable mask */
#define CICR0_CDM	(1 << 3)	/* Disable-done mask */
#define CICR0_SOFM	(1 << 2)	/* Start-of-frame mask */
#define CICR0_EOFM	(1 << 1)	/* End-of-frame mask */
#define CICR0_FOM	(1 << 0)	/* FIFO-overrun mask */

#define CICR1_TBIT	(1UL << 31)	/* Transparency bit */
#define CICR1_RGBT_CONV	(0x3 << 29)	/* RGBT conversion mask */
#define CICR1_PPL	(0x7ff << 15)	/* Pixels per line mask */
#define CICR1_RGB_CONV	(0x7 << 12)	/* RGB conversion mask */
#define CICR1_RGB_F	(1 << 11)	/* RGB format */
#define CICR1_YCBCR_F	(1 << 10)	/* YCbCr format */
#define CICR1_RGB_BPP	(0x7 << 7)	/* RGB bis per pixel mask */
#define CICR1_RAW_BPP	(0x3 << 5)	/* Raw bis per pixel mask */
#define CICR1_COLOR_SP	(0x3 << 3)	/* Color space mask */
#define CICR1_DW	(0x7 << 0)	/* Data width mask */

#define CICR2_BLW	(0xff << 24)	/* Beginning-of-line pixel clock
					   wait count mask */
#define CICR2_ELW	(0xff << 16)	/* End-of-line pixel clock
					   wait count mask */
#define CICR2_HSW	(0x3f << 10)	/* Horizontal sync pulse width mask */
#define CICR2_BFPW	(0x3f << 3)	/* Beginning-of-frame pixel clock
					   wait count mask */
#define CICR2_FSW	(0x7 << 0)	/* Frame stabilization
					   wait count mask */

#define CICR3_BFW	(0xff << 24)	/* Beginning-of-frame line clock
					   wait count mask */
#define CICR3_EFW	(0xff << 16)	/* End-of-frame line clock
					   wait count mask */
#define CICR3_VSW	(0x3f << 10)	/* Vertical sync pulse width mask */
#define CICR3_BFPW	(0x3f << 3)	/* Beginning-of-frame pixel clock
					   wait count mask */
#define CICR3_LPF	(0x7ff << 0)	/* Lines per frame mask */

#define CICR4_MCLK_DLY	(0x3 << 24)	/* MCLK Data Capture Delay mask */
#define CICR4_PCLK_EN	(1 << 23)	/* Pixel clock enable */
#define CICR4_PCP	(1 << 22)	/* Pixel clock polarity */
#define CICR4_HSP	(1 << 21)	/* Horizontal sync polarity */
#define CICR4_VSP	(1 << 20)	/* Vertical sync polarity */
#define CICR4_MCLK_EN	(1 << 19)	/* MCLK enable */
#define CICR4_FR_RATE	(0x7 << 8)	/* Frame rate mask */
#define CICR4_DIV	(0xff << 0)	/* Clock divisor mask */

#define CISR_FTO	(1 << 15)	/* FIFO time-out */
#define CISR_RDAV_2	(1 << 14)	/* Channel 2 receive data available */
#define CISR_RDAV_1	(1 << 13)	/* Channel 1 receive data available */
#define CISR_RDAV_0	(1 << 12)	/* Channel 0 receive data available */
#define CISR_FEMPTY_2	(1 << 11)	/* Channel 2 FIFO empty */
#define CISR_FEMPTY_1	(1 << 10)	/* Channel 1 FIFO empty */
#define CISR_FEMPTY_0	(1 << 9)	/* Channel 0 FIFO empty */
#define CISR_EOL	(1 << 8)	/* End of line */
#define CISR_PAR_ERR	(1 << 7)	/* Parity error */
#define CISR_CQD	(1 << 6)	/* Camera interface quick disable */
#define CISR_CDD	(1 << 5)	/* Camera interface disable done */
#define CISR_SOF	(1 << 4)	/* Start of frame */
#define CISR_EOF	(1 << 3)	/* End of frame */
#define CISR_IFO_2	(1 << 2)	/* FIFO overrun for Channel 2 */
#define CISR_IFO_1	(1 << 1)	/* FIFO overrun for Channel 1 */
#define CISR_IFO_0	(1 << 0)	/* FIFO overrun for Channel 0 */

#define CIFR_FLVL2	(0x7f << 23)	/* FIFO 2 level mask */
#define CIFR_FLVL1	(0x7f << 16)	/* FIFO 1 level mask */
#define CIFR_FLVL0	(0xff << 8)	/* FIFO 0 level mask */
#define CIFR_THL_0	(0x3 << 4)	/* Threshold Level for Channel 0 FIFO */
#define CIFR_RESET_F	(1 << 3)	/* Reset input FIFOs */
#define CIFR_FEN2	(1 << 2)	/* FIFO enable for channel 2 */
#define CIFR_FEN1	(1 << 1)	/* FIFO enable for channel 1 */
#define CIFR_FEN0	(1 << 0)	/* FIFO enable for channel 0 */

#define CICR0_SIM_MP	(0 << 24)
#define CICR0_SIM_SP	(1 << 24)
#define CICR0_SIM_MS	(2 << 24)
#define CICR0_SIM_EP	(3 << 24)
#define CICR0_SIM_ES	(4 << 24)

#define CICR1_DW_VAL(x)   ((x) & CICR1_DW)	    /* Data bus width */
#define CICR1_PPL_VAL(x)  (((x) << 15) & CICR1_PPL) /* Pixels per line */
#define CICR1_COLOR_SP_VAL(x)	(((x) << 3) & CICR1_COLOR_SP)	/* color space */
#define CICR1_RGB_BPP_VAL(x)	(((x) << 7) & CICR1_RGB_BPP)	/* bpp for rgb */
#define CICR1_RGBT_CONV_VAL(x)	(((x) << 29) & CICR1_RGBT_CONV)	/* rgbt conv */

#define CICR2_BLW_VAL(x)  (((x) << 24) & CICR2_BLW) /* Beginning-of-line pixel clock wait count */
#define CICR2_ELW_VAL(x)  (((x) << 16) & CICR2_ELW) /* End-of-line pixel clock wait count */
#define CICR2_HSW_VAL(x)  (((x) << 10) & CICR2_HSW) /* Horizontal sync pulse width */
#define CICR2_BFPW_VAL(x) (((x) << 3) & CICR2_BFPW) /* Beginning-of-frame pixel clock wait count */
#define CICR2_FSW_VAL(x)  (((x) << 0) & CICR2_FSW)  /* Frame stabilization wait count */

#define CICR3_BFW_VAL(x)  (((x) << 24) & CICR3_BFW) /* Beginning-of-frame line clock wait count  */
#define CICR3_EFW_VAL(x)  (((x) << 16) & CICR3_EFW) /* End-of-frame line clock wait count */
#define CICR3_VSW_VAL(x)  (((x) << 11) & CICR3_VSW) /* Vertical sync pulse width */
#define CICR3_LPF_VAL(x)  (((x) << 0) & CICR3_LPF)  /* Lines per frame */

#define CICR0_IRQ_MASK (CICR0_TOM | CICR0_RDAVM | CICR0_FEM | CICR0_EOLM | \
			CICR0_PERRM | CICR0_QDM | CICR0_CDM | CICR0_SOFM | \
			CICR0_EOFM | CICR0_FOM)

#define sensor_call(cam, o, f, args...) \
	v4l2_subdev_call(cam->sensor, o, f, ##args)

/*
 * Format handling
 */

/**
 * enum pxa_mbus_packing - data packing types on the media-bus
 * @PXA_MBUS_PACKING_NONE:	no packing, bit-for-bit transfer to RAM, one
 *				sample represents one pixel
 * @PXA_MBUS_PACKING_2X8_PADHI:	16 bits transferred in 2 8-bit samples, in the
 *				possibly incomplete byte high bits are padding
 * @PXA_MBUS_PACKING_EXTEND16:	sample width (e.g., 10 bits) has to be extended
 *				to 16 bits
 */
enum pxa_mbus_packing {
	PXA_MBUS_PACKING_NONE,
	PXA_MBUS_PACKING_2X8_PADHI,
	PXA_MBUS_PACKING_EXTEND16,
};

/**
 * enum pxa_mbus_order - sample order on the media bus
 * @PXA_MBUS_ORDER_LE:		least significant sample first
 * @PXA_MBUS_ORDER_BE:		most significant sample first
 */
enum pxa_mbus_order {
	PXA_MBUS_ORDER_LE,
	PXA_MBUS_ORDER_BE,
};

/**
 * enum pxa_mbus_layout - planes layout in memory
 * @PXA_MBUS_LAYOUT_PACKED:		color components packed
 * @PXA_MBUS_LAYOUT_PLANAR_2Y_U_V:	YUV components stored in 3 planes (4:2:2)
 * @PXA_MBUS_LAYOUT_PLANAR_2Y_C:	YUV components stored in a luma and a
 *					chroma plane (C plane is half the size
 *					of Y plane)
 * @PXA_MBUS_LAYOUT_PLANAR_Y_C:		YUV components stored in a luma and a
 *					chroma plane (C plane is the same size
 *					as Y plane)
 */
enum pxa_mbus_layout {
	PXA_MBUS_LAYOUT_PACKED = 0,
	PXA_MBUS_LAYOUT_PLANAR_2Y_U_V,
	PXA_MBUS_LAYOUT_PLANAR_2Y_C,
	PXA_MBUS_LAYOUT_PLANAR_Y_C,
};

/**
 * struct pxa_mbus_pixelfmt - Data format on the media bus
 * @name:		Name of the format
 * @fourcc:		Fourcc code, that will be obtained if the data is
 *			stored in memory in the following way:
 * @packing:		Type of sample-packing, that has to be used
 * @order:		Sample order when storing in memory
 * @layout:		Planes layout in memory
 * @bits_per_sample:	How many bits the bridge has to sample
 */
struct pxa_mbus_pixelfmt {
	const char		*name;
	u32			fourcc;
	enum pxa_mbus_packing	packing;
	enum pxa_mbus_order	order;
	enum pxa_mbus_layout	layout;
	u8			bits_per_sample;
};

/**
 * struct pxa_mbus_lookup - Lookup FOURCC IDs by mediabus codes for pass-through
 * @code:	mediabus pixel-code
 * @fmt:	pixel format description
 */
struct pxa_mbus_lookup {
	u32	code;
	struct pxa_mbus_pixelfmt	fmt;
};

static const struct pxa_mbus_lookup mbus_fmt[] = {
{
	.code = MEDIA_BUS_FMT_YUYV8_2X8,
	.fmt = {
		.fourcc			= V4L2_PIX_FMT_YUYV,
		.name			= "YUYV",
		.bits_per_sample	= 8,
		.packing		= PXA_MBUS_PACKING_2X8_PADHI,
		.order			= PXA_MBUS_ORDER_LE,
		.layout			= PXA_MBUS_LAYOUT_PACKED,
	},
}, {
	.code = MEDIA_BUS_FMT_YVYU8_2X8,
	.fmt = {
		.fourcc			= V4L2_PIX_FMT_YVYU,
		.name			= "YVYU",
		.bits_per_sample	= 8,
		.packing		= PXA_MBUS_PACKING_2X8_PADHI,
		.order			= PXA_MBUS_ORDER_LE,
		.layout			= PXA_MBUS_LAYOUT_PACKED,
	},
}, {
	.code = MEDIA_BUS_FMT_UYVY8_2X8,
	.fmt = {
		.fourcc			= V4L2_PIX_FMT_UYVY,
		.name			= "UYVY",
		.bits_per_sample	= 8,
		.packing		= PXA_MBUS_PACKING_2X8_PADHI,
		.order			= PXA_MBUS_ORDER_LE,
		.layout			= PXA_MBUS_LAYOUT_PACKED,
	},
}, {
	.code = MEDIA_BUS_FMT_VYUY8_2X8,
	.fmt = {
		.fourcc			= V4L2_PIX_FMT_VYUY,
		.name			= "VYUY",
		.bits_per_sample	= 8,
		.packing		= PXA_MBUS_PACKING_2X8_PADHI,
		.order			= PXA_MBUS_ORDER_LE,
		.layout			= PXA_MBUS_LAYOUT_PACKED,
	},
}, {
	.code = MEDIA_BUS_FMT_RGB555_2X8_PADHI_LE,
	.fmt = {
		.fourcc			= V4L2_PIX_FMT_RGB555,
		.name			= "RGB555",
		.bits_per_sample	= 8,
		.packing		= PXA_MBUS_PACKING_2X8_PADHI,
		.order			= PXA_MBUS_ORDER_LE,
		.layout			= PXA_MBUS_LAYOUT_PACKED,
	},
}, {
	.code = MEDIA_BUS_FMT_RGB555_2X8_PADHI_BE,
	.fmt = {
		.fourcc			= V4L2_PIX_FMT_RGB555X,
		.name			= "RGB555X",
		.bits_per_sample	= 8,
		.packing		= PXA_MBUS_PACKING_2X8_PADHI,
		.order			= PXA_MBUS_ORDER_BE,
		.layout			= PXA_MBUS_LAYOUT_PACKED,
	},
}, {
	.code = MEDIA_BUS_FMT_RGB565_2X8_LE,
	.fmt = {
		.fourcc			= V4L2_PIX_FMT_RGB565,
		.name			= "RGB565",
		.bits_per_sample	= 8,
		.packing		= PXA_MBUS_PACKING_2X8_PADHI,
		.order			= PXA_MBUS_ORDER_LE,
		.layout			= PXA_MBUS_LAYOUT_PACKED,
	},
}, {
	.code = MEDIA_BUS_FMT_RGB565_2X8_BE,
	.fmt = {
		.fourcc			= V4L2_PIX_FMT_RGB565X,
		.name			= "RGB565X",
		.bits_per_sample	= 8,
		.packing		= PXA_MBUS_PACKING_2X8_PADHI,
		.order			= PXA_MBUS_ORDER_BE,
		.layout			= PXA_MBUS_LAYOUT_PACKED,
	},
}, {
	.code = MEDIA_BUS_FMT_SBGGR8_1X8,
	.fmt = {
		.fourcc			= V4L2_PIX_FMT_SBGGR8,
		.name			= "Bayer 8 BGGR",
		.bits_per_sample	= 8,
		.packing		= PXA_MBUS_PACKING_NONE,
		.order			= PXA_MBUS_ORDER_LE,
		.layout			= PXA_MBUS_LAYOUT_PACKED,
	},
}, {
	.code = MEDIA_BUS_FMT_SGBRG8_1X8,
	.fmt = {
		.fourcc			= V4L2_PIX_FMT_SGBRG8,
		.name			= "Bayer 8 GBRG",
		.bits_per_sample	= 8,
		.packing		= PXA_MBUS_PACKING_NONE,
		.order			= PXA_MBUS_ORDER_LE,
		.layout			= PXA_MBUS_LAYOUT_PACKED,
	},
}, {
	.code = MEDIA_BUS_FMT_SGRBG8_1X8,
	.fmt = {
		.fourcc			= V4L2_PIX_FMT_SGRBG8,
		.name			= "Bayer 8 GRBG",
		.bits_per_sample	= 8,
		.packing		= PXA_MBUS_PACKING_NONE,
		.order			= PXA_MBUS_ORDER_LE,
		.layout			= PXA_MBUS_LAYOUT_PACKED,
	},
}, {
	.code = MEDIA_BUS_FMT_SRGGB8_1X8,
	.fmt = {
		.fourcc			= V4L2_PIX_FMT_SRGGB8,
		.name			= "Bayer 8 RGGB",
		.bits_per_sample	= 8,
		.packing		= PXA_MBUS_PACKING_NONE,
		.order			= PXA_MBUS_ORDER_LE,
		.layout			= PXA_MBUS_LAYOUT_PACKED,
	},
}, {
	.code = MEDIA_BUS_FMT_SBGGR10_1X10,
	.fmt = {
		.fourcc			= V4L2_PIX_FMT_SBGGR10,
		.name			= "Bayer 10 BGGR",
		.bits_per_sample	= 10,
		.packing		= PXA_MBUS_PACKING_EXTEND16,
		.order			= PXA_MBUS_ORDER_LE,
		.layout			= PXA_MBUS_LAYOUT_PACKED,
	},
}, {
	.code = MEDIA_BUS_FMT_Y8_1X8,
	.fmt = {
		.fourcc			= V4L2_PIX_FMT_GREY,
		.name			= "Grey",
		.bits_per_sample	= 8,
		.packing		= PXA_MBUS_PACKING_NONE,
		.order			= PXA_MBUS_ORDER_LE,
		.layout			= PXA_MBUS_LAYOUT_PACKED,
	},
}, {
	.code = MEDIA_BUS_FMT_Y10_1X10,
	.fmt = {
		.fourcc			= V4L2_PIX_FMT_Y10,
		.name			= "Grey 10bit",
		.bits_per_sample	= 10,
		.packing		= PXA_MBUS_PACKING_EXTEND16,
		.order			= PXA_MBUS_ORDER_LE,
		.layout			= PXA_MBUS_LAYOUT_PACKED,
	},
}, {
	.code = MEDIA_BUS_FMT_SBGGR10_2X8_PADHI_LE,
	.fmt = {
		.fourcc			= V4L2_PIX_FMT_SBGGR10,
		.name			= "Bayer 10 BGGR",
		.bits_per_sample	= 8,
		.packing		= PXA_MBUS_PACKING_2X8_PADHI,
		.order			= PXA_MBUS_ORDER_LE,
		.layout			= PXA_MBUS_LAYOUT_PACKED,
	},
}, {
	.code = MEDIA_BUS_FMT_SBGGR10_2X8_PADHI_BE,
	.fmt = {
		.fourcc			= V4L2_PIX_FMT_SBGGR10,
		.name			= "Bayer 10 BGGR",
		.bits_per_sample	= 8,
		.packing		= PXA_MBUS_PACKING_2X8_PADHI,
		.order			= PXA_MBUS_ORDER_BE,
		.layout			= PXA_MBUS_LAYOUT_PACKED,
	},
}, {
	.code = MEDIA_BUS_FMT_RGB444_2X8_PADHI_BE,
	.fmt = {
		.fourcc			= V4L2_PIX_FMT_RGB444,
		.name			= "RGB444",
		.bits_per_sample	= 8,
		.packing		= PXA_MBUS_PACKING_2X8_PADHI,
		.order			= PXA_MBUS_ORDER_BE,
		.layout			= PXA_MBUS_LAYOUT_PACKED,
	},
}, {
	.code = MEDIA_BUS_FMT_UYVY8_1X16,
	.fmt = {
		.fourcc			= V4L2_PIX_FMT_UYVY,
		.name			= "UYVY 16bit",
		.bits_per_sample	= 16,
		.packing		= PXA_MBUS_PACKING_EXTEND16,
		.order			= PXA_MBUS_ORDER_LE,
		.layout			= PXA_MBUS_LAYOUT_PACKED,
	},
}, {
	.code = MEDIA_BUS_FMT_VYUY8_1X16,
	.fmt = {
		.fourcc			= V4L2_PIX_FMT_VYUY,
		.name			= "VYUY 16bit",
		.bits_per_sample	= 16,
		.packing		= PXA_MBUS_PACKING_EXTEND16,
		.order			= PXA_MBUS_ORDER_LE,
		.layout			= PXA_MBUS_LAYOUT_PACKED,
	},
}, {
	.code = MEDIA_BUS_FMT_YUYV8_1X16,
	.fmt = {
		.fourcc			= V4L2_PIX_FMT_YUYV,
		.name			= "YUYV 16bit",
		.bits_per_sample	= 16,
		.packing		= PXA_MBUS_PACKING_EXTEND16,
		.order			= PXA_MBUS_ORDER_LE,
		.layout			= PXA_MBUS_LAYOUT_PACKED,
	},
}, {
	.code = MEDIA_BUS_FMT_YVYU8_1X16,
	.fmt = {
		.fourcc			= V4L2_PIX_FMT_YVYU,
		.name			= "YVYU 16bit",
		.bits_per_sample	= 16,
		.packing		= PXA_MBUS_PACKING_EXTEND16,
		.order			= PXA_MBUS_ORDER_LE,
		.layout			= PXA_MBUS_LAYOUT_PACKED,
	},
}, {
	.code = MEDIA_BUS_FMT_SGRBG10_DPCM8_1X8,
	.fmt = {
		.fourcc			= V4L2_PIX_FMT_SGRBG10DPCM8,
		.name			= "Bayer 10 BGGR DPCM 8",
		.bits_per_sample	= 8,
		.packing		= PXA_MBUS_PACKING_NONE,
		.order			= PXA_MBUS_ORDER_LE,
		.layout			= PXA_MBUS_LAYOUT_PACKED,
	},
}, {
	.code = MEDIA_BUS_FMT_SGBRG10_1X10,
	.fmt = {
		.fourcc			= V4L2_PIX_FMT_SGBRG10,
		.name			= "Bayer 10 GBRG",
		.bits_per_sample	= 10,
		.packing		= PXA_MBUS_PACKING_EXTEND16,
		.order			= PXA_MBUS_ORDER_LE,
		.layout			= PXA_MBUS_LAYOUT_PACKED,
	},
}, {
	.code = MEDIA_BUS_FMT_SGRBG10_1X10,
	.fmt = {
		.fourcc			= V4L2_PIX_FMT_SGRBG10,
		.name			= "Bayer 10 GRBG",
		.bits_per_sample	= 10,
		.packing		= PXA_MBUS_PACKING_EXTEND16,
		.order			= PXA_MBUS_ORDER_LE,
		.layout			= PXA_MBUS_LAYOUT_PACKED,
	},
}, {
	.code = MEDIA_BUS_FMT_SRGGB10_1X10,
	.fmt = {
		.fourcc			= V4L2_PIX_FMT_SRGGB10,
		.name			= "Bayer 10 RGGB",
		.bits_per_sample	= 10,
		.packing		= PXA_MBUS_PACKING_EXTEND16,
		.order			= PXA_MBUS_ORDER_LE,
		.layout			= PXA_MBUS_LAYOUT_PACKED,
	},
}, {
	.code = MEDIA_BUS_FMT_SBGGR12_1X12,
	.fmt = {
		.fourcc			= V4L2_PIX_FMT_SBGGR12,
		.name			= "Bayer 12 BGGR",
		.bits_per_sample	= 12,
		.packing		= PXA_MBUS_PACKING_EXTEND16,
		.order			= PXA_MBUS_ORDER_LE,
		.layout			= PXA_MBUS_LAYOUT_PACKED,
	},
}, {
	.code = MEDIA_BUS_FMT_SGBRG12_1X12,
	.fmt = {
		.fourcc			= V4L2_PIX_FMT_SGBRG12,
		.name			= "Bayer 12 GBRG",
		.bits_per_sample	= 12,
		.packing		= PXA_MBUS_PACKING_EXTEND16,
		.order			= PXA_MBUS_ORDER_LE,
		.layout			= PXA_MBUS_LAYOUT_PACKED,
	},
}, {
	.code = MEDIA_BUS_FMT_SGRBG12_1X12,
	.fmt = {
		.fourcc			= V4L2_PIX_FMT_SGRBG12,
		.name			= "Bayer 12 GRBG",
		.bits_per_sample	= 12,
		.packing		= PXA_MBUS_PACKING_EXTEND16,
		.order			= PXA_MBUS_ORDER_LE,
		.layout			= PXA_MBUS_LAYOUT_PACKED,
	},
}, {
	.code = MEDIA_BUS_FMT_SRGGB12_1X12,
	.fmt = {
		.fourcc			= V4L2_PIX_FMT_SRGGB12,
		.name			= "Bayer 12 RGGB",
		.bits_per_sample	= 12,
		.packing		= PXA_MBUS_PACKING_EXTEND16,
		.order			= PXA_MBUS_ORDER_LE,
		.layout			= PXA_MBUS_LAYOUT_PACKED,
	},
},
};

static s32 pxa_mbus_bytes_per_line(u32 width, const struct pxa_mbus_pixelfmt *mf)
{
	if (mf->layout != PXA_MBUS_LAYOUT_PACKED)
		return width * mf->bits_per_sample / 8;

	switch (mf->packing) {
	case PXA_MBUS_PACKING_NONE:
		return width * mf->bits_per_sample / 8;
	case PXA_MBUS_PACKING_2X8_PADHI:
	case PXA_MBUS_PACKING_EXTEND16:
		return width * 2;
	}
	return -EINVAL;
}

static s32 pxa_mbus_image_size(const struct pxa_mbus_pixelfmt *mf,
			u32 bytes_per_line, u32 height)
{
	if (mf->layout == PXA_MBUS_LAYOUT_PACKED)
		return bytes_per_line * height;

	switch (mf->packing) {
	case PXA_MBUS_PACKING_2X8_PADHI:
		return bytes_per_line * height * 2;
	default:
		return -EINVAL;
	}
}

static const struct pxa_mbus_pixelfmt *pxa_mbus_find_fmtdesc(
	u32 code,
	const struct pxa_mbus_lookup *lookup,
	int n)
{
	int i;

	for (i = 0; i < n; i++)
		if (lookup[i].code == code)
			return &lookup[i].fmt;

	return NULL;
}

static const struct pxa_mbus_pixelfmt *pxa_mbus_get_fmtdesc(
	u32 code)
{
	return pxa_mbus_find_fmtdesc(code, mbus_fmt, ARRAY_SIZE(mbus_fmt));
}

static unsigned int pxa_mbus_config_compatible(const struct v4l2_mbus_config *cfg,
					unsigned int flags)
{
	unsigned long common_flags;
	bool hsync = true, vsync = true, pclk, data, mode;
	bool mipi_lanes, mipi_clock;

	common_flags = cfg->flags & flags;

	switch (cfg->type) {
	case V4L2_MBUS_PARALLEL:
		hsync = common_flags & (V4L2_MBUS_HSYNC_ACTIVE_HIGH |
					V4L2_MBUS_HSYNC_ACTIVE_LOW);
		vsync = common_flags & (V4L2_MBUS_VSYNC_ACTIVE_HIGH |
					V4L2_MBUS_VSYNC_ACTIVE_LOW);
		/* fall through */
	case V4L2_MBUS_BT656:
		pclk = common_flags & (V4L2_MBUS_PCLK_SAMPLE_RISING |
				       V4L2_MBUS_PCLK_SAMPLE_FALLING);
		data = common_flags & (V4L2_MBUS_DATA_ACTIVE_HIGH |
				       V4L2_MBUS_DATA_ACTIVE_LOW);
		mode = common_flags & (V4L2_MBUS_MASTER | V4L2_MBUS_SLAVE);
		return (!hsync || !vsync || !pclk || !data || !mode) ?
			0 : common_flags;
	case V4L2_MBUS_CSI2_DPHY:
		mipi_lanes = common_flags & V4L2_MBUS_CSI2_LANES;
		mipi_clock = common_flags & (V4L2_MBUS_CSI2_NONCONTINUOUS_CLOCK |
					     V4L2_MBUS_CSI2_CONTINUOUS_CLOCK);
		return (!mipi_lanes || !mipi_clock) ? 0 : common_flags;
	default:
		WARN_ON(1);
		return -EINVAL;
	}
	return 0;
}

/**
 * struct pxa_camera_format_xlate - match between host and sensor formats
 * @code: code of a sensor provided format
 * @host_fmt: host format after host translation from code
 *
 * Host and sensor translation structure. Used in table of host and sensor
 * formats matchings in pxa_camera_device. A host can override the generic list
 * generation by implementing get_formats(), and use it for format checks and
 * format setup.
 */
struct pxa_camera_format_xlate {
	u32 code;
	const struct pxa_mbus_pixelfmt *host_fmt;
};

/*
 * Structures
 */
enum pxa_camera_active_dma {
	DMA_Y = 0x1,
	DMA_U = 0x2,
	DMA_V = 0x4,
};

/* buffer for one video frame */
struct pxa_buffer {
	/* common v4l buffer stuff -- must be first */
	struct vb2_v4l2_buffer		vbuf;
	struct list_head		queue;
	u32	code;
	int				nb_planes;
	/* our descriptor lists for Y, U and V channels */
	struct dma_async_tx_descriptor	*descs[3];
	dma_cookie_t			cookie[3];
	struct scatterlist		*sg[3];
	int				sg_len[3];
	size_t				plane_sizes[3];
	int				inwork;
	enum pxa_camera_active_dma	active_dma;
};

struct pxa_camera_dev {
	struct v4l2_device	v4l2_dev;
	struct video_device	vdev;
	struct v4l2_async_notifier notifier;
	struct vb2_queue	vb2_vq;
	struct v4l2_subdev	*sensor;
	struct pxa_camera_format_xlate *user_formats;
	const struct pxa_camera_format_xlate *current_fmt;
	struct v4l2_pix_format	current_pix;

	struct v4l2_async_subdev asd;

	/*
	 * PXA27x is only supposed to handle one camera on its Quick Capture
	 * interface. If anyone ever builds hardware to enable more than
	 * one camera, they will have to modify this driver too
	 */
	struct clk		*clk;

	unsigned int		irq;
	void __iomem		*base;

	int			channels;
	struct dma_chan		*dma_chans[3];

	struct pxacamera_platform_data *pdata;
	struct resource		*res;
	unsigned long		platform_flags;
	unsigned long		ciclk;
	unsigned long		mclk;
	u32			mclk_divisor;
	struct v4l2_clk		*mclk_clk;
	u16			width_flags;	/* max 10 bits */

	struct list_head	capture;

	spinlock_t		lock;
	struct mutex		mlock;
	unsigned int		buf_sequence;

	struct pxa_buffer	*active;
	struct tasklet_struct	task_eof;

	u32			save_cicr[5];
};

struct pxa_cam {
	unsigned long flags;
};

static const char *pxa_cam_driver_description = "PXA_Camera";

/*
 * Format translation functions
 */
static const struct pxa_camera_format_xlate
*pxa_mbus_xlate_by_fourcc(struct pxa_camera_format_xlate *user_formats,
			  unsigned int fourcc)
{
	unsigned int i;

	for (i = 0; user_formats[i].code; i++)
		if (user_formats[i].host_fmt->fourcc == fourcc)
			return user_formats + i;
	return NULL;
}

static struct pxa_camera_format_xlate *pxa_mbus_build_fmts_xlate(
	struct v4l2_device *v4l2_dev, struct v4l2_subdev *subdev,
	int (*get_formats)(struct v4l2_device *, unsigned int,
			   struct pxa_camera_format_xlate *xlate))
{
	unsigned int i, fmts = 0, raw_fmts = 0;
	int ret;
	struct v4l2_subdev_mbus_code_enum code = {
		.which = V4L2_SUBDEV_FORMAT_ACTIVE,
	};
	struct pxa_camera_format_xlate *user_formats;

	while (!v4l2_subdev_call(subdev, pad, enum_mbus_code, NULL, &code)) {
		raw_fmts++;
		code.index++;
	}

	/*
	 * First pass - only count formats this host-sensor
	 * configuration can provide
	 */
	for (i = 0; i < raw_fmts; i++) {
		ret = get_formats(v4l2_dev, i, NULL);
		if (ret < 0)
			return ERR_PTR(ret);
		fmts += ret;
	}

	if (!fmts)
		return ERR_PTR(-ENXIO);

	user_formats = kcalloc(fmts + 1, sizeof(*user_formats), GFP_KERNEL);
	if (!user_formats)
		return ERR_PTR(-ENOMEM);

	/* Second pass - actually fill data formats */
	fmts = 0;
	for (i = 0; i < raw_fmts; i++) {
		ret = get_formats(v4l2_dev, i, user_formats + fmts);
		if (ret < 0)
			goto egfmt;
		fmts += ret;
	}
	user_formats[fmts].code = 0;

	return user_formats;
egfmt:
	kfree(user_formats);
	return ERR_PTR(ret);
}

/*
 *  Videobuf operations
 */
static struct pxa_buffer *vb2_to_pxa_buffer(struct vb2_buffer *vb)
{
	struct vb2_v4l2_buffer *vbuf = to_vb2_v4l2_buffer(vb);

	return container_of(vbuf, struct pxa_buffer, vbuf);
}

static struct device *pcdev_to_dev(struct pxa_camera_dev *pcdev)
{
	return pcdev->v4l2_dev.dev;
}

static struct pxa_camera_dev *v4l2_dev_to_pcdev(struct v4l2_device *v4l2_dev)
{
	return container_of(v4l2_dev, struct pxa_camera_dev, v4l2_dev);
}

static void pxa_camera_dma_irq(struct pxa_camera_dev *pcdev,
			       enum pxa_camera_active_dma act_dma);

static void pxa_camera_dma_irq_y(void *data)
{
	struct pxa_camera_dev *pcdev = data;

	pxa_camera_dma_irq(pcdev, DMA_Y);
}

static void pxa_camera_dma_irq_u(void *data)
{
	struct pxa_camera_dev *pcdev = data;

	pxa_camera_dma_irq(pcdev, DMA_U);
}

static void pxa_camera_dma_irq_v(void *data)
{
	struct pxa_camera_dev *pcdev = data;

	pxa_camera_dma_irq(pcdev, DMA_V);
}

/**
 * pxa_init_dma_channel - init dma descriptors
 * @pcdev: pxa camera device
 * @buf: pxa camera buffer
 * @channel: dma channel (0 => 'Y', 1 => 'U', 2 => 'V')
 * @sg: dma scatter list
 * @sglen: dma scatter list length
 *
 * Prepares the pxa dma descriptors to transfer one camera channel.
 *
 * Returns 0 if success or -ENOMEM if no memory is available
 */
static int pxa_init_dma_channel(struct pxa_camera_dev *pcdev,
				struct pxa_buffer *buf, int channel,
				struct scatterlist *sg, int sglen)
{
	struct dma_chan *dma_chan = pcdev->dma_chans[channel];
	struct dma_async_tx_descriptor *tx;

	tx = dmaengine_prep_slave_sg(dma_chan, sg, sglen, DMA_DEV_TO_MEM,
				     DMA_PREP_INTERRUPT | DMA_CTRL_REUSE);
	if (!tx) {
		dev_err(pcdev_to_dev(pcdev),
			"dmaengine_prep_slave_sg failed\n");
		goto fail;
	}

	tx->callback_param = pcdev;
	switch (channel) {
	case 0:
		tx->callback = pxa_camera_dma_irq_y;
		break;
	case 1:
		tx->callback = pxa_camera_dma_irq_u;
		break;
	case 2:
		tx->callback = pxa_camera_dma_irq_v;
		break;
	}

	buf->descs[channel] = tx;
	return 0;
fail:
	dev_dbg(pcdev_to_dev(pcdev),
		"%s (vb=%p) dma_tx=%p\n",
		__func__, buf, tx);

	return -ENOMEM;
}

static void pxa_videobuf_set_actdma(struct pxa_camera_dev *pcdev,
				    struct pxa_buffer *buf)
{
	buf->active_dma = DMA_Y;
	if (buf->nb_planes == 3)
		buf->active_dma |= DMA_U | DMA_V;
}

/**
 * pxa_dma_start_channels - start DMA channel for active buffer
 * @pcdev: pxa camera device
 *
 * Initialize DMA channels to the beginning of the active video buffer, and
 * start these channels.
 */
static void pxa_dma_start_channels(struct pxa_camera_dev *pcdev)
{
	int i;

	for (i = 0; i < pcdev->channels; i++) {
		dev_dbg(pcdev_to_dev(pcdev),
			"%s (channel=%d)\n", __func__, i);
		dma_async_issue_pending(pcdev->dma_chans[i]);
	}
}

static void pxa_dma_stop_channels(struct pxa_camera_dev *pcdev)
{
	int i;

	for (i = 0; i < pcdev->channels; i++) {
		dev_dbg(pcdev_to_dev(pcdev),
			"%s (channel=%d)\n", __func__, i);
		dmaengine_terminate_all(pcdev->dma_chans[i]);
	}
}

static void pxa_dma_add_tail_buf(struct pxa_camera_dev *pcdev,
				 struct pxa_buffer *buf)
{
	int i;

	for (i = 0; i < pcdev->channels; i++) {
		buf->cookie[i] = dmaengine_submit(buf->descs[i]);
		dev_dbg(pcdev_to_dev(pcdev),
			"%s (channel=%d) : submit vb=%p cookie=%d\n",
			__func__, i, buf, buf->descs[i]->cookie);
	}
}

/**
 * pxa_camera_start_capture - start video capturing
 * @pcdev: camera device
 *
 * Launch capturing. DMA channels should not be active yet. They should get
 * activated at the end of frame interrupt, to capture only whole frames, and
 * never begin the capture of a partial frame.
 */
static void pxa_camera_start_capture(struct pxa_camera_dev *pcdev)
{
	unsigned long cicr0;

	dev_dbg(pcdev_to_dev(pcdev), "%s\n", __func__);
	__raw_writel(__raw_readl(pcdev->base + CISR), pcdev->base + CISR);
	/* Enable End-Of-Frame Interrupt */
	cicr0 = __raw_readl(pcdev->base + CICR0) | CICR0_ENB;
	cicr0 &= ~CICR0_EOFM;
	__raw_writel(cicr0, pcdev->base + CICR0);
}

static void pxa_camera_stop_capture(struct pxa_camera_dev *pcdev)
{
	unsigned long cicr0;

	pxa_dma_stop_channels(pcdev);

	cicr0 = __raw_readl(pcdev->base + CICR0) & ~CICR0_ENB;
	__raw_writel(cicr0, pcdev->base + CICR0);

	pcdev->active = NULL;
	dev_dbg(pcdev_to_dev(pcdev), "%s\n", __func__);
}

static void pxa_camera_wakeup(struct pxa_camera_dev *pcdev,
			      struct pxa_buffer *buf,
			      enum vb2_buffer_state state)
{
	struct vb2_buffer *vb = &buf->vbuf.vb2_buf;
	struct vb2_v4l2_buffer *vbuf = to_vb2_v4l2_buffer(vb);

	/* _init is used to debug races, see comment in pxa_camera_reqbufs() */
	list_del_init(&buf->queue);
	vb->timestamp = ktime_get_ns();
	vbuf->sequence = pcdev->buf_sequence++;
	vbuf->field = V4L2_FIELD_NONE;
	vb2_buffer_done(vb, VB2_BUF_STATE_DONE);
	dev_dbg(pcdev_to_dev(pcdev), "%s dequeued buffer (buf=0x%p)\n",
		__func__, buf);

	if (list_empty(&pcdev->capture)) {
		pxa_camera_stop_capture(pcdev);
		return;
	}

	pcdev->active = list_entry(pcdev->capture.next,
				   struct pxa_buffer, queue);
}

/**
 * pxa_camera_check_link_miss - check missed DMA linking
 * @pcdev: camera device
 * @last_submitted: an opaque DMA cookie for last submitted
 * @last_issued: an opaque DMA cookie for last issued
 *
 * The DMA chaining is done with DMA running. This means a tiny temporal window
 * remains, where a buffer is queued on the chain, while the chain is already
 * stopped. This means the tailed buffer would never be transferred by DMA.
 * This function restarts the capture for this corner case, where :
 *  - DADR() == DADDR_STOP
 *  - a videobuffer is queued on the pcdev->capture list
 *
 * Please check the "DMA hot chaining timeslice issue" in
 *   Documentation/media/v4l-drivers/pxa_camera.rst
 *
 * Context: should only be called within the dma irq handler
 */
static void pxa_camera_check_link_miss(struct pxa_camera_dev *pcdev,
				       dma_cookie_t last_submitted,
				       dma_cookie_t last_issued)
{
	bool is_dma_stopped = last_submitted != last_issued;

	dev_dbg(pcdev_to_dev(pcdev),
		"%s : top queued buffer=%p, is_dma_stopped=%d\n",
		__func__, pcdev->active, is_dma_stopped);

	if (pcdev->active && is_dma_stopped)
		pxa_camera_start_capture(pcdev);
}

static void pxa_camera_dma_irq(struct pxa_camera_dev *pcdev,
			       enum pxa_camera_active_dma act_dma)
{
	struct pxa_buffer *buf, *last_buf;
	unsigned long flags;
	u32 camera_status, overrun;
	int chan;
	enum dma_status last_status;
	dma_cookie_t last_issued;

	spin_lock_irqsave(&pcdev->lock, flags);

	camera_status = __raw_readl(pcdev->base + CISR);
	dev_dbg(pcdev_to_dev(pcdev), "camera dma irq, cisr=0x%x dma=%d\n",
		camera_status, act_dma);
	overrun = CISR_IFO_0;
	if (pcdev->channels == 3)
		overrun |= CISR_IFO_1 | CISR_IFO_2;

	/*
	 * pcdev->active should not be NULL in DMA irq handler.
	 *
	 * But there is one corner case : if capture was stopped due to an
	 * overrun of channel 1, and at that same channel 2 was completed.
	 *
	 * When handling the overrun in DMA irq for channel 1, we'll stop the
	 * capture and restart it (and thus set pcdev->active to NULL). But the
	 * DMA irq handler will already be pending for channel 2. So on entering
	 * the DMA irq handler for channel 2 there will be no active buffer, yet
	 * that is normal.
	 */
	if (!pcdev->active)
		goto out;

	buf = pcdev->active;
	WARN_ON(buf->inwork || list_empty(&buf->queue));

	/*
	 * It's normal if the last frame creates an overrun, as there
	 * are no more DMA descriptors to fetch from QCI fifos
	 */
	switch (act_dma) {
	case DMA_U:
		chan = 1;
		break;
	case DMA_V:
		chan = 2;
		break;
	default:
		chan = 0;
		break;
	}
	last_buf = list_entry(pcdev->capture.prev,
			      struct pxa_buffer, queue);
	last_status = dma_async_is_tx_complete(pcdev->dma_chans[chan],
					       last_buf->cookie[chan],
					       NULL, &last_issued);
	if (camera_status & overrun &&
	    last_status != DMA_COMPLETE) {
		dev_dbg(pcdev_to_dev(pcdev), "FIFO overrun! CISR: %x\n",
			camera_status);
		pxa_camera_stop_capture(pcdev);
		list_for_each_entry(buf, &pcdev->capture, queue)
			pxa_dma_add_tail_buf(pcdev, buf);
		pxa_camera_start_capture(pcdev);
		goto out;
	}
	buf->active_dma &= ~act_dma;
	if (!buf->active_dma) {
		pxa_camera_wakeup(pcdev, buf, VB2_BUF_STATE_DONE);
		pxa_camera_check_link_miss(pcdev, last_buf->cookie[chan],
					   last_issued);
	}

out:
	spin_unlock_irqrestore(&pcdev->lock, flags);
}

static u32 mclk_get_divisor(struct platform_device *pdev,
			    struct pxa_camera_dev *pcdev)
{
	unsigned long mclk = pcdev->mclk;
	u32 div;
	unsigned long lcdclk;

	lcdclk = clk_get_rate(pcdev->clk);
	pcdev->ciclk = lcdclk;

	/* mclk <= ciclk / 4 (27.4.2) */
	if (mclk > lcdclk / 4) {
		mclk = lcdclk / 4;
		dev_warn(&pdev->dev,
			 "Limiting master clock to %lu\n", mclk);
	}

	/* We verify mclk != 0, so if anyone breaks it, here comes their Oops */
	div = (lcdclk + 2 * mclk - 1) / (2 * mclk) - 1;

	/* If we're not supplying MCLK, leave it at 0 */
	if (pcdev->platform_flags & PXA_CAMERA_MCLK_EN)
		pcdev->mclk = lcdclk / (2 * (div + 1));

	dev_dbg(&pdev->dev, "LCD clock %luHz, target freq %luHz, divisor %u\n",
		lcdclk, mclk, div);

	return div;
}

static void recalculate_fifo_timeout(struct pxa_camera_dev *pcdev,
				     unsigned long pclk)
{
	/* We want a timeout > 1 pixel time, not ">=" */
	u32 ciclk_per_pixel = pcdev->ciclk / pclk + 1;

	__raw_writel(ciclk_per_pixel, pcdev->base + CITOR);
}

static void pxa_camera_activate(struct pxa_camera_dev *pcdev)
{
	u32 cicr4 = 0;

	/* disable all interrupts */
	__raw_writel(0x3ff, pcdev->base + CICR0);

	if (pcdev->platform_flags & PXA_CAMERA_PCLK_EN)
		cicr4 |= CICR4_PCLK_EN;
	if (pcdev->platform_flags & PXA_CAMERA_MCLK_EN)
		cicr4 |= CICR4_MCLK_EN;
	if (pcdev->platform_flags & PXA_CAMERA_PCP)
		cicr4 |= CICR4_PCP;
	if (pcdev->platform_flags & PXA_CAMERA_HSP)
		cicr4 |= CICR4_HSP;
	if (pcdev->platform_flags & PXA_CAMERA_VSP)
		cicr4 |= CICR4_VSP;

	__raw_writel(pcdev->mclk_divisor | cicr4, pcdev->base + CICR4);

	if (pcdev->platform_flags & PXA_CAMERA_MCLK_EN)
		/* Initialise the timeout under the assumption pclk = mclk */
		recalculate_fifo_timeout(pcdev, pcdev->mclk);
	else
		/* "Safe default" - 13MHz */
		recalculate_fifo_timeout(pcdev, 13000000);

	clk_prepare_enable(pcdev->clk);
}

static void pxa_camera_deactivate(struct pxa_camera_dev *pcdev)
{
	clk_disable_unprepare(pcdev->clk);
}

static void pxa_camera_eof(unsigned long arg)
{
	struct pxa_camera_dev *pcdev = (struct pxa_camera_dev *)arg;
	unsigned long cifr;
	struct pxa_buffer *buf;

	dev_dbg(pcdev_to_dev(pcdev),
		"Camera interrupt status 0x%x\n",
		__raw_readl(pcdev->base + CISR));

	/* Reset the FIFOs */
	cifr = __raw_readl(pcdev->base + CIFR) | CIFR_RESET_F;
	__raw_writel(cifr, pcdev->base + CIFR);

	pcdev->active = list_first_entry(&pcdev->capture,
					 struct pxa_buffer, queue);
	buf = pcdev->active;
	pxa_videobuf_set_actdma(pcdev, buf);

	pxa_dma_start_channels(pcdev);
}

static irqreturn_t pxa_camera_irq(int irq, void *data)
{
	struct pxa_camera_dev *pcdev = data;
	unsigned long status, cicr0;

	status = __raw_readl(pcdev->base + CISR);
	dev_dbg(pcdev_to_dev(pcdev),
		"Camera interrupt status 0x%lx\n", status);

	if (!status)
		return IRQ_NONE;

	__raw_writel(status, pcdev->base + CISR);

	if (status & CISR_EOF) {
		cicr0 = __raw_readl(pcdev->base + CICR0) | CICR0_EOFM;
		__raw_writel(cicr0, pcdev->base + CICR0);
		tasklet_schedule(&pcdev->task_eof);
	}

	return IRQ_HANDLED;
}

static int test_platform_param(struct pxa_camera_dev *pcdev,
			       unsigned char buswidth, unsigned long *flags)
{
	/*
	 * Platform specified synchronization and pixel clock polarities are
	 * only a recommendation and are only used during probing. The PXA270
	 * quick capture interface supports both.
	 */
	*flags = (pcdev->platform_flags & PXA_CAMERA_MASTER ?
		  V4L2_MBUS_MASTER : V4L2_MBUS_SLAVE) |
		V4L2_MBUS_HSYNC_ACTIVE_HIGH |
		V4L2_MBUS_HSYNC_ACTIVE_LOW |
		V4L2_MBUS_VSYNC_ACTIVE_HIGH |
		V4L2_MBUS_VSYNC_ACTIVE_LOW |
		V4L2_MBUS_DATA_ACTIVE_HIGH |
		V4L2_MBUS_PCLK_SAMPLE_RISING |
		V4L2_MBUS_PCLK_SAMPLE_FALLING;

	/* If requested data width is supported by the platform, use it */
	if ((1 << (buswidth - 1)) & pcdev->width_flags)
		return 0;

	return -EINVAL;
}

static void pxa_camera_setup_cicr(struct pxa_camera_dev *pcdev,
				  unsigned long flags, __u32 pixfmt)
{
	unsigned long dw, bpp;
	u32 cicr0, cicr1, cicr2, cicr3, cicr4 = 0, y_skip_top;
	int ret = sensor_call(pcdev, sensor, g_skip_top_lines, &y_skip_top);

	if (ret < 0)
		y_skip_top = 0;

	/*
	 * Datawidth is now guaranteed to be equal to one of the three values.
	 * We fix bit-per-pixel equal to data-width...
	 */
	switch (pcdev->current_fmt->host_fmt->bits_per_sample) {
	case 10:
		dw = 4;
		bpp = 0x40;
		break;
	case 9:
		dw = 3;
		bpp = 0x20;
		break;
	default:
		/*
		 * Actually it can only be 8 now,
		 * default is just to silence compiler warnings
		 */
	case 8:
		dw = 2;
		bpp = 0;
	}

	if (pcdev->platform_flags & PXA_CAMERA_PCLK_EN)
		cicr4 |= CICR4_PCLK_EN;
	if (pcdev->platform_flags & PXA_CAMERA_MCLK_EN)
		cicr4 |= CICR4_MCLK_EN;
	if (flags & V4L2_MBUS_PCLK_SAMPLE_FALLING)
		cicr4 |= CICR4_PCP;
	if (flags & V4L2_MBUS_HSYNC_ACTIVE_LOW)
		cicr4 |= CICR4_HSP;
	if (flags & V4L2_MBUS_VSYNC_ACTIVE_LOW)
		cicr4 |= CICR4_VSP;

	cicr0 = __raw_readl(pcdev->base + CICR0);
	if (cicr0 & CICR0_ENB)
		__raw_writel(cicr0 & ~CICR0_ENB, pcdev->base + CICR0);

	cicr1 = CICR1_PPL_VAL(pcdev->current_pix.width - 1) | bpp | dw;

	switch (pixfmt) {
	case V4L2_PIX_FMT_YUV422P:
		pcdev->channels = 3;
		cicr1 |= CICR1_YCBCR_F;
		/*
		 * Normally, pxa bus wants as input UYVY format. We allow all
		 * reorderings of the YUV422 format, as no processing is done,
		 * and the YUV stream is just passed through without any
		 * transformation. Note that UYVY is the only format that
		 * should be used if pxa framebuffer Overlay2 is used.
		 */
		/* fall through */
	case V4L2_PIX_FMT_UYVY:
	case V4L2_PIX_FMT_VYUY:
	case V4L2_PIX_FMT_YUYV:
	case V4L2_PIX_FMT_YVYU:
		cicr1 |= CICR1_COLOR_SP_VAL(2);
		break;
	case V4L2_PIX_FMT_RGB555:
		cicr1 |= CICR1_RGB_BPP_VAL(1) | CICR1_RGBT_CONV_VAL(2) |
			CICR1_TBIT | CICR1_COLOR_SP_VAL(1);
		break;
	case V4L2_PIX_FMT_RGB565:
		cicr1 |= CICR1_COLOR_SP_VAL(1) | CICR1_RGB_BPP_VAL(2);
		break;
	}

	cicr2 = 0;
	cicr3 = CICR3_LPF_VAL(pcdev->current_pix.height - 1) |
		CICR3_BFW_VAL(min((u32)255, y_skip_top));
	cicr4 |= pcdev->mclk_divisor;

	__raw_writel(cicr1, pcdev->base + CICR1);
	__raw_writel(cicr2, pcdev->base + CICR2);
	__raw_writel(cicr3, pcdev->base + CICR3);
	__raw_writel(cicr4, pcdev->base + CICR4);

	/* CIF interrupts are not used, only DMA */
	cicr0 = (cicr0 & CICR0_ENB) | (pcdev->platform_flags & PXA_CAMERA_MASTER ?
		CICR0_SIM_MP : (CICR0_SL_CAP_EN | CICR0_SIM_SP));
	cicr0 |= CICR0_DMAEN | CICR0_IRQ_MASK;
	__raw_writel(cicr0, pcdev->base + CICR0);
}

/*
 * Videobuf2 section
 */
static void pxa_buffer_cleanup(struct pxa_buffer *buf)
{
	int i;

	for (i = 0; i < 3 && buf->descs[i]; i++) {
		dmaengine_desc_free(buf->descs[i]);
		kfree(buf->sg[i]);
		buf->descs[i] = NULL;
		buf->sg[i] = NULL;
		buf->sg_len[i] = 0;
		buf->plane_sizes[i] = 0;
	}
	buf->nb_planes = 0;
}

static int pxa_buffer_init(struct pxa_camera_dev *pcdev,
			   struct pxa_buffer *buf)
{
	struct vb2_buffer *vb = &buf->vbuf.vb2_buf;
	struct sg_table *sgt = vb2_dma_sg_plane_desc(vb, 0);
	int nb_channels = pcdev->channels;
	int i, ret = 0;
	unsigned long size = vb2_plane_size(vb, 0);

	switch (nb_channels) {
	case 1:
		buf->plane_sizes[0] = size;
		break;
	case 3:
		buf->plane_sizes[0] = size / 2;
		buf->plane_sizes[1] = size / 4;
		buf->plane_sizes[2] = size / 4;
		break;
	default:
		return -EINVAL;
	}
	buf->nb_planes = nb_channels;

	ret = sg_split(sgt->sgl, sgt->nents, 0, nb_channels,
		       buf->plane_sizes, buf->sg, buf->sg_len, GFP_KERNEL);
	if (ret < 0) {
		dev_err(pcdev_to_dev(pcdev),
			"sg_split failed: %d\n", ret);
		return ret;
	}
	for (i = 0; i < nb_channels; i++) {
		ret = pxa_init_dma_channel(pcdev, buf, i,
					   buf->sg[i], buf->sg_len[i]);
		if (ret) {
			pxa_buffer_cleanup(buf);
			return ret;
		}
	}
	INIT_LIST_HEAD(&buf->queue);

	return ret;
}

static void pxac_vb2_cleanup(struct vb2_buffer *vb)
{
	struct pxa_buffer *buf = vb2_to_pxa_buffer(vb);
	struct pxa_camera_dev *pcdev = vb2_get_drv_priv(vb->vb2_queue);

	dev_dbg(pcdev_to_dev(pcdev),
		 "%s(vb=%p)\n", __func__, vb);
	pxa_buffer_cleanup(buf);
}

static void pxac_vb2_queue(struct vb2_buffer *vb)
{
	struct pxa_buffer *buf = vb2_to_pxa_buffer(vb);
	struct pxa_camera_dev *pcdev = vb2_get_drv_priv(vb->vb2_queue);

	dev_dbg(pcdev_to_dev(pcdev),
		 "%s(vb=%p) nb_channels=%d size=%lu active=%p\n",
		__func__, vb, pcdev->channels, vb2_get_plane_payload(vb, 0),
		pcdev->active);

	list_add_tail(&buf->queue, &pcdev->capture);

	pxa_dma_add_tail_buf(pcdev, buf);
}

/*
 * Please check the DMA prepared buffer structure in :
 *   Documentation/media/v4l-drivers/pxa_camera.rst
 * Please check also in pxa_camera_check_link_miss() to understand why DMA chain
 * modification while DMA chain is running will work anyway.
 */
static int pxac_vb2_prepare(struct vb2_buffer *vb)
{
	struct pxa_camera_dev *pcdev = vb2_get_drv_priv(vb->vb2_queue);
	struct pxa_buffer *buf = vb2_to_pxa_buffer(vb);
	int ret = 0;

	switch (pcdev->channels) {
	case 1:
	case 3:
		vb2_set_plane_payload(vb, 0, pcdev->current_pix.sizeimage);
		break;
	default:
		return -EINVAL;
	}

	dev_dbg(pcdev_to_dev(pcdev),
		 "%s (vb=%p) nb_channels=%d size=%lu\n",
		__func__, vb, pcdev->channels, vb2_get_plane_payload(vb, 0));

	WARN_ON(!pcdev->current_fmt);

#ifdef DEBUG
	/*
	 * This can be useful if you want to see if we actually fill
	 * the buffer with something
	 */
	for (i = 0; i < vb->num_planes; i++)
		memset((void *)vb2_plane_vaddr(vb, i),
		       0xaa, vb2_get_plane_payload(vb, i));
#endif

	/*
	 * I think, in buf_prepare you only have to protect global data,
	 * the actual buffer is yours
	 */
	buf->inwork = 0;
	pxa_videobuf_set_actdma(pcdev, buf);

	return ret;
}

static int pxac_vb2_init(struct vb2_buffer *vb)
{
	struct pxa_camera_dev *pcdev = vb2_get_drv_priv(vb->vb2_queue);
	struct pxa_buffer *buf = vb2_to_pxa_buffer(vb);

	dev_dbg(pcdev_to_dev(pcdev),
		 "%s(nb_channels=%d)\n",
		__func__, pcdev->channels);

	return pxa_buffer_init(pcdev, buf);
}

static int pxac_vb2_queue_setup(struct vb2_queue *vq,
				unsigned int *nbufs,
				unsigned int *num_planes, unsigned int sizes[],
				struct device *alloc_devs[])
{
	struct pxa_camera_dev *pcdev = vb2_get_drv_priv(vq);
	int size = pcdev->current_pix.sizeimage;

	dev_dbg(pcdev_to_dev(pcdev),
		 "%s(vq=%p nbufs=%d num_planes=%d size=%d)\n",
		__func__, vq, *nbufs, *num_planes, size);
	/*
	 * Called from VIDIOC_REQBUFS or in compatibility mode For YUV422P
	 * format, even if there are 3 planes Y, U and V, we reply there is only
	 * one plane, containing Y, U and V data, one after the other.
	 */
	if (*num_planes)
		return sizes[0] < size ? -EINVAL : 0;

	*num_planes = 1;
	switch (pcdev->channels) {
	case 1:
	case 3:
		sizes[0] = size;
		break;
	default:
		return -EINVAL;
	}

	if (!*nbufs)
		*nbufs = 1;

	return 0;
}

static int pxac_vb2_start_streaming(struct vb2_queue *vq, unsigned int count)
{
	struct pxa_camera_dev *pcdev = vb2_get_drv_priv(vq);

	dev_dbg(pcdev_to_dev(pcdev), "%s(count=%d) active=%p\n",
		__func__, count, pcdev->active);

	pcdev->buf_sequence = 0;
	if (!pcdev->active)
		pxa_camera_start_capture(pcdev);

	return 0;
}

static void pxac_vb2_stop_streaming(struct vb2_queue *vq)
{
	struct pxa_camera_dev *pcdev = vb2_get_drv_priv(vq);
	struct pxa_buffer *buf, *tmp;

	dev_dbg(pcdev_to_dev(pcdev), "%s active=%p\n",
		__func__, pcdev->active);
	pxa_camera_stop_capture(pcdev);

	list_for_each_entry_safe(buf, tmp, &pcdev->capture, queue)
		pxa_camera_wakeup(pcdev, buf, VB2_BUF_STATE_ERROR);
}

static const struct vb2_ops pxac_vb2_ops = {
	.queue_setup		= pxac_vb2_queue_setup,
	.buf_init		= pxac_vb2_init,
	.buf_prepare		= pxac_vb2_prepare,
	.buf_queue		= pxac_vb2_queue,
	.buf_cleanup		= pxac_vb2_cleanup,
	.start_streaming	= pxac_vb2_start_streaming,
	.stop_streaming		= pxac_vb2_stop_streaming,
	.wait_prepare		= vb2_ops_wait_prepare,
	.wait_finish		= vb2_ops_wait_finish,
};

static int pxa_camera_init_videobuf2(struct pxa_camera_dev *pcdev)
{
	int ret;
	struct vb2_queue *vq = &pcdev->vb2_vq;

	memset(vq, 0, sizeof(*vq));
	vq->type = V4L2_BUF_TYPE_VIDEO_CAPTURE;
	vq->io_modes = VB2_MMAP | VB2_USERPTR | VB2_DMABUF;
	vq->drv_priv = pcdev;
	vq->timestamp_flags = V4L2_BUF_FLAG_TIMESTAMP_MONOTONIC;
	vq->buf_struct_size = sizeof(struct pxa_buffer);
	vq->dev = pcdev->v4l2_dev.dev;

	vq->ops = &pxac_vb2_ops;
	vq->mem_ops = &vb2_dma_sg_memops;
	vq->lock = &pcdev->mlock;

	ret = vb2_queue_init(vq);
	dev_dbg(pcdev_to_dev(pcdev),
		 "vb2_queue_init(vq=%p): %d\n", vq, ret);

	return ret;
}

/*
 * Video ioctls section
 */
static int pxa_camera_set_bus_param(struct pxa_camera_dev *pcdev)
{
	struct v4l2_mbus_config cfg = {.type = V4L2_MBUS_PARALLEL,};
	u32 pixfmt = pcdev->current_fmt->host_fmt->fourcc;
	unsigned long bus_flags, common_flags;
	int ret;

	ret = test_platform_param(pcdev,
				  pcdev->current_fmt->host_fmt->bits_per_sample,
				  &bus_flags);
	if (ret < 0)
		return ret;

	ret = sensor_call(pcdev, video, g_mbus_config, &cfg);
	if (!ret) {
		common_flags = pxa_mbus_config_compatible(&cfg,
							  bus_flags);
		if (!common_flags) {
			dev_warn(pcdev_to_dev(pcdev),
				 "Flags incompatible: camera 0x%x, host 0x%lx\n",
				 cfg.flags, bus_flags);
			return -EINVAL;
		}
	} else if (ret != -ENOIOCTLCMD) {
		return ret;
	} else {
		common_flags = bus_flags;
	}

	pcdev->channels = 1;

	/* Make choices, based on platform preferences */
	if ((common_flags & V4L2_MBUS_HSYNC_ACTIVE_HIGH) &&
	    (common_flags & V4L2_MBUS_HSYNC_ACTIVE_LOW)) {
		if (pcdev->platform_flags & PXA_CAMERA_HSP)
			common_flags &= ~V4L2_MBUS_HSYNC_ACTIVE_HIGH;
		else
			common_flags &= ~V4L2_MBUS_HSYNC_ACTIVE_LOW;
	}

	if ((common_flags & V4L2_MBUS_VSYNC_ACTIVE_HIGH) &&
	    (common_flags & V4L2_MBUS_VSYNC_ACTIVE_LOW)) {
		if (pcdev->platform_flags & PXA_CAMERA_VSP)
			common_flags &= ~V4L2_MBUS_VSYNC_ACTIVE_HIGH;
		else
			common_flags &= ~V4L2_MBUS_VSYNC_ACTIVE_LOW;
	}

	if ((common_flags & V4L2_MBUS_PCLK_SAMPLE_RISING) &&
	    (common_flags & V4L2_MBUS_PCLK_SAMPLE_FALLING)) {
		if (pcdev->platform_flags & PXA_CAMERA_PCP)
			common_flags &= ~V4L2_MBUS_PCLK_SAMPLE_RISING;
		else
			common_flags &= ~V4L2_MBUS_PCLK_SAMPLE_FALLING;
	}

	cfg.flags = common_flags;
	ret = sensor_call(pcdev, video, s_mbus_config, &cfg);
	if (ret < 0 && ret != -ENOIOCTLCMD) {
		dev_dbg(pcdev_to_dev(pcdev),
			"camera s_mbus_config(0x%lx) returned %d\n",
			common_flags, ret);
		return ret;
	}

	pxa_camera_setup_cicr(pcdev, common_flags, pixfmt);

	return 0;
}

static int pxa_camera_try_bus_param(struct pxa_camera_dev *pcdev,
				    unsigned char buswidth)
{
	struct v4l2_mbus_config cfg = {.type = V4L2_MBUS_PARALLEL,};
	unsigned long bus_flags, common_flags;
	int ret = test_platform_param(pcdev, buswidth, &bus_flags);

	if (ret < 0)
		return ret;

	ret = sensor_call(pcdev, video, g_mbus_config, &cfg);
	if (!ret) {
		common_flags = pxa_mbus_config_compatible(&cfg,
							  bus_flags);
		if (!common_flags) {
			dev_warn(pcdev_to_dev(pcdev),
				 "Flags incompatible: camera 0x%x, host 0x%lx\n",
				 cfg.flags, bus_flags);
			return -EINVAL;
		}
	} else if (ret == -ENOIOCTLCMD) {
		ret = 0;
	}

	return ret;
}

static const struct pxa_mbus_pixelfmt pxa_camera_formats[] = {
	{
		.fourcc			= V4L2_PIX_FMT_YUV422P,
		.name			= "Planar YUV422 16 bit",
		.bits_per_sample	= 8,
		.packing		= PXA_MBUS_PACKING_2X8_PADHI,
		.order			= PXA_MBUS_ORDER_LE,
		.layout			= PXA_MBUS_LAYOUT_PLANAR_2Y_U_V,
	},
};

/* This will be corrected as we get more formats */
static bool pxa_camera_packing_supported(const struct pxa_mbus_pixelfmt *fmt)
{
	return	fmt->packing == PXA_MBUS_PACKING_NONE ||
		(fmt->bits_per_sample == 8 &&
		 fmt->packing == PXA_MBUS_PACKING_2X8_PADHI) ||
		(fmt->bits_per_sample > 8 &&
		 fmt->packing == PXA_MBUS_PACKING_EXTEND16);
}

static int pxa_camera_get_formats(struct v4l2_device *v4l2_dev,
				  unsigned int idx,
				  struct pxa_camera_format_xlate *xlate)
{
	struct pxa_camera_dev *pcdev = v4l2_dev_to_pcdev(v4l2_dev);
	int formats = 0, ret;
	struct v4l2_subdev_mbus_code_enum code = {
		.which = V4L2_SUBDEV_FORMAT_ACTIVE,
		.index = idx,
	};
	const struct pxa_mbus_pixelfmt *fmt;

	ret = sensor_call(pcdev, pad, enum_mbus_code, NULL, &code);
	if (ret < 0)
		/* No more formats */
		return 0;

	fmt = pxa_mbus_get_fmtdesc(code.code);
	if (!fmt) {
		dev_err(pcdev_to_dev(pcdev),
			"Invalid format code #%u: %d\n", idx, code.code);
		return 0;
	}

	/* This also checks support for the requested bits-per-sample */
	ret = pxa_camera_try_bus_param(pcdev, fmt->bits_per_sample);
	if (ret < 0)
		return 0;

	switch (code.code) {
	case MEDIA_BUS_FMT_UYVY8_2X8:
		formats++;
		if (xlate) {
			xlate->host_fmt	= &pxa_camera_formats[0];
			xlate->code	= code.code;
			xlate++;
			dev_dbg(pcdev_to_dev(pcdev),
				"Providing format %s using code %d\n",
				pxa_camera_formats[0].name, code.code);
		}
	/* fall through */
	case MEDIA_BUS_FMT_VYUY8_2X8:
	case MEDIA_BUS_FMT_YUYV8_2X8:
	case MEDIA_BUS_FMT_YVYU8_2X8:
	case MEDIA_BUS_FMT_RGB565_2X8_LE:
	case MEDIA_BUS_FMT_RGB555_2X8_PADHI_LE:
		if (xlate)
			dev_dbg(pcdev_to_dev(pcdev),
				"Providing format %s packed\n",
				fmt->name);
		break;
	default:
		if (!pxa_camera_packing_supported(fmt))
			return 0;
		if (xlate)
			dev_dbg(pcdev_to_dev(pcdev),
				"Providing format %s in pass-through mode\n",
				fmt->name);
		break;
	}

	/* Generic pass-through */
	formats++;
	if (xlate) {
		xlate->host_fmt	= fmt;
		xlate->code	= code.code;
		xlate++;
	}

	return formats;
}

static int pxa_camera_build_formats(struct pxa_camera_dev *pcdev)
{
	struct pxa_camera_format_xlate *xlate;

	xlate = pxa_mbus_build_fmts_xlate(&pcdev->v4l2_dev, pcdev->sensor,
					  pxa_camera_get_formats);
	if (IS_ERR(xlate))
		return PTR_ERR(xlate);

	pcdev->user_formats = xlate;
	return 0;
}

static void pxa_camera_destroy_formats(struct pxa_camera_dev *pcdev)
{
	kfree(pcdev->user_formats);
}

static int pxa_camera_check_frame(u32 width, u32 height)
{
	/* limit to pxa hardware capabilities */
	return height < 32 || height > 2048 || width < 48 || width > 2048 ||
		(width & 0x01);
}

#ifdef CONFIG_VIDEO_ADV_DEBUG
static int pxac_vidioc_g_register(struct file *file, void *priv,
				  struct v4l2_dbg_register *reg)
{
	struct pxa_camera_dev *pcdev = video_drvdata(file);

	if (reg->reg > CIBR2)
		return -ERANGE;

	reg->val = __raw_readl(pcdev->base + reg->reg);
	reg->size = sizeof(__u32);
	return 0;
}

static int pxac_vidioc_s_register(struct file *file, void *priv,
				  const struct v4l2_dbg_register *reg)
{
	struct pxa_camera_dev *pcdev = video_drvdata(file);

	if (reg->reg > CIBR2)
		return -ERANGE;
	if (reg->size != sizeof(__u32))
		return -EINVAL;
	__raw_writel(reg->val, pcdev->base + reg->reg);
	return 0;
}
#endif

static int pxac_vidioc_enum_fmt_vid_cap(struct file *filp, void  *priv,
					struct v4l2_fmtdesc *f)
{
	struct pxa_camera_dev *pcdev = video_drvdata(filp);
	const struct pxa_mbus_pixelfmt *format;
	unsigned int idx;

	for (idx = 0; pcdev->user_formats[idx].code; idx++);
	if (f->index >= idx)
		return -EINVAL;

	format = pcdev->user_formats[f->index].host_fmt;
	f->pixelformat = format->fourcc;
	return 0;
}

static int pxac_vidioc_g_fmt_vid_cap(struct file *filp, void *priv,
				    struct v4l2_format *f)
{
	struct pxa_camera_dev *pcdev = video_drvdata(filp);
	struct v4l2_pix_format *pix = &f->fmt.pix;

	pix->width		= pcdev->current_pix.width;
	pix->height		= pcdev->current_pix.height;
	pix->bytesperline	= pcdev->current_pix.bytesperline;
	pix->sizeimage		= pcdev->current_pix.sizeimage;
	pix->field		= pcdev->current_pix.field;
	pix->pixelformat	= pcdev->current_fmt->host_fmt->fourcc;
	pix->colorspace		= pcdev->current_pix.colorspace;
	dev_dbg(pcdev_to_dev(pcdev), "current_fmt->fourcc: 0x%08x\n",
		pcdev->current_fmt->host_fmt->fourcc);
	return 0;
}

static int pxac_vidioc_try_fmt_vid_cap(struct file *filp, void *priv,
				      struct v4l2_format *f)
{
	struct pxa_camera_dev *pcdev = video_drvdata(filp);
	const struct pxa_camera_format_xlate *xlate;
	struct v4l2_pix_format *pix = &f->fmt.pix;
	struct v4l2_subdev_pad_config pad_cfg;
	struct v4l2_subdev_format format = {
		.which = V4L2_SUBDEV_FORMAT_TRY,
	};
	struct v4l2_mbus_framefmt *mf = &format.format;
	__u32 pixfmt = pix->pixelformat;
	int ret;

	xlate = pxa_mbus_xlate_by_fourcc(pcdev->user_formats, pixfmt);
	if (!xlate) {
		dev_warn(pcdev_to_dev(pcdev), "Format %x not found\n", pixfmt);
		return -EINVAL;
	}

	/*
	 * Limit to pxa hardware capabilities.  YUV422P planar format requires
	 * images size to be a multiple of 16 bytes.  If not, zeros will be
	 * inserted between Y and U planes, and U and V planes, which violates
	 * the YUV422P standard.
	 */
	v4l_bound_align_image(&pix->width, 48, 2048, 1,
			      &pix->height, 32, 2048, 0,
			      pixfmt == V4L2_PIX_FMT_YUV422P ? 4 : 0);

	v4l2_fill_mbus_format(mf, pix, xlate->code);
	ret = sensor_call(pcdev, pad, set_fmt, &pad_cfg, &format);
	if (ret < 0)
		return ret;

	v4l2_fill_pix_format(pix, mf);

	/* Only progressive video supported so far */
	switch (mf->field) {
	case V4L2_FIELD_ANY:
	case V4L2_FIELD_NONE:
		pix->field = V4L2_FIELD_NONE;
		break;
	default:
		/* TODO: support interlaced at least in pass-through mode */
		dev_err(pcdev_to_dev(pcdev), "Field type %d unsupported.\n",
			mf->field);
		return -EINVAL;
	}

	ret = pxa_mbus_bytes_per_line(pix->width, xlate->host_fmt);
	if (ret < 0)
		return ret;

	pix->bytesperline = ret;
	ret = pxa_mbus_image_size(xlate->host_fmt, pix->bytesperline,
				  pix->height);
	if (ret < 0)
		return ret;

	pix->sizeimage = ret;
	return 0;
}

static int pxac_vidioc_s_fmt_vid_cap(struct file *filp, void *priv,
				    struct v4l2_format *f)
{
	struct pxa_camera_dev *pcdev = video_drvdata(filp);
	const struct pxa_camera_format_xlate *xlate;
	struct v4l2_pix_format *pix = &f->fmt.pix;
	struct v4l2_subdev_format format = {
		.which = V4L2_SUBDEV_FORMAT_ACTIVE,
	};
	unsigned long flags;
	int ret, is_busy;

	dev_dbg(pcdev_to_dev(pcdev),
		"s_fmt_vid_cap(pix=%dx%d:%x)\n",
		pix->width, pix->height, pix->pixelformat);

	spin_lock_irqsave(&pcdev->lock, flags);
	is_busy = pcdev->active || vb2_is_busy(&pcdev->vb2_vq);
	spin_unlock_irqrestore(&pcdev->lock, flags);

	if (is_busy)
		return -EBUSY;

	ret = pxac_vidioc_try_fmt_vid_cap(filp, priv, f);
	if (ret)
		return ret;

	xlate = pxa_mbus_xlate_by_fourcc(pcdev->user_formats,
					 pix->pixelformat);
	v4l2_fill_mbus_format(&format.format, pix, xlate->code);
	ret = sensor_call(pcdev, pad, set_fmt, NULL, &format);
	if (ret < 0) {
		dev_warn(pcdev_to_dev(pcdev),
			 "Failed to configure for format %x\n",
			 pix->pixelformat);
	} else if (pxa_camera_check_frame(pix->width, pix->height)) {
		dev_warn(pcdev_to_dev(pcdev),
			 "Camera driver produced an unsupported frame %dx%d\n",
			 pix->width, pix->height);
		return -EINVAL;
	}

	pcdev->current_fmt = xlate;
	pcdev->current_pix = *pix;

	ret = pxa_camera_set_bus_param(pcdev);
	return ret;
}

static int pxac_vidioc_querycap(struct file *file, void *priv,
				struct v4l2_capability *cap)
{
	strscpy(cap->bus_info, "platform:pxa-camera", sizeof(cap->bus_info));
	strscpy(cap->driver, PXA_CAM_DRV_NAME, sizeof(cap->driver));
	strscpy(cap->card, pxa_cam_driver_description, sizeof(cap->card));
	return 0;
}

static int pxac_vidioc_enum_input(struct file *file, void *priv,
				  struct v4l2_input *i)
{
	if (i->index > 0)
		return -EINVAL;

	i->type = V4L2_INPUT_TYPE_CAMERA;
	strscpy(i->name, "Camera", sizeof(i->name));

	return 0;
}

static int pxac_vidioc_g_input(struct file *file, void *priv, unsigned int *i)
{
	*i = 0;

	return 0;
}

static int pxac_vidioc_s_input(struct file *file, void *priv, unsigned int i)
{
	if (i > 0)
		return -EINVAL;

	return 0;
}

static int pxac_sensor_set_power(struct pxa_camera_dev *pcdev, int on)
{
	int ret;

	ret = sensor_call(pcdev, core, s_power, on);
	if (ret == -ENOIOCTLCMD)
		ret = 0;
	if (ret) {
		dev_warn(pcdev_to_dev(pcdev),
			 "Failed to put subdevice in %s mode: %d\n",
			 on ? "normal operation" : "power saving", ret);
	}

	return ret;
}

static int pxac_fops_camera_open(struct file *filp)
{
	struct pxa_camera_dev *pcdev = video_drvdata(filp);
	int ret;

	mutex_lock(&pcdev->mlock);
	ret = v4l2_fh_open(filp);
	if (ret < 0)
		goto out;

	if (!v4l2_fh_is_singular_file(filp))
		goto out;

	ret = pxac_sensor_set_power(pcdev, 1);
	if (ret)
		v4l2_fh_release(filp);
out:
	mutex_unlock(&pcdev->mlock);
	return ret;
}

static int pxac_fops_camera_release(struct file *filp)
{
	struct pxa_camera_dev *pcdev = video_drvdata(filp);
	int ret;
	bool fh_singular;

	mutex_lock(&pcdev->mlock);

	fh_singular = v4l2_fh_is_singular_file(filp);

	ret = _vb2_fop_release(filp, NULL);

	if (fh_singular)
		ret = pxac_sensor_set_power(pcdev, 0);

	mutex_unlock(&pcdev->mlock);

	return ret;
}

static const struct v4l2_file_operations pxa_camera_fops = {
	.owner		= THIS_MODULE,
	.open		= pxac_fops_camera_open,
	.release	= pxac_fops_camera_release,
	.read		= vb2_fop_read,
	.poll		= vb2_fop_poll,
	.mmap		= vb2_fop_mmap,
	.unlocked_ioctl = video_ioctl2,
};

static const struct v4l2_ioctl_ops pxa_camera_ioctl_ops = {
	.vidioc_querycap		= pxac_vidioc_querycap,

	.vidioc_enum_input		= pxac_vidioc_enum_input,
	.vidioc_g_input			= pxac_vidioc_g_input,
	.vidioc_s_input			= pxac_vidioc_s_input,

	.vidioc_enum_fmt_vid_cap	= pxac_vidioc_enum_fmt_vid_cap,
	.vidioc_g_fmt_vid_cap		= pxac_vidioc_g_fmt_vid_cap,
	.vidioc_s_fmt_vid_cap		= pxac_vidioc_s_fmt_vid_cap,
	.vidioc_try_fmt_vid_cap		= pxac_vidioc_try_fmt_vid_cap,

	.vidioc_reqbufs			= vb2_ioctl_reqbufs,
	.vidioc_create_bufs		= vb2_ioctl_create_bufs,
	.vidioc_querybuf		= vb2_ioctl_querybuf,
	.vidioc_qbuf			= vb2_ioctl_qbuf,
	.vidioc_dqbuf			= vb2_ioctl_dqbuf,
	.vidioc_expbuf			= vb2_ioctl_expbuf,
	.vidioc_streamon		= vb2_ioctl_streamon,
	.vidioc_streamoff		= vb2_ioctl_streamoff,
#ifdef CONFIG_VIDEO_ADV_DEBUG
	.vidioc_g_register		= pxac_vidioc_g_register,
	.vidioc_s_register		= pxac_vidioc_s_register,
#endif
	.vidioc_subscribe_event		= v4l2_ctrl_subscribe_event,
	.vidioc_unsubscribe_event	= v4l2_event_unsubscribe,
};

static const struct v4l2_clk_ops pxa_camera_mclk_ops = {
};

static const struct video_device pxa_camera_videodev_template = {
	.name = "pxa-camera",
	.minor = -1,
	.fops = &pxa_camera_fops,
	.ioctl_ops = &pxa_camera_ioctl_ops,
	.release = video_device_release_empty,
	.device_caps = V4L2_CAP_VIDEO_CAPTURE | V4L2_CAP_STREAMING,
};

static int pxa_camera_sensor_bound(struct v4l2_async_notifier *notifier,
		     struct v4l2_subdev *subdev,
		     struct v4l2_async_subdev *asd)
{
	int err;
	struct v4l2_device *v4l2_dev = notifier->v4l2_dev;
	struct pxa_camera_dev *pcdev = v4l2_dev_to_pcdev(v4l2_dev);
	struct video_device *vdev = &pcdev->vdev;
	struct v4l2_pix_format *pix = &pcdev->current_pix;
	struct v4l2_subdev_format format = {
		.which = V4L2_SUBDEV_FORMAT_ACTIVE,
	};
	struct v4l2_mbus_framefmt *mf = &format.format;

	dev_info(pcdev_to_dev(pcdev), "%s(): trying to bind a device\n",
		 __func__);
	mutex_lock(&pcdev->mlock);
	*vdev = pxa_camera_videodev_template;
	vdev->v4l2_dev = v4l2_dev;
	vdev->lock = &pcdev->mlock;
	pcdev->sensor = subdev;
	pcdev->vdev.queue = &pcdev->vb2_vq;
	pcdev->vdev.v4l2_dev = &pcdev->v4l2_dev;
	pcdev->vdev.ctrl_handler = subdev->ctrl_handler;
	video_set_drvdata(&pcdev->vdev, pcdev);

	err = pxa_camera_build_formats(pcdev);
	if (err) {
		dev_err(pcdev_to_dev(pcdev), "building formats failed: %d\n",
			err);
		goto out;
	}

	pcdev->current_fmt = pcdev->user_formats;
	pix->field = V4L2_FIELD_NONE;
	pix->width = DEFAULT_WIDTH;
	pix->height = DEFAULT_HEIGHT;
	pix->bytesperline =
		pxa_mbus_bytes_per_line(pix->width,
					pcdev->current_fmt->host_fmt);
	pix->sizeimage =
		pxa_mbus_image_size(pcdev->current_fmt->host_fmt,
				    pix->bytesperline, pix->height);
	pix->pixelformat = pcdev->current_fmt->host_fmt->fourcc;
	v4l2_fill_mbus_format(mf, pix, pcdev->current_fmt->code);

	err = pxac_sensor_set_power(pcdev, 1);
	if (err)
		goto out;

	err = sensor_call(pcdev, pad, set_fmt, NULL, &format);
	if (err)
		goto out_sensor_poweroff;

	v4l2_fill_pix_format(pix, mf);
	pr_info("%s(): colorspace=0x%x pixfmt=0x%x\n",
		__func__, pix->colorspace, pix->pixelformat);

	err = pxa_camera_init_videobuf2(pcdev);
	if (err)
		goto out_sensor_poweroff;

	err = video_register_device(&pcdev->vdev, VFL_TYPE_GRABBER, -1);
	if (err) {
		v4l2_err(v4l2_dev, "register video device failed: %d\n", err);
		pcdev->sensor = NULL;
	} else {
		dev_info(pcdev_to_dev(pcdev),
			 "PXA Camera driver attached to camera %s\n",
			 subdev->name);
	}

out_sensor_poweroff:
	err = pxac_sensor_set_power(pcdev, 0);
out:
	mutex_unlock(&pcdev->mlock);
	return err;
}

static void pxa_camera_sensor_unbind(struct v4l2_async_notifier *notifier,
		     struct v4l2_subdev *subdev,
		     struct v4l2_async_subdev *asd)
{
	struct pxa_camera_dev *pcdev = v4l2_dev_to_pcdev(notifier->v4l2_dev);

	mutex_lock(&pcdev->mlock);
	dev_info(pcdev_to_dev(pcdev),
		 "PXA Camera driver detached from camera %s\n",
		 subdev->name);

	/* disable capture, disable interrupts */
	__raw_writel(0x3ff, pcdev->base + CICR0);

	/* Stop DMA engine */
	pxa_dma_stop_channels(pcdev);

	pxa_camera_destroy_formats(pcdev);

	if (pcdev->mclk_clk) {
		v4l2_clk_unregister(pcdev->mclk_clk);
		pcdev->mclk_clk = NULL;
	}

	video_unregister_device(&pcdev->vdev);
	pcdev->sensor = NULL;

	mutex_unlock(&pcdev->mlock);
}

static const struct v4l2_async_notifier_operations pxa_camera_sensor_ops = {
	.bound = pxa_camera_sensor_bound,
	.unbind = pxa_camera_sensor_unbind,
};

/*
 * Driver probe, remove, suspend and resume operations
 */
static int pxa_camera_suspend(struct device *dev)
{
	struct pxa_camera_dev *pcdev = dev_get_drvdata(dev);
	int i = 0, ret = 0;

	pcdev->save_cicr[i++] = __raw_readl(pcdev->base + CICR0);
	pcdev->save_cicr[i++] = __raw_readl(pcdev->base + CICR1);
	pcdev->save_cicr[i++] = __raw_readl(pcdev->base + CICR2);
	pcdev->save_cicr[i++] = __raw_readl(pcdev->base + CICR3);
	pcdev->save_cicr[i++] = __raw_readl(pcdev->base + CICR4);

	if (pcdev->sensor)
		ret = pxac_sensor_set_power(pcdev, 0);

	return ret;
}

static int pxa_camera_resume(struct device *dev)
{
	struct pxa_camera_dev *pcdev = dev_get_drvdata(dev);
	int i = 0, ret = 0;

	__raw_writel(pcdev->save_cicr[i++] & ~CICR0_ENB, pcdev->base + CICR0);
	__raw_writel(pcdev->save_cicr[i++], pcdev->base + CICR1);
	__raw_writel(pcdev->save_cicr[i++], pcdev->base + CICR2);
	__raw_writel(pcdev->save_cicr[i++], pcdev->base + CICR3);
	__raw_writel(pcdev->save_cicr[i++], pcdev->base + CICR4);

	if (pcdev->sensor) {
		ret = pxac_sensor_set_power(pcdev, 1);
	}

	/* Restart frame capture if active buffer exists */
	if (!ret && pcdev->active)
		pxa_camera_start_capture(pcdev);

	return ret;
}

static int pxa_camera_pdata_from_dt(struct device *dev,
				    struct pxa_camera_dev *pcdev,
				    struct v4l2_async_subdev *asd)
{
	u32 mclk_rate;
	struct device_node *remote, *np = dev->of_node;
	struct v4l2_fwnode_endpoint ep = { .bus_type = 0 };
	int err = of_property_read_u32(np, "clock-frequency",
				       &mclk_rate);
	if (!err) {
		pcdev->platform_flags |= PXA_CAMERA_MCLK_EN;
		pcdev->mclk = mclk_rate;
	}

	np = of_graph_get_next_endpoint(np, NULL);
	if (!np) {
		dev_err(dev, "could not find endpoint\n");
		return -EINVAL;
	}

	err = v4l2_fwnode_endpoint_parse(of_fwnode_handle(np), &ep);
	if (err) {
		dev_err(dev, "could not parse endpoint\n");
		goto out;
	}

	switch (ep.bus.parallel.bus_width) {
	case 4:
		pcdev->platform_flags |= PXA_CAMERA_DATAWIDTH_4;
		break;
	case 5:
		pcdev->platform_flags |= PXA_CAMERA_DATAWIDTH_5;
		break;
	case 8:
		pcdev->platform_flags |= PXA_CAMERA_DATAWIDTH_8;
		break;
	case 9:
		pcdev->platform_flags |= PXA_CAMERA_DATAWIDTH_9;
		break;
	case 10:
		pcdev->platform_flags |= PXA_CAMERA_DATAWIDTH_10;
		break;
	default:
		break;
	}

	if (ep.bus.parallel.flags & V4L2_MBUS_MASTER)
		pcdev->platform_flags |= PXA_CAMERA_MASTER;
	if (ep.bus.parallel.flags & V4L2_MBUS_HSYNC_ACTIVE_HIGH)
		pcdev->platform_flags |= PXA_CAMERA_HSP;
	if (ep.bus.parallel.flags & V4L2_MBUS_VSYNC_ACTIVE_HIGH)
		pcdev->platform_flags |= PXA_CAMERA_VSP;
	if (ep.bus.parallel.flags & V4L2_MBUS_PCLK_SAMPLE_RISING)
		pcdev->platform_flags |= PXA_CAMERA_PCLK_EN | PXA_CAMERA_PCP;
	if (ep.bus.parallel.flags & V4L2_MBUS_PCLK_SAMPLE_FALLING)
		pcdev->platform_flags |= PXA_CAMERA_PCLK_EN;

	asd->match_type = V4L2_ASYNC_MATCH_FWNODE;
	remote = of_graph_get_remote_port_parent(np);
	if (remote)
		asd->match.fwnode = of_fwnode_handle(remote);
	else
		dev_notice(dev, "no remote for %pOF\n", np);

out:
	of_node_put(np);

	return err;
}

static int pxa_camera_probe(struct platform_device *pdev)
{
	struct pxa_camera_dev *pcdev;
	struct resource *res;
	void __iomem *base;
	struct dma_slave_config config = {
		.src_addr_width = 0,
		.src_maxburst = 8,
		.direction = DMA_DEV_TO_MEM,
	};
	char clk_name[V4L2_CLK_NAME_SIZE];
	int irq;
	int err = 0, i;

	res = platform_get_resource(pdev, IORESOURCE_MEM, 0);
	irq = platform_get_irq(pdev, 0);
	if (!res || irq < 0)
		return -ENODEV;

	pcdev = devm_kzalloc(&pdev->dev, sizeof(*pcdev), GFP_KERNEL);
	if (!pcdev) {
		dev_err(&pdev->dev, "Could not allocate pcdev\n");
		return -ENOMEM;
	}

	pcdev->clk = devm_clk_get(&pdev->dev, NULL);
	if (IS_ERR(pcdev->clk))
		return PTR_ERR(pcdev->clk);

	pcdev->res = res;

	pcdev->pdata = pdev->dev.platform_data;
<<<<<<< HEAD
	if (pdev->dev.of_node && !pcdev->pdata) {
		err = pxa_camera_pdata_from_dt(&pdev->dev, pcdev, &pcdev->asd);
	} else {
=======
	if (pcdev->pdata) {
>>>>>>> f7688b48
		pcdev->platform_flags = pcdev->pdata->flags;
		pcdev->mclk = pcdev->pdata->mclk_10khz * 10000;
		pcdev->asd.match_type = V4L2_ASYNC_MATCH_I2C;
		pcdev->asd.match.i2c.adapter_id =
			pcdev->pdata->sensor_i2c_adapter_id;
		pcdev->asd.match.i2c.address = pcdev->pdata->sensor_i2c_address;
	} else if (pdev->dev.of_node) {
		err = pxa_camera_pdata_from_dt(&pdev->dev, pcdev, &pcdev->asd);
	} else {
		return -ENODEV;
	}
	if (err < 0)
		return err;

	if (!(pcdev->platform_flags & (PXA_CAMERA_DATAWIDTH_8 |
			PXA_CAMERA_DATAWIDTH_9 | PXA_CAMERA_DATAWIDTH_10))) {
		/*
		 * Platform hasn't set available data widths. This is bad.
		 * Warn and use a default.
		 */
		dev_warn(&pdev->dev, "WARNING! Platform hasn't set available data widths, using default 10 bit\n");
		pcdev->platform_flags |= PXA_CAMERA_DATAWIDTH_10;
	}
	if (pcdev->platform_flags & PXA_CAMERA_DATAWIDTH_8)
		pcdev->width_flags = 1 << 7;
	if (pcdev->platform_flags & PXA_CAMERA_DATAWIDTH_9)
		pcdev->width_flags |= 1 << 8;
	if (pcdev->platform_flags & PXA_CAMERA_DATAWIDTH_10)
		pcdev->width_flags |= 1 << 9;
	if (!pcdev->mclk) {
		dev_warn(&pdev->dev,
			 "mclk == 0! Please, fix your platform data. Using default 20MHz\n");
		pcdev->mclk = 20000000;
	}

	pcdev->mclk_divisor = mclk_get_divisor(pdev, pcdev);

	INIT_LIST_HEAD(&pcdev->capture);
	spin_lock_init(&pcdev->lock);
	mutex_init(&pcdev->mlock);

	/*
	 * Request the regions.
	 */
	base = devm_ioremap_resource(&pdev->dev, res);
	if (IS_ERR(base))
		return PTR_ERR(base);

	pcdev->irq = irq;
	pcdev->base = base;

	/* request dma */
	pcdev->dma_chans[0] = dma_request_slave_channel(&pdev->dev, "CI_Y");
	if (!pcdev->dma_chans[0]) {
		dev_err(&pdev->dev, "Can't request DMA for Y\n");
		return -ENODEV;
	}

	pcdev->dma_chans[1] = dma_request_slave_channel(&pdev->dev, "CI_U");
	if (!pcdev->dma_chans[1]) {
		dev_err(&pdev->dev, "Can't request DMA for Y\n");
		err = -ENODEV;
		goto exit_free_dma_y;
	}

	pcdev->dma_chans[2] = dma_request_slave_channel(&pdev->dev, "CI_V");
	if (!pcdev->dma_chans[2]) {
		dev_err(&pdev->dev, "Can't request DMA for V\n");
		err = -ENODEV;
		goto exit_free_dma_u;
	}

	for (i = 0; i < 3; i++) {
		config.src_addr = pcdev->res->start + CIBR0 + i * 8;
		err = dmaengine_slave_config(pcdev->dma_chans[i], &config);
		if (err < 0) {
			dev_err(&pdev->dev, "dma slave config failed: %d\n",
				err);
			goto exit_free_dma;
		}
	}

	/* request irq */
	err = devm_request_irq(&pdev->dev, pcdev->irq, pxa_camera_irq, 0,
			       PXA_CAM_DRV_NAME, pcdev);
	if (err) {
		dev_err(&pdev->dev, "Camera interrupt register failed\n");
		goto exit_free_dma;
	}

	tasklet_init(&pcdev->task_eof, pxa_camera_eof, (unsigned long)pcdev);

	pxa_camera_activate(pcdev);

	dev_set_drvdata(&pdev->dev, pcdev);
	err = v4l2_device_register(&pdev->dev, &pcdev->v4l2_dev);
	if (err)
		goto exit_deactivate;

	v4l2_async_notifier_init(&pcdev->notifier);

	err = v4l2_async_notifier_add_subdev(&pcdev->notifier, &pcdev->asd);
	if (err) {
		fwnode_handle_put(pcdev->asd.match.fwnode);
		goto exit_free_v4l2dev;
	}

	pcdev->notifier.ops = &pxa_camera_sensor_ops;

	if (!of_have_populated_dt())
		pcdev->asd.match_type = V4L2_ASYNC_MATCH_I2C;

	err = pxa_camera_init_videobuf2(pcdev);
	if (err)
		goto exit_notifier_cleanup;

	if (pcdev->mclk) {
		v4l2_clk_name_i2c(clk_name, sizeof(clk_name),
				  pcdev->asd.match.i2c.adapter_id,
				  pcdev->asd.match.i2c.address);

		pcdev->mclk_clk = v4l2_clk_register(&pxa_camera_mclk_ops,
						    clk_name, NULL);
		if (IS_ERR(pcdev->mclk_clk)) {
			err = PTR_ERR(pcdev->mclk_clk);
			goto exit_notifier_cleanup;
		}
	}

	err = v4l2_async_notifier_register(&pcdev->v4l2_dev, &pcdev->notifier);
	if (err)
		goto exit_free_clk;

	return 0;
exit_free_clk:
	v4l2_clk_unregister(pcdev->mclk_clk);
exit_notifier_cleanup:
	v4l2_async_notifier_cleanup(&pcdev->notifier);
exit_free_v4l2dev:
	v4l2_device_unregister(&pcdev->v4l2_dev);
exit_deactivate:
	pxa_camera_deactivate(pcdev);
exit_free_dma:
	dma_release_channel(pcdev->dma_chans[2]);
exit_free_dma_u:
	dma_release_channel(pcdev->dma_chans[1]);
exit_free_dma_y:
	dma_release_channel(pcdev->dma_chans[0]);
	return err;
}

static int pxa_camera_remove(struct platform_device *pdev)
{
	struct pxa_camera_dev *pcdev = dev_get_drvdata(&pdev->dev);

	pxa_camera_deactivate(pcdev);
	dma_release_channel(pcdev->dma_chans[0]);
	dma_release_channel(pcdev->dma_chans[1]);
	dma_release_channel(pcdev->dma_chans[2]);

	v4l2_async_notifier_unregister(&pcdev->notifier);
	v4l2_async_notifier_cleanup(&pcdev->notifier);

	if (pcdev->mclk_clk) {
		v4l2_clk_unregister(pcdev->mclk_clk);
		pcdev->mclk_clk = NULL;
	}

	v4l2_device_unregister(&pcdev->v4l2_dev);

	dev_info(&pdev->dev, "PXA Camera driver unloaded\n");

	return 0;
}

static const struct dev_pm_ops pxa_camera_pm = {
	.suspend	= pxa_camera_suspend,
	.resume		= pxa_camera_resume,
};

static const struct of_device_id pxa_camera_of_match[] = {
	{ .compatible = "marvell,pxa270-qci", },
	{},
};
MODULE_DEVICE_TABLE(of, pxa_camera_of_match);

static struct platform_driver pxa_camera_driver = {
	.driver		= {
		.name	= PXA_CAM_DRV_NAME,
		.pm	= &pxa_camera_pm,
		.of_match_table = of_match_ptr(pxa_camera_of_match),
	},
	.probe		= pxa_camera_probe,
	.remove		= pxa_camera_remove,
};

module_platform_driver(pxa_camera_driver);

MODULE_DESCRIPTION("PXA27x SoC Camera Host driver");
MODULE_AUTHOR("Guennadi Liakhovetski <kernel@pengutronix.de>");
MODULE_LICENSE("GPL");
MODULE_VERSION(PXA_CAM_VERSION);
MODULE_ALIAS("platform:" PXA_CAM_DRV_NAME);<|MERGE_RESOLUTION|>--- conflicted
+++ resolved
@@ -2387,13 +2387,7 @@
 	pcdev->res = res;
 
 	pcdev->pdata = pdev->dev.platform_data;
-<<<<<<< HEAD
-	if (pdev->dev.of_node && !pcdev->pdata) {
-		err = pxa_camera_pdata_from_dt(&pdev->dev, pcdev, &pcdev->asd);
-	} else {
-=======
 	if (pcdev->pdata) {
->>>>>>> f7688b48
 		pcdev->platform_flags = pcdev->pdata->flags;
 		pcdev->mclk = pcdev->pdata->mclk_10khz * 10000;
 		pcdev->asd.match_type = V4L2_ASYNC_MATCH_I2C;
