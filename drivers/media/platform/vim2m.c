// SPDX-License-Identifier: GPL-2.0+
/*
 * A virtual v4l2-mem2mem example device.
 *
 * This is a virtual device driver for testing mem-to-mem videobuf framework.
 * It simulates a device that uses memory buffers for both source and
 * destination, processes the data and issues an "irq" (simulated by a delayed
 * workqueue).
 * The device is capable of multi-instance, multi-buffer-per-transaction
 * operation (via the mem2mem framework).
 *
 * Copyright (c) 2009-2010 Samsung Electronics Co., Ltd.
 * Pawel Osciak, <pawel@osciak.com>
 * Marek Szyprowski, <m.szyprowski@samsung.com>
 *
 * This program is free software; you can redistribute it and/or modify
 * it under the terms of the GNU General Public License as published by the
 * Free Software Foundation; either version 2 of the
 * License, or (at your option) any later version
 */
#include <linux/module.h>
#include <linux/delay.h>
#include <linux/fs.h>
#include <linux/sched.h>
#include <linux/slab.h>

#include <linux/platform_device.h>
#include <media/v4l2-mem2mem.h>
#include <media/v4l2-device.h>
#include <media/v4l2-ioctl.h>
#include <media/v4l2-ctrls.h>
#include <media/v4l2-event.h>
#include <media/videobuf2-vmalloc.h>

MODULE_DESCRIPTION("Virtual device for mem2mem framework testing");
MODULE_AUTHOR("Pawel Osciak, <pawel@osciak.com>");
MODULE_LICENSE("GPL");
MODULE_VERSION("0.2");
MODULE_ALIAS("mem2mem_testdev");

static unsigned int debug;
module_param(debug, uint, 0644);
MODULE_PARM_DESC(debug, "debug level");

/* Default transaction time in msec */
static unsigned int default_transtime = 40; /* Max 25 fps */
module_param(default_transtime, uint, 0644);
MODULE_PARM_DESC(default_transtime, "default transaction time in ms");

#define MIN_W 32
#define MIN_H 32
#define MAX_W 640
#define MAX_H 480

/* Pixel alignment for non-bayer formats */
#define WIDTH_ALIGN 2
#define HEIGHT_ALIGN 1

/* Pixel alignment for bayer formats */
#define BAYER_WIDTH_ALIGN  2
#define BAYER_HEIGHT_ALIGN 2

/* Flags that indicate a format can be used for capture/output */
#define MEM2MEM_CAPTURE	BIT(0)
#define MEM2MEM_OUTPUT	BIT(1)

#define MEM2MEM_NAME		"vim2m"

/* Per queue */
#define MEM2MEM_DEF_NUM_BUFS	VIDEO_MAX_FRAME
/* In bytes, per queue */
#define MEM2MEM_VID_MEM_LIMIT	(16 * 1024 * 1024)

/* Flags that indicate processing mode */
#define MEM2MEM_HFLIP	BIT(0)
#define MEM2MEM_VFLIP	BIT(1)

#define dprintk(dev, lvl, fmt, arg...) \
	v4l2_dbg(lvl, debug, &(dev)->v4l2_dev, "%s: " fmt, __func__, ## arg)

static void vim2m_dev_release(struct device *dev)
{}

static struct platform_device vim2m_pdev = {
	.name		= MEM2MEM_NAME,
	.dev.release	= vim2m_dev_release,
};

struct vim2m_fmt {
	u32	fourcc;
	int	depth;
	/* Types the format can be used for */
	u32     types;
};

static struct vim2m_fmt formats[] = {
	{
		.fourcc	= V4L2_PIX_FMT_RGB565,  /* rrrrrggg gggbbbbb */
		.depth	= 16,
		.types  = MEM2MEM_CAPTURE | MEM2MEM_OUTPUT,
	}, {
		.fourcc	= V4L2_PIX_FMT_RGB565X, /* gggbbbbb rrrrrggg */
		.depth	= 16,
		.types  = MEM2MEM_CAPTURE | MEM2MEM_OUTPUT,
	}, {
		.fourcc	= V4L2_PIX_FMT_RGB24,
		.depth	= 24,
		.types  = MEM2MEM_CAPTURE | MEM2MEM_OUTPUT,
	}, {
		.fourcc	= V4L2_PIX_FMT_BGR24,
		.depth	= 24,
		.types  = MEM2MEM_CAPTURE | MEM2MEM_OUTPUT,
	}, {
		.fourcc	= V4L2_PIX_FMT_YUYV,
		.depth	= 16,
		.types  = MEM2MEM_CAPTURE,
	}, {
		.fourcc	= V4L2_PIX_FMT_SBGGR8,
		.depth	= 8,
		.types  = MEM2MEM_CAPTURE,
	}, {
		.fourcc	= V4L2_PIX_FMT_SGBRG8,
		.depth	= 8,
		.types  = MEM2MEM_CAPTURE,
	}, {
		.fourcc	= V4L2_PIX_FMT_SGRBG8,
		.depth	= 8,
		.types  = MEM2MEM_CAPTURE,
	}, {
		.fourcc	= V4L2_PIX_FMT_SRGGB8,
		.depth	= 8,
		.types  = MEM2MEM_CAPTURE,
	},
};

#define NUM_FORMATS ARRAY_SIZE(formats)

/* Per-queue, driver-specific private data */
struct vim2m_q_data {
	unsigned int		width;
	unsigned int		height;
	unsigned int		sizeimage;
	unsigned int		sequence;
	struct vim2m_fmt	*fmt;
};

enum {
	V4L2_M2M_SRC = 0,
	V4L2_M2M_DST = 1,
};

#define V4L2_CID_TRANS_TIME_MSEC	(V4L2_CID_USER_BASE + 0x1000)
#define V4L2_CID_TRANS_NUM_BUFS		(V4L2_CID_USER_BASE + 0x1001)

static struct vim2m_fmt *find_format(u32 fourcc)
{
	struct vim2m_fmt *fmt;
	unsigned int k;

	for (k = 0; k < NUM_FORMATS; k++) {
		fmt = &formats[k];
		if (fmt->fourcc == fourcc)
			break;
	}

	if (k == NUM_FORMATS)
		return NULL;

	return &formats[k];
}

static void get_alignment(u32 fourcc,
			  unsigned int *walign, unsigned int *halign)
{
	switch (fourcc) {
	case V4L2_PIX_FMT_SBGGR8:
	case V4L2_PIX_FMT_SGBRG8:
	case V4L2_PIX_FMT_SGRBG8:
	case V4L2_PIX_FMT_SRGGB8:
		*walign = BAYER_WIDTH_ALIGN;
		*halign = BAYER_HEIGHT_ALIGN;
		return;
	default:
		*walign = WIDTH_ALIGN;
		*halign = HEIGHT_ALIGN;
		return;
	}
}

struct vim2m_dev {
	struct v4l2_device	v4l2_dev;
	struct video_device	vfd;
#ifdef CONFIG_MEDIA_CONTROLLER
	struct media_device	mdev;
#endif

	atomic_t		num_inst;
	struct mutex		dev_mutex;
<<<<<<< HEAD
	spinlock_t		irqlock;

	struct delayed_work	work_run;
=======
>>>>>>> f7688b48

	struct v4l2_m2m_dev	*m2m_dev;
};

struct vim2m_ctx {
	struct v4l2_fh		fh;
	struct vim2m_dev	*dev;

	struct v4l2_ctrl_handler hdl;

	/* Processed buffers in this transaction */
	u8			num_processed;

	/* Transaction length (i.e. how many buffers per transaction) */
	u32			translen;
	/* Transaction time (i.e. simulated processing time) in milliseconds */
	u32			transtime;

	struct mutex		vb_mutex;
	struct delayed_work	work_run;
	spinlock_t		irqlock;

	/* Abort requested by m2m */
	int			aborting;

	/* Processing mode */
	int			mode;

	enum v4l2_colorspace	colorspace;
	enum v4l2_ycbcr_encoding ycbcr_enc;
	enum v4l2_xfer_func	xfer_func;
	enum v4l2_quantization	quant;

	/* Source and destination queue data */
	struct vim2m_q_data   q_data[2];
};

static inline struct vim2m_ctx *file2ctx(struct file *file)
{
	return container_of(file->private_data, struct vim2m_ctx, fh);
}

static struct vim2m_q_data *get_q_data(struct vim2m_ctx *ctx,
				       enum v4l2_buf_type type)
{
	switch (type) {
	case V4L2_BUF_TYPE_VIDEO_OUTPUT:
		return &ctx->q_data[V4L2_M2M_SRC];
	case V4L2_BUF_TYPE_VIDEO_CAPTURE:
		return &ctx->q_data[V4L2_M2M_DST];
	default:
		return NULL;
	}
}

static const char *type_name(enum v4l2_buf_type type)
{
	switch (type) {
	case V4L2_BUF_TYPE_VIDEO_OUTPUT:
		return "Output";
	case V4L2_BUF_TYPE_VIDEO_CAPTURE:
		return "Capture";
	default:
		return "Invalid";
	}
}

#define CLIP(__color) \
	(u8)(((__color) > 0xff) ? 0xff : (((__color) < 0) ? 0 : (__color)))

static void copy_line(struct vim2m_q_data *q_data_out,
		      u8 *src, u8 *dst, bool reverse)
{
	int x, depth = q_data_out->fmt->depth >> 3;

	if (!reverse) {
		memcpy(dst, src, q_data_out->width * depth);
	} else {
		for (x = 0; x < q_data_out->width >> 1; x++) {
			memcpy(dst, src, depth);
			memcpy(dst + depth, src - depth, depth);
			src -= depth << 1;
			dst += depth << 1;
		}
		return;
	}
}

static void copy_two_pixels(struct vim2m_q_data *q_data_in,
			    struct vim2m_q_data *q_data_out,
			    u8 *src[2], u8 **dst, int ypos, bool reverse)
{
	struct vim2m_fmt *out = q_data_out->fmt;
	struct vim2m_fmt *in = q_data_in->fmt;
	u8 _r[2], _g[2], _b[2], *r, *g, *b;
	int i;

	/* Step 1: read two consecutive pixels from src pointer */

	r = _r;
	g = _g;
	b = _b;

	switch (in->fourcc) {
	case V4L2_PIX_FMT_RGB565: /* rrrrrggg gggbbbbb */
		for (i = 0; i < 2; i++) {
			u16 pix = le16_to_cpu(*(__le16 *)(src[i]));

			*r++ = (u8)(((pix & 0xf800) >> 11) << 3) | 0x07;
			*g++ = (u8)((((pix & 0x07e0) >> 5)) << 2) | 0x03;
			*b++ = (u8)((pix & 0x1f) << 3) | 0x07;
		}
		break;
	case V4L2_PIX_FMT_RGB565X: /* gggbbbbb rrrrrggg */
		for (i = 0; i < 2; i++) {
			u16 pix = be16_to_cpu(*(__be16 *)(src[i]));

			*r++ = (u8)(((pix & 0xf800) >> 11) << 3) | 0x07;
			*g++ = (u8)((((pix & 0x07e0) >> 5)) << 2) | 0x03;
			*b++ = (u8)((pix & 0x1f) << 3) | 0x07;
		}
		break;
	default:
	case V4L2_PIX_FMT_RGB24:
		for (i = 0; i < 2; i++) {
			*r++ = src[i][0];
			*g++ = src[i][1];
			*b++ = src[i][2];
		}
		break;
	case V4L2_PIX_FMT_BGR24:
		for (i = 0; i < 2; i++) {
			*b++ = src[i][0];
			*g++ = src[i][1];
			*r++ = src[i][2];
		}
		break;
	}

	/* Step 2: store two consecutive points, reversing them if needed */

	r = _r;
	g = _g;
	b = _b;

	switch (out->fourcc) {
	case V4L2_PIX_FMT_RGB565: /* rrrrrggg gggbbbbb */
		for (i = 0; i < 2; i++) {
			u16 pix;
			__le16 *dst_pix = (__le16 *)*dst;

			pix = ((*r << 8) & 0xf800) | ((*g << 3) & 0x07e0) |
			      (*b >> 3);

			*dst_pix = cpu_to_le16(pix);

			*dst += 2;
		}
		return;
	case V4L2_PIX_FMT_RGB565X: /* gggbbbbb rrrrrggg */
		for (i = 0; i < 2; i++) {
			u16 pix;
			__be16 *dst_pix = (__be16 *)*dst;

			pix = ((*r << 8) & 0xf800) | ((*g << 3) & 0x07e0) |
			      (*b >> 3);

			*dst_pix = cpu_to_be16(pix);

			*dst += 2;
		}
		return;
	case V4L2_PIX_FMT_RGB24:
		for (i = 0; i < 2; i++) {
			*(*dst)++ = *r++;
			*(*dst)++ = *g++;
			*(*dst)++ = *b++;
		}
		return;
	case V4L2_PIX_FMT_BGR24:
		for (i = 0; i < 2; i++) {
			*(*dst)++ = *b++;
			*(*dst)++ = *g++;
			*(*dst)++ = *r++;
		}
		return;
	case V4L2_PIX_FMT_YUYV:
	default:
	{
		u8 y, y1, u, v;

		y = ((8453  * (*r) + 16594 * (*g) +  3223 * (*b)
		     + 524288) >> 15);
		u = ((-4878 * (*r) - 9578  * (*g) + 14456 * (*b)
		     + 4210688) >> 15);
		v = ((14456 * (*r++) - 12105 * (*g++) - 2351 * (*b++)
		     + 4210688) >> 15);
		y1 = ((8453 * (*r) + 16594 * (*g) +  3223 * (*b)
		     + 524288) >> 15);

		*(*dst)++ = y;
		*(*dst)++ = u;

		*(*dst)++ = y1;
		*(*dst)++ = v;
		return;
	}
	case V4L2_PIX_FMT_SBGGR8:
		if (!(ypos & 1)) {
			*(*dst)++ = *b;
			*(*dst)++ = *++g;
		} else {
			*(*dst)++ = *g;
			*(*dst)++ = *++r;
		}
		return;
	case V4L2_PIX_FMT_SGBRG8:
		if (!(ypos & 1)) {
			*(*dst)++ = *g;
			*(*dst)++ = *++b;
		} else {
			*(*dst)++ = *r;
			*(*dst)++ = *++g;
		}
		return;
	case V4L2_PIX_FMT_SGRBG8:
		if (!(ypos & 1)) {
			*(*dst)++ = *g;
			*(*dst)++ = *++r;
		} else {
			*(*dst)++ = *b;
			*(*dst)++ = *++g;
		}
		return;
	case V4L2_PIX_FMT_SRGGB8:
		if (!(ypos & 1)) {
			*(*dst)++ = *r;
			*(*dst)++ = *++g;
		} else {
			*(*dst)++ = *g;
			*(*dst)++ = *++b;
		}
		return;
	}
}

static int device_process(struct vim2m_ctx *ctx,
			  struct vb2_v4l2_buffer *in_vb,
			  struct vb2_v4l2_buffer *out_vb)
{
	struct vim2m_dev *dev = ctx->dev;
	struct vim2m_q_data *q_data_in, *q_data_out;
	u8 *p_in, *p_line, *p_in_x[2], *p, *p_out;
	unsigned int width, height, bytesperline, bytes_per_pixel;
	unsigned int x, y, y_in, y_out, x_int, x_fract, x_err, x_offset;
	int start, end, step;

	q_data_in = get_q_data(ctx, V4L2_BUF_TYPE_VIDEO_OUTPUT);
	if (!q_data_in)
		return 0;
	bytesperline = (q_data_in->width * q_data_in->fmt->depth) >> 3;
	bytes_per_pixel = q_data_in->fmt->depth >> 3;

	q_data_out = get_q_data(ctx, V4L2_BUF_TYPE_VIDEO_CAPTURE);
	if (!q_data_out)
		return 0;

	/* As we're doing scaling, use the output dimensions here */
	height = q_data_out->height;
	width = q_data_out->width;

	p_in = vb2_plane_vaddr(&in_vb->vb2_buf, 0);
	p_out = vb2_plane_vaddr(&out_vb->vb2_buf, 0);
	if (!p_in || !p_out) {
		v4l2_err(&dev->v4l2_dev,
			 "Acquiring kernel pointers to buffers failed\n");
		return -EFAULT;
	}

	out_vb->sequence = q_data_out->sequence++;
	in_vb->sequence = q_data_in->sequence++;
	v4l2_m2m_buf_copy_metadata(in_vb, out_vb, true);

	if (ctx->mode & MEM2MEM_VFLIP) {
		start = height - 1;
		end = -1;
		step = -1;
	} else {
		start = 0;
		end = height;
		step = 1;
	}
	y_out = 0;

	/*
	 * When format and resolution are identical,
	 * we can use a faster copy logic
	 */
	if (q_data_in->fmt->fourcc == q_data_out->fmt->fourcc &&
	    q_data_in->width == q_data_out->width &&
	    q_data_in->height == q_data_out->height) {
		for (y = start; y != end; y += step, y_out++) {
			p = p_in + (y * bytesperline);
			if (ctx->mode & MEM2MEM_HFLIP)
				p += bytesperline - (q_data_in->fmt->depth >> 3);

			copy_line(q_data_out, p, p_out,
				  ctx->mode & MEM2MEM_HFLIP);

			p_out += bytesperline;
		}
		return 0;
	}

	/* Slower algorithm with format conversion, hflip, vflip and scaler */

	/* To speed scaler up, use Bresenham for X dimension */
	x_int = q_data_in->width / q_data_out->width;
	x_fract = q_data_in->width % q_data_out->width;

	for (y = start; y != end; y += step, y_out++) {
		y_in = (y * q_data_in->height) / q_data_out->height;
		x_offset = 0;
		x_err = 0;

		p_line = p_in + (y_in * bytesperline);
		if (ctx->mode & MEM2MEM_HFLIP)
			p_line += bytesperline - (q_data_in->fmt->depth >> 3);
		p_in_x[0] = p_line;

		for (x = 0; x < width >> 1; x++) {
			x_offset += x_int;
			x_err += x_fract;
			if (x_err > width) {
				x_offset++;
				x_err -= width;
			}

			if (ctx->mode & MEM2MEM_HFLIP)
				p_in_x[1] = p_line - x_offset * bytes_per_pixel;
			else
				p_in_x[1] = p_line + x_offset * bytes_per_pixel;

			copy_two_pixels(q_data_in, q_data_out,
					p_in_x, &p_out, y_out,
					ctx->mode & MEM2MEM_HFLIP);

			/* Calculate the next p_in_x0 */
			x_offset += x_int;
			x_err += x_fract;
			if (x_err > width) {
				x_offset++;
				x_err -= width;
			}

			if (ctx->mode & MEM2MEM_HFLIP)
				p_in_x[0] = p_line - x_offset * bytes_per_pixel;
			else
				p_in_x[0] = p_line + x_offset * bytes_per_pixel;
		}
	}

	return 0;
}

/*
 * mem2mem callbacks
 */

/*
 * job_ready() - check whether an instance is ready to be scheduled to run
 */
static int job_ready(void *priv)
{
	struct vim2m_ctx *ctx = priv;

	if (v4l2_m2m_num_src_bufs_ready(ctx->fh.m2m_ctx) < ctx->translen
	    || v4l2_m2m_num_dst_bufs_ready(ctx->fh.m2m_ctx) < ctx->translen) {
		dprintk(ctx->dev, 1, "Not enough buffers available\n");
		return 0;
	}

	return 1;
}

static void job_abort(void *priv)
{
	struct vim2m_ctx *ctx = priv;

	/* Will cancel the transaction in the next interrupt handler */
	ctx->aborting = 1;
}

/* device_run() - prepares and starts the device
 *
 * This simulates all the immediate preparations required before starting
 * a device. This will be called by the framework when it decides to schedule
 * a particular instance.
 */
static void device_run(void *priv)
{
	struct vim2m_ctx *ctx = priv;
	struct vb2_v4l2_buffer *src_buf, *dst_buf;

	src_buf = v4l2_m2m_next_src_buf(ctx->fh.m2m_ctx);
	dst_buf = v4l2_m2m_next_dst_buf(ctx->fh.m2m_ctx);

	/* Apply request controls if any */
	v4l2_ctrl_request_setup(src_buf->vb2_buf.req_obj.req,
				&ctx->hdl);

	device_process(ctx, src_buf, dst_buf);

<<<<<<< HEAD
	/* Run delayed work, which simulates a hardware irq  */
	schedule_delayed_work(&dev->work_run, msecs_to_jiffies(ctx->transtime));
=======
	/* Complete request controls if any */
	v4l2_ctrl_request_complete(src_buf->vb2_buf.req_obj.req,
				   &ctx->hdl);

	/* Run delayed work, which simulates a hardware irq  */
	schedule_delayed_work(&ctx->work_run, msecs_to_jiffies(ctx->transtime));
>>>>>>> f7688b48
}

static void device_work(struct work_struct *w)
{
<<<<<<< HEAD
	struct vim2m_dev *vim2m_dev =
		container_of(w, struct vim2m_dev, work_run.work);
=======
>>>>>>> f7688b48
	struct vim2m_ctx *curr_ctx;
	struct vim2m_dev *vim2m_dev;
	struct vb2_v4l2_buffer *src_vb, *dst_vb;
	unsigned long flags;

	curr_ctx = container_of(w, struct vim2m_ctx, work_run.work);

	if (!curr_ctx) {
		pr_err("Instance released before the end of transaction\n");
		return;
	}

	vim2m_dev = curr_ctx->dev;

	src_vb = v4l2_m2m_src_buf_remove(curr_ctx->fh.m2m_ctx);
	dst_vb = v4l2_m2m_dst_buf_remove(curr_ctx->fh.m2m_ctx);

	curr_ctx->num_processed++;

	spin_lock_irqsave(&curr_ctx->irqlock, flags);
	v4l2_m2m_buf_done(src_vb, VB2_BUF_STATE_DONE);
	v4l2_m2m_buf_done(dst_vb, VB2_BUF_STATE_DONE);
	spin_unlock_irqrestore(&curr_ctx->irqlock, flags);

	if (curr_ctx->num_processed == curr_ctx->translen
	    || curr_ctx->aborting) {
		dprintk(curr_ctx->dev, 2, "Finishing capture buffer fill\n");
		curr_ctx->num_processed = 0;
		v4l2_m2m_job_finish(vim2m_dev->m2m_dev, curr_ctx->fh.m2m_ctx);
	} else {
		device_run(curr_ctx);
	}
}

/*
 * video ioctls
 */
static int vidioc_querycap(struct file *file, void *priv,
			   struct v4l2_capability *cap)
{
	strscpy(cap->driver, MEM2MEM_NAME, sizeof(cap->driver));
	strscpy(cap->card, MEM2MEM_NAME, sizeof(cap->card));
	snprintf(cap->bus_info, sizeof(cap->bus_info),
		 "platform:%s", MEM2MEM_NAME);
	return 0;
}

static int enum_fmt(struct v4l2_fmtdesc *f, u32 type)
{
	int i, num;
	struct vim2m_fmt *fmt;

	num = 0;

	for (i = 0; i < NUM_FORMATS; ++i) {
		if (formats[i].types & type) {
			/* index-th format of type type found ? */
			if (num == f->index)
				break;
			/*
			 * Correct type but haven't reached our index yet,
			 * just increment per-type index
			 */
			++num;
		}
	}

	if (i < NUM_FORMATS) {
		/* Format found */
		fmt = &formats[i];
		f->pixelformat = fmt->fourcc;
		return 0;
	}

	/* Format not found */
	return -EINVAL;
}

static int vidioc_enum_fmt_vid_cap(struct file *file, void *priv,
				   struct v4l2_fmtdesc *f)
{
	return enum_fmt(f, MEM2MEM_CAPTURE);
}

static int vidioc_enum_fmt_vid_out(struct file *file, void *priv,
				   struct v4l2_fmtdesc *f)
{
	return enum_fmt(f, MEM2MEM_OUTPUT);
}

static int vidioc_enum_framesizes(struct file *file, void *priv,
				  struct v4l2_frmsizeenum *fsize)
{
	if (fsize->index != 0)
		return -EINVAL;

	if (!find_format(fsize->pixel_format))
		return -EINVAL;

	fsize->type = V4L2_FRMSIZE_TYPE_STEPWISE;
	fsize->stepwise.min_width = MIN_W;
	fsize->stepwise.min_height = MIN_H;
	fsize->stepwise.max_width = MAX_W;
	fsize->stepwise.max_height = MAX_H;

	get_alignment(fsize->pixel_format,
		      &fsize->stepwise.step_width,
		      &fsize->stepwise.step_height);
	return 0;
}

static int vidioc_g_fmt(struct vim2m_ctx *ctx, struct v4l2_format *f)
{
	struct vb2_queue *vq;
	struct vim2m_q_data *q_data;

	vq = v4l2_m2m_get_vq(ctx->fh.m2m_ctx, f->type);
	if (!vq)
		return -EINVAL;

	q_data = get_q_data(ctx, f->type);
	if (!q_data)
		return -EINVAL;

	f->fmt.pix.width	= q_data->width;
	f->fmt.pix.height	= q_data->height;
	f->fmt.pix.field	= V4L2_FIELD_NONE;
	f->fmt.pix.pixelformat	= q_data->fmt->fourcc;
	f->fmt.pix.bytesperline	= (q_data->width * q_data->fmt->depth) >> 3;
	f->fmt.pix.sizeimage	= q_data->sizeimage;
	f->fmt.pix.colorspace	= ctx->colorspace;
	f->fmt.pix.xfer_func	= ctx->xfer_func;
	f->fmt.pix.ycbcr_enc	= ctx->ycbcr_enc;
	f->fmt.pix.quantization	= ctx->quant;

	return 0;
}

static int vidioc_g_fmt_vid_out(struct file *file, void *priv,
				struct v4l2_format *f)
{
	return vidioc_g_fmt(file2ctx(file), f);
}

static int vidioc_g_fmt_vid_cap(struct file *file, void *priv,
				struct v4l2_format *f)
{
	return vidioc_g_fmt(file2ctx(file), f);
}

static int vidioc_try_fmt(struct v4l2_format *f, struct vim2m_fmt *fmt)
{
	int walign, halign;
	/*
	 * V4L2 specification specifies the driver corrects the
	 * format struct if any of the dimensions is unsupported
	 */
	if (f->fmt.pix.height < MIN_H)
		f->fmt.pix.height = MIN_H;
	else if (f->fmt.pix.height > MAX_H)
		f->fmt.pix.height = MAX_H;

	if (f->fmt.pix.width < MIN_W)
		f->fmt.pix.width = MIN_W;
	else if (f->fmt.pix.width > MAX_W)
		f->fmt.pix.width = MAX_W;

	get_alignment(f->fmt.pix.pixelformat, &walign, &halign);
	f->fmt.pix.width &= ~(walign - 1);
	f->fmt.pix.height &= ~(halign - 1);
	f->fmt.pix.bytesperline = (f->fmt.pix.width * fmt->depth) >> 3;
	f->fmt.pix.sizeimage = f->fmt.pix.height * f->fmt.pix.bytesperline;
	f->fmt.pix.field = V4L2_FIELD_NONE;

	return 0;
}

static int vidioc_try_fmt_vid_cap(struct file *file, void *priv,
				  struct v4l2_format *f)
{
	struct vim2m_fmt *fmt;
	struct vim2m_ctx *ctx = file2ctx(file);

	fmt = find_format(f->fmt.pix.pixelformat);
	if (!fmt) {
		f->fmt.pix.pixelformat = formats[0].fourcc;
		fmt = find_format(f->fmt.pix.pixelformat);
	}
	if (!(fmt->types & MEM2MEM_CAPTURE)) {
		v4l2_err(&ctx->dev->v4l2_dev,
			 "Fourcc format (0x%08x) invalid.\n",
			 f->fmt.pix.pixelformat);
		return -EINVAL;
	}
	f->fmt.pix.colorspace = ctx->colorspace;
	f->fmt.pix.xfer_func = ctx->xfer_func;
	f->fmt.pix.ycbcr_enc = ctx->ycbcr_enc;
	f->fmt.pix.quantization = ctx->quant;

	return vidioc_try_fmt(f, fmt);
}

static int vidioc_try_fmt_vid_out(struct file *file, void *priv,
				  struct v4l2_format *f)
{
	struct vim2m_fmt *fmt;
	struct vim2m_ctx *ctx = file2ctx(file);

	fmt = find_format(f->fmt.pix.pixelformat);
	if (!fmt) {
		f->fmt.pix.pixelformat = formats[0].fourcc;
		fmt = find_format(f->fmt.pix.pixelformat);
	}
	if (!(fmt->types & MEM2MEM_OUTPUT)) {
		v4l2_err(&ctx->dev->v4l2_dev,
			 "Fourcc format (0x%08x) invalid.\n",
			 f->fmt.pix.pixelformat);
		return -EINVAL;
	}
	if (!f->fmt.pix.colorspace)
		f->fmt.pix.colorspace = V4L2_COLORSPACE_REC709;

	return vidioc_try_fmt(f, fmt);
}

static int vidioc_s_fmt(struct vim2m_ctx *ctx, struct v4l2_format *f)
{
	struct vim2m_q_data *q_data;
	struct vb2_queue *vq;

	vq = v4l2_m2m_get_vq(ctx->fh.m2m_ctx, f->type);
	if (!vq)
		return -EINVAL;

	q_data = get_q_data(ctx, f->type);
	if (!q_data)
		return -EINVAL;

	if (vb2_is_busy(vq)) {
		v4l2_err(&ctx->dev->v4l2_dev, "%s queue busy\n", __func__);
		return -EBUSY;
	}

	q_data->fmt		= find_format(f->fmt.pix.pixelformat);
	q_data->width		= f->fmt.pix.width;
	q_data->height		= f->fmt.pix.height;
	q_data->sizeimage	= q_data->width * q_data->height
				* q_data->fmt->depth >> 3;

	dprintk(ctx->dev, 1,
		"Format for type %s: %dx%d (%d bpp), fmt: %c%c%c%c\n",
		type_name(f->type), q_data->width, q_data->height,
		q_data->fmt->depth,
		(q_data->fmt->fourcc & 0xff),
		(q_data->fmt->fourcc >>  8) & 0xff,
		(q_data->fmt->fourcc >> 16) & 0xff,
		(q_data->fmt->fourcc >> 24) & 0xff);

	return 0;
}

static int vidioc_s_fmt_vid_cap(struct file *file, void *priv,
				struct v4l2_format *f)
{
	int ret;

	ret = vidioc_try_fmt_vid_cap(file, priv, f);
	if (ret)
		return ret;

	return vidioc_s_fmt(file2ctx(file), f);
}

static int vidioc_s_fmt_vid_out(struct file *file, void *priv,
				struct v4l2_format *f)
{
	struct vim2m_ctx *ctx = file2ctx(file);
	int ret;

	ret = vidioc_try_fmt_vid_out(file, priv, f);
	if (ret)
		return ret;

	ret = vidioc_s_fmt(file2ctx(file), f);
	if (!ret) {
		ctx->colorspace = f->fmt.pix.colorspace;
		ctx->xfer_func = f->fmt.pix.xfer_func;
		ctx->ycbcr_enc = f->fmt.pix.ycbcr_enc;
		ctx->quant = f->fmt.pix.quantization;
	}
	return ret;
}

static int vim2m_s_ctrl(struct v4l2_ctrl *ctrl)
{
	struct vim2m_ctx *ctx =
		container_of(ctrl->handler, struct vim2m_ctx, hdl);

	switch (ctrl->id) {
	case V4L2_CID_HFLIP:
		if (ctrl->val)
			ctx->mode |= MEM2MEM_HFLIP;
		else
			ctx->mode &= ~MEM2MEM_HFLIP;
		break;

	case V4L2_CID_VFLIP:
		if (ctrl->val)
			ctx->mode |= MEM2MEM_VFLIP;
		else
			ctx->mode &= ~MEM2MEM_VFLIP;
		break;

	case V4L2_CID_TRANS_TIME_MSEC:
		ctx->transtime = ctrl->val;
		if (ctx->transtime < 1)
			ctx->transtime = 1;
		break;

	case V4L2_CID_TRANS_NUM_BUFS:
		ctx->translen = ctrl->val;
		break;

	default:
		v4l2_err(&ctx->dev->v4l2_dev, "Invalid control\n");
		return -EINVAL;
	}

	return 0;
}

static const struct v4l2_ctrl_ops vim2m_ctrl_ops = {
	.s_ctrl = vim2m_s_ctrl,
};

static const struct v4l2_ioctl_ops vim2m_ioctl_ops = {
	.vidioc_querycap	= vidioc_querycap,

	.vidioc_enum_fmt_vid_cap = vidioc_enum_fmt_vid_cap,
	.vidioc_enum_framesizes = vidioc_enum_framesizes,
	.vidioc_g_fmt_vid_cap	= vidioc_g_fmt_vid_cap,
	.vidioc_try_fmt_vid_cap	= vidioc_try_fmt_vid_cap,
	.vidioc_s_fmt_vid_cap	= vidioc_s_fmt_vid_cap,

	.vidioc_enum_fmt_vid_out = vidioc_enum_fmt_vid_out,
	.vidioc_g_fmt_vid_out	= vidioc_g_fmt_vid_out,
	.vidioc_try_fmt_vid_out	= vidioc_try_fmt_vid_out,
	.vidioc_s_fmt_vid_out	= vidioc_s_fmt_vid_out,

	.vidioc_reqbufs		= v4l2_m2m_ioctl_reqbufs,
	.vidioc_querybuf	= v4l2_m2m_ioctl_querybuf,
	.vidioc_qbuf		= v4l2_m2m_ioctl_qbuf,
	.vidioc_dqbuf		= v4l2_m2m_ioctl_dqbuf,
	.vidioc_prepare_buf	= v4l2_m2m_ioctl_prepare_buf,
	.vidioc_create_bufs	= v4l2_m2m_ioctl_create_bufs,
	.vidioc_expbuf		= v4l2_m2m_ioctl_expbuf,

	.vidioc_streamon	= v4l2_m2m_ioctl_streamon,
	.vidioc_streamoff	= v4l2_m2m_ioctl_streamoff,

	.vidioc_subscribe_event = v4l2_ctrl_subscribe_event,
	.vidioc_unsubscribe_event = v4l2_event_unsubscribe,
};

/*
 * Queue operations
 */

static int vim2m_queue_setup(struct vb2_queue *vq,
			     unsigned int *nbuffers,
			     unsigned int *nplanes,
			     unsigned int sizes[],
			     struct device *alloc_devs[])
{
	struct vim2m_ctx *ctx = vb2_get_drv_priv(vq);
	struct vim2m_q_data *q_data;
	unsigned int size, count = *nbuffers;

	q_data = get_q_data(ctx, vq->type);
	if (!q_data)
		return -EINVAL;

	size = q_data->width * q_data->height * q_data->fmt->depth >> 3;

	while (size * count > MEM2MEM_VID_MEM_LIMIT)
		(count)--;
	*nbuffers = count;

	if (*nplanes)
		return sizes[0] < size ? -EINVAL : 0;

	*nplanes = 1;
	sizes[0] = size;

	dprintk(ctx->dev, 1, "%s: get %d buffer(s) of size %d each.\n",
		type_name(vq->type), count, size);

	return 0;
}

static int vim2m_buf_out_validate(struct vb2_buffer *vb)
{
	struct vb2_v4l2_buffer *vbuf = to_vb2_v4l2_buffer(vb);
	struct vim2m_ctx *ctx = vb2_get_drv_priv(vb->vb2_queue);

	if (vbuf->field == V4L2_FIELD_ANY)
		vbuf->field = V4L2_FIELD_NONE;
	if (vbuf->field != V4L2_FIELD_NONE) {
		dprintk(ctx->dev, 1, "%s field isn't supported\n", __func__);
		return -EINVAL;
	}

	return 0;
}

static int vim2m_buf_prepare(struct vb2_buffer *vb)
{
	struct vim2m_ctx *ctx = vb2_get_drv_priv(vb->vb2_queue);
	struct vim2m_q_data *q_data;

	dprintk(ctx->dev, 2, "type: %s\n", type_name(vb->vb2_queue->type));

	q_data = get_q_data(ctx, vb->vb2_queue->type);
	if (!q_data)
		return -EINVAL;
	if (vb2_plane_size(vb, 0) < q_data->sizeimage) {
		dprintk(ctx->dev, 1,
			"%s data will not fit into plane (%lu < %lu)\n",
			__func__, vb2_plane_size(vb, 0),
			(long)q_data->sizeimage);
		return -EINVAL;
	}

	vb2_set_plane_payload(vb, 0, q_data->sizeimage);

	return 0;
}

static void vim2m_buf_queue(struct vb2_buffer *vb)
{
	struct vb2_v4l2_buffer *vbuf = to_vb2_v4l2_buffer(vb);
	struct vim2m_ctx *ctx = vb2_get_drv_priv(vb->vb2_queue);

	v4l2_m2m_buf_queue(ctx->fh.m2m_ctx, vbuf);
}

static int vim2m_start_streaming(struct vb2_queue *q, unsigned int count)
{
	struct vim2m_ctx *ctx = vb2_get_drv_priv(q);
	struct vim2m_q_data *q_data = get_q_data(ctx, q->type);

	if (!q_data)
		return -EINVAL;

	q_data->sequence = 0;
	return 0;
}

static void vim2m_stop_streaming(struct vb2_queue *q)
{
	struct vim2m_ctx *ctx = vb2_get_drv_priv(q);
	struct vim2m_dev *dev = ctx->dev;
	struct vb2_v4l2_buffer *vbuf;
	unsigned long flags;

<<<<<<< HEAD
	if (v4l2_m2m_get_curr_priv(dev->m2m_dev) == ctx)
		cancel_delayed_work_sync(&dev->work_run);
=======
	cancel_delayed_work_sync(&ctx->work_run);
>>>>>>> f7688b48

	for (;;) {
		if (V4L2_TYPE_IS_OUTPUT(q->type))
			vbuf = v4l2_m2m_src_buf_remove(ctx->fh.m2m_ctx);
		else
			vbuf = v4l2_m2m_dst_buf_remove(ctx->fh.m2m_ctx);
		if (!vbuf)
			return;
		v4l2_ctrl_request_complete(vbuf->vb2_buf.req_obj.req,
					   &ctx->hdl);
		spin_lock_irqsave(&ctx->irqlock, flags);
		v4l2_m2m_buf_done(vbuf, VB2_BUF_STATE_ERROR);
		spin_unlock_irqrestore(&ctx->irqlock, flags);
	}
}

static void vim2m_buf_request_complete(struct vb2_buffer *vb)
{
	struct vim2m_ctx *ctx = vb2_get_drv_priv(vb->vb2_queue);

	v4l2_ctrl_request_complete(vb->req_obj.req, &ctx->hdl);
}

static const struct vb2_ops vim2m_qops = {
	.queue_setup	 = vim2m_queue_setup,
	.buf_out_validate	 = vim2m_buf_out_validate,
	.buf_prepare	 = vim2m_buf_prepare,
	.buf_queue	 = vim2m_buf_queue,
	.start_streaming = vim2m_start_streaming,
	.stop_streaming  = vim2m_stop_streaming,
	.wait_prepare	 = vb2_ops_wait_prepare,
	.wait_finish	 = vb2_ops_wait_finish,
	.buf_request_complete = vim2m_buf_request_complete,
};

static int queue_init(void *priv, struct vb2_queue *src_vq,
		      struct vb2_queue *dst_vq)
{
	struct vim2m_ctx *ctx = priv;
	int ret;

	src_vq->type = V4L2_BUF_TYPE_VIDEO_OUTPUT;
	src_vq->io_modes = VB2_MMAP | VB2_USERPTR | VB2_DMABUF;
	src_vq->drv_priv = ctx;
	src_vq->buf_struct_size = sizeof(struct v4l2_m2m_buffer);
	src_vq->ops = &vim2m_qops;
	src_vq->mem_ops = &vb2_vmalloc_memops;
	src_vq->timestamp_flags = V4L2_BUF_FLAG_TIMESTAMP_COPY;
	src_vq->lock = &ctx->vb_mutex;
	src_vq->supports_requests = true;

	ret = vb2_queue_init(src_vq);
	if (ret)
		return ret;

	dst_vq->type = V4L2_BUF_TYPE_VIDEO_CAPTURE;
	dst_vq->io_modes = VB2_MMAP | VB2_USERPTR | VB2_DMABUF;
	dst_vq->drv_priv = ctx;
	dst_vq->buf_struct_size = sizeof(struct v4l2_m2m_buffer);
	dst_vq->ops = &vim2m_qops;
	dst_vq->mem_ops = &vb2_vmalloc_memops;
	dst_vq->timestamp_flags = V4L2_BUF_FLAG_TIMESTAMP_COPY;
	dst_vq->lock = &ctx->vb_mutex;

	return vb2_queue_init(dst_vq);
}

static struct v4l2_ctrl_config vim2m_ctrl_trans_time_msec = {
	.ops = &vim2m_ctrl_ops,
	.id = V4L2_CID_TRANS_TIME_MSEC,
	.name = "Transaction Time (msec)",
	.type = V4L2_CTRL_TYPE_INTEGER,
	.min = 1,
	.max = 10001,
	.step = 1,
};

static const struct v4l2_ctrl_config vim2m_ctrl_trans_num_bufs = {
	.ops = &vim2m_ctrl_ops,
	.id = V4L2_CID_TRANS_NUM_BUFS,
	.name = "Buffers Per Transaction",
	.type = V4L2_CTRL_TYPE_INTEGER,
	.def = 1,
	.min = 1,
	.max = MEM2MEM_DEF_NUM_BUFS,
	.step = 1,
};

/*
 * File operations
 */
static int vim2m_open(struct file *file)
{
	struct vim2m_dev *dev = video_drvdata(file);
	struct vim2m_ctx *ctx = NULL;
	struct v4l2_ctrl_handler *hdl;
	int rc = 0;

	if (mutex_lock_interruptible(&dev->dev_mutex))
		return -ERESTARTSYS;
	ctx = kzalloc(sizeof(*ctx), GFP_KERNEL);
	if (!ctx) {
		rc = -ENOMEM;
		goto open_unlock;
	}

	v4l2_fh_init(&ctx->fh, video_devdata(file));
	file->private_data = &ctx->fh;
	ctx->dev = dev;
	hdl = &ctx->hdl;
	v4l2_ctrl_handler_init(hdl, 4);
	v4l2_ctrl_new_std(hdl, &vim2m_ctrl_ops, V4L2_CID_HFLIP, 0, 1, 1, 0);
	v4l2_ctrl_new_std(hdl, &vim2m_ctrl_ops, V4L2_CID_VFLIP, 0, 1, 1, 0);

	vim2m_ctrl_trans_time_msec.def = default_transtime;
	v4l2_ctrl_new_custom(hdl, &vim2m_ctrl_trans_time_msec, NULL);
	v4l2_ctrl_new_custom(hdl, &vim2m_ctrl_trans_num_bufs, NULL);
	if (hdl->error) {
		rc = hdl->error;
		v4l2_ctrl_handler_free(hdl);
		kfree(ctx);
		goto open_unlock;
	}
	ctx->fh.ctrl_handler = hdl;
	v4l2_ctrl_handler_setup(hdl);

	ctx->q_data[V4L2_M2M_SRC].fmt = &formats[0];
	ctx->q_data[V4L2_M2M_SRC].width = 640;
	ctx->q_data[V4L2_M2M_SRC].height = 480;
	ctx->q_data[V4L2_M2M_SRC].sizeimage =
		ctx->q_data[V4L2_M2M_SRC].width *
		ctx->q_data[V4L2_M2M_SRC].height *
		(ctx->q_data[V4L2_M2M_SRC].fmt->depth >> 3);
	ctx->q_data[V4L2_M2M_DST] = ctx->q_data[V4L2_M2M_SRC];
	ctx->colorspace = V4L2_COLORSPACE_REC709;

	ctx->fh.m2m_ctx = v4l2_m2m_ctx_init(dev->m2m_dev, ctx, &queue_init);

	mutex_init(&ctx->vb_mutex);
	spin_lock_init(&ctx->irqlock);
	INIT_DELAYED_WORK(&ctx->work_run, device_work);

	if (IS_ERR(ctx->fh.m2m_ctx)) {
		rc = PTR_ERR(ctx->fh.m2m_ctx);

		v4l2_ctrl_handler_free(hdl);
		v4l2_fh_exit(&ctx->fh);
		kfree(ctx);
		goto open_unlock;
	}

	v4l2_fh_add(&ctx->fh);
	atomic_inc(&dev->num_inst);

	dprintk(dev, 1, "Created instance: %p, m2m_ctx: %p\n",
		ctx, ctx->fh.m2m_ctx);

open_unlock:
	mutex_unlock(&dev->dev_mutex);
	return rc;
}

static int vim2m_release(struct file *file)
{
	struct vim2m_dev *dev = video_drvdata(file);
	struct vim2m_ctx *ctx = file2ctx(file);

	dprintk(dev, 1, "Releasing instance %p\n", ctx);

	v4l2_fh_del(&ctx->fh);
	v4l2_fh_exit(&ctx->fh);
	v4l2_ctrl_handler_free(&ctx->hdl);
	mutex_lock(&dev->dev_mutex);
	v4l2_m2m_ctx_release(ctx->fh.m2m_ctx);
	mutex_unlock(&dev->dev_mutex);
	kfree(ctx);

	atomic_dec(&dev->num_inst);

	return 0;
}

static void vim2m_device_release(struct video_device *vdev)
{
	struct vim2m_dev *dev = container_of(vdev, struct vim2m_dev, vfd);

	v4l2_device_unregister(&dev->v4l2_dev);
	v4l2_m2m_release(dev->m2m_dev);
	kfree(dev);
}

static const struct v4l2_file_operations vim2m_fops = {
	.owner		= THIS_MODULE,
	.open		= vim2m_open,
	.release	= vim2m_release,
	.poll		= v4l2_m2m_fop_poll,
	.unlocked_ioctl	= video_ioctl2,
	.mmap		= v4l2_m2m_fop_mmap,
};

static const struct video_device vim2m_videodev = {
	.name		= MEM2MEM_NAME,
	.vfl_dir	= VFL_DIR_M2M,
	.fops		= &vim2m_fops,
	.ioctl_ops	= &vim2m_ioctl_ops,
	.minor		= -1,
	.release	= vim2m_device_release,
	.device_caps	= V4L2_CAP_VIDEO_M2M | V4L2_CAP_STREAMING,
};

static const struct v4l2_m2m_ops m2m_ops = {
	.device_run	= device_run,
	.job_ready	= job_ready,
	.job_abort	= job_abort,
};

static const struct media_device_ops m2m_media_ops = {
	.req_validate = vb2_request_validate,
	.req_queue = v4l2_m2m_request_queue,
};

static int vim2m_probe(struct platform_device *pdev)
{
	struct vim2m_dev *dev;
	struct video_device *vfd;
	int ret;

	dev = kzalloc(sizeof(*dev), GFP_KERNEL);
	if (!dev)
		return -ENOMEM;

	ret = v4l2_device_register(&pdev->dev, &dev->v4l2_dev);
	if (ret)
		goto error_free;

	atomic_set(&dev->num_inst, 0);
	mutex_init(&dev->dev_mutex);

	dev->vfd = vim2m_videodev;
	vfd = &dev->vfd;
	vfd->lock = &dev->dev_mutex;
	vfd->v4l2_dev = &dev->v4l2_dev;
	INIT_DELAYED_WORK(&dev->work_run, device_work);

	ret = video_register_device(vfd, VFL_TYPE_GRABBER, 0);
	if (ret) {
		v4l2_err(&dev->v4l2_dev, "Failed to register video device\n");
		goto error_v4l2;
	}

	video_set_drvdata(vfd, dev);
	v4l2_info(&dev->v4l2_dev,
		  "Device registered as /dev/video%d\n", vfd->num);

	platform_set_drvdata(pdev, dev);

	dev->m2m_dev = v4l2_m2m_init(&m2m_ops);
	if (IS_ERR(dev->m2m_dev)) {
		v4l2_err(&dev->v4l2_dev, "Failed to init mem2mem device\n");
		ret = PTR_ERR(dev->m2m_dev);
		goto error_dev;
	}

#ifdef CONFIG_MEDIA_CONTROLLER
	dev->mdev.dev = &pdev->dev;
	strscpy(dev->mdev.model, "vim2m", sizeof(dev->mdev.model));
	strscpy(dev->mdev.bus_info, "platform:vim2m",
		sizeof(dev->mdev.bus_info));
	media_device_init(&dev->mdev);
	dev->mdev.ops = &m2m_media_ops;
	dev->v4l2_dev.mdev = &dev->mdev;

	ret = v4l2_m2m_register_media_controller(dev->m2m_dev, vfd,
						 MEDIA_ENT_F_PROC_VIDEO_SCALER);
	if (ret) {
		v4l2_err(&dev->v4l2_dev, "Failed to init mem2mem media controller\n");
		goto error_dev;
	}

	ret = media_device_register(&dev->mdev);
	if (ret) {
		v4l2_err(&dev->v4l2_dev, "Failed to register mem2mem media device\n");
		goto error_m2m_mc;
	}
#endif
	return 0;

#ifdef CONFIG_MEDIA_CONTROLLER
error_m2m_mc:
	v4l2_m2m_unregister_media_controller(dev->m2m_dev);
#endif
error_dev:
	video_unregister_device(&dev->vfd);
	/* vim2m_device_release called by video_unregister_device to release various objects */
	return ret;
error_v4l2:
	v4l2_device_unregister(&dev->v4l2_dev);
error_free:
	kfree(dev);

	return ret;
}

static int vim2m_remove(struct platform_device *pdev)
{
	struct vim2m_dev *dev = platform_get_drvdata(pdev);

	v4l2_info(&dev->v4l2_dev, "Removing " MEM2MEM_NAME);

#ifdef CONFIG_MEDIA_CONTROLLER
	media_device_unregister(&dev->mdev);
	v4l2_m2m_unregister_media_controller(dev->m2m_dev);
	media_device_cleanup(&dev->mdev);
#endif
<<<<<<< HEAD
	v4l2_m2m_release(dev->m2m_dev);
=======
>>>>>>> f7688b48
	video_unregister_device(&dev->vfd);

	return 0;
}

static struct platform_driver vim2m_pdrv = {
	.probe		= vim2m_probe,
	.remove		= vim2m_remove,
	.driver		= {
		.name	= MEM2MEM_NAME,
	},
};

static void __exit vim2m_exit(void)
{
	platform_driver_unregister(&vim2m_pdrv);
	platform_device_unregister(&vim2m_pdev);
}

static int __init vim2m_init(void)
{
	int ret;

	ret = platform_device_register(&vim2m_pdev);
	if (ret)
		return ret;

	ret = platform_driver_register(&vim2m_pdrv);
	if (ret)
		platform_device_unregister(&vim2m_pdev);

	return ret;
}

module_init(vim2m_init);
module_exit(vim2m_exit);<|MERGE_RESOLUTION|>--- conflicted
+++ resolved
@@ -196,12 +196,6 @@
 
 	atomic_t		num_inst;
 	struct mutex		dev_mutex;
-<<<<<<< HEAD
-	spinlock_t		irqlock;
-
-	struct delayed_work	work_run;
-=======
->>>>>>> f7688b48
 
 	struct v4l2_m2m_dev	*m2m_dev;
 };
@@ -615,26 +609,16 @@
 
 	device_process(ctx, src_buf, dst_buf);
 
-<<<<<<< HEAD
-	/* Run delayed work, which simulates a hardware irq  */
-	schedule_delayed_work(&dev->work_run, msecs_to_jiffies(ctx->transtime));
-=======
 	/* Complete request controls if any */
 	v4l2_ctrl_request_complete(src_buf->vb2_buf.req_obj.req,
 				   &ctx->hdl);
 
 	/* Run delayed work, which simulates a hardware irq  */
 	schedule_delayed_work(&ctx->work_run, msecs_to_jiffies(ctx->transtime));
->>>>>>> f7688b48
 }
 
 static void device_work(struct work_struct *w)
 {
-<<<<<<< HEAD
-	struct vim2m_dev *vim2m_dev =
-		container_of(w, struct vim2m_dev, work_run.work);
-=======
->>>>>>> f7688b48
 	struct vim2m_ctx *curr_ctx;
 	struct vim2m_dev *vim2m_dev;
 	struct vb2_v4l2_buffer *src_vb, *dst_vb;
@@ -1096,16 +1080,10 @@
 static void vim2m_stop_streaming(struct vb2_queue *q)
 {
 	struct vim2m_ctx *ctx = vb2_get_drv_priv(q);
-	struct vim2m_dev *dev = ctx->dev;
 	struct vb2_v4l2_buffer *vbuf;
 	unsigned long flags;
 
-<<<<<<< HEAD
-	if (v4l2_m2m_get_curr_priv(dev->m2m_dev) == ctx)
-		cancel_delayed_work_sync(&dev->work_run);
-=======
 	cancel_delayed_work_sync(&ctx->work_run);
->>>>>>> f7688b48
 
 	for (;;) {
 		if (V4L2_TYPE_IS_OUTPUT(q->type))
@@ -1348,7 +1326,6 @@
 	vfd = &dev->vfd;
 	vfd->lock = &dev->dev_mutex;
 	vfd->v4l2_dev = &dev->v4l2_dev;
-	INIT_DELAYED_WORK(&dev->work_run, device_work);
 
 	ret = video_register_device(vfd, VFL_TYPE_GRABBER, 0);
 	if (ret) {
@@ -1420,10 +1397,6 @@
 	v4l2_m2m_unregister_media_controller(dev->m2m_dev);
 	media_device_cleanup(&dev->mdev);
 #endif
-<<<<<<< HEAD
-	v4l2_m2m_release(dev->m2m_dev);
-=======
->>>>>>> f7688b48
 	video_unregister_device(&dev->vfd);
 
 	return 0;
