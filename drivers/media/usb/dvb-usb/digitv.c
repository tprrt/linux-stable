--- conflicted
+++ resolved
@@ -231,24 +231,15 @@
 
 static int digitv_rc_query(struct dvb_usb_device *d, u32 *event, int *state)
 {
-<<<<<<< HEAD
-	int ret, i;
-	u8 key[5];
-=======
 	struct rc_map_table *entry;
 	int ret, i;
 	u8 key[4];
->>>>>>> d1988041
 	u8 b[4] = { 0 };
 
 	*event = 0;
 	*state = REMOTE_NO_KEY_PRESSED;
 
-<<<<<<< HEAD
-	ret = digitv_ctrl_msg(d, USB_READ_REMOTE, 0, NULL, 0, &key[1], 4);
-=======
 	ret = digitv_ctrl_msg(d, USB_READ_REMOTE, 0, NULL, 0, key, 4);
->>>>>>> d1988041
 	if (ret)
 		return ret;
 
