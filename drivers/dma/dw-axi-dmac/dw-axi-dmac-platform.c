--- conflicted
+++ resolved
@@ -395,22 +395,6 @@
 	switch (chan->direction) {
 	case DMA_MEM_TO_DEV:
 		dw_axi_dma_set_byte_halfword(chan, true);
-<<<<<<< HEAD
-		reg |= (chan->config.device_fc ?
-			DWAXIDMAC_TT_FC_MEM_TO_PER_DST :
-			DWAXIDMAC_TT_FC_MEM_TO_PER_DMAC)
-			<< CH_CFG_H_TT_FC_POS;
-		if (chan->chip->apb_regs)
-			reg |= (chan->id << CH_CFG_H_DST_PER_POS);
-		break;
-	case DMA_DEV_TO_MEM:
-		reg |= (chan->config.device_fc ?
-			DWAXIDMAC_TT_FC_PER_TO_MEM_SRC :
-			DWAXIDMAC_TT_FC_PER_TO_MEM_DMAC)
-			<< CH_CFG_H_TT_FC_POS;
-		if (chan->chip->apb_regs)
-			reg |= (chan->id << CH_CFG_H_SRC_PER_POS);
-=======
 		config.tt_fc = chan->config.device_fc ?
 				DWAXIDMAC_TT_FC_MEM_TO_PER_DST :
 				DWAXIDMAC_TT_FC_MEM_TO_PER_DMAC;
@@ -427,7 +411,6 @@
 			config.src_per = chan->id;
 		else
 			config.src_per = chan->hw_handshake_num;
->>>>>>> df0cc57e
 		break;
 	default:
 		break;
