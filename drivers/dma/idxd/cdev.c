// SPDX-License-Identifier: GPL-2.0
/* Copyright(c) 2019 Intel Corporation. All rights rsvd. */
#include <linux/init.h>
#include <linux/kernel.h>
#include <linux/module.h>
#include <linux/pci.h>
#include <linux/device.h>
#include <linux/sched/task.h>
#include <linux/intel-svm.h>
#include <linux/io-64-nonatomic-lo-hi.h>
#include <linux/cdev.h>
#include <linux/fs.h>
#include <linux/poll.h>
#include <linux/iommu.h>
#include <uapi/linux/idxd.h>
#include "registers.h"
#include "idxd.h"

struct idxd_cdev_context {
	const char *name;
	dev_t devt;
	struct ida minor_ida;
};

/*
 * ictx is an array based off of accelerator types. enum idxd_type
 * is used as index
 */
static struct idxd_cdev_context ictx[IDXD_TYPE_MAX] = {
	{ .name = "dsa" },
	{ .name = "iax" }
};

struct idxd_user_context {
	struct idxd_wq *wq;
	struct task_struct *task;
	unsigned int pasid;
	unsigned int flags;
	struct iommu_sva *sva;
};

static void idxd_cdev_dev_release(struct device *dev)
{
	struct idxd_cdev *idxd_cdev = container_of(dev, struct idxd_cdev, dev);
	struct idxd_cdev_context *cdev_ctx;
	struct idxd_wq *wq = idxd_cdev->wq;

<<<<<<< HEAD
	cdev_ctx = &ictx[wq->idxd->type];
=======
	cdev_ctx = &ictx[wq->idxd->data->type];
>>>>>>> 25423f4b
	ida_simple_remove(&cdev_ctx->minor_ida, idxd_cdev->minor);
	kfree(idxd_cdev);
}

static struct device_type idxd_cdev_device_type = {
	.name = "idxd_cdev",
	.release = idxd_cdev_dev_release,
};

static inline struct idxd_cdev *inode_idxd_cdev(struct inode *inode)
{
	struct cdev *cdev = inode->i_cdev;

	return container_of(cdev, struct idxd_cdev, cdev);
}

static inline struct idxd_wq *inode_wq(struct inode *inode)
{
	struct idxd_cdev *idxd_cdev = inode_idxd_cdev(inode);

	return idxd_cdev->wq;
}

static int idxd_cdev_open(struct inode *inode, struct file *filp)
{
	struct idxd_user_context *ctx;
	struct idxd_device *idxd;
	struct idxd_wq *wq;
	struct device *dev;
	int rc = 0;
	struct iommu_sva *sva;
	unsigned int pasid;

	wq = inode_wq(inode);
	idxd = wq->idxd;
	dev = &idxd->pdev->dev;

	dev_dbg(dev, "%s called: %d\n", __func__, idxd_wq_refcount(wq));

	ctx = kzalloc(sizeof(*ctx), GFP_KERNEL);
	if (!ctx)
		return -ENOMEM;

	mutex_lock(&wq->wq_lock);

	if (idxd_wq_refcount(wq) > 0 && wq_dedicated(wq)) {
		rc = -EBUSY;
		goto failed;
	}

	ctx->wq = wq;
	filp->private_data = ctx;

	if (device_pasid_enabled(idxd)) {
		sva = iommu_sva_bind_device(dev, current->mm, NULL);
		if (IS_ERR(sva)) {
			rc = PTR_ERR(sva);
			dev_err(dev, "pasid allocation failed: %d\n", rc);
			goto failed;
		}

		pasid = iommu_sva_get_pasid(sva);
		if (pasid == IOMMU_PASID_INVALID) {
			iommu_sva_unbind_device(sva);
			rc = -EINVAL;
			goto failed;
		}

		ctx->sva = sva;
		ctx->pasid = pasid;

		if (wq_dedicated(wq)) {
			rc = idxd_wq_set_pasid(wq, pasid);
			if (rc < 0) {
				iommu_sva_unbind_device(sva);
				dev_err(dev, "wq set pasid failed: %d\n", rc);
				goto failed;
			}
		}
	}

	idxd_wq_get(wq);
	mutex_unlock(&wq->wq_lock);
	return 0;

 failed:
	mutex_unlock(&wq->wq_lock);
	kfree(ctx);
	return rc;
}

static int idxd_cdev_release(struct inode *node, struct file *filep)
{
	struct idxd_user_context *ctx = filep->private_data;
	struct idxd_wq *wq = ctx->wq;
	struct idxd_device *idxd = wq->idxd;
	struct device *dev = &idxd->pdev->dev;
	int rc;

	dev_dbg(dev, "%s called\n", __func__);
	filep->private_data = NULL;

	/* Wait for in-flight operations to complete. */
	if (wq_shared(wq)) {
		idxd_device_drain_pasid(idxd, ctx->pasid);
	} else {
		if (device_pasid_enabled(idxd)) {
			/* The wq disable in the disable pasid function will drain the wq */
			rc = idxd_wq_disable_pasid(wq);
			if (rc < 0)
				dev_err(dev, "wq disable pasid failed.\n");
		} else {
			idxd_wq_drain(wq);
		}
	}

	if (ctx->sva)
		iommu_sva_unbind_device(ctx->sva);
	kfree(ctx);
	mutex_lock(&wq->wq_lock);
	idxd_wq_put(wq);
	mutex_unlock(&wq->wq_lock);
	return 0;
}

static int check_vma(struct idxd_wq *wq, struct vm_area_struct *vma,
		     const char *func)
{
	struct device *dev = &wq->idxd->pdev->dev;

	if ((vma->vm_end - vma->vm_start) > PAGE_SIZE) {
		dev_info_ratelimited(dev,
				     "%s: %s: mapping too large: %lu\n",
				     current->comm, func,
				     vma->vm_end - vma->vm_start);
		return -EINVAL;
	}

	return 0;
}

static int idxd_cdev_mmap(struct file *filp, struct vm_area_struct *vma)
{
	struct idxd_user_context *ctx = filp->private_data;
	struct idxd_wq *wq = ctx->wq;
	struct idxd_device *idxd = wq->idxd;
	struct pci_dev *pdev = idxd->pdev;
	phys_addr_t base = pci_resource_start(pdev, IDXD_WQ_BAR);
	unsigned long pfn;
	int rc;

	dev_dbg(&pdev->dev, "%s called\n", __func__);
	rc = check_vma(wq, vma, __func__);
	if (rc < 0)
		return rc;

	vma->vm_flags |= VM_DONTCOPY;
	pfn = (base + idxd_get_wq_portal_full_offset(wq->id,
				IDXD_PORTAL_LIMITED)) >> PAGE_SHIFT;
	vma->vm_page_prot = pgprot_noncached(vma->vm_page_prot);
	vma->vm_private_data = ctx;

	return io_remap_pfn_range(vma, vma->vm_start, pfn, PAGE_SIZE,
			vma->vm_page_prot);
}

static __poll_t idxd_cdev_poll(struct file *filp,
			       struct poll_table_struct *wait)
{
	struct idxd_user_context *ctx = filp->private_data;
	struct idxd_wq *wq = ctx->wq;
	struct idxd_device *idxd = wq->idxd;
	unsigned long flags;
	__poll_t out = 0;

	poll_wait(filp, &wq->err_queue, wait);
	spin_lock_irqsave(&idxd->dev_lock, flags);
	if (idxd->sw_err.valid)
		out = EPOLLIN | EPOLLRDNORM;
	spin_unlock_irqrestore(&idxd->dev_lock, flags);

	return out;
}

static const struct file_operations idxd_cdev_fops = {
	.owner = THIS_MODULE,
	.open = idxd_cdev_open,
	.release = idxd_cdev_release,
	.mmap = idxd_cdev_mmap,
	.poll = idxd_cdev_poll,
};

int idxd_cdev_get_major(struct idxd_device *idxd)
{
	return MAJOR(ictx[idxd->data->type].devt);
}

int idxd_wq_add_cdev(struct idxd_wq *wq)
{
	struct idxd_device *idxd = wq->idxd;
	struct idxd_cdev *idxd_cdev;
	struct cdev *cdev;
	struct device *dev;
	struct idxd_cdev_context *cdev_ctx;
	int rc, minor;

	idxd_cdev = kzalloc(sizeof(*idxd_cdev), GFP_KERNEL);
	if (!idxd_cdev)
		return -ENOMEM;

	idxd_cdev->wq = wq;
	cdev = &idxd_cdev->cdev;
	dev = &idxd_cdev->dev;
<<<<<<< HEAD
	cdev_ctx = &ictx[wq->idxd->type];
=======
	cdev_ctx = &ictx[wq->idxd->data->type];
>>>>>>> 25423f4b
	minor = ida_simple_get(&cdev_ctx->minor_ida, 0, MINORMASK, GFP_KERNEL);
	if (minor < 0) {
		kfree(idxd_cdev);
		return minor;
	}
	idxd_cdev->minor = minor;

	device_initialize(dev);
	dev->parent = &wq->conf_dev;
<<<<<<< HEAD
	dev->bus = idxd_get_bus_type(idxd);
	dev->type = &idxd_cdev_device_type;
	dev->devt = MKDEV(MAJOR(cdev_ctx->devt), minor);

	rc = dev_set_name(dev, "%s/wq%u.%u", idxd_get_dev_name(idxd),
			  idxd->id, wq->id);
=======
	dev->bus = &dsa_bus_type;
	dev->type = &idxd_cdev_device_type;
	dev->devt = MKDEV(MAJOR(cdev_ctx->devt), minor);

	rc = dev_set_name(dev, "%s/wq%u.%u", idxd->data->name_prefix, idxd->id, wq->id);
>>>>>>> 25423f4b
	if (rc < 0)
		goto err;

	wq->idxd_cdev = idxd_cdev;
	cdev_init(cdev, &idxd_cdev_fops);
	rc = cdev_device_add(cdev, dev);
	if (rc) {
		dev_dbg(&wq->idxd->pdev->dev, "cdev_add failed: %d\n", rc);
		goto err;
	}

	return 0;

 err:
	put_device(dev);
	wq->idxd_cdev = NULL;
	return rc;
}

void idxd_wq_del_cdev(struct idxd_wq *wq)
{
	struct idxd_cdev *idxd_cdev;
	struct idxd_cdev_context *cdev_ctx;

<<<<<<< HEAD
	cdev_ctx = &ictx[wq->idxd->type];
=======
	cdev_ctx = &ictx[wq->idxd->data->type];
>>>>>>> 25423f4b
	idxd_cdev = wq->idxd_cdev;
	wq->idxd_cdev = NULL;
	cdev_device_del(&idxd_cdev->cdev, &idxd_cdev->dev);
	put_device(&idxd_cdev->dev);
}

int idxd_cdev_register(void)
{
	int rc, i;

	for (i = 0; i < IDXD_TYPE_MAX; i++) {
		ida_init(&ictx[i].minor_ida);
		rc = alloc_chrdev_region(&ictx[i].devt, 0, MINORMASK,
					 ictx[i].name);
		if (rc)
			return rc;
	}

	return 0;
}

void idxd_cdev_remove(void)
{
	int i;

	for (i = 0; i < IDXD_TYPE_MAX; i++) {
		unregister_chrdev_region(ictx[i].devt, MINORMASK);
		ida_destroy(&ictx[i].minor_ida);
	}
}<|MERGE_RESOLUTION|>--- conflicted
+++ resolved
@@ -45,11 +45,7 @@
 	struct idxd_cdev_context *cdev_ctx;
 	struct idxd_wq *wq = idxd_cdev->wq;
 
-<<<<<<< HEAD
-	cdev_ctx = &ictx[wq->idxd->type];
-=======
 	cdev_ctx = &ictx[wq->idxd->data->type];
->>>>>>> 25423f4b
 	ida_simple_remove(&cdev_ctx->minor_ida, idxd_cdev->minor);
 	kfree(idxd_cdev);
 }
@@ -263,11 +259,7 @@
 	idxd_cdev->wq = wq;
 	cdev = &idxd_cdev->cdev;
 	dev = &idxd_cdev->dev;
-<<<<<<< HEAD
-	cdev_ctx = &ictx[wq->idxd->type];
-=======
 	cdev_ctx = &ictx[wq->idxd->data->type];
->>>>>>> 25423f4b
 	minor = ida_simple_get(&cdev_ctx->minor_ida, 0, MINORMASK, GFP_KERNEL);
 	if (minor < 0) {
 		kfree(idxd_cdev);
@@ -277,20 +269,11 @@
 
 	device_initialize(dev);
 	dev->parent = &wq->conf_dev;
-<<<<<<< HEAD
-	dev->bus = idxd_get_bus_type(idxd);
-	dev->type = &idxd_cdev_device_type;
-	dev->devt = MKDEV(MAJOR(cdev_ctx->devt), minor);
-
-	rc = dev_set_name(dev, "%s/wq%u.%u", idxd_get_dev_name(idxd),
-			  idxd->id, wq->id);
-=======
 	dev->bus = &dsa_bus_type;
 	dev->type = &idxd_cdev_device_type;
 	dev->devt = MKDEV(MAJOR(cdev_ctx->devt), minor);
 
 	rc = dev_set_name(dev, "%s/wq%u.%u", idxd->data->name_prefix, idxd->id, wq->id);
->>>>>>> 25423f4b
 	if (rc < 0)
 		goto err;
 
@@ -315,11 +298,7 @@
 	struct idxd_cdev *idxd_cdev;
 	struct idxd_cdev_context *cdev_ctx;
 
-<<<<<<< HEAD
-	cdev_ctx = &ictx[wq->idxd->type];
-=======
 	cdev_ctx = &ictx[wq->idxd->data->type];
->>>>>>> 25423f4b
 	idxd_cdev = wq->idxd_cdev;
 	wq->idxd_cdev = NULL;
 	cdev_device_del(&idxd_cdev->cdev, &idxd_cdev->dev);
