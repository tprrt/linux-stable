// SPDX-License-Identifier: GPL-2.0
/*
 * Cadence USBSS DRD Driver - gadget side.
 *
 * Copyright (C) 2018-2019 Cadence Design Systems.
 * Copyright (C) 2017-2018 NXP
 *
 * Authors: Pawel Jez <pjez@cadence.com>,
 *          Pawel Laszczak <pawell@cadence.com>
 *          Peter Chen <peter.chen@nxp.com>
 */

/*
 * Work around 1:
 * At some situations, the controller may get stale data address in TRB
 * at below sequences:
 * 1. Controller read TRB includes data address
 * 2. Software updates TRBs includes data address and Cycle bit
 * 3. Controller read TRB which includes Cycle bit
 * 4. DMA run with stale data address
 *
 * To fix this problem, driver needs to make the first TRB in TD as invalid.
 * After preparing all TRBs driver needs to check the position of DMA and
 * if the DMA point to the first just added TRB and doorbell is 1,
 * then driver must defer making this TRB as valid. This TRB will be make
 * as valid during adding next TRB only if DMA is stopped or at TRBERR
 * interrupt.
 *
 * Issue has been fixed in DEV_VER_V3 version of controller.
 *
 * Work around 2:
 * Controller for OUT endpoints has shared on-chip buffers for all incoming
 * packets, including ep0out. It's FIFO buffer, so packets must be handle by DMA
 * in correct order. If the first packet in the buffer will not be handled,
 * then the following packets directed for other endpoints and  functions
 * will be blocked.
 * Additionally the packets directed to one endpoint can block entire on-chip
 * buffers. In this case transfer to other endpoints also will blocked.
 *
 * To resolve this issue after raising the descriptor missing interrupt
 * driver prepares internal usb_request object and use it to arm DMA transfer.
 *
 * The problematic situation was observed in case when endpoint has been enabled
 * but no usb_request were queued. Driver try detects such endpoints and will
 * use this workaround only for these endpoint.
 *
 * Driver use limited number of buffer. This number can be set by macro
 * CDNS3_WA2_NUM_BUFFERS.
 *
 * Such blocking situation was observed on ACM gadget. For this function
 * host send OUT data packet but ACM function is not prepared for this packet.
 * It's cause that buffer placed in on chip memory block transfer to other
 * endpoints.
 *
 * Issue has been fixed in DEV_VER_V2 version of controller.
 *
 */

#include <linux/dma-mapping.h>
#include <linux/usb/gadget.h>
#include <linux/module.h>
#include <linux/iopoll.h>

#include "core.h"
#include "gadget-export.h"
#include "gadget.h"
#include "trace.h"
#include "drd.h"

static int __cdns3_gadget_ep_queue(struct usb_ep *ep,
				   struct usb_request *request,
				   gfp_t gfp_flags);

static int cdns3_ep_run_transfer(struct cdns3_endpoint *priv_ep,
				 struct usb_request *request);

static int cdns3_ep_run_stream_transfer(struct cdns3_endpoint *priv_ep,
					struct usb_request *request);

/**
 * cdns3_clear_register_bit - clear bit in given register.
 * @ptr: address of device controller register to be read and changed
 * @mask: bits requested to clar
 */
static void cdns3_clear_register_bit(void __iomem *ptr, u32 mask)
{
	mask = readl(ptr) & ~mask;
	writel(mask, ptr);
}

/**
 * cdns3_set_register_bit - set bit in given register.
 * @ptr: address of device controller register to be read and changed
 * @mask: bits requested to set
 */
void cdns3_set_register_bit(void __iomem *ptr, u32 mask)
{
	mask = readl(ptr) | mask;
	writel(mask, ptr);
}

/**
 * cdns3_ep_addr_to_index - Macro converts endpoint address to
 * index of endpoint object in cdns3_device.eps[] container
 * @ep_addr: endpoint address for which endpoint object is required
 *
 */
u8 cdns3_ep_addr_to_index(u8 ep_addr)
{
	return (((ep_addr & 0x7F)) + ((ep_addr & USB_DIR_IN) ? 16 : 0));
}

static int cdns3_get_dma_pos(struct cdns3_device *priv_dev,
			     struct cdns3_endpoint *priv_ep)
{
	int dma_index;

	dma_index = readl(&priv_dev->regs->ep_traddr) - priv_ep->trb_pool_dma;

	return dma_index / TRB_SIZE;
}

/**
 * cdns3_next_request - returns next request from list
 * @list: list containing requests
 *
 * Returns request or NULL if no requests in list
 */
struct usb_request *cdns3_next_request(struct list_head *list)
{
	return list_first_entry_or_null(list, struct usb_request, list);
}

/**
 * cdns3_next_align_buf - returns next buffer from list
 * @list: list containing buffers
 *
 * Returns buffer or NULL if no buffers in list
 */
static struct cdns3_aligned_buf *cdns3_next_align_buf(struct list_head *list)
{
	return list_first_entry_or_null(list, struct cdns3_aligned_buf, list);
}

/**
 * cdns3_next_priv_request - returns next request from list
 * @list: list containing requests
 *
 * Returns request or NULL if no requests in list
 */
static struct cdns3_request *cdns3_next_priv_request(struct list_head *list)
{
	return list_first_entry_or_null(list, struct cdns3_request, list);
}

/**
 * select_ep - selects endpoint
 * @priv_dev:  extended gadget object
 * @ep: endpoint address
 */
void cdns3_select_ep(struct cdns3_device *priv_dev, u32 ep)
{
	if (priv_dev->selected_ep == ep)
		return;

	priv_dev->selected_ep = ep;
	writel(ep, &priv_dev->regs->ep_sel);
}

/**
 * cdns3_get_tdl - gets current tdl for selected endpoint.
 * @priv_dev:  extended gadget object
 *
 * Before calling this function the appropriate endpoint must
 * be selected by means of cdns3_select_ep function.
 */
static int cdns3_get_tdl(struct cdns3_device *priv_dev)
{
	if (priv_dev->dev_ver < DEV_VER_V3)
		return EP_CMD_TDL_GET(readl(&priv_dev->regs->ep_cmd));
	else
		return readl(&priv_dev->regs->ep_tdl);
}

dma_addr_t cdns3_trb_virt_to_dma(struct cdns3_endpoint *priv_ep,
				 struct cdns3_trb *trb)
{
	u32 offset = (char *)trb - (char *)priv_ep->trb_pool;

	return priv_ep->trb_pool_dma + offset;
}

static int cdns3_ring_size(struct cdns3_endpoint *priv_ep)
{
	switch (priv_ep->type) {
	case USB_ENDPOINT_XFER_ISOC:
		return TRB_ISO_RING_SIZE;
	case USB_ENDPOINT_XFER_CONTROL:
		return TRB_CTRL_RING_SIZE;
	default:
		if (priv_ep->use_streams)
			return TRB_STREAM_RING_SIZE;
		else
			return TRB_RING_SIZE;
	}
}

static void cdns3_free_trb_pool(struct cdns3_endpoint *priv_ep)
{
	struct cdns3_device *priv_dev = priv_ep->cdns3_dev;

	if (priv_ep->trb_pool) {
		dma_free_coherent(priv_dev->sysdev,
				  cdns3_ring_size(priv_ep),
				  priv_ep->trb_pool, priv_ep->trb_pool_dma);
		priv_ep->trb_pool = NULL;
	}
}

/**
 * cdns3_allocate_trb_pool - Allocates TRB's pool for selected endpoint
 * @priv_ep:  endpoint object
 *
 * Function will return 0 on success or -ENOMEM on allocation error
 */
int cdns3_allocate_trb_pool(struct cdns3_endpoint *priv_ep)
{
	struct cdns3_device *priv_dev = priv_ep->cdns3_dev;
	int ring_size = cdns3_ring_size(priv_ep);
	int num_trbs = ring_size / TRB_SIZE;
	struct cdns3_trb *link_trb;

	if (priv_ep->trb_pool && priv_ep->alloc_ring_size < ring_size)
		cdns3_free_trb_pool(priv_ep);

	if (!priv_ep->trb_pool) {
		priv_ep->trb_pool = dma_alloc_coherent(priv_dev->sysdev,
						       ring_size,
						       &priv_ep->trb_pool_dma,
						       GFP_DMA32 | GFP_ATOMIC);
		if (!priv_ep->trb_pool)
			return -ENOMEM;

		priv_ep->alloc_ring_size = ring_size;
	}

	memset(priv_ep->trb_pool, 0, ring_size);

	priv_ep->num_trbs = num_trbs;

	if (!priv_ep->num)
		return 0;

	/* Initialize the last TRB as Link TRB */
	link_trb = (priv_ep->trb_pool + (priv_ep->num_trbs - 1));

	if (priv_ep->use_streams) {
		/*
		 * For stream capable endpoints driver use single correct TRB.
		 * The last trb has zeroed cycle bit
		 */
		link_trb->control = 0;
	} else {
		link_trb->buffer = cpu_to_le32(TRB_BUFFER(priv_ep->trb_pool_dma));
		link_trb->control = cpu_to_le32(TRB_CYCLE | TRB_TYPE(TRB_LINK) | TRB_TOGGLE);
	}
	return 0;
}

/**
 * cdns3_ep_stall_flush - Stalls and flushes selected endpoint
 * @priv_ep: endpoint object
 *
 * Endpoint must be selected before call to this function
 */
static void cdns3_ep_stall_flush(struct cdns3_endpoint *priv_ep)
{
	struct cdns3_device *priv_dev = priv_ep->cdns3_dev;
	int val;

	trace_cdns3_halt(priv_ep, 1, 1);

	writel(EP_CMD_DFLUSH | EP_CMD_ERDY | EP_CMD_SSTALL,
	       &priv_dev->regs->ep_cmd);

	/* wait for DFLUSH cleared */
	readl_poll_timeout_atomic(&priv_dev->regs->ep_cmd, val,
				  !(val & EP_CMD_DFLUSH), 1, 1000);
	priv_ep->flags |= EP_STALLED;
	priv_ep->flags &= ~EP_STALL_PENDING;
}

/**
 * cdns3_hw_reset_eps_config - reset endpoints configuration kept by controller.
 * @priv_dev: extended gadget object
 */
void cdns3_hw_reset_eps_config(struct cdns3_device *priv_dev)
{
	int i;

	writel(USB_CONF_CFGRST, &priv_dev->regs->usb_conf);

	cdns3_allow_enable_l1(priv_dev, 0);
	priv_dev->hw_configured_flag = 0;
	priv_dev->onchip_used_size = 0;
	priv_dev->out_mem_is_allocated = 0;
	priv_dev->wait_for_setup = 0;
	priv_dev->using_streams = 0;

	for (i = 0; i < CDNS3_ENDPOINTS_MAX_COUNT; i++)
		if (priv_dev->eps[i])
			priv_dev->eps[i]->flags &= ~EP_CONFIGURED;
}

/**
 * cdns3_ep_inc_trb - increment a trb index.
 * @index: Pointer to the TRB index to increment.
 * @cs: Cycle state
 * @trb_in_seg: number of TRBs in segment
 *
 * The index should never point to the link TRB. After incrementing,
 * if it is point to the link TRB, wrap around to the beginning and revert
 * cycle state bit The
 * link TRB is always at the last TRB entry.
 */
static void cdns3_ep_inc_trb(int *index, u8 *cs, int trb_in_seg)
{
	(*index)++;
	if (*index == (trb_in_seg - 1)) {
		*index = 0;
		*cs ^=  1;
	}
}

/**
 * cdns3_ep_inc_enq - increment endpoint's enqueue pointer
 * @priv_ep: The endpoint whose enqueue pointer we're incrementing
 */
static void cdns3_ep_inc_enq(struct cdns3_endpoint *priv_ep)
{
	priv_ep->free_trbs--;
	cdns3_ep_inc_trb(&priv_ep->enqueue, &priv_ep->pcs, priv_ep->num_trbs);
}

/**
 * cdns3_ep_inc_deq - increment endpoint's dequeue pointer
 * @priv_ep: The endpoint whose dequeue pointer we're incrementing
 */
static void cdns3_ep_inc_deq(struct cdns3_endpoint *priv_ep)
{
	priv_ep->free_trbs++;
	cdns3_ep_inc_trb(&priv_ep->dequeue, &priv_ep->ccs, priv_ep->num_trbs);
}

static void cdns3_move_deq_to_next_trb(struct cdns3_request *priv_req)
{
	struct cdns3_endpoint *priv_ep = priv_req->priv_ep;
	int current_trb = priv_req->start_trb;

	while (current_trb != priv_req->end_trb) {
		cdns3_ep_inc_deq(priv_ep);
		current_trb = priv_ep->dequeue;
	}

	cdns3_ep_inc_deq(priv_ep);
}

/**
 * cdns3_allow_enable_l1 - enable/disable permits to transition to L1.
 * @priv_dev: Extended gadget object
 * @enable: Enable/disable permit to transition to L1.
 *
 * If bit USB_CONF_L1EN is set and device receive Extended Token packet,
 * then controller answer with ACK handshake.
 * If bit USB_CONF_L1DS is set and device receive Extended Token packet,
 * then controller answer with NYET handshake.
 */
void cdns3_allow_enable_l1(struct cdns3_device *priv_dev, int enable)
{
	if (enable)
		writel(USB_CONF_L1EN, &priv_dev->regs->usb_conf);
	else
		writel(USB_CONF_L1DS, &priv_dev->regs->usb_conf);
}

enum usb_device_speed cdns3_get_speed(struct cdns3_device *priv_dev)
{
	u32 reg;

	reg = readl(&priv_dev->regs->usb_sts);

	if (DEV_SUPERSPEED(reg))
		return USB_SPEED_SUPER;
	else if (DEV_HIGHSPEED(reg))
		return USB_SPEED_HIGH;
	else if (DEV_FULLSPEED(reg))
		return USB_SPEED_FULL;
	else if (DEV_LOWSPEED(reg))
		return USB_SPEED_LOW;
	return USB_SPEED_UNKNOWN;
}

/**
 * cdns3_start_all_request - add to ring all request not started
 * @priv_dev: Extended gadget object
 * @priv_ep: The endpoint for whom request will be started.
 *
 * Returns return ENOMEM if transfer ring i not enough TRBs to start
 *         all requests.
 */
static int cdns3_start_all_request(struct cdns3_device *priv_dev,
				   struct cdns3_endpoint *priv_ep)
{
	struct usb_request *request;
	int ret = 0;
	u8 pending_empty = list_empty(&priv_ep->pending_req_list);

	/*
	 * If the last pending transfer is INTERNAL
	 * OR streams are enabled for this endpoint
	 * do NOT start new transfer till the last one is pending
	 */
	if (!pending_empty) {
		struct cdns3_request *priv_req;

		request = cdns3_next_request(&priv_ep->pending_req_list);
		priv_req = to_cdns3_request(request);
		if ((priv_req->flags & REQUEST_INTERNAL) ||
		    (priv_ep->flags & EP_TDLCHK_EN) ||
			priv_ep->use_streams) {
			dev_dbg(priv_dev->dev, "Blocking external request\n");
			return ret;
		}
	}

	while (!list_empty(&priv_ep->deferred_req_list)) {
		request = cdns3_next_request(&priv_ep->deferred_req_list);

		if (!priv_ep->use_streams) {
			ret = cdns3_ep_run_transfer(priv_ep, request);
		} else {
			priv_ep->stream_sg_idx = 0;
			ret = cdns3_ep_run_stream_transfer(priv_ep, request);
		}
		if (ret)
			return ret;

		list_del(&request->list);
		list_add_tail(&request->list,
			      &priv_ep->pending_req_list);
		if (request->stream_id != 0 || (priv_ep->flags & EP_TDLCHK_EN))
			break;
	}

	priv_ep->flags &= ~EP_RING_FULL;
	return ret;
}

/*
 * WA2: Set flag for all not ISOC OUT endpoints. If this flag is set
 * driver try to detect whether endpoint need additional internal
 * buffer for unblocking on-chip FIFO buffer. This flag will be cleared
 * if before first DESCMISS interrupt the DMA will be armed.
 */
#define cdns3_wa2_enable_detection(priv_dev, priv_ep, reg) do { \
	if (!priv_ep->dir && priv_ep->type != USB_ENDPOINT_XFER_ISOC) { \
		priv_ep->flags |= EP_QUIRK_EXTRA_BUF_DET; \
		(reg) |= EP_STS_EN_DESCMISEN; \
	} } while (0)

static void __cdns3_descmiss_copy_data(struct usb_request *request,
	struct usb_request *descmiss_req)
{
	int length = request->actual + descmiss_req->actual;
	struct scatterlist *s = request->sg;

	if (!s) {
		if (length <= request->length) {
			memcpy(&((u8 *)request->buf)[request->actual],
			       descmiss_req->buf,
			       descmiss_req->actual);
			request->actual = length;
		} else {
			/* It should never occures */
			request->status = -ENOMEM;
		}
	} else {
		if (length <= sg_dma_len(s)) {
			void *p = phys_to_virt(sg_dma_address(s));

			memcpy(&((u8 *)p)[request->actual],
				descmiss_req->buf,
				descmiss_req->actual);
			request->actual = length;
		} else {
			request->status = -ENOMEM;
		}
	}
}

/**
 * cdns3_wa2_descmiss_copy_data copy data from internal requests to
 * request queued by class driver.
 * @priv_ep: extended endpoint object
 * @request: request object
 */
static void cdns3_wa2_descmiss_copy_data(struct cdns3_endpoint *priv_ep,
					 struct usb_request *request)
{
	struct usb_request *descmiss_req;
	struct cdns3_request *descmiss_priv_req;

	while (!list_empty(&priv_ep->wa2_descmiss_req_list)) {
		int chunk_end;

		descmiss_priv_req =
			cdns3_next_priv_request(&priv_ep->wa2_descmiss_req_list);
		descmiss_req = &descmiss_priv_req->request;

		/* driver can't touch pending request */
		if (descmiss_priv_req->flags & REQUEST_PENDING)
			break;

		chunk_end = descmiss_priv_req->flags & REQUEST_INTERNAL_CH;
		request->status = descmiss_req->status;
		__cdns3_descmiss_copy_data(request, descmiss_req);
		list_del_init(&descmiss_priv_req->list);
		kfree(descmiss_req->buf);
		cdns3_gadget_ep_free_request(&priv_ep->endpoint, descmiss_req);
		--priv_ep->wa2_counter;

		if (!chunk_end)
			break;
	}
}

static struct usb_request *cdns3_wa2_gadget_giveback(struct cdns3_device *priv_dev,
						     struct cdns3_endpoint *priv_ep,
						     struct cdns3_request *priv_req)
{
	if (priv_ep->flags & EP_QUIRK_EXTRA_BUF_EN &&
	    priv_req->flags & REQUEST_INTERNAL) {
		struct usb_request *req;

		req = cdns3_next_request(&priv_ep->deferred_req_list);

		priv_ep->descmis_req = NULL;

		if (!req)
			return NULL;

		/* unmap the gadget request before copying data */
		usb_gadget_unmap_request_by_dev(priv_dev->sysdev, req,
						priv_ep->dir);

		cdns3_wa2_descmiss_copy_data(priv_ep, req);
		if (!(priv_ep->flags & EP_QUIRK_END_TRANSFER) &&
		    req->length != req->actual) {
			/* wait for next part of transfer */
			/* re-map the gadget request buffer*/
			usb_gadget_map_request_by_dev(priv_dev->sysdev, req,
				usb_endpoint_dir_in(priv_ep->endpoint.desc));
			return NULL;
		}

		if (req->status == -EINPROGRESS)
			req->status = 0;

		list_del_init(&req->list);
		cdns3_start_all_request(priv_dev, priv_ep);
		return req;
	}

	return &priv_req->request;
}

static int cdns3_wa2_gadget_ep_queue(struct cdns3_device *priv_dev,
				     struct cdns3_endpoint *priv_ep,
				     struct cdns3_request *priv_req)
{
	int deferred = 0;

	/*
	 * If transfer was queued before DESCMISS appear than we
	 * can disable handling of DESCMISS interrupt. Driver assumes that it
	 * can disable special treatment for this endpoint.
	 */
	if (priv_ep->flags & EP_QUIRK_EXTRA_BUF_DET) {
		u32 reg;

		cdns3_select_ep(priv_dev, priv_ep->num | priv_ep->dir);
		priv_ep->flags &= ~EP_QUIRK_EXTRA_BUF_DET;
		reg = readl(&priv_dev->regs->ep_sts_en);
		reg &= ~EP_STS_EN_DESCMISEN;
		trace_cdns3_wa2(priv_ep, "workaround disabled\n");
		writel(reg, &priv_dev->regs->ep_sts_en);
	}

	if (priv_ep->flags & EP_QUIRK_EXTRA_BUF_EN) {
		u8 pending_empty = list_empty(&priv_ep->pending_req_list);
		u8 descmiss_empty = list_empty(&priv_ep->wa2_descmiss_req_list);

		/*
		 *  DESCMISS transfer has been finished, so data will be
		 *  directly copied from internal allocated usb_request
		 *  objects.
		 */
		if (pending_empty && !descmiss_empty &&
		    !(priv_req->flags & REQUEST_INTERNAL)) {
			cdns3_wa2_descmiss_copy_data(priv_ep,
						     &priv_req->request);

			trace_cdns3_wa2(priv_ep, "get internal stored data");

			list_add_tail(&priv_req->request.list,
				      &priv_ep->pending_req_list);
			cdns3_gadget_giveback(priv_ep, priv_req,
					      priv_req->request.status);

			/*
			 * Intentionally driver returns positive value as
			 * correct value. It informs that transfer has
			 * been finished.
			 */
			return EINPROGRESS;
		}

		/*
		 * Driver will wait for completion DESCMISS transfer,
		 * before starts new, not DESCMISS transfer.
		 */
		if (!pending_empty && !descmiss_empty) {
			trace_cdns3_wa2(priv_ep, "wait for pending transfer\n");
			deferred = 1;
		}

		if (priv_req->flags & REQUEST_INTERNAL)
			list_add_tail(&priv_req->list,
				      &priv_ep->wa2_descmiss_req_list);
	}

	return deferred;
}

static void cdns3_wa2_remove_old_request(struct cdns3_endpoint *priv_ep)
{
	struct cdns3_request *priv_req;

	while (!list_empty(&priv_ep->wa2_descmiss_req_list)) {
		u8 chain;

		priv_req = cdns3_next_priv_request(&priv_ep->wa2_descmiss_req_list);
		chain = !!(priv_req->flags & REQUEST_INTERNAL_CH);

		trace_cdns3_wa2(priv_ep, "removes eldest request");

		kfree(priv_req->request.buf);
		cdns3_gadget_ep_free_request(&priv_ep->endpoint,
					     &priv_req->request);
		list_del_init(&priv_req->list);
		--priv_ep->wa2_counter;

		if (!chain)
			break;
	}
}

/**
 * cdns3_wa2_descmissing_packet - handles descriptor missing event.
 * @priv_ep: extended gadget object
 *
 * This function is used only for WA2. For more information see Work around 2
 * description.
 */
static void cdns3_wa2_descmissing_packet(struct cdns3_endpoint *priv_ep)
{
	struct cdns3_request *priv_req;
	struct usb_request *request;
	u8 pending_empty = list_empty(&priv_ep->pending_req_list);

	/* check for pending transfer */
	if (!pending_empty) {
		trace_cdns3_wa2(priv_ep, "Ignoring Descriptor missing IRQ\n");
		return;
	}

	if (priv_ep->flags & EP_QUIRK_EXTRA_BUF_DET) {
		priv_ep->flags &= ~EP_QUIRK_EXTRA_BUF_DET;
		priv_ep->flags |= EP_QUIRK_EXTRA_BUF_EN;
	}

	trace_cdns3_wa2(priv_ep, "Description Missing detected\n");

	if (priv_ep->wa2_counter >= CDNS3_WA2_NUM_BUFFERS) {
		trace_cdns3_wa2(priv_ep, "WA2 overflow\n");
		cdns3_wa2_remove_old_request(priv_ep);
	}

	request = cdns3_gadget_ep_alloc_request(&priv_ep->endpoint,
						GFP_ATOMIC);
	if (!request)
		goto err;

	priv_req = to_cdns3_request(request);
	priv_req->flags |= REQUEST_INTERNAL;

	/* if this field is still assigned it indicate that transfer related
	 * with this request has not been finished yet. Driver in this
	 * case simply allocate next request and assign flag REQUEST_INTERNAL_CH
	 * flag to previous one. It will indicate that current request is
	 * part of the previous one.
	 */
	if (priv_ep->descmis_req)
		priv_ep->descmis_req->flags |= REQUEST_INTERNAL_CH;

	priv_req->request.buf = kzalloc(CDNS3_DESCMIS_BUF_SIZE,
					GFP_ATOMIC);
	priv_ep->wa2_counter++;

	if (!priv_req->request.buf) {
		cdns3_gadget_ep_free_request(&priv_ep->endpoint, request);
		goto err;
	}

	priv_req->request.length = CDNS3_DESCMIS_BUF_SIZE;
	priv_ep->descmis_req = priv_req;

	__cdns3_gadget_ep_queue(&priv_ep->endpoint,
				&priv_ep->descmis_req->request,
				GFP_ATOMIC);

	return;

err:
	dev_err(priv_ep->cdns3_dev->dev,
		"Failed: No sufficient memory for DESCMIS\n");
}

static void cdns3_wa2_reset_tdl(struct cdns3_device *priv_dev)
{
	u16 tdl = EP_CMD_TDL_GET(readl(&priv_dev->regs->ep_cmd));

	if (tdl) {
		u16 reset_val = EP_CMD_TDL_MAX + 1 - tdl;

		writel(EP_CMD_TDL_SET(reset_val) | EP_CMD_STDL,
		       &priv_dev->regs->ep_cmd);
	}
}

static void cdns3_wa2_check_outq_status(struct cdns3_device *priv_dev)
{
	u32 ep_sts_reg;

	/* select EP0-out */
	cdns3_select_ep(priv_dev, 0);

	ep_sts_reg = readl(&priv_dev->regs->ep_sts);

	if (EP_STS_OUTQ_VAL(ep_sts_reg)) {
		u32 outq_ep_num = EP_STS_OUTQ_NO(ep_sts_reg);
		struct cdns3_endpoint *outq_ep = priv_dev->eps[outq_ep_num];

		if ((outq_ep->flags & EP_ENABLED) && !(outq_ep->use_streams) &&
		    outq_ep->type != USB_ENDPOINT_XFER_ISOC && outq_ep_num) {
			u8 pending_empty = list_empty(&outq_ep->pending_req_list);

			if ((outq_ep->flags & EP_QUIRK_EXTRA_BUF_DET) ||
			    (outq_ep->flags & EP_QUIRK_EXTRA_BUF_EN) ||
			    !pending_empty) {
			} else {
				u32 ep_sts_en_reg;
				u32 ep_cmd_reg;

				cdns3_select_ep(priv_dev, outq_ep->num |
						outq_ep->dir);
				ep_sts_en_reg = readl(&priv_dev->regs->ep_sts_en);
				ep_cmd_reg = readl(&priv_dev->regs->ep_cmd);

				outq_ep->flags |= EP_TDLCHK_EN;
				cdns3_set_register_bit(&priv_dev->regs->ep_cfg,
						       EP_CFG_TDL_CHK);

				cdns3_wa2_enable_detection(priv_dev, outq_ep,
							   ep_sts_en_reg);
				writel(ep_sts_en_reg,
				       &priv_dev->regs->ep_sts_en);
				/* reset tdl value to zero */
				cdns3_wa2_reset_tdl(priv_dev);
				/*
				 * Memory barrier - Reset tdl before ringing the
				 * doorbell.
				 */
				wmb();
				if (EP_CMD_DRDY & ep_cmd_reg) {
					trace_cdns3_wa2(outq_ep, "Enabling WA2 skipping doorbell\n");

				} else {
					trace_cdns3_wa2(outq_ep, "Enabling WA2 ringing doorbell\n");
					/*
					 * ring doorbell to generate DESCMIS irq
					 */
					writel(EP_CMD_DRDY,
					       &priv_dev->regs->ep_cmd);
				}
			}
		}
	}
}

/**
 * cdns3_gadget_giveback - call struct usb_request's ->complete callback
 * @priv_ep: The endpoint to whom the request belongs to
 * @priv_req: The request we're giving back
 * @status: completion code for the request
 *
 * Must be called with controller's lock held and interrupts disabled. This
 * function will unmap @req and call its ->complete() callback to notify upper
 * layers that it has completed.
 */
void cdns3_gadget_giveback(struct cdns3_endpoint *priv_ep,
			   struct cdns3_request *priv_req,
			   int status)
{
	struct cdns3_device *priv_dev = priv_ep->cdns3_dev;
	struct usb_request *request = &priv_req->request;

	list_del_init(&request->list);

	if (request->status == -EINPROGRESS)
		request->status = status;

	usb_gadget_unmap_request_by_dev(priv_dev->sysdev, request,
					priv_ep->dir);

	if ((priv_req->flags & REQUEST_UNALIGNED) &&
	    priv_ep->dir == USB_DIR_OUT && !request->status)
		memcpy(request->buf, priv_req->aligned_buf->buf,
		       request->length);

	priv_req->flags &= ~(REQUEST_PENDING | REQUEST_UNALIGNED);
	/* All TRBs have finished, clear the counter */
	priv_req->finished_trb = 0;
	trace_cdns3_gadget_giveback(priv_req);

	if (priv_dev->dev_ver < DEV_VER_V2) {
		request = cdns3_wa2_gadget_giveback(priv_dev, priv_ep,
						    priv_req);
		if (!request)
			return;
	}

	if (request->complete) {
		spin_unlock(&priv_dev->lock);
		usb_gadget_giveback_request(&priv_ep->endpoint,
					    request);
		spin_lock(&priv_dev->lock);
	}

	if (request->buf == priv_dev->zlp_buf)
		cdns3_gadget_ep_free_request(&priv_ep->endpoint, request);
}

static void cdns3_wa1_restore_cycle_bit(struct cdns3_endpoint *priv_ep)
{
	/* Work around for stale data address in TRB*/
	if (priv_ep->wa1_set) {
		trace_cdns3_wa1(priv_ep, "restore cycle bit");

		priv_ep->wa1_set = 0;
		priv_ep->wa1_trb_index = 0xFFFF;
		if (priv_ep->wa1_cycle_bit) {
			priv_ep->wa1_trb->control =
				priv_ep->wa1_trb->control | cpu_to_le32(0x1);
		} else {
			priv_ep->wa1_trb->control =
				priv_ep->wa1_trb->control & cpu_to_le32(~0x1);
		}
	}
}

static void cdns3_free_aligned_request_buf(struct work_struct *work)
{
	struct cdns3_device *priv_dev = container_of(work, struct cdns3_device,
					aligned_buf_wq);
	struct cdns3_aligned_buf *buf, *tmp;
	unsigned long flags;

	spin_lock_irqsave(&priv_dev->lock, flags);

	list_for_each_entry_safe(buf, tmp, &priv_dev->aligned_buf_list, list) {
		if (!buf->in_use) {
			list_del(&buf->list);

			/*
			 * Re-enable interrupts to free DMA capable memory.
			 * Driver can't free this memory with disabled
			 * interrupts.
			 */
			spin_unlock_irqrestore(&priv_dev->lock, flags);
			dma_free_coherent(priv_dev->sysdev, buf->size,
					  buf->buf, buf->dma);
			kfree(buf);
			spin_lock_irqsave(&priv_dev->lock, flags);
		}
	}

	spin_unlock_irqrestore(&priv_dev->lock, flags);
}

static int cdns3_prepare_aligned_request_buf(struct cdns3_request *priv_req)
{
	struct cdns3_endpoint *priv_ep = priv_req->priv_ep;
	struct cdns3_device *priv_dev = priv_ep->cdns3_dev;
	struct cdns3_aligned_buf *buf;

	/* check if buffer is aligned to 8. */
	if (!((uintptr_t)priv_req->request.buf & 0x7))
		return 0;

	buf = priv_req->aligned_buf;

	if (!buf || priv_req->request.length > buf->size) {
		buf = kzalloc(sizeof(*buf), GFP_ATOMIC);
		if (!buf)
			return -ENOMEM;

		buf->size = priv_req->request.length;

		buf->buf = dma_alloc_coherent(priv_dev->sysdev,
					      buf->size,
					      &buf->dma,
					      GFP_ATOMIC);
		if (!buf->buf) {
			kfree(buf);
			return -ENOMEM;
		}

		if (priv_req->aligned_buf) {
			trace_cdns3_free_aligned_request(priv_req);
			priv_req->aligned_buf->in_use = 0;
			queue_work(system_freezable_wq,
				   &priv_dev->aligned_buf_wq);
		}

		buf->in_use = 1;
		priv_req->aligned_buf = buf;

		list_add_tail(&buf->list,
			      &priv_dev->aligned_buf_list);
	}

	if (priv_ep->dir == USB_DIR_IN) {
		memcpy(buf->buf, priv_req->request.buf,
		       priv_req->request.length);
	}

	priv_req->flags |= REQUEST_UNALIGNED;
	trace_cdns3_prepare_aligned_request(priv_req);

	return 0;
}

static int cdns3_wa1_update_guard(struct cdns3_endpoint *priv_ep,
				  struct cdns3_trb *trb)
{
	struct cdns3_device *priv_dev = priv_ep->cdns3_dev;

	if (!priv_ep->wa1_set) {
		u32 doorbell;

		doorbell = !!(readl(&priv_dev->regs->ep_cmd) & EP_CMD_DRDY);

		if (doorbell) {
			priv_ep->wa1_cycle_bit = priv_ep->pcs ? TRB_CYCLE : 0;
			priv_ep->wa1_set = 1;
			priv_ep->wa1_trb = trb;
			priv_ep->wa1_trb_index = priv_ep->enqueue;
			trace_cdns3_wa1(priv_ep, "set guard");
			return 0;
		}
	}
	return 1;
}

static void cdns3_wa1_tray_restore_cycle_bit(struct cdns3_device *priv_dev,
					     struct cdns3_endpoint *priv_ep)
{
	int dma_index;
	u32 doorbell;

	doorbell = !!(readl(&priv_dev->regs->ep_cmd) & EP_CMD_DRDY);
	dma_index = cdns3_get_dma_pos(priv_dev, priv_ep);

	if (!doorbell || dma_index != priv_ep->wa1_trb_index)
		cdns3_wa1_restore_cycle_bit(priv_ep);
}

static int cdns3_ep_run_stream_transfer(struct cdns3_endpoint *priv_ep,
					struct usb_request *request)
{
	struct cdns3_device *priv_dev = priv_ep->cdns3_dev;
	struct cdns3_request *priv_req;
	struct cdns3_trb *trb;
	dma_addr_t trb_dma;
	int address;
	u32 control;
	u32 length;
	u32 tdl;
	unsigned int sg_idx = priv_ep->stream_sg_idx;

	priv_req = to_cdns3_request(request);
	address = priv_ep->endpoint.desc->bEndpointAddress;

	priv_ep->flags |= EP_PENDING_REQUEST;

	/* must allocate buffer aligned to 8 */
	if (priv_req->flags & REQUEST_UNALIGNED)
		trb_dma = priv_req->aligned_buf->dma;
	else
		trb_dma = request->dma;

	/*  For stream capable endpoints driver use only single TD. */
	trb = priv_ep->trb_pool + priv_ep->enqueue;
	priv_req->start_trb = priv_ep->enqueue;
	priv_req->end_trb = priv_req->start_trb;
	priv_req->trb = trb;

	cdns3_select_ep(priv_ep->cdns3_dev, address);

	control = TRB_TYPE(TRB_NORMAL) | TRB_CYCLE |
		  TRB_STREAM_ID(priv_req->request.stream_id) | TRB_ISP;

	if (!request->num_sgs) {
		trb->buffer = cpu_to_le32(TRB_BUFFER(trb_dma));
		length = request->length;
	} else {
		trb->buffer = cpu_to_le32(TRB_BUFFER(request->sg[sg_idx].dma_address));
		length = request->sg[sg_idx].length;
	}

	tdl = DIV_ROUND_UP(length, priv_ep->endpoint.maxpacket);

	trb->length = cpu_to_le32(TRB_BURST_LEN(16) | TRB_LEN(length));

	/*
	 * For DEV_VER_V2 controller version we have enabled
	 * USB_CONF2_EN_TDL_TRB in DMULT configuration.
	 * This enables TDL calculation based on TRB, hence setting TDL in TRB.
	 */
	if (priv_dev->dev_ver >= DEV_VER_V2) {
		if (priv_dev->gadget.speed == USB_SPEED_SUPER)
			trb->length |= cpu_to_le32(TRB_TDL_SS_SIZE(tdl));
	}
	priv_req->flags |= REQUEST_PENDING;

	trb->control = cpu_to_le32(control);

	trace_cdns3_prepare_trb(priv_ep, priv_req->trb);

	/*
	 * Memory barrier - Cycle Bit must be set before trb->length  and
	 * trb->buffer fields.
	 */
	wmb();

	/* always first element */
	writel(EP_TRADDR_TRADDR(priv_ep->trb_pool_dma),
	       &priv_dev->regs->ep_traddr);

	if (!(priv_ep->flags & EP_STALLED)) {
		trace_cdns3_ring(priv_ep);
		/*clearing TRBERR and EP_STS_DESCMIS before seting DRDY*/
		writel(EP_STS_TRBERR | EP_STS_DESCMIS, &priv_dev->regs->ep_sts);

		priv_ep->prime_flag = false;

		/*
		 * Controller version DEV_VER_V2 tdl calculation
		 * is based on TRB
		 */

		if (priv_dev->dev_ver < DEV_VER_V2)
			writel(EP_CMD_TDL_SET(tdl) | EP_CMD_STDL,
			       &priv_dev->regs->ep_cmd);
		else if (priv_dev->dev_ver > DEV_VER_V2)
			writel(tdl, &priv_dev->regs->ep_tdl);

		priv_ep->last_stream_id = priv_req->request.stream_id;
		writel(EP_CMD_DRDY, &priv_dev->regs->ep_cmd);
		writel(EP_CMD_ERDY_SID(priv_req->request.stream_id) |
		       EP_CMD_ERDY, &priv_dev->regs->ep_cmd);

		trace_cdns3_doorbell_epx(priv_ep->name,
					 readl(&priv_dev->regs->ep_traddr));
	}

	/* WORKAROUND for transition to L0 */
	__cdns3_gadget_wakeup(priv_dev);

	return 0;
}

/**
 * cdns3_ep_run_transfer - start transfer on no-default endpoint hardware
 * @priv_ep: endpoint object
 * @request: request object
 *
 * Returns zero on success or negative value on failure
 */
static int cdns3_ep_run_transfer(struct cdns3_endpoint *priv_ep,
				 struct usb_request *request)
{
	struct cdns3_device *priv_dev = priv_ep->cdns3_dev;
	struct cdns3_request *priv_req;
	struct cdns3_trb *trb;
	struct cdns3_trb *link_trb = NULL;
	dma_addr_t trb_dma;
	u32 togle_pcs = 1;
	int sg_iter = 0;
	int num_trb;
	int address;
	u32 control;
	int pcs;
	u16 total_tdl = 0;
	struct scatterlist *s = NULL;
	bool sg_supported = !!(request->num_mapped_sgs);

	if (priv_ep->type == USB_ENDPOINT_XFER_ISOC)
		num_trb = priv_ep->interval;
	else
		num_trb = sg_supported ? request->num_mapped_sgs : 1;

	if (num_trb > priv_ep->free_trbs) {
		priv_ep->flags |= EP_RING_FULL;
		return -ENOBUFS;
	}

	priv_req = to_cdns3_request(request);
	address = priv_ep->endpoint.desc->bEndpointAddress;

	priv_ep->flags |= EP_PENDING_REQUEST;

	/* must allocate buffer aligned to 8 */
	if (priv_req->flags & REQUEST_UNALIGNED)
		trb_dma = priv_req->aligned_buf->dma;
	else
		trb_dma = request->dma;

	trb = priv_ep->trb_pool + priv_ep->enqueue;
	priv_req->start_trb = priv_ep->enqueue;
	priv_req->trb = trb;

	cdns3_select_ep(priv_ep->cdns3_dev, address);

	/* prepare ring */
	if ((priv_ep->enqueue + num_trb)  >= (priv_ep->num_trbs - 1)) {
		int doorbell, dma_index;
		u32 ch_bit = 0;

		doorbell = !!(readl(&priv_dev->regs->ep_cmd) & EP_CMD_DRDY);
		dma_index = cdns3_get_dma_pos(priv_dev, priv_ep);

		/* Driver can't update LINK TRB if it is current processed. */
		if (doorbell && dma_index == priv_ep->num_trbs - 1) {
			priv_ep->flags |= EP_DEFERRED_DRDY;
			return -ENOBUFS;
		}

		/*updating C bt in  Link TRB before starting DMA*/
		link_trb = priv_ep->trb_pool + (priv_ep->num_trbs - 1);
		/*
		 * For TRs size equal 2 enabling TRB_CHAIN for epXin causes
		 * that DMA stuck at the LINK TRB.
		 * On the other hand, removing TRB_CHAIN for longer TRs for
		 * epXout cause that DMA stuck after handling LINK TRB.
		 * To eliminate this strange behavioral driver set TRB_CHAIN
		 * bit only for TR size > 2.
		 */
		if (priv_ep->type == USB_ENDPOINT_XFER_ISOC ||
		    TRBS_PER_SEGMENT > 2)
			ch_bit = TRB_CHAIN;

		link_trb->control = cpu_to_le32(((priv_ep->pcs) ? TRB_CYCLE : 0) |
				    TRB_TYPE(TRB_LINK) | TRB_TOGGLE | ch_bit);
	}

	if (priv_dev->dev_ver <= DEV_VER_V2)
		togle_pcs = cdns3_wa1_update_guard(priv_ep, trb);

	if (sg_supported)
		s = request->sg;

	/* set incorrect Cycle Bit for first trb*/
	control = priv_ep->pcs ? 0 : TRB_CYCLE;
	trb->length = 0;
	if (priv_dev->dev_ver >= DEV_VER_V2) {
		u16 td_size;

		td_size = DIV_ROUND_UP(request->length,
				       priv_ep->endpoint.maxpacket);
		if (priv_dev->gadget.speed == USB_SPEED_SUPER)
			trb->length = TRB_TDL_SS_SIZE(td_size);
		else
			control |= TRB_TDL_HS_SIZE(td_size);
	}

	do {
		u32 length;

		/* fill TRB */
		control |= TRB_TYPE(TRB_NORMAL);
<<<<<<< HEAD
		trb->buffer = cpu_to_le32(TRB_BUFFER(request->num_sgs == 0
				? trb_dma : request->sg[sg_iter].dma_address));

		if (likely(!request->num_sgs))
=======
		if (sg_supported) {
			trb->buffer = cpu_to_le32(TRB_BUFFER(sg_dma_address(s)));
			length = sg_dma_len(s);
		} else {
			trb->buffer = cpu_to_le32(TRB_BUFFER(trb_dma));
>>>>>>> d1988041
			length = request->length;
		}

		if (priv_ep->flags & EP_TDLCHK_EN)
			total_tdl += DIV_ROUND_UP(length,
					       priv_ep->endpoint.maxpacket);

		trb->length |= cpu_to_le32(TRB_BURST_LEN(priv_ep->trb_burst_size) |
					TRB_LEN(length));
		pcs = priv_ep->pcs ? TRB_CYCLE : 0;

		/*
		 * first trb should be prepared as last to avoid processing
		 *  transfer to early
		 */
		if (sg_iter != 0)
			control |= pcs;

		if (priv_ep->type == USB_ENDPOINT_XFER_ISOC  && !priv_ep->dir) {
			control |= TRB_IOC | TRB_ISP;
		} else {
			/* for last element in TD or in SG list */
			if (sg_iter == (num_trb - 1) && sg_iter != 0)
				control |= pcs | TRB_IOC | TRB_ISP;
		}

		if (sg_iter)
			trb->control = cpu_to_le32(control);
		else
			priv_req->trb->control = cpu_to_le32(control);
<<<<<<< HEAD
=======

		if (sg_supported) {
			trb->control |= TRB_ISP;
			/* Don't set chain bit for last TRB */
			if (sg_iter < num_trb - 1)
				trb->control |= TRB_CHAIN;

			s = sg_next(s);
		}
>>>>>>> d1988041

		control = 0;
		++sg_iter;
		priv_req->end_trb = priv_ep->enqueue;
		cdns3_ep_inc_enq(priv_ep);
		trb = priv_ep->trb_pool + priv_ep->enqueue;
		trb->length = 0;
	} while (sg_iter < num_trb);

	trb = priv_req->trb;

	priv_req->flags |= REQUEST_PENDING;
	priv_req->num_of_trb = num_trb;

	if (sg_iter == 1)
		trb->control |= cpu_to_le32(TRB_IOC | TRB_ISP);

	if (priv_dev->dev_ver < DEV_VER_V2 &&
	    (priv_ep->flags & EP_TDLCHK_EN)) {
		u16 tdl = total_tdl;
		u16 old_tdl = EP_CMD_TDL_GET(readl(&priv_dev->regs->ep_cmd));

		if (tdl > EP_CMD_TDL_MAX) {
			tdl = EP_CMD_TDL_MAX;
			priv_ep->pending_tdl = total_tdl - EP_CMD_TDL_MAX;
		}

		if (old_tdl < tdl) {
			tdl -= old_tdl;
			writel(EP_CMD_TDL_SET(tdl) | EP_CMD_STDL,
			       &priv_dev->regs->ep_cmd);
		}
	}

	/*
	 * Memory barrier - cycle bit must be set before other filds in trb.
	 */
	wmb();

	/* give the TD to the consumer*/
	if (togle_pcs)
		trb->control = trb->control ^ cpu_to_le32(1);

	if (priv_dev->dev_ver <= DEV_VER_V2)
		cdns3_wa1_tray_restore_cycle_bit(priv_dev, priv_ep);

	if (num_trb > 1) {
		int i = 0;

		while (i < num_trb) {
			trace_cdns3_prepare_trb(priv_ep, trb + i);
			if (trb + i == link_trb) {
				trb = priv_ep->trb_pool;
				num_trb = num_trb - i;
				i = 0;
			} else {
				i++;
			}
		}
	} else {
		trace_cdns3_prepare_trb(priv_ep, priv_req->trb);
	}

	/*
	 * Memory barrier - Cycle Bit must be set before trb->length  and
	 * trb->buffer fields.
	 */
	wmb();

	/*
	 * For DMULT mode we can set address to transfer ring only once after
	 * enabling endpoint.
	 */
	if (priv_ep->flags & EP_UPDATE_EP_TRBADDR) {
		/*
		 * Until SW is not ready to handle the OUT transfer the ISO OUT
		 * Endpoint should be disabled (EP_CFG.ENABLE = 0).
		 * EP_CFG_ENABLE must be set before updating ep_traddr.
		 */
		if (priv_ep->type == USB_ENDPOINT_XFER_ISOC  && !priv_ep->dir &&
		    !(priv_ep->flags & EP_QUIRK_ISO_OUT_EN)) {
			priv_ep->flags |= EP_QUIRK_ISO_OUT_EN;
			cdns3_set_register_bit(&priv_dev->regs->ep_cfg,
					       EP_CFG_ENABLE);
		}

		writel(EP_TRADDR_TRADDR(priv_ep->trb_pool_dma +
					priv_req->start_trb * TRB_SIZE),
					&priv_dev->regs->ep_traddr);

		priv_ep->flags &= ~EP_UPDATE_EP_TRBADDR;
	}

	if (!priv_ep->wa1_set && !(priv_ep->flags & EP_STALLED)) {
		trace_cdns3_ring(priv_ep);
		/*clearing TRBERR and EP_STS_DESCMIS before seting DRDY*/
		writel(EP_STS_TRBERR | EP_STS_DESCMIS, &priv_dev->regs->ep_sts);
		writel(EP_CMD_DRDY, &priv_dev->regs->ep_cmd);
		trace_cdns3_doorbell_epx(priv_ep->name,
					 readl(&priv_dev->regs->ep_traddr));
	}

	/* WORKAROUND for transition to L0 */
	__cdns3_gadget_wakeup(priv_dev);

	return 0;
}

void cdns3_set_hw_configuration(struct cdns3_device *priv_dev)
{
	struct cdns3_endpoint *priv_ep;
	struct usb_ep *ep;

	if (priv_dev->hw_configured_flag)
		return;

	writel(USB_CONF_CFGSET, &priv_dev->regs->usb_conf);

	cdns3_set_register_bit(&priv_dev->regs->usb_conf,
			       USB_CONF_U1EN | USB_CONF_U2EN);

	priv_dev->hw_configured_flag = 1;

	list_for_each_entry(ep, &priv_dev->gadget.ep_list, ep_list) {
		if (ep->enabled) {
			priv_ep = ep_to_cdns3_ep(ep);
			cdns3_start_all_request(priv_dev, priv_ep);
		}
	}

	cdns3_allow_enable_l1(priv_dev, 1);
}

/**
 * cdns3_trb_handled - check whether trb has been handled by DMA
 *
 * @priv_ep: extended endpoint object.
 * @priv_req: request object for checking
 *
 * Endpoint must be selected before invoking this function.
 *
 * Returns false if request has not been handled by DMA, else returns true.
 *
 * SR - start ring
 * ER -  end ring
 * DQ = priv_ep->dequeue - dequeue position
 * EQ = priv_ep->enqueue -  enqueue position
 * ST = priv_req->start_trb - index of first TRB in transfer ring
 * ET = priv_req->end_trb - index of last TRB in transfer ring
 * CI = current_index - index of processed TRB by DMA.
 *
 * As first step, we check if the TRB between the ST and ET.
 * Then, we check if cycle bit for index priv_ep->dequeue
 * is correct.
 *
 * some rules:
 * 1. priv_ep->dequeue never equals to current_index.
 * 2  priv_ep->enqueue never exceed priv_ep->dequeue
 * 3. exception: priv_ep->enqueue == priv_ep->dequeue
 *    and priv_ep->free_trbs is zero.
 *    This case indicate that TR is full.
 *
 * At below two cases, the request have been handled.
 * Case 1 - priv_ep->dequeue < current_index
 *      SR ... EQ ... DQ ... CI ... ER
 *      SR ... DQ ... CI ... EQ ... ER
 *
 * Case 2 - priv_ep->dequeue > current_index
 * This situation takes place when CI go through the LINK TRB at the end of
 * transfer ring.
 *      SR ... CI ... EQ ... DQ ... ER
 */
static bool cdns3_trb_handled(struct cdns3_endpoint *priv_ep,
				  struct cdns3_request *priv_req)
{
	struct cdns3_device *priv_dev = priv_ep->cdns3_dev;
	struct cdns3_trb *trb;
	int current_index = 0;
	int handled = 0;
	int doorbell;

	current_index = cdns3_get_dma_pos(priv_dev, priv_ep);
	doorbell = !!(readl(&priv_dev->regs->ep_cmd) & EP_CMD_DRDY);

	/* current trb doesn't belong to this request */
	if (priv_req->start_trb < priv_req->end_trb) {
		if (priv_ep->dequeue > priv_req->end_trb)
			goto finish;

		if (priv_ep->dequeue < priv_req->start_trb)
			goto finish;
	}

	if ((priv_req->start_trb > priv_req->end_trb) &&
		(priv_ep->dequeue > priv_req->end_trb) &&
		(priv_ep->dequeue < priv_req->start_trb))
		goto finish;

	if ((priv_req->start_trb == priv_req->end_trb) &&
		(priv_ep->dequeue != priv_req->end_trb))
		goto finish;

	trb = &priv_ep->trb_pool[priv_ep->dequeue];

	if ((le32_to_cpu(trb->control) & TRB_CYCLE) != priv_ep->ccs)
		goto finish;

	if (doorbell == 1 && current_index == priv_ep->dequeue)
		goto finish;

	/* The corner case for TRBS_PER_SEGMENT equal 2). */
	if (TRBS_PER_SEGMENT == 2 && priv_ep->type != USB_ENDPOINT_XFER_ISOC) {
		handled = 1;
		goto finish;
	}

	if (priv_ep->enqueue == priv_ep->dequeue &&
	    priv_ep->free_trbs == 0) {
		handled = 1;
	} else if (priv_ep->dequeue < current_index) {
		if ((current_index == (priv_ep->num_trbs - 1)) &&
		    !priv_ep->dequeue)
			goto finish;

		handled = 1;
	} else if (priv_ep->dequeue  > current_index) {
			handled = 1;
	}

finish:
	trace_cdns3_request_handled(priv_req, current_index, handled);

	return handled;
}

static void cdns3_transfer_completed(struct cdns3_device *priv_dev,
				     struct cdns3_endpoint *priv_ep)
{
	struct cdns3_request *priv_req;
	struct usb_request *request;
	struct cdns3_trb *trb;
	bool request_handled = false;
	bool transfer_end = false;

	while (!list_empty(&priv_ep->pending_req_list)) {
		request = cdns3_next_request(&priv_ep->pending_req_list);
		priv_req = to_cdns3_request(request);

		trb = priv_ep->trb_pool + priv_ep->dequeue;

		/* Request was dequeued and TRB was changed to TRB_LINK. */
		if (TRB_FIELD_TO_TYPE(le32_to_cpu(trb->control)) == TRB_LINK) {
			trace_cdns3_complete_trb(priv_ep, trb);
			cdns3_move_deq_to_next_trb(priv_req);
		}

		if (!request->stream_id) {
			/* Re-select endpoint. It could be changed by other CPU
			 * during handling usb_gadget_giveback_request.
			 */
			cdns3_select_ep(priv_dev, priv_ep->endpoint.address);

			while (cdns3_trb_handled(priv_ep, priv_req)) {
				priv_req->finished_trb++;
				if (priv_req->finished_trb >= priv_req->num_of_trb)
					request_handled = true;

				trb = priv_ep->trb_pool + priv_ep->dequeue;
				trace_cdns3_complete_trb(priv_ep, trb);

				if (!transfer_end)
					request->actual +=
						TRB_LEN(le32_to_cpu(trb->length));

				if (priv_req->num_of_trb > 1 &&
					le32_to_cpu(trb->control) & TRB_SMM)
					transfer_end = true;

				cdns3_ep_inc_deq(priv_ep);
			}

			if (request_handled) {
				cdns3_gadget_giveback(priv_ep, priv_req, 0);
				request_handled = false;
				transfer_end = false;
			} else {
				goto prepare_next_td;
			}

			if (priv_ep->type != USB_ENDPOINT_XFER_ISOC &&
			    TRBS_PER_SEGMENT == 2)
				break;
		} else {
			/* Re-select endpoint. It could be changed by other CPU
			 * during handling usb_gadget_giveback_request.
			 */
			cdns3_select_ep(priv_dev, priv_ep->endpoint.address);

			trb = priv_ep->trb_pool;
			trace_cdns3_complete_trb(priv_ep, trb);

			if (trb != priv_req->trb)
				dev_warn(priv_dev->dev,
					 "request_trb=0x%p, queue_trb=0x%p\n",
					 priv_req->trb, trb);

			request->actual += TRB_LEN(le32_to_cpu(trb->length));

			if (!request->num_sgs ||
			    (request->num_sgs == (priv_ep->stream_sg_idx + 1))) {
				priv_ep->stream_sg_idx = 0;
				cdns3_gadget_giveback(priv_ep, priv_req, 0);
			} else {
				priv_ep->stream_sg_idx++;
				cdns3_ep_run_stream_transfer(priv_ep, request);
			}
			break;
		}
	}
	priv_ep->flags &= ~EP_PENDING_REQUEST;

prepare_next_td:
	if (!(priv_ep->flags & EP_STALLED) &&
	    !(priv_ep->flags & EP_STALL_PENDING))
		cdns3_start_all_request(priv_dev, priv_ep);
}

void cdns3_rearm_transfer(struct cdns3_endpoint *priv_ep, u8 rearm)
{
	struct cdns3_device *priv_dev = priv_ep->cdns3_dev;

	cdns3_wa1_restore_cycle_bit(priv_ep);

	if (rearm) {
		trace_cdns3_ring(priv_ep);

		/* Cycle Bit must be updated before arming DMA. */
		wmb();
		writel(EP_CMD_DRDY, &priv_dev->regs->ep_cmd);

		__cdns3_gadget_wakeup(priv_dev);

		trace_cdns3_doorbell_epx(priv_ep->name,
					 readl(&priv_dev->regs->ep_traddr));
	}
}

static void cdns3_reprogram_tdl(struct cdns3_endpoint *priv_ep)
{
	u16 tdl = priv_ep->pending_tdl;
	struct cdns3_device *priv_dev = priv_ep->cdns3_dev;

	if (tdl > EP_CMD_TDL_MAX) {
		tdl = EP_CMD_TDL_MAX;
		priv_ep->pending_tdl -= EP_CMD_TDL_MAX;
	} else {
		priv_ep->pending_tdl = 0;
	}

	writel(EP_CMD_TDL_SET(tdl) | EP_CMD_STDL, &priv_dev->regs->ep_cmd);
}

/**
 * cdns3_check_ep_interrupt_proceed - Processes interrupt related to endpoint
 * @priv_ep: endpoint object
 *
 * Returns 0
 */
static int cdns3_check_ep_interrupt_proceed(struct cdns3_endpoint *priv_ep)
{
	struct cdns3_device *priv_dev = priv_ep->cdns3_dev;
	u32 ep_sts_reg;
	struct usb_request *deferred_request;
	struct usb_request *pending_request;
	u32 tdl = 0;

	cdns3_select_ep(priv_dev, priv_ep->endpoint.address);

	trace_cdns3_epx_irq(priv_dev, priv_ep);

	ep_sts_reg = readl(&priv_dev->regs->ep_sts);
	writel(ep_sts_reg, &priv_dev->regs->ep_sts);

	if ((ep_sts_reg & EP_STS_PRIME) && priv_ep->use_streams) {
		bool dbusy = !!(ep_sts_reg & EP_STS_DBUSY);

		tdl = cdns3_get_tdl(priv_dev);

		/*
		 * Continue the previous transfer:
		 * There is some racing between ERDY and PRIME. The device send
		 * ERDY and almost in the same time Host send PRIME. It cause
		 * that host ignore the ERDY packet and driver has to send it
		 * again.
		 */
		if (tdl && (dbusy || !EP_STS_BUFFEMPTY(ep_sts_reg) ||
		    EP_STS_HOSTPP(ep_sts_reg))) {
			writel(EP_CMD_ERDY |
			       EP_CMD_ERDY_SID(priv_ep->last_stream_id),
			       &priv_dev->regs->ep_cmd);
			ep_sts_reg &= ~(EP_STS_MD_EXIT | EP_STS_IOC);
		} else {
			priv_ep->prime_flag = true;

			pending_request = cdns3_next_request(&priv_ep->pending_req_list);
			deferred_request = cdns3_next_request(&priv_ep->deferred_req_list);

			if (deferred_request && !pending_request) {
				cdns3_start_all_request(priv_dev, priv_ep);
			}
		}
	}

	if (ep_sts_reg & EP_STS_TRBERR) {
		if (priv_ep->flags & EP_STALL_PENDING &&
		    !(ep_sts_reg & EP_STS_DESCMIS &&
		    priv_dev->dev_ver < DEV_VER_V2)) {
			cdns3_ep_stall_flush(priv_ep);
		}

		/*
		 * For isochronous transfer driver completes request on
		 * IOC or on TRBERR. IOC appears only when device receive
		 * OUT data packet. If host disable stream or lost some packet
		 * then the only way to finish all queued transfer is to do it
		 * on TRBERR event.
		 */
		if (priv_ep->type == USB_ENDPOINT_XFER_ISOC &&
		    !priv_ep->wa1_set) {
			if (!priv_ep->dir) {
				u32 ep_cfg = readl(&priv_dev->regs->ep_cfg);

				ep_cfg &= ~EP_CFG_ENABLE;
				writel(ep_cfg, &priv_dev->regs->ep_cfg);
				priv_ep->flags &= ~EP_QUIRK_ISO_OUT_EN;
			}
			cdns3_transfer_completed(priv_dev, priv_ep);
		} else if (!(priv_ep->flags & EP_STALLED) &&
			  !(priv_ep->flags & EP_STALL_PENDING)) {
			if (priv_ep->flags & EP_DEFERRED_DRDY) {
				priv_ep->flags &= ~EP_DEFERRED_DRDY;
				cdns3_start_all_request(priv_dev, priv_ep);
			} else {
				cdns3_rearm_transfer(priv_ep,
						     priv_ep->wa1_set);
			}
		}
	}

	if ((ep_sts_reg & EP_STS_IOC) || (ep_sts_reg & EP_STS_ISP) ||
	    (ep_sts_reg & EP_STS_IOT)) {
		if (priv_ep->flags & EP_QUIRK_EXTRA_BUF_EN) {
			if (ep_sts_reg & EP_STS_ISP)
				priv_ep->flags |= EP_QUIRK_END_TRANSFER;
			else
				priv_ep->flags &= ~EP_QUIRK_END_TRANSFER;
		}

		if (!priv_ep->use_streams) {
			if ((ep_sts_reg & EP_STS_IOC) ||
			    (ep_sts_reg & EP_STS_ISP)) {
				cdns3_transfer_completed(priv_dev, priv_ep);
			} else if ((priv_ep->flags & EP_TDLCHK_EN) &
				   priv_ep->pending_tdl) {
				/* handle IOT with pending tdl */
				cdns3_reprogram_tdl(priv_ep);
			}
		} else if (priv_ep->dir == USB_DIR_OUT) {
			priv_ep->ep_sts_pending |= ep_sts_reg;
		} else if (ep_sts_reg & EP_STS_IOT) {
			cdns3_transfer_completed(priv_dev, priv_ep);
		}
	}

	/*
	 * MD_EXIT interrupt sets when stream capable endpoint exits
	 * from MOVE DATA state of Bulk IN/OUT stream protocol state machine
	 */
	if (priv_ep->dir == USB_DIR_OUT && (ep_sts_reg & EP_STS_MD_EXIT) &&
	    (priv_ep->ep_sts_pending & EP_STS_IOT) && priv_ep->use_streams) {
		priv_ep->ep_sts_pending = 0;
		cdns3_transfer_completed(priv_dev, priv_ep);
	}

	/*
	 * WA2: this condition should only be meet when
	 * priv_ep->flags & EP_QUIRK_EXTRA_BUF_DET or
	 * priv_ep->flags & EP_QUIRK_EXTRA_BUF_EN.
	 * In other cases this interrupt will be disabled.
	 */
	if (ep_sts_reg & EP_STS_DESCMIS && priv_dev->dev_ver < DEV_VER_V2 &&
	    !(priv_ep->flags & EP_STALLED))
		cdns3_wa2_descmissing_packet(priv_ep);

	return 0;
}

static void cdns3_disconnect_gadget(struct cdns3_device *priv_dev)
{
	if (priv_dev->gadget_driver && priv_dev->gadget_driver->disconnect)
		priv_dev->gadget_driver->disconnect(&priv_dev->gadget);
}

/**
 * cdns3_check_usb_interrupt_proceed - Processes interrupt related to device
 * @priv_dev: extended gadget object
 * @usb_ists: bitmap representation of device's reported interrupts
 * (usb_ists register value)
 */
static void cdns3_check_usb_interrupt_proceed(struct cdns3_device *priv_dev,
					      u32 usb_ists)
__must_hold(&priv_dev->lock)
{
	int speed = 0;

	trace_cdns3_usb_irq(priv_dev, usb_ists);
	if (usb_ists & USB_ISTS_L1ENTI) {
		/*
		 * WORKAROUND: CDNS3 controller has issue with hardware resuming
		 * from L1. To fix it, if any DMA transfer is pending driver
		 * must starts driving resume signal immediately.
		 */
		if (readl(&priv_dev->regs->drbl))
			__cdns3_gadget_wakeup(priv_dev);
	}

	/* Connection detected */
	if (usb_ists & (USB_ISTS_CON2I | USB_ISTS_CONI)) {
		speed = cdns3_get_speed(priv_dev);
		priv_dev->gadget.speed = speed;
		usb_gadget_set_state(&priv_dev->gadget, USB_STATE_POWERED);
		cdns3_ep0_config(priv_dev);
	}

	/* Disconnection detected */
	if (usb_ists & (USB_ISTS_DIS2I | USB_ISTS_DISI)) {
		spin_unlock(&priv_dev->lock);
		cdns3_disconnect_gadget(priv_dev);
		spin_lock(&priv_dev->lock);
		priv_dev->gadget.speed = USB_SPEED_UNKNOWN;
		usb_gadget_set_state(&priv_dev->gadget, USB_STATE_NOTATTACHED);
		cdns3_hw_reset_eps_config(priv_dev);
	}

	if (usb_ists & (USB_ISTS_L2ENTI | USB_ISTS_U3ENTI)) {
		if (priv_dev->gadget_driver &&
		    priv_dev->gadget_driver->suspend) {
			spin_unlock(&priv_dev->lock);
			priv_dev->gadget_driver->suspend(&priv_dev->gadget);
			spin_lock(&priv_dev->lock);
		}
	}

	if (usb_ists & (USB_ISTS_L2EXTI | USB_ISTS_U3EXTI)) {
		if (priv_dev->gadget_driver &&
		    priv_dev->gadget_driver->resume) {
			spin_unlock(&priv_dev->lock);
			priv_dev->gadget_driver->resume(&priv_dev->gadget);
			spin_lock(&priv_dev->lock);
		}
	}

	/* reset*/
	if (usb_ists & (USB_ISTS_UWRESI | USB_ISTS_UHRESI | USB_ISTS_U2RESI)) {
		if (priv_dev->gadget_driver) {
			spin_unlock(&priv_dev->lock);
			usb_gadget_udc_reset(&priv_dev->gadget,
					     priv_dev->gadget_driver);
			spin_lock(&priv_dev->lock);

			/*read again to check the actual speed*/
			speed = cdns3_get_speed(priv_dev);
			priv_dev->gadget.speed = speed;
			cdns3_hw_reset_eps_config(priv_dev);
			cdns3_ep0_config(priv_dev);
		}
	}
}

/**
 * cdns3_device_irq_handler- interrupt handler for device part of controller
 *
 * @irq: irq number for cdns3 core device
 * @data: structure of cdns3
 *
 * Returns IRQ_HANDLED or IRQ_NONE
 */
static irqreturn_t cdns3_device_irq_handler(int irq, void *data)
{
	struct cdns3_device *priv_dev = data;
	struct cdns3 *cdns = dev_get_drvdata(priv_dev->dev);
	irqreturn_t ret = IRQ_NONE;
	u32 reg;

	if (cdns->in_lpm)
		return ret;

	/* check USB device interrupt */
	reg = readl(&priv_dev->regs->usb_ists);
	if (reg) {
		/* After masking interrupts the new interrupts won't be
		 * reported in usb_ists/ep_ists. In order to not lose some
		 * of them driver disables only detected interrupts.
		 * They will be enabled ASAP after clearing source of
		 * interrupt. This an unusual behavior only applies to
		 * usb_ists register.
		 */
		reg = ~reg & readl(&priv_dev->regs->usb_ien);
		/* mask deferred interrupt. */
		writel(reg, &priv_dev->regs->usb_ien);
		ret = IRQ_WAKE_THREAD;
	}

	/* check endpoint interrupt */
	reg = readl(&priv_dev->regs->ep_ists);
	if (reg) {
		writel(0, &priv_dev->regs->ep_ien);
		ret = IRQ_WAKE_THREAD;
	}

	return ret;
}

/**
 * cdns3_device_thread_irq_handler- interrupt handler for device part
 * of controller
 *
 * @irq: irq number for cdns3 core device
 * @data: structure of cdns3
 *
 * Returns IRQ_HANDLED or IRQ_NONE
 */
static irqreturn_t cdns3_device_thread_irq_handler(int irq, void *data)
{
	struct cdns3_device *priv_dev = data;
	irqreturn_t ret = IRQ_NONE;
	unsigned long flags;
	unsigned int bit;
	unsigned long reg;

	spin_lock_irqsave(&priv_dev->lock, flags);

	reg = readl(&priv_dev->regs->usb_ists);
	if (reg) {
		writel(reg, &priv_dev->regs->usb_ists);
		writel(USB_IEN_INIT, &priv_dev->regs->usb_ien);
		cdns3_check_usb_interrupt_proceed(priv_dev, reg);
		ret = IRQ_HANDLED;
	}

	reg = readl(&priv_dev->regs->ep_ists);

	/* handle default endpoint OUT */
	if (reg & EP_ISTS_EP_OUT0) {
		cdns3_check_ep0_interrupt_proceed(priv_dev, USB_DIR_OUT);
		ret = IRQ_HANDLED;
	}

	/* handle default endpoint IN */
	if (reg & EP_ISTS_EP_IN0) {
		cdns3_check_ep0_interrupt_proceed(priv_dev, USB_DIR_IN);
		ret = IRQ_HANDLED;
	}

	/* check if interrupt from non default endpoint, if no exit */
	reg &= ~(EP_ISTS_EP_OUT0 | EP_ISTS_EP_IN0);
	if (!reg)
		goto irqend;

	for_each_set_bit(bit, &reg,
			 sizeof(u32) * BITS_PER_BYTE) {
		cdns3_check_ep_interrupt_proceed(priv_dev->eps[bit]);
		ret = IRQ_HANDLED;
	}

	if (priv_dev->dev_ver < DEV_VER_V2 && priv_dev->using_streams)
		cdns3_wa2_check_outq_status(priv_dev);

irqend:
	writel(~0, &priv_dev->regs->ep_ien);
	spin_unlock_irqrestore(&priv_dev->lock, flags);

	return ret;
}

/**
 * cdns3_ep_onchip_buffer_reserve - Try to reserve onchip buf for EP
 *
 * The real reservation will occur during write to EP_CFG register,
 * this function is used to check if the 'size' reservation is allowed.
 *
 * @priv_dev: extended gadget object
 * @size: the size (KB) for EP would like to allocate
 * @is_in: endpoint direction
 *
 * Return 0 if the required size can met or negative value on failure
 */
static int cdns3_ep_onchip_buffer_reserve(struct cdns3_device *priv_dev,
					  int size, int is_in)
{
	int remained;

	/* 2KB are reserved for EP0*/
	remained = priv_dev->onchip_buffers - priv_dev->onchip_used_size - 2;

	if (is_in) {
		if (remained < size)
			return -EPERM;

		priv_dev->onchip_used_size += size;
	} else {
		int required;

		/**
		 *  ALL OUT EPs are shared the same chunk onchip memory, so
		 * driver checks if it already has assigned enough buffers
		 */
		if (priv_dev->out_mem_is_allocated >= size)
			return 0;

		required = size - priv_dev->out_mem_is_allocated;

		if (required > remained)
			return -EPERM;

		priv_dev->out_mem_is_allocated += required;
		priv_dev->onchip_used_size += required;
	}

	return 0;
}

static void cdns3_configure_dmult(struct cdns3_device *priv_dev,
				  struct cdns3_endpoint *priv_ep)
{
	struct cdns3_usb_regs __iomem *regs = priv_dev->regs;

	/* For dev_ver > DEV_VER_V2 DMULT is configured per endpoint */
	if (priv_dev->dev_ver <= DEV_VER_V2)
		writel(USB_CONF_DMULT, &regs->usb_conf);

	if (priv_dev->dev_ver == DEV_VER_V2)
		writel(USB_CONF2_EN_TDL_TRB, &regs->usb_conf2);

	if (priv_dev->dev_ver >= DEV_VER_V3 && priv_ep) {
		u32 mask;

		if (priv_ep->dir)
			mask = BIT(priv_ep->num + 16);
		else
			mask = BIT(priv_ep->num);

		if (priv_ep->type != USB_ENDPOINT_XFER_ISOC) {
			cdns3_set_register_bit(&regs->tdl_from_trb, mask);
			cdns3_set_register_bit(&regs->tdl_beh, mask);
			cdns3_set_register_bit(&regs->tdl_beh2, mask);
			cdns3_set_register_bit(&regs->dma_adv_td, mask);
		}

		if (priv_ep->type == USB_ENDPOINT_XFER_ISOC && !priv_ep->dir)
			cdns3_set_register_bit(&regs->tdl_from_trb, mask);

		cdns3_set_register_bit(&regs->dtrans, mask);
	}
}

/**
 * cdns3_ep_config Configure hardware endpoint
 * @priv_ep: extended endpoint object
 * @enable: set EP_CFG_ENABLE bit in ep_cfg register.
 */
int cdns3_ep_config(struct cdns3_endpoint *priv_ep, bool enable)
{
	bool is_iso_ep = (priv_ep->type == USB_ENDPOINT_XFER_ISOC);
	struct cdns3_device *priv_dev = priv_ep->cdns3_dev;
	u32 bEndpointAddress = priv_ep->num | priv_ep->dir;
	u32 max_packet_size = 0;
	u8 maxburst = 0;
	u32 ep_cfg = 0;
	u8 buffering;
	u8 mult = 0;
	int ret;

	buffering = CDNS3_EP_BUF_SIZE - 1;

	cdns3_configure_dmult(priv_dev, priv_ep);

	switch (priv_ep->type) {
	case USB_ENDPOINT_XFER_INT:
		ep_cfg = EP_CFG_EPTYPE(USB_ENDPOINT_XFER_INT);

		if ((priv_dev->dev_ver == DEV_VER_V2 && !priv_ep->dir) ||
		    priv_dev->dev_ver > DEV_VER_V2)
			ep_cfg |= EP_CFG_TDL_CHK;
		break;
	case USB_ENDPOINT_XFER_BULK:
		ep_cfg = EP_CFG_EPTYPE(USB_ENDPOINT_XFER_BULK);

		if ((priv_dev->dev_ver == DEV_VER_V2  && !priv_ep->dir) ||
		    priv_dev->dev_ver > DEV_VER_V2)
			ep_cfg |= EP_CFG_TDL_CHK;
		break;
	default:
		ep_cfg = EP_CFG_EPTYPE(USB_ENDPOINT_XFER_ISOC);
		mult = CDNS3_EP_ISO_HS_MULT - 1;
		buffering = mult + 1;
	}

	switch (priv_dev->gadget.speed) {
	case USB_SPEED_FULL:
		max_packet_size = is_iso_ep ? 1023 : 64;
		break;
	case USB_SPEED_HIGH:
		max_packet_size = is_iso_ep ? 1024 : 512;
		break;
	case USB_SPEED_SUPER:
		/* It's limitation that driver assumes in driver. */
		mult = 0;
		max_packet_size = 1024;
		if (priv_ep->type == USB_ENDPOINT_XFER_ISOC) {
			maxburst = CDNS3_EP_ISO_SS_BURST - 1;
			buffering = (mult + 1) *
				    (maxburst + 1);

			if (priv_ep->interval > 1)
				buffering++;
		} else {
			maxburst = CDNS3_EP_BUF_SIZE - 1;
		}
		break;
	default:
		/* all other speed are not supported */
		return -EINVAL;
	}

	if (max_packet_size == 1024)
		priv_ep->trb_burst_size = 128;
	else if (max_packet_size >= 512)
		priv_ep->trb_burst_size = 64;
	else
		priv_ep->trb_burst_size = 16;

	/* onchip buffer is only allocated before configuration */
	if (!priv_dev->hw_configured_flag) {
		ret = cdns3_ep_onchip_buffer_reserve(priv_dev, buffering + 1,
						     !!priv_ep->dir);
		if (ret) {
			dev_err(priv_dev->dev, "onchip mem is full, ep is invalid\n");
			return ret;
		}
	}

	if (enable)
		ep_cfg |= EP_CFG_ENABLE;

	if (priv_ep->use_streams && priv_dev->gadget.speed >= USB_SPEED_SUPER) {
		if (priv_dev->dev_ver >= DEV_VER_V3) {
			u32 mask = BIT(priv_ep->num + (priv_ep->dir ? 16 : 0));

			/*
			 * Stream capable endpoints are handled by using ep_tdl
			 * register. Other endpoints use TDL from TRB feature.
			 */
			cdns3_clear_register_bit(&priv_dev->regs->tdl_from_trb,
						 mask);
		}

		/*  Enable Stream Bit TDL chk and SID chk */
		ep_cfg |=  EP_CFG_STREAM_EN | EP_CFG_TDL_CHK | EP_CFG_SID_CHK;
	}

	ep_cfg |= EP_CFG_MAXPKTSIZE(max_packet_size) |
		  EP_CFG_MULT(mult) |
		  EP_CFG_BUFFERING(buffering) |
		  EP_CFG_MAXBURST(maxburst);

	cdns3_select_ep(priv_dev, bEndpointAddress);
	writel(ep_cfg, &priv_dev->regs->ep_cfg);
	priv_ep->flags |= EP_CONFIGURED;

	dev_dbg(priv_dev->dev, "Configure %s: with val %08x\n",
		priv_ep->name, ep_cfg);

	return 0;
}

/* Find correct direction for HW endpoint according to description */
static int cdns3_ep_dir_is_correct(struct usb_endpoint_descriptor *desc,
				   struct cdns3_endpoint *priv_ep)
{
	return (priv_ep->endpoint.caps.dir_in && usb_endpoint_dir_in(desc)) ||
	       (priv_ep->endpoint.caps.dir_out && usb_endpoint_dir_out(desc));
}

static struct
cdns3_endpoint *cdns3_find_available_ep(struct cdns3_device *priv_dev,
					struct usb_endpoint_descriptor *desc)
{
	struct usb_ep *ep;
	struct cdns3_endpoint *priv_ep;

	list_for_each_entry(ep, &priv_dev->gadget.ep_list, ep_list) {
		unsigned long num;
		int ret;
		/* ep name pattern likes epXin or epXout */
		char c[2] = {ep->name[2], '\0'};

		ret = kstrtoul(c, 10, &num);
		if (ret)
			return ERR_PTR(ret);

		priv_ep = ep_to_cdns3_ep(ep);
		if (cdns3_ep_dir_is_correct(desc, priv_ep)) {
			if (!(priv_ep->flags & EP_CLAIMED)) {
				priv_ep->num  = num;
				return priv_ep;
			}
		}
	}

	return ERR_PTR(-ENOENT);
}

/*
 *  Cadence IP has one limitation that all endpoints must be configured
 * (Type & MaxPacketSize) before setting configuration through hardware
 * register, it means we can't change endpoints configuration after
 * set_configuration.
 *
 * This function set EP_CLAIMED flag which is added when the gadget driver
 * uses usb_ep_autoconfig to configure specific endpoint;
 * When the udc driver receives set_configurion request,
 * it goes through all claimed endpoints, and configure all endpoints
 * accordingly.
 *
 * At usb_ep_ops.enable/disable, we only enable and disable endpoint through
 * ep_cfg register which can be changed after set_configuration, and do
 * some software operation accordingly.
 */
static struct
usb_ep *cdns3_gadget_match_ep(struct usb_gadget *gadget,
			      struct usb_endpoint_descriptor *desc,
			      struct usb_ss_ep_comp_descriptor *comp_desc)
{
	struct cdns3_device *priv_dev = gadget_to_cdns3_device(gadget);
	struct cdns3_endpoint *priv_ep;
	unsigned long flags;

	priv_ep = cdns3_find_available_ep(priv_dev, desc);
	if (IS_ERR(priv_ep)) {
		dev_err(priv_dev->dev, "no available ep\n");
		return NULL;
	}

	dev_dbg(priv_dev->dev, "match endpoint: %s\n", priv_ep->name);

	spin_lock_irqsave(&priv_dev->lock, flags);
	priv_ep->endpoint.desc = desc;
	priv_ep->dir  = usb_endpoint_dir_in(desc) ? USB_DIR_IN : USB_DIR_OUT;
	priv_ep->type = usb_endpoint_type(desc);
	priv_ep->flags |= EP_CLAIMED;
	priv_ep->interval = desc->bInterval ? BIT(desc->bInterval - 1) : 0;

	spin_unlock_irqrestore(&priv_dev->lock, flags);
	return &priv_ep->endpoint;
}

/**
 * cdns3_gadget_ep_alloc_request Allocates request
 * @ep: endpoint object associated with request
 * @gfp_flags: gfp flags
 *
 * Returns allocated request address, NULL on allocation error
 */
struct usb_request *cdns3_gadget_ep_alloc_request(struct usb_ep *ep,
						  gfp_t gfp_flags)
{
	struct cdns3_endpoint *priv_ep = ep_to_cdns3_ep(ep);
	struct cdns3_request *priv_req;

	priv_req = kzalloc(sizeof(*priv_req), gfp_flags);
	if (!priv_req)
		return NULL;

	priv_req->priv_ep = priv_ep;

	trace_cdns3_alloc_request(priv_req);
	return &priv_req->request;
}

/**
 * cdns3_gadget_ep_free_request Free memory occupied by request
 * @ep: endpoint object associated with request
 * @request: request to free memory
 */
void cdns3_gadget_ep_free_request(struct usb_ep *ep,
				  struct usb_request *request)
{
	struct cdns3_request *priv_req = to_cdns3_request(request);

	if (priv_req->aligned_buf)
		priv_req->aligned_buf->in_use = 0;

	trace_cdns3_free_request(priv_req);
	kfree(priv_req);
}

/**
 * cdns3_gadget_ep_enable Enable endpoint
 * @ep: endpoint object
 * @desc: endpoint descriptor
 *
 * Returns 0 on success, error code elsewhere
 */
static int cdns3_gadget_ep_enable(struct usb_ep *ep,
				  const struct usb_endpoint_descriptor *desc)
{
	struct cdns3_endpoint *priv_ep;
	struct cdns3_device *priv_dev;
	const struct usb_ss_ep_comp_descriptor *comp_desc;
	u32 reg = EP_STS_EN_TRBERREN;
	u32 bEndpointAddress;
	unsigned long flags;
	int enable = 1;
	int ret = 0;
	int val;

	priv_ep = ep_to_cdns3_ep(ep);
	priv_dev = priv_ep->cdns3_dev;
	comp_desc = priv_ep->endpoint.comp_desc;

	if (!ep || !desc || desc->bDescriptorType != USB_DT_ENDPOINT) {
		dev_dbg(priv_dev->dev, "usbss: invalid parameters\n");
		return -EINVAL;
	}

	if (!desc->wMaxPacketSize) {
		dev_err(priv_dev->dev, "usbss: missing wMaxPacketSize\n");
		return -EINVAL;
	}

	if (dev_WARN_ONCE(priv_dev->dev, priv_ep->flags & EP_ENABLED,
			  "%s is already enabled\n", priv_ep->name))
		return 0;

	spin_lock_irqsave(&priv_dev->lock, flags);

	priv_ep->endpoint.desc = desc;
	priv_ep->type = usb_endpoint_type(desc);
	priv_ep->interval = desc->bInterval ? BIT(desc->bInterval - 1) : 0;

	if (priv_ep->interval > ISO_MAX_INTERVAL &&
	    priv_ep->type == USB_ENDPOINT_XFER_ISOC) {
		dev_err(priv_dev->dev, "Driver is limited to %d period\n",
			ISO_MAX_INTERVAL);

		ret =  -EINVAL;
		goto exit;
	}

	bEndpointAddress = priv_ep->num | priv_ep->dir;
	cdns3_select_ep(priv_dev, bEndpointAddress);

	/*
	 * For some versions of controller at some point during ISO OUT traffic
	 * DMA reads Transfer Ring for the EP which has never got doorbell.
	 * This issue was detected only on simulation, but to avoid this issue
	 * driver add protection against it. To fix it driver enable ISO OUT
	 * endpoint before setting DRBL. This special treatment of ISO OUT
	 * endpoints are recommended by controller specification.
	 */
	if (priv_ep->type == USB_ENDPOINT_XFER_ISOC  && !priv_ep->dir)
		enable = 0;

	if (usb_ss_max_streams(comp_desc) && usb_endpoint_xfer_bulk(desc)) {
		/*
		 * Enable stream support (SS mode) related interrupts
		 * in EP_STS_EN Register
		 */
		if (priv_dev->gadget.speed >= USB_SPEED_SUPER) {
			reg |= EP_STS_EN_IOTEN | EP_STS_EN_PRIMEEEN |
				EP_STS_EN_SIDERREN | EP_STS_EN_MD_EXITEN |
				EP_STS_EN_STREAMREN;
			priv_ep->use_streams = true;
			ret = cdns3_ep_config(priv_ep, enable);
			priv_dev->using_streams |= true;
		}
	} else {
		ret = cdns3_ep_config(priv_ep, enable);
	}

	if (ret)
		goto exit;

	ret = cdns3_allocate_trb_pool(priv_ep);
	if (ret)
		goto exit;

	bEndpointAddress = priv_ep->num | priv_ep->dir;
	cdns3_select_ep(priv_dev, bEndpointAddress);

	trace_cdns3_gadget_ep_enable(priv_ep);

	writel(EP_CMD_EPRST, &priv_dev->regs->ep_cmd);

	ret = readl_poll_timeout_atomic(&priv_dev->regs->ep_cmd, val,
					!(val & (EP_CMD_CSTALL | EP_CMD_EPRST)),
					1, 1000);

	if (unlikely(ret)) {
		cdns3_free_trb_pool(priv_ep);
		ret =  -EINVAL;
		goto exit;
	}

	/* enable interrupt for selected endpoint */
	cdns3_set_register_bit(&priv_dev->regs->ep_ien,
			       BIT(cdns3_ep_addr_to_index(bEndpointAddress)));

	if (priv_dev->dev_ver < DEV_VER_V2)
		cdns3_wa2_enable_detection(priv_dev, priv_ep, reg);

	writel(reg, &priv_dev->regs->ep_sts_en);

	ep->desc = desc;
	priv_ep->flags &= ~(EP_PENDING_REQUEST | EP_STALLED | EP_STALL_PENDING |
			    EP_QUIRK_ISO_OUT_EN | EP_QUIRK_EXTRA_BUF_EN);
	priv_ep->flags |= EP_ENABLED | EP_UPDATE_EP_TRBADDR;
	priv_ep->wa1_set = 0;
	priv_ep->enqueue = 0;
	priv_ep->dequeue = 0;
	reg = readl(&priv_dev->regs->ep_sts);
	priv_ep->pcs = !!EP_STS_CCS(reg);
	priv_ep->ccs = !!EP_STS_CCS(reg);
	/* one TRB is reserved for link TRB used in DMULT mode*/
	priv_ep->free_trbs = priv_ep->num_trbs - 1;
exit:
	spin_unlock_irqrestore(&priv_dev->lock, flags);

	return ret;
}

/**
 * cdns3_gadget_ep_disable Disable endpoint
 * @ep: endpoint object
 *
 * Returns 0 on success, error code elsewhere
 */
static int cdns3_gadget_ep_disable(struct usb_ep *ep)
{
	struct cdns3_endpoint *priv_ep;
	struct cdns3_request *priv_req;
	struct cdns3_device *priv_dev;
	struct usb_request *request;
	unsigned long flags;
	int ret = 0;
	u32 ep_cfg;
	int val;

	if (!ep) {
		pr_err("usbss: invalid parameters\n");
		return -EINVAL;
	}

	priv_ep = ep_to_cdns3_ep(ep);
	priv_dev = priv_ep->cdns3_dev;

	if (dev_WARN_ONCE(priv_dev->dev, !(priv_ep->flags & EP_ENABLED),
			  "%s is already disabled\n", priv_ep->name))
		return 0;

	spin_lock_irqsave(&priv_dev->lock, flags);

	trace_cdns3_gadget_ep_disable(priv_ep);

	cdns3_select_ep(priv_dev, ep->desc->bEndpointAddress);

	ep_cfg = readl(&priv_dev->regs->ep_cfg);
	ep_cfg &= ~EP_CFG_ENABLE;
	writel(ep_cfg, &priv_dev->regs->ep_cfg);

	/**
	 * Driver needs some time before resetting endpoint.
	 * It need waits for clearing DBUSY bit or for timeout expired.
	 * 10us is enough time for controller to stop transfer.
	 */
	readl_poll_timeout_atomic(&priv_dev->regs->ep_sts, val,
				  !(val & EP_STS_DBUSY), 1, 10);
	writel(EP_CMD_EPRST, &priv_dev->regs->ep_cmd);

	readl_poll_timeout_atomic(&priv_dev->regs->ep_cmd, val,
				  !(val & (EP_CMD_CSTALL | EP_CMD_EPRST)),
				  1, 1000);
	if (unlikely(ret))
		dev_err(priv_dev->dev, "Timeout: %s resetting failed.\n",
			priv_ep->name);

	while (!list_empty(&priv_ep->pending_req_list)) {
		request = cdns3_next_request(&priv_ep->pending_req_list);

		cdns3_gadget_giveback(priv_ep, to_cdns3_request(request),
				      -ESHUTDOWN);
	}

	while (!list_empty(&priv_ep->wa2_descmiss_req_list)) {
		priv_req = cdns3_next_priv_request(&priv_ep->wa2_descmiss_req_list);

		kfree(priv_req->request.buf);
		cdns3_gadget_ep_free_request(&priv_ep->endpoint,
					     &priv_req->request);
		list_del_init(&priv_req->list);
		--priv_ep->wa2_counter;
	}

	while (!list_empty(&priv_ep->deferred_req_list)) {
		request = cdns3_next_request(&priv_ep->deferred_req_list);

		cdns3_gadget_giveback(priv_ep, to_cdns3_request(request),
				      -ESHUTDOWN);
	}

	priv_ep->descmis_req = NULL;

	ep->desc = NULL;
	priv_ep->flags &= ~EP_ENABLED;
	priv_ep->use_streams = false;

	spin_unlock_irqrestore(&priv_dev->lock, flags);

	return ret;
}

/**
 * cdns3_gadget_ep_queue Transfer data on endpoint
 * @ep: endpoint object
 * @request: request object
 * @gfp_flags: gfp flags
 *
 * Returns 0 on success, error code elsewhere
 */
static int __cdns3_gadget_ep_queue(struct usb_ep *ep,
				   struct usb_request *request,
				   gfp_t gfp_flags)
{
	struct cdns3_endpoint *priv_ep = ep_to_cdns3_ep(ep);
	struct cdns3_device *priv_dev = priv_ep->cdns3_dev;
	struct cdns3_request *priv_req;
	int ret = 0;

	request->actual = 0;
	request->status = -EINPROGRESS;
	priv_req = to_cdns3_request(request);
	trace_cdns3_ep_queue(priv_req);

	if (priv_dev->dev_ver < DEV_VER_V2) {
		ret = cdns3_wa2_gadget_ep_queue(priv_dev, priv_ep,
						priv_req);

		if (ret == EINPROGRESS)
			return 0;
	}

	ret = cdns3_prepare_aligned_request_buf(priv_req);
	if (ret < 0)
		return ret;

	ret = usb_gadget_map_request_by_dev(priv_dev->sysdev, request,
					    usb_endpoint_dir_in(ep->desc));
	if (ret)
		return ret;

	list_add_tail(&request->list, &priv_ep->deferred_req_list);

	/*
	 * For stream capable endpoint if prime irq flag is set then only start
	 * request.
	 * If hardware endpoint configuration has not been set yet then
	 * just queue request in deferred list. Transfer will be started in
	 * cdns3_set_hw_configuration.
	 */
	if (!request->stream_id) {
		if (priv_dev->hw_configured_flag &&
		    !(priv_ep->flags & EP_STALLED) &&
		    !(priv_ep->flags & EP_STALL_PENDING))
			cdns3_start_all_request(priv_dev, priv_ep);
	} else {
		if (priv_dev->hw_configured_flag && priv_ep->prime_flag)
			cdns3_start_all_request(priv_dev, priv_ep);
	}

	return 0;
}

static int cdns3_gadget_ep_queue(struct usb_ep *ep, struct usb_request *request,
				 gfp_t gfp_flags)
{
	struct usb_request *zlp_request;
	struct cdns3_endpoint *priv_ep;
	struct cdns3_device *priv_dev;
	unsigned long flags;
	int ret;

	if (!request || !ep)
		return -EINVAL;

	priv_ep = ep_to_cdns3_ep(ep);
	priv_dev = priv_ep->cdns3_dev;

	spin_lock_irqsave(&priv_dev->lock, flags);

	ret = __cdns3_gadget_ep_queue(ep, request, gfp_flags);

	if (ret == 0 && request->zero && request->length &&
	    (request->length % ep->maxpacket == 0)) {
		struct cdns3_request *priv_req;

		zlp_request = cdns3_gadget_ep_alloc_request(ep, GFP_ATOMIC);
		zlp_request->buf = priv_dev->zlp_buf;
		zlp_request->length = 0;

		priv_req = to_cdns3_request(zlp_request);
		priv_req->flags |= REQUEST_ZLP;

		dev_dbg(priv_dev->dev, "Queuing ZLP for endpoint: %s\n",
			priv_ep->name);
		ret = __cdns3_gadget_ep_queue(ep, zlp_request, gfp_flags);
	}

	spin_unlock_irqrestore(&priv_dev->lock, flags);
	return ret;
}

/**
 * cdns3_gadget_ep_dequeue Remove request from transfer queue
 * @ep: endpoint object associated with request
 * @request: request object
 *
 * Returns 0 on success, error code elsewhere
 */
int cdns3_gadget_ep_dequeue(struct usb_ep *ep,
			    struct usb_request *request)
{
	struct cdns3_endpoint *priv_ep = ep_to_cdns3_ep(ep);
	struct cdns3_device *priv_dev = priv_ep->cdns3_dev;
	struct usb_request *req, *req_temp;
	struct cdns3_request *priv_req;
	struct cdns3_trb *link_trb;
	u8 req_on_hw_ring = 0;
	unsigned long flags;
	int ret = 0;

	if (!ep || !request || !ep->desc)
		return -EINVAL;

	spin_lock_irqsave(&priv_dev->lock, flags);

	priv_req = to_cdns3_request(request);

	trace_cdns3_ep_dequeue(priv_req);

	cdns3_select_ep(priv_dev, ep->desc->bEndpointAddress);

	list_for_each_entry_safe(req, req_temp, &priv_ep->pending_req_list,
				 list) {
		if (request == req) {
			req_on_hw_ring = 1;
			goto found;
		}
	}

	list_for_each_entry_safe(req, req_temp, &priv_ep->deferred_req_list,
				 list) {
		if (request == req)
			goto found;
	}

	goto not_found;

found:
	link_trb = priv_req->trb;

	/* Update ring only if removed request is on pending_req_list list */
	if (req_on_hw_ring && link_trb) {
		link_trb->buffer = cpu_to_le32(TRB_BUFFER(priv_ep->trb_pool_dma +
			((priv_req->end_trb + 1) * TRB_SIZE)));
		link_trb->control = cpu_to_le32((le32_to_cpu(link_trb->control) & TRB_CYCLE) |
				    TRB_TYPE(TRB_LINK) | TRB_CHAIN);

		if (priv_ep->wa1_trb == priv_req->trb)
			cdns3_wa1_restore_cycle_bit(priv_ep);
	}

	cdns3_gadget_giveback(priv_ep, priv_req, -ECONNRESET);

not_found:
	spin_unlock_irqrestore(&priv_dev->lock, flags);
	return ret;
}

/**
 * __cdns3_gadget_ep_set_halt Sets stall on selected endpoint
 * Should be called after acquiring spin_lock and selecting ep
 * @priv_ep: endpoint object to set stall on.
 */
void __cdns3_gadget_ep_set_halt(struct cdns3_endpoint *priv_ep)
{
	struct cdns3_device *priv_dev = priv_ep->cdns3_dev;

	trace_cdns3_halt(priv_ep, 1, 0);

	if (!(priv_ep->flags & EP_STALLED)) {
		u32 ep_sts_reg = readl(&priv_dev->regs->ep_sts);

		if (!(ep_sts_reg & EP_STS_DBUSY))
			cdns3_ep_stall_flush(priv_ep);
		else
			priv_ep->flags |= EP_STALL_PENDING;
	}
}

/**
 * __cdns3_gadget_ep_clear_halt Clears stall on selected endpoint
 * Should be called after acquiring spin_lock and selecting ep
 * @priv_ep: endpoint object to clear stall on
 */
int __cdns3_gadget_ep_clear_halt(struct cdns3_endpoint *priv_ep)
{
	struct cdns3_device *priv_dev = priv_ep->cdns3_dev;
	struct usb_request *request;
	struct cdns3_request *priv_req;
	struct cdns3_trb *trb = NULL;
	int ret;
	int val;

	trace_cdns3_halt(priv_ep, 0, 0);

	request = cdns3_next_request(&priv_ep->pending_req_list);
	if (request) {
		priv_req = to_cdns3_request(request);
		trb = priv_req->trb;
		if (trb)
			trb->control = trb->control ^ cpu_to_le32(TRB_CYCLE);
	}

	writel(EP_CMD_CSTALL | EP_CMD_EPRST, &priv_dev->regs->ep_cmd);

	/* wait for EPRST cleared */
	ret = readl_poll_timeout_atomic(&priv_dev->regs->ep_cmd, val,
					!(val & EP_CMD_EPRST), 1, 100);
	if (ret)
		return -EINVAL;

	priv_ep->flags &= ~(EP_STALLED | EP_STALL_PENDING);

	if (request) {
		if (trb)
			trb->control = trb->control ^ cpu_to_le32(TRB_CYCLE);

		cdns3_rearm_transfer(priv_ep, 1);
	}

	cdns3_start_all_request(priv_dev, priv_ep);
	return ret;
}

/**
 * cdns3_gadget_ep_set_halt Sets/clears stall on selected endpoint
 * @ep: endpoint object to set/clear stall on
 * @value: 1 for set stall, 0 for clear stall
 *
 * Returns 0 on success, error code elsewhere
 */
int cdns3_gadget_ep_set_halt(struct usb_ep *ep, int value)
{
	struct cdns3_endpoint *priv_ep = ep_to_cdns3_ep(ep);
	struct cdns3_device *priv_dev = priv_ep->cdns3_dev;
	unsigned long flags;
	int ret = 0;

	if (!(priv_ep->flags & EP_ENABLED))
		return -EPERM;

	spin_lock_irqsave(&priv_dev->lock, flags);

	cdns3_select_ep(priv_dev, ep->desc->bEndpointAddress);

	if (!value) {
		priv_ep->flags &= ~EP_WEDGE;
		ret = __cdns3_gadget_ep_clear_halt(priv_ep);
	} else {
		__cdns3_gadget_ep_set_halt(priv_ep);
	}

	spin_unlock_irqrestore(&priv_dev->lock, flags);

	return ret;
}

extern const struct usb_ep_ops cdns3_gadget_ep0_ops;

static const struct usb_ep_ops cdns3_gadget_ep_ops = {
	.enable = cdns3_gadget_ep_enable,
	.disable = cdns3_gadget_ep_disable,
	.alloc_request = cdns3_gadget_ep_alloc_request,
	.free_request = cdns3_gadget_ep_free_request,
	.queue = cdns3_gadget_ep_queue,
	.dequeue = cdns3_gadget_ep_dequeue,
	.set_halt = cdns3_gadget_ep_set_halt,
	.set_wedge = cdns3_gadget_ep_set_wedge,
};

/**
 * cdns3_gadget_get_frame Returns number of actual ITP frame
 * @gadget: gadget object
 *
 * Returns number of actual ITP frame
 */
static int cdns3_gadget_get_frame(struct usb_gadget *gadget)
{
	struct cdns3_device *priv_dev = gadget_to_cdns3_device(gadget);

	return readl(&priv_dev->regs->usb_itpn);
}

int __cdns3_gadget_wakeup(struct cdns3_device *priv_dev)
{
	enum usb_device_speed speed;

	speed = cdns3_get_speed(priv_dev);

	if (speed >= USB_SPEED_SUPER)
		return 0;

	/* Start driving resume signaling to indicate remote wakeup. */
	writel(USB_CONF_LGO_L0, &priv_dev->regs->usb_conf);

	return 0;
}

static int cdns3_gadget_wakeup(struct usb_gadget *gadget)
{
	struct cdns3_device *priv_dev = gadget_to_cdns3_device(gadget);
	unsigned long flags;
	int ret = 0;

	spin_lock_irqsave(&priv_dev->lock, flags);
	ret = __cdns3_gadget_wakeup(priv_dev);
	spin_unlock_irqrestore(&priv_dev->lock, flags);
	return ret;
}

static int cdns3_gadget_set_selfpowered(struct usb_gadget *gadget,
					int is_selfpowered)
{
	struct cdns3_device *priv_dev = gadget_to_cdns3_device(gadget);
	unsigned long flags;

	spin_lock_irqsave(&priv_dev->lock, flags);
	priv_dev->is_selfpowered = !!is_selfpowered;
	spin_unlock_irqrestore(&priv_dev->lock, flags);
	return 0;
}

static int cdns3_gadget_pullup(struct usb_gadget *gadget, int is_on)
{
	struct cdns3_device *priv_dev = gadget_to_cdns3_device(gadget);

	if (is_on) {
		writel(USB_CONF_DEVEN, &priv_dev->regs->usb_conf);
	} else {
		writel(~0, &priv_dev->regs->ep_ists);
		writel(~0, &priv_dev->regs->usb_ists);
		writel(USB_CONF_DEVDS, &priv_dev->regs->usb_conf);
	}

	return 0;
}

static void cdns3_gadget_config(struct cdns3_device *priv_dev)
{
	struct cdns3_usb_regs __iomem *regs = priv_dev->regs;
	u32 reg;

	cdns3_ep0_config(priv_dev);

	/* enable interrupts for endpoint 0 (in and out) */
	writel(EP_IEN_EP_OUT0 | EP_IEN_EP_IN0, &regs->ep_ien);

	/*
	 * Driver needs to modify LFPS minimal U1 Exit time for DEV_VER_TI_V1
	 * revision of controller.
	 */
	if (priv_dev->dev_ver == DEV_VER_TI_V1) {
		reg = readl(&regs->dbg_link1);

		reg &= ~DBG_LINK1_LFPS_MIN_GEN_U1_EXIT_MASK;
		reg |= DBG_LINK1_LFPS_MIN_GEN_U1_EXIT(0x55) |
		       DBG_LINK1_LFPS_MIN_GEN_U1_EXIT_SET;
		writel(reg, &regs->dbg_link1);
	}

	/*
	 * By default some platforms has set protected access to memory.
	 * This cause problem with cache, so driver restore non-secure
	 * access to memory.
	 */
	reg = readl(&regs->dma_axi_ctrl);
	reg |= DMA_AXI_CTRL_MARPROT(DMA_AXI_CTRL_NON_SECURE) |
	       DMA_AXI_CTRL_MAWPROT(DMA_AXI_CTRL_NON_SECURE);
	writel(reg, &regs->dma_axi_ctrl);

	/* enable generic interrupt*/
	writel(USB_IEN_INIT, &regs->usb_ien);
	writel(USB_CONF_CLK2OFFDS | USB_CONF_L1DS, &regs->usb_conf);
	/*  keep Fast Access bit */
	writel(PUSB_PWR_FST_REG_ACCESS, &priv_dev->regs->usb_pwr);

	cdns3_configure_dmult(priv_dev, NULL);
}

/**
 * cdns3_gadget_udc_start Gadget start
 * @gadget: gadget object
 * @driver: driver which operates on this gadget
 *
 * Returns 0 on success, error code elsewhere
 */
static int cdns3_gadget_udc_start(struct usb_gadget *gadget,
				  struct usb_gadget_driver *driver)
{
	struct cdns3_device *priv_dev = gadget_to_cdns3_device(gadget);
	unsigned long flags;
	enum usb_device_speed max_speed = driver->max_speed;

	spin_lock_irqsave(&priv_dev->lock, flags);
	priv_dev->gadget_driver = driver;

	/* limit speed if necessary */
	max_speed = min(driver->max_speed, gadget->max_speed);

	switch (max_speed) {
	case USB_SPEED_FULL:
		writel(USB_CONF_SFORCE_FS, &priv_dev->regs->usb_conf);
		writel(USB_CONF_USB3DIS, &priv_dev->regs->usb_conf);
		break;
	case USB_SPEED_HIGH:
		writel(USB_CONF_USB3DIS, &priv_dev->regs->usb_conf);
		break;
	case USB_SPEED_SUPER:
		break;
	default:
		dev_err(priv_dev->dev,
			"invalid maximum_speed parameter %d\n",
			max_speed);
		fallthrough;
	case USB_SPEED_UNKNOWN:
		/* default to superspeed */
		max_speed = USB_SPEED_SUPER;
		break;
	}

	cdns3_gadget_config(priv_dev);
	spin_unlock_irqrestore(&priv_dev->lock, flags);
	return 0;
}

/**
 * cdns3_gadget_udc_stop Stops gadget
 * @gadget: gadget object
 *
 * Returns 0
 */
static int cdns3_gadget_udc_stop(struct usb_gadget *gadget)
{
	struct cdns3_device *priv_dev = gadget_to_cdns3_device(gadget);
	struct cdns3_endpoint *priv_ep;
	u32 bEndpointAddress;
	struct usb_ep *ep;
	int val;

	priv_dev->gadget_driver = NULL;

	priv_dev->onchip_used_size = 0;
	priv_dev->out_mem_is_allocated = 0;
	priv_dev->gadget.speed = USB_SPEED_UNKNOWN;

	list_for_each_entry(ep, &priv_dev->gadget.ep_list, ep_list) {
		priv_ep = ep_to_cdns3_ep(ep);
		bEndpointAddress = priv_ep->num | priv_ep->dir;
		cdns3_select_ep(priv_dev, bEndpointAddress);
		writel(EP_CMD_EPRST, &priv_dev->regs->ep_cmd);
		readl_poll_timeout_atomic(&priv_dev->regs->ep_cmd, val,
					  !(val & EP_CMD_EPRST), 1, 100);

		priv_ep->flags &= ~EP_CLAIMED;
	}

	/* disable interrupt for device */
	writel(0, &priv_dev->regs->usb_ien);
	writel(0, &priv_dev->regs->usb_pwr);
	writel(USB_CONF_DEVDS, &priv_dev->regs->usb_conf);

	return 0;
}

static const struct usb_gadget_ops cdns3_gadget_ops = {
	.get_frame = cdns3_gadget_get_frame,
	.wakeup = cdns3_gadget_wakeup,
	.set_selfpowered = cdns3_gadget_set_selfpowered,
	.pullup = cdns3_gadget_pullup,
	.udc_start = cdns3_gadget_udc_start,
	.udc_stop = cdns3_gadget_udc_stop,
	.match_ep = cdns3_gadget_match_ep,
};

static void cdns3_free_all_eps(struct cdns3_device *priv_dev)
{
	int i;

	/* ep0 OUT point to ep0 IN. */
	priv_dev->eps[16] = NULL;

	for (i = 0; i < CDNS3_ENDPOINTS_MAX_COUNT; i++)
		if (priv_dev->eps[i]) {
			cdns3_free_trb_pool(priv_dev->eps[i]);
			devm_kfree(priv_dev->dev, priv_dev->eps[i]);
		}
}

/**
 * cdns3_init_eps Initializes software endpoints of gadget
 * @priv_dev: extended gadget object
 *
 * Returns 0 on success, error code elsewhere
 */
static int cdns3_init_eps(struct cdns3_device *priv_dev)
{
	u32 ep_enabled_reg, iso_ep_reg;
	struct cdns3_endpoint *priv_ep;
	int ep_dir, ep_number;
	u32 ep_mask;
	int ret = 0;
	int i;

	/* Read it from USB_CAP3 to USB_CAP5 */
	ep_enabled_reg = readl(&priv_dev->regs->usb_cap3);
	iso_ep_reg = readl(&priv_dev->regs->usb_cap4);

	dev_dbg(priv_dev->dev, "Initializing non-zero endpoints\n");

	for (i = 0; i < CDNS3_ENDPOINTS_MAX_COUNT; i++) {
		ep_dir = i >> 4;	/* i div 16 */
		ep_number = i & 0xF;	/* i % 16 */
		ep_mask = BIT(i);

		if (!(ep_enabled_reg & ep_mask))
			continue;

		if (ep_dir && !ep_number) {
			priv_dev->eps[i] = priv_dev->eps[0];
			continue;
		}

		priv_ep = devm_kzalloc(priv_dev->dev, sizeof(*priv_ep),
				       GFP_KERNEL);
		if (!priv_ep)
			goto err;

		/* set parent of endpoint object */
		priv_ep->cdns3_dev = priv_dev;
		priv_dev->eps[i] = priv_ep;
		priv_ep->num = ep_number;
		priv_ep->dir = ep_dir ? USB_DIR_IN : USB_DIR_OUT;

		if (!ep_number) {
			ret = cdns3_init_ep0(priv_dev, priv_ep);
			if (ret) {
				dev_err(priv_dev->dev, "Failed to init ep0\n");
				goto err;
			}
		} else {
			snprintf(priv_ep->name, sizeof(priv_ep->name), "ep%d%s",
				 ep_number, !!ep_dir ? "in" : "out");
			priv_ep->endpoint.name = priv_ep->name;

			usb_ep_set_maxpacket_limit(&priv_ep->endpoint,
						   CDNS3_EP_MAX_PACKET_LIMIT);
			priv_ep->endpoint.max_streams = CDNS3_EP_MAX_STREAMS;
			priv_ep->endpoint.ops = &cdns3_gadget_ep_ops;
			if (ep_dir)
				priv_ep->endpoint.caps.dir_in = 1;
			else
				priv_ep->endpoint.caps.dir_out = 1;

			if (iso_ep_reg & ep_mask)
				priv_ep->endpoint.caps.type_iso = 1;

			priv_ep->endpoint.caps.type_bulk = 1;
			priv_ep->endpoint.caps.type_int = 1;

			list_add_tail(&priv_ep->endpoint.ep_list,
				      &priv_dev->gadget.ep_list);
		}

		priv_ep->flags = 0;

		dev_dbg(priv_dev->dev, "Initialized  %s support: %s %s\n",
			 priv_ep->name,
			 priv_ep->endpoint.caps.type_bulk ? "BULK, INT" : "",
			 priv_ep->endpoint.caps.type_iso ? "ISO" : "");

		INIT_LIST_HEAD(&priv_ep->pending_req_list);
		INIT_LIST_HEAD(&priv_ep->deferred_req_list);
		INIT_LIST_HEAD(&priv_ep->wa2_descmiss_req_list);
	}

	return 0;
err:
	cdns3_free_all_eps(priv_dev);
	return -ENOMEM;
}

static void cdns3_gadget_release(struct device *dev)
{
	struct cdns3_device *priv_dev = container_of(dev,
			struct cdns3_device, gadget.dev);

	kfree(priv_dev);
}

void cdns3_gadget_exit(struct cdns3 *cdns)
{
	struct cdns3_device *priv_dev;

	priv_dev = cdns->gadget_dev;


	pm_runtime_mark_last_busy(cdns->dev);
	pm_runtime_put_autosuspend(cdns->dev);

<<<<<<< HEAD
	usb_del_gadget_udc(&priv_dev->gadget);
=======
	usb_del_gadget(&priv_dev->gadget);
>>>>>>> d1988041
	devm_free_irq(cdns->dev, cdns->dev_irq, priv_dev);

	cdns3_free_all_eps(priv_dev);

	while (!list_empty(&priv_dev->aligned_buf_list)) {
		struct cdns3_aligned_buf *buf;

		buf = cdns3_next_align_buf(&priv_dev->aligned_buf_list);
		dma_free_coherent(priv_dev->sysdev, buf->size,
				  buf->buf,
				  buf->dma);

		list_del(&buf->list);
		kfree(buf);
	}

	dma_free_coherent(priv_dev->sysdev, 8, priv_dev->setup_buf,
			  priv_dev->setup_dma);

	kfree(priv_dev->zlp_buf);
	usb_put_gadget(&priv_dev->gadget);
	cdns->gadget_dev = NULL;
	cdns3_drd_gadget_off(cdns);
}

static int cdns3_gadget_start(struct cdns3 *cdns)
{
	struct cdns3_device *priv_dev;
	u32 max_speed;
	int ret;

	priv_dev = kzalloc(sizeof(*priv_dev), GFP_KERNEL);
	if (!priv_dev)
		return -ENOMEM;

	usb_initialize_gadget(cdns->dev, &priv_dev->gadget,
			cdns3_gadget_release);
	cdns->gadget_dev = priv_dev;
	priv_dev->sysdev = cdns->dev;
	priv_dev->dev = cdns->dev;
	priv_dev->regs = cdns->dev_regs;

	device_property_read_u16(priv_dev->dev, "cdns,on-chip-buff-size",
				 &priv_dev->onchip_buffers);

	if (priv_dev->onchip_buffers <=  0) {
		u32 reg = readl(&priv_dev->regs->usb_cap2);

		priv_dev->onchip_buffers = USB_CAP2_ACTUAL_MEM_SIZE(reg);
	}

	if (!priv_dev->onchip_buffers)
		priv_dev->onchip_buffers = 256;

	max_speed = usb_get_maximum_speed(cdns->dev);

	/* Check the maximum_speed parameter */
	switch (max_speed) {
	case USB_SPEED_FULL:
	case USB_SPEED_HIGH:
	case USB_SPEED_SUPER:
		break;
	default:
		dev_err(cdns->dev, "invalid maximum_speed parameter %d\n",
			max_speed);
		fallthrough;
	case USB_SPEED_UNKNOWN:
		/* default to superspeed */
		max_speed = USB_SPEED_SUPER;
		break;
	}

	/* fill gadget fields */
	priv_dev->gadget.max_speed = max_speed;
	priv_dev->gadget.speed = USB_SPEED_UNKNOWN;
	priv_dev->gadget.ops = &cdns3_gadget_ops;
	priv_dev->gadget.name = "usb-ss-gadget";
	priv_dev->gadget.quirk_avoids_skb_reserve = 1;
	priv_dev->gadget.irq = cdns->dev_irq;

	spin_lock_init(&priv_dev->lock);
	INIT_WORK(&priv_dev->pending_status_wq,
		  cdns3_pending_setup_status_handler);

	INIT_WORK(&priv_dev->aligned_buf_wq,
		  cdns3_free_aligned_request_buf);

	/* initialize endpoint container */
	INIT_LIST_HEAD(&priv_dev->gadget.ep_list);
	INIT_LIST_HEAD(&priv_dev->aligned_buf_list);

	ret = cdns3_init_eps(priv_dev);
	if (ret) {
		dev_err(priv_dev->dev, "Failed to create endpoints\n");
		goto err1;
	}

	/* allocate memory for setup packet buffer */
	priv_dev->setup_buf = dma_alloc_coherent(priv_dev->sysdev, 8,
						 &priv_dev->setup_dma, GFP_DMA);
	if (!priv_dev->setup_buf) {
		ret = -ENOMEM;
		goto err2;
	}

	priv_dev->dev_ver = readl(&priv_dev->regs->usb_cap6);

	dev_dbg(priv_dev->dev, "Device Controller version: %08x\n",
		readl(&priv_dev->regs->usb_cap6));
	dev_dbg(priv_dev->dev, "USB Capabilities:: %08x\n",
		readl(&priv_dev->regs->usb_cap1));
	dev_dbg(priv_dev->dev, "On-Chip memory configuration: %08x\n",
		readl(&priv_dev->regs->usb_cap2));

	priv_dev->dev_ver = GET_DEV_BASE_VERSION(priv_dev->dev_ver);
	if (priv_dev->dev_ver >= DEV_VER_V2)
		priv_dev->gadget.sg_supported = 1;

	priv_dev->zlp_buf = kzalloc(CDNS3_EP_ZLP_BUF_SIZE, GFP_KERNEL);
	if (!priv_dev->zlp_buf) {
		ret = -ENOMEM;
		goto err3;
	}

	/* add USB gadget device */
	ret = usb_add_gadget(&priv_dev->gadget);
	if (ret < 0) {
		dev_err(priv_dev->dev, "Failed to add gadget\n");
		goto err4;
	}

	return 0;
err4:
	kfree(priv_dev->zlp_buf);
err3:
	dma_free_coherent(priv_dev->sysdev, 8, priv_dev->setup_buf,
			  priv_dev->setup_dma);
err2:
	cdns3_free_all_eps(priv_dev);
err1:
	usb_put_gadget(&priv_dev->gadget);
	cdns->gadget_dev = NULL;
	return ret;
}

static int __cdns3_gadget_init(struct cdns3 *cdns)
{
	int ret = 0;

	/* Ensure 32-bit DMA Mask in case we switched back from Host mode */
	ret = dma_set_mask_and_coherent(cdns->dev, DMA_BIT_MASK(32));
	if (ret) {
		dev_err(cdns->dev, "Failed to set dma mask: %d\n", ret);
		return ret;
	}

	cdns3_drd_gadget_on(cdns);
	pm_runtime_get_sync(cdns->dev);

	ret = cdns3_gadget_start(cdns);
	if (ret)
		return ret;

	/*
	 * Because interrupt line can be shared with other components in
	 * driver it can't use IRQF_ONESHOT flag here.
	 */
	ret = devm_request_threaded_irq(cdns->dev, cdns->dev_irq,
					cdns3_device_irq_handler,
					cdns3_device_thread_irq_handler,
					IRQF_SHARED, dev_name(cdns->dev),
					cdns->gadget_dev);

	if (ret)
		goto err0;

	return 0;
err0:
	cdns3_gadget_exit(cdns);
	return ret;
}

static int cdns3_gadget_suspend(struct cdns3 *cdns, bool do_wakeup)
__must_hold(&cdns->lock)
{
	struct cdns3_device *priv_dev = cdns->gadget_dev;

	spin_unlock(&cdns->lock);
	cdns3_disconnect_gadget(priv_dev);
	spin_lock(&cdns->lock);

	priv_dev->gadget.speed = USB_SPEED_UNKNOWN;
	usb_gadget_set_state(&priv_dev->gadget, USB_STATE_NOTATTACHED);
	cdns3_hw_reset_eps_config(priv_dev);

	/* disable interrupt for device */
	writel(0, &priv_dev->regs->usb_ien);

	return 0;
}

static int cdns3_gadget_resume(struct cdns3 *cdns, bool hibernated)
{
	struct cdns3_device *priv_dev = cdns->gadget_dev;

	if (!priv_dev->gadget_driver)
		return 0;

	cdns3_gadget_config(priv_dev);

	return 0;
}

/**
 * cdns3_gadget_init - initialize device structure
 *
 * @cdns: cdns3 instance
 *
 * This function initializes the gadget.
 */
int cdns3_gadget_init(struct cdns3 *cdns)
{
	struct cdns3_role_driver *rdrv;

	rdrv = devm_kzalloc(cdns->dev, sizeof(*rdrv), GFP_KERNEL);
	if (!rdrv)
		return -ENOMEM;

	rdrv->start	= __cdns3_gadget_init;
	rdrv->stop	= cdns3_gadget_exit;
	rdrv->suspend	= cdns3_gadget_suspend;
	rdrv->resume	= cdns3_gadget_resume;
	rdrv->state	= CDNS3_ROLE_STATE_INACTIVE;
	rdrv->name	= "gadget";
	cdns->roles[USB_ROLE_DEVICE] = rdrv;

	return 0;
}<|MERGE_RESOLUTION|>--- conflicted
+++ resolved
@@ -1210,18 +1210,11 @@
 
 		/* fill TRB */
 		control |= TRB_TYPE(TRB_NORMAL);
-<<<<<<< HEAD
-		trb->buffer = cpu_to_le32(TRB_BUFFER(request->num_sgs == 0
-				? trb_dma : request->sg[sg_iter].dma_address));
-
-		if (likely(!request->num_sgs))
-=======
 		if (sg_supported) {
 			trb->buffer = cpu_to_le32(TRB_BUFFER(sg_dma_address(s)));
 			length = sg_dma_len(s);
 		} else {
 			trb->buffer = cpu_to_le32(TRB_BUFFER(trb_dma));
->>>>>>> d1988041
 			length = request->length;
 		}
 
@@ -1252,8 +1245,6 @@
 			trb->control = cpu_to_le32(control);
 		else
 			priv_req->trb->control = cpu_to_le32(control);
-<<<<<<< HEAD
-=======
 
 		if (sg_supported) {
 			trb->control |= TRB_ISP;
@@ -1263,7 +1254,6 @@
 
 			s = sg_next(s);
 		}
->>>>>>> d1988041
 
 		control = 0;
 		++sg_iter;
@@ -3104,11 +3094,7 @@
 	pm_runtime_mark_last_busy(cdns->dev);
 	pm_runtime_put_autosuspend(cdns->dev);
 
-<<<<<<< HEAD
-	usb_del_gadget_udc(&priv_dev->gadget);
-=======
 	usb_del_gadget(&priv_dev->gadget);
->>>>>>> d1988041
 	devm_free_irq(cdns->dev, cdns->dev_irq, priv_dev);
 
 	cdns3_free_all_eps(priv_dev);
