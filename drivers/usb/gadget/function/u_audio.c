--- conflicted
+++ resolved
@@ -318,26 +318,16 @@
 	params = &audio_dev->params;
 
 	for (i = 0; i < params->req_number; i++) {
-<<<<<<< HEAD
-		if (prm->ureq[i].req) {
-			if (usb_ep_dequeue(ep, prm->ureq[i].req))
-				usb_ep_free_request(ep, prm->ureq[i].req);
-=======
 		if (prm->reqs[i]) {
 			if (usb_ep_dequeue(ep, prm->reqs[i]))
 				usb_ep_free_request(ep, prm->reqs[i]);
->>>>>>> 4bcf3b75
 			/*
 			 * If usb_ep_dequeue() cannot successfully dequeue the
 			 * request, the request will be freed by the completion
 			 * callback.
 			 */
 
-<<<<<<< HEAD
-			prm->ureq[i].req = NULL;
-=======
 			prm->reqs[i] = NULL;
->>>>>>> 4bcf3b75
 		}
 	}
 
