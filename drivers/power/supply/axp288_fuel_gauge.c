// SPDX-License-Identifier: GPL-2.0-only
/*
 * axp288_fuel_gauge.c - Xpower AXP288 PMIC Fuel Gauge Driver
 *
 * Copyright (C) 2016-2017 Hans de Goede <hdegoede@redhat.com>
 * Copyright (C) 2014 Intel Corporation
 *
 * ~~~~~~~~~~~~~~~~~~~~~~~~~~~~~~~~~~~~~~~~~~~~~~~~~~~~~~~~~~~~~~~~~~~~~~~~~~
 */

#include <linux/dmi.h>
#include <linux/module.h>
#include <linux/kernel.h>
#include <linux/device.h>
#include <linux/regmap.h>
#include <linux/jiffies.h>
#include <linux/interrupt.h>
#include <linux/mfd/axp20x.h>
#include <linux/platform_device.h>
#include <linux/power_supply.h>
#include <linux/iio/consumer.h>
#include <linux/debugfs.h>
#include <linux/seq_file.h>
#include <asm/unaligned.h>

#define PS_STAT_VBUS_TRIGGER		(1 << 0)
#define PS_STAT_BAT_CHRG_DIR		(1 << 2)
#define PS_STAT_VBAT_ABOVE_VHOLD	(1 << 3)
#define PS_STAT_VBUS_VALID		(1 << 4)
#define PS_STAT_VBUS_PRESENT		(1 << 5)

#define CHRG_STAT_BAT_SAFE_MODE		(1 << 3)
#define CHRG_STAT_BAT_VALID			(1 << 4)
#define CHRG_STAT_BAT_PRESENT		(1 << 5)
#define CHRG_STAT_CHARGING			(1 << 6)
#define CHRG_STAT_PMIC_OTP			(1 << 7)

#define CHRG_CCCV_CC_MASK			0xf     /* 4 bits */
#define CHRG_CCCV_CC_BIT_POS		0
#define CHRG_CCCV_CC_OFFSET			200     /* 200mA */
#define CHRG_CCCV_CC_LSB_RES		200     /* 200mA */
#define CHRG_CCCV_ITERM_20P			(1 << 4)    /* 20% of CC */
#define CHRG_CCCV_CV_MASK			0x60        /* 2 bits */
#define CHRG_CCCV_CV_BIT_POS		5
#define CHRG_CCCV_CV_4100MV			0x0     /* 4.10V */
#define CHRG_CCCV_CV_4150MV			0x1     /* 4.15V */
#define CHRG_CCCV_CV_4200MV			0x2     /* 4.20V */
#define CHRG_CCCV_CV_4350MV			0x3     /* 4.35V */
#define CHRG_CCCV_CHG_EN			(1 << 7)

#define FG_CNTL_OCV_ADJ_STAT		(1 << 2)
#define FG_CNTL_OCV_ADJ_EN			(1 << 3)
#define FG_CNTL_CAP_ADJ_STAT		(1 << 4)
#define FG_CNTL_CAP_ADJ_EN			(1 << 5)
#define FG_CNTL_CC_EN				(1 << 6)
#define FG_CNTL_GAUGE_EN			(1 << 7)

#define FG_15BIT_WORD_VALID			(1 << 15)
#define FG_15BIT_VAL_MASK			0x7fff

#define FG_REP_CAP_VALID			(1 << 7)
#define FG_REP_CAP_VAL_MASK			0x7F

#define FG_DES_CAP1_VALID			(1 << 7)
#define FG_DES_CAP_RES_LSB			1456    /* 1.456mAhr */

#define FG_DES_CC_RES_LSB			1456    /* 1.456mAhr */

#define FG_OCV_CAP_VALID			(1 << 7)
#define FG_OCV_CAP_VAL_MASK			0x7F
#define FG_CC_CAP_VALID				(1 << 7)
#define FG_CC_CAP_VAL_MASK			0x7F

#define FG_LOW_CAP_THR1_MASK		0xf0    /* 5% tp 20% */
#define FG_LOW_CAP_THR1_VAL			0xa0    /* 15 perc */
#define FG_LOW_CAP_THR2_MASK		0x0f    /* 0% to 15% */
#define FG_LOW_CAP_WARN_THR			14  /* 14 perc */
#define FG_LOW_CAP_CRIT_THR			4   /* 4 perc */
#define FG_LOW_CAP_SHDN_THR			0   /* 0 perc */

#define NR_RETRY_CNT    3
#define DEV_NAME	"axp288_fuel_gauge"

/* 1.1mV per LSB expressed in uV */
#define VOLTAGE_FROM_ADC(a)			((a * 11) / 10)
/* properties converted to uV, uA */
#define PROP_VOLT(a)		((a) * 1000)
#define PROP_CURR(a)		((a) * 1000)

#define AXP288_FG_INTR_NUM	6
enum {
	QWBTU_IRQ = 0,
	WBTU_IRQ,
	QWBTO_IRQ,
	WBTO_IRQ,
	WL2_IRQ,
	WL1_IRQ,
};

enum {
	BAT_TEMP = 0,
	PMIC_TEMP,
	SYSTEM_TEMP,
	BAT_CHRG_CURR,
	BAT_D_CURR,
	BAT_VOLT,
	IIO_CHANNEL_NUM
};

struct axp288_fg_info {
	struct platform_device *pdev;
	struct regmap *regmap;
	struct regmap_irq_chip_data *regmap_irqc;
	int irq[AXP288_FG_INTR_NUM];
	struct iio_channel *iio_channel[IIO_CHANNEL_NUM];
	struct power_supply *bat;
	struct mutex lock;
	int status;
	int max_volt;
	struct dentry *debug_file;
};

static enum power_supply_property fuel_gauge_props[] = {
	POWER_SUPPLY_PROP_STATUS,
	POWER_SUPPLY_PROP_PRESENT,
	POWER_SUPPLY_PROP_HEALTH,
	POWER_SUPPLY_PROP_VOLTAGE_MAX_DESIGN,
	POWER_SUPPLY_PROP_VOLTAGE_NOW,
	POWER_SUPPLY_PROP_VOLTAGE_OCV,
	POWER_SUPPLY_PROP_CURRENT_NOW,
	POWER_SUPPLY_PROP_CAPACITY,
	POWER_SUPPLY_PROP_CAPACITY_ALERT_MIN,
	POWER_SUPPLY_PROP_TECHNOLOGY,
	POWER_SUPPLY_PROP_CHARGE_FULL,
	POWER_SUPPLY_PROP_CHARGE_NOW,
};

static int fuel_gauge_reg_readb(struct axp288_fg_info *info, int reg)
{
	int ret, i;
	unsigned int val;

	for (i = 0; i < NR_RETRY_CNT; i++) {
		ret = regmap_read(info->regmap, reg, &val);
		if (ret == -EBUSY)
			continue;
		else
			break;
	}

	if (ret < 0) {
		dev_err(&info->pdev->dev, "axp288 reg read err:%d\n", ret);
		return ret;
	}

	return val;
}

static int fuel_gauge_reg_writeb(struct axp288_fg_info *info, int reg, u8 val)
{
	int ret;

	ret = regmap_write(info->regmap, reg, (unsigned int)val);

	if (ret < 0)
		dev_err(&info->pdev->dev, "axp288 reg write err:%d\n", ret);

	return ret;
}

static int fuel_gauge_read_15bit_word(struct axp288_fg_info *info, int reg)
{
	unsigned char buf[2];
	int ret;

	ret = regmap_bulk_read(info->regmap, reg, buf, 2);
	if (ret < 0) {
		dev_err(&info->pdev->dev, "Error reading reg 0x%02x err: %d\n",
			reg, ret);
		return ret;
	}

	ret = get_unaligned_be16(buf);
	if (!(ret & FG_15BIT_WORD_VALID)) {
		dev_err(&info->pdev->dev, "Error reg 0x%02x contents not valid\n",
			reg);
		return -ENXIO;
	}

	return ret & FG_15BIT_VAL_MASK;
}

static int fuel_gauge_read_12bit_word(struct axp288_fg_info *info, int reg)
{
	unsigned char buf[2];
	int ret;

	ret = regmap_bulk_read(info->regmap, reg, buf, 2);
	if (ret < 0) {
		dev_err(&info->pdev->dev, "Error reading reg 0x%02x err: %d\n",
			reg, ret);
		return ret;
	}

	/* 12-bit data values have upper 8 bits in buf[0], lower 4 in buf[1] */
	return (buf[0] << 4) | ((buf[1] >> 4) & 0x0f);
}

#ifdef CONFIG_DEBUG_FS
static int fuel_gauge_debug_show(struct seq_file *s, void *data)
{
	struct axp288_fg_info *info = s->private;
	int raw_val, ret;

	seq_printf(s, " PWR_STATUS[%02x] : %02x\n",
		AXP20X_PWR_INPUT_STATUS,
		fuel_gauge_reg_readb(info, AXP20X_PWR_INPUT_STATUS));
	seq_printf(s, "PWR_OP_MODE[%02x] : %02x\n",
		AXP20X_PWR_OP_MODE,
		fuel_gauge_reg_readb(info, AXP20X_PWR_OP_MODE));
	seq_printf(s, " CHRG_CTRL1[%02x] : %02x\n",
		AXP20X_CHRG_CTRL1,
		fuel_gauge_reg_readb(info, AXP20X_CHRG_CTRL1));
	seq_printf(s, "       VLTF[%02x] : %02x\n",
		AXP20X_V_LTF_DISCHRG,
		fuel_gauge_reg_readb(info, AXP20X_V_LTF_DISCHRG));
	seq_printf(s, "       VHTF[%02x] : %02x\n",
		AXP20X_V_HTF_DISCHRG,
		fuel_gauge_reg_readb(info, AXP20X_V_HTF_DISCHRG));
	seq_printf(s, "    CC_CTRL[%02x] : %02x\n",
		AXP20X_CC_CTRL,
		fuel_gauge_reg_readb(info, AXP20X_CC_CTRL));
	seq_printf(s, "BATTERY CAP[%02x] : %02x\n",
		AXP20X_FG_RES,
		fuel_gauge_reg_readb(info, AXP20X_FG_RES));
	seq_printf(s, "    FG_RDC1[%02x] : %02x\n",
		AXP288_FG_RDC1_REG,
		fuel_gauge_reg_readb(info, AXP288_FG_RDC1_REG));
	seq_printf(s, "    FG_RDC0[%02x] : %02x\n",
		AXP288_FG_RDC0_REG,
		fuel_gauge_reg_readb(info, AXP288_FG_RDC0_REG));
	seq_printf(s, "     FG_OCV[%02x] : %04x\n",
		AXP288_FG_OCVH_REG,
		fuel_gauge_read_12bit_word(info, AXP288_FG_OCVH_REG));
	seq_printf(s, " FG_DES_CAP[%02x] : %04x\n",
		AXP288_FG_DES_CAP1_REG,
		fuel_gauge_read_15bit_word(info, AXP288_FG_DES_CAP1_REG));
	seq_printf(s, "  FG_CC_MTR[%02x] : %04x\n",
		AXP288_FG_CC_MTR1_REG,
		fuel_gauge_read_15bit_word(info, AXP288_FG_CC_MTR1_REG));
	seq_printf(s, " FG_OCV_CAP[%02x] : %02x\n",
		AXP288_FG_OCV_CAP_REG,
		fuel_gauge_reg_readb(info, AXP288_FG_OCV_CAP_REG));
	seq_printf(s, "  FG_CC_CAP[%02x] : %02x\n",
		AXP288_FG_CC_CAP_REG,
		fuel_gauge_reg_readb(info, AXP288_FG_CC_CAP_REG));
	seq_printf(s, " FG_LOW_CAP[%02x] : %02x\n",
		AXP288_FG_LOW_CAP_REG,
		fuel_gauge_reg_readb(info, AXP288_FG_LOW_CAP_REG));
	seq_printf(s, "TUNING_CTL0[%02x] : %02x\n",
		AXP288_FG_TUNE0,
		fuel_gauge_reg_readb(info, AXP288_FG_TUNE0));
	seq_printf(s, "TUNING_CTL1[%02x] : %02x\n",
		AXP288_FG_TUNE1,
		fuel_gauge_reg_readb(info, AXP288_FG_TUNE1));
	seq_printf(s, "TUNING_CTL2[%02x] : %02x\n",
		AXP288_FG_TUNE2,
		fuel_gauge_reg_readb(info, AXP288_FG_TUNE2));
	seq_printf(s, "TUNING_CTL3[%02x] : %02x\n",
		AXP288_FG_TUNE3,
		fuel_gauge_reg_readb(info, AXP288_FG_TUNE3));
	seq_printf(s, "TUNING_CTL4[%02x] : %02x\n",
		AXP288_FG_TUNE4,
		fuel_gauge_reg_readb(info, AXP288_FG_TUNE4));
	seq_printf(s, "TUNING_CTL5[%02x] : %02x\n",
		AXP288_FG_TUNE5,
		fuel_gauge_reg_readb(info, AXP288_FG_TUNE5));

	ret = iio_read_channel_raw(info->iio_channel[BAT_TEMP], &raw_val);
	if (ret >= 0)
		seq_printf(s, "axp288-batttemp : %d\n", raw_val);
	ret = iio_read_channel_raw(info->iio_channel[PMIC_TEMP], &raw_val);
	if (ret >= 0)
		seq_printf(s, "axp288-pmictemp : %d\n", raw_val);
	ret = iio_read_channel_raw(info->iio_channel[SYSTEM_TEMP], &raw_val);
	if (ret >= 0)
		seq_printf(s, "axp288-systtemp : %d\n", raw_val);
	ret = iio_read_channel_raw(info->iio_channel[BAT_CHRG_CURR], &raw_val);
	if (ret >= 0)
		seq_printf(s, "axp288-chrgcurr : %d\n", raw_val);
	ret = iio_read_channel_raw(info->iio_channel[BAT_D_CURR], &raw_val);
	if (ret >= 0)
		seq_printf(s, "axp288-dchrgcur : %d\n", raw_val);
	ret = iio_read_channel_raw(info->iio_channel[BAT_VOLT], &raw_val);
	if (ret >= 0)
		seq_printf(s, "axp288-battvolt : %d\n", raw_val);

	return 0;
}

DEFINE_SHOW_ATTRIBUTE(fuel_gauge_debug);

static void fuel_gauge_create_debugfs(struct axp288_fg_info *info)
{
	info->debug_file = debugfs_create_file("fuelgauge", 0666, NULL,
		info, &fuel_gauge_debug_fops);
}

static void fuel_gauge_remove_debugfs(struct axp288_fg_info *info)
{
	debugfs_remove(info->debug_file);
}
#else
static inline void fuel_gauge_create_debugfs(struct axp288_fg_info *info)
{
}
static inline void fuel_gauge_remove_debugfs(struct axp288_fg_info *info)
{
}
#endif

static void fuel_gauge_get_status(struct axp288_fg_info *info)
{
	int pwr_stat, fg_res, curr, ret;

	pwr_stat = fuel_gauge_reg_readb(info, AXP20X_PWR_INPUT_STATUS);
	if (pwr_stat < 0) {
		dev_err(&info->pdev->dev,
			"PWR STAT read failed:%d\n", pwr_stat);
		return;
	}

	/* Report full if Vbus is valid and the reported capacity is 100% */
	if (!(pwr_stat & PS_STAT_VBUS_VALID))
		goto not_full;

	fg_res = fuel_gauge_reg_readb(info, AXP20X_FG_RES);
	if (fg_res < 0) {
		dev_err(&info->pdev->dev, "FG RES read failed: %d\n", fg_res);
		return;
	}
	if (!(fg_res & FG_REP_CAP_VALID))
		goto not_full;

	fg_res &= ~FG_REP_CAP_VALID;
	if (fg_res == 100) {
		info->status = POWER_SUPPLY_STATUS_FULL;
		return;
	}

	/*
	 * Sometimes the charger turns itself off before fg-res reaches 100%.
	 * When this happens the AXP288 reports a not-charging status and
	 * 0 mA discharge current.
	 */
	if (fg_res < 90 || (pwr_stat & PS_STAT_BAT_CHRG_DIR))
		goto not_full;

	ret = iio_read_channel_raw(info->iio_channel[BAT_D_CURR], &curr);
	if (ret < 0) {
		dev_err(&info->pdev->dev, "FG get current failed: %d\n", ret);
		return;
	}
	if (curr == 0) {
		info->status = POWER_SUPPLY_STATUS_FULL;
		return;
	}

not_full:
	if (pwr_stat & PS_STAT_BAT_CHRG_DIR)
		info->status = POWER_SUPPLY_STATUS_CHARGING;
	else
		info->status = POWER_SUPPLY_STATUS_DISCHARGING;
}

static int fuel_gauge_get_vbatt(struct axp288_fg_info *info, int *vbatt)
{
	int ret = 0, raw_val;

	ret = iio_read_channel_raw(info->iio_channel[BAT_VOLT], &raw_val);
	if (ret < 0)
		goto vbatt_read_fail;

	*vbatt = VOLTAGE_FROM_ADC(raw_val);
vbatt_read_fail:
	return ret;
}

static int fuel_gauge_get_current(struct axp288_fg_info *info, int *cur)
{
	int ret, discharge;

	/* First check discharge current, so that we do only 1 read on bat. */
	ret = iio_read_channel_raw(info->iio_channel[BAT_D_CURR], &discharge);
	if (ret < 0)
		return ret;

	if (discharge > 0) {
		*cur = -1 * discharge;
		return 0;
	}

	return iio_read_channel_raw(info->iio_channel[BAT_CHRG_CURR], cur);
}

static int fuel_gauge_get_vocv(struct axp288_fg_info *info, int *vocv)
{
	int ret;

	ret = fuel_gauge_read_12bit_word(info, AXP288_FG_OCVH_REG);
	if (ret >= 0)
		*vocv = VOLTAGE_FROM_ADC(ret);

	return ret;
}

static int fuel_gauge_battery_health(struct axp288_fg_info *info)
{
	int ret, vocv, health = POWER_SUPPLY_HEALTH_UNKNOWN;

	ret = fuel_gauge_get_vocv(info, &vocv);
	if (ret < 0)
		goto health_read_fail;

	if (vocv > info->max_volt)
		health = POWER_SUPPLY_HEALTH_OVERVOLTAGE;
	else
		health = POWER_SUPPLY_HEALTH_GOOD;

health_read_fail:
	return health;
}

static int fuel_gauge_get_property(struct power_supply *ps,
		enum power_supply_property prop,
		union power_supply_propval *val)
{
	struct axp288_fg_info *info = power_supply_get_drvdata(ps);
	int ret = 0, value;

	mutex_lock(&info->lock);
	switch (prop) {
	case POWER_SUPPLY_PROP_STATUS:
		fuel_gauge_get_status(info);
		val->intval = info->status;
		break;
	case POWER_SUPPLY_PROP_HEALTH:
		val->intval = fuel_gauge_battery_health(info);
		break;
	case POWER_SUPPLY_PROP_VOLTAGE_NOW:
		ret = fuel_gauge_get_vbatt(info, &value);
		if (ret < 0)
			goto fuel_gauge_read_err;
		val->intval = PROP_VOLT(value);
		break;
	case POWER_SUPPLY_PROP_VOLTAGE_OCV:
		ret = fuel_gauge_get_vocv(info, &value);
		if (ret < 0)
			goto fuel_gauge_read_err;
		val->intval = PROP_VOLT(value);
		break;
	case POWER_SUPPLY_PROP_CURRENT_NOW:
		ret = fuel_gauge_get_current(info, &value);
		if (ret < 0)
			goto fuel_gauge_read_err;
		val->intval = PROP_CURR(value);
		break;
	case POWER_SUPPLY_PROP_PRESENT:
		ret = fuel_gauge_reg_readb(info, AXP20X_PWR_OP_MODE);
		if (ret < 0)
			goto fuel_gauge_read_err;

		if (ret & CHRG_STAT_BAT_PRESENT)
			val->intval = 1;
		else
			val->intval = 0;
		break;
	case POWER_SUPPLY_PROP_CAPACITY:
		ret = fuel_gauge_reg_readb(info, AXP20X_FG_RES);
		if (ret < 0)
			goto fuel_gauge_read_err;

		if (!(ret & FG_REP_CAP_VALID))
			dev_err(&info->pdev->dev,
				"capacity measurement not valid\n");
		val->intval = (ret & FG_REP_CAP_VAL_MASK);
		break;
	case POWER_SUPPLY_PROP_CAPACITY_ALERT_MIN:
		ret = fuel_gauge_reg_readb(info, AXP288_FG_LOW_CAP_REG);
		if (ret < 0)
			goto fuel_gauge_read_err;
		val->intval = (ret & 0x0f);
		break;
	case POWER_SUPPLY_PROP_TECHNOLOGY:
		val->intval = POWER_SUPPLY_TECHNOLOGY_LION;
		break;
	case POWER_SUPPLY_PROP_CHARGE_NOW:
		ret = fuel_gauge_read_15bit_word(info, AXP288_FG_CC_MTR1_REG);
		if (ret < 0)
			goto fuel_gauge_read_err;

		val->intval = ret * FG_DES_CAP_RES_LSB;
		break;
	case POWER_SUPPLY_PROP_CHARGE_FULL:
		ret = fuel_gauge_read_15bit_word(info, AXP288_FG_DES_CAP1_REG);
		if (ret < 0)
			goto fuel_gauge_read_err;

		val->intval = ret * FG_DES_CAP_RES_LSB;
		break;
	case POWER_SUPPLY_PROP_VOLTAGE_MAX_DESIGN:
		val->intval = PROP_VOLT(info->max_volt);
		break;
	default:
		mutex_unlock(&info->lock);
		return -EINVAL;
	}

	mutex_unlock(&info->lock);
	return 0;

fuel_gauge_read_err:
	mutex_unlock(&info->lock);
	return ret;
}

static int fuel_gauge_set_property(struct power_supply *ps,
		enum power_supply_property prop,
		const union power_supply_propval *val)
{
	struct axp288_fg_info *info = power_supply_get_drvdata(ps);
	int ret = 0;

	mutex_lock(&info->lock);
	switch (prop) {
	case POWER_SUPPLY_PROP_CAPACITY_ALERT_MIN:
		if ((val->intval < 0) || (val->intval > 15)) {
			ret = -EINVAL;
			break;
		}
		ret = fuel_gauge_reg_readb(info, AXP288_FG_LOW_CAP_REG);
		if (ret < 0)
			break;
		ret &= 0xf0;
		ret |= (val->intval & 0xf);
		ret = fuel_gauge_reg_writeb(info, AXP288_FG_LOW_CAP_REG, ret);
		break;
	default:
		ret = -EINVAL;
		break;
	}

	mutex_unlock(&info->lock);
	return ret;
}

static int fuel_gauge_property_is_writeable(struct power_supply *psy,
	enum power_supply_property psp)
{
	int ret;

	switch (psp) {
	case POWER_SUPPLY_PROP_CAPACITY_ALERT_MIN:
		ret = 1;
		break;
	default:
		ret = 0;
	}

	return ret;
}

static irqreturn_t fuel_gauge_thread_handler(int irq, void *dev)
{
	struct axp288_fg_info *info = dev;
	int i;

	for (i = 0; i < AXP288_FG_INTR_NUM; i++) {
		if (info->irq[i] == irq)
			break;
	}

	if (i >= AXP288_FG_INTR_NUM) {
		dev_warn(&info->pdev->dev, "spurious interrupt!!\n");
		return IRQ_NONE;
	}

	switch (i) {
	case QWBTU_IRQ:
		dev_info(&info->pdev->dev,
			"Quit Battery under temperature in work mode IRQ (QWBTU)\n");
		break;
	case WBTU_IRQ:
		dev_info(&info->pdev->dev,
			"Battery under temperature in work mode IRQ (WBTU)\n");
		break;
	case QWBTO_IRQ:
		dev_info(&info->pdev->dev,
			"Quit Battery over temperature in work mode IRQ (QWBTO)\n");
		break;
	case WBTO_IRQ:
		dev_info(&info->pdev->dev,
			"Battery over temperature in work mode IRQ (WBTO)\n");
		break;
	case WL2_IRQ:
		dev_info(&info->pdev->dev, "Low Batt Warning(2) INTR\n");
		break;
	case WL1_IRQ:
		dev_info(&info->pdev->dev, "Low Batt Warning(1) INTR\n");
		break;
	default:
		dev_warn(&info->pdev->dev, "Spurious Interrupt!!!\n");
	}

	power_supply_changed(info->bat);
	return IRQ_HANDLED;
}

static void fuel_gauge_external_power_changed(struct power_supply *psy)
{
	struct axp288_fg_info *info = power_supply_get_drvdata(psy);

	power_supply_changed(info->bat);
}

static const struct power_supply_desc fuel_gauge_desc = {
	.name			= DEV_NAME,
	.type			= POWER_SUPPLY_TYPE_BATTERY,
	.properties		= fuel_gauge_props,
	.num_properties		= ARRAY_SIZE(fuel_gauge_props),
	.get_property		= fuel_gauge_get_property,
	.set_property		= fuel_gauge_set_property,
	.property_is_writeable	= fuel_gauge_property_is_writeable,
	.external_power_changed	= fuel_gauge_external_power_changed,
};

static void fuel_gauge_init_irq(struct axp288_fg_info *info)
{
	int ret, i, pirq;

	for (i = 0; i < AXP288_FG_INTR_NUM; i++) {
		pirq = platform_get_irq(info->pdev, i);
		info->irq[i] = regmap_irq_get_virq(info->regmap_irqc, pirq);
		if (info->irq[i] < 0) {
			dev_warn(&info->pdev->dev,
				"regmap_irq get virq failed for IRQ %d: %d\n",
				pirq, info->irq[i]);
			info->irq[i] = -1;
			goto intr_failed;
		}
		ret = request_threaded_irq(info->irq[i],
				NULL, fuel_gauge_thread_handler,
				IRQF_ONESHOT, DEV_NAME, info);
		if (ret) {
			dev_warn(&info->pdev->dev,
				"request irq failed for IRQ %d: %d\n",
				pirq, info->irq[i]);
			info->irq[i] = -1;
			goto intr_failed;
		} else {
			dev_info(&info->pdev->dev, "HW IRQ %d -> VIRQ %d\n",
				pirq, info->irq[i]);
		}
	}
	return;

intr_failed:
	for (; i > 0; i--) {
		free_irq(info->irq[i - 1], info);
		info->irq[i - 1] = -1;
	}
}

/*
 * Some devices have no battery (HDMI sticks) and the axp288 battery's
 * detection reports one despite it not being there.
 * Please keep this listed sorted alphabetically.
 */
static const struct dmi_system_id axp288_fuel_gauge_blacklist[] = {
	{
		/* ACEPC T8 Cherry Trail Z8350 mini PC */
		.matches = {
			DMI_EXACT_MATCH(DMI_BOARD_VENDOR, "To be filled by O.E.M."),
			DMI_EXACT_MATCH(DMI_BOARD_NAME, "Cherry Trail CR"),
			DMI_EXACT_MATCH(DMI_PRODUCT_SKU, "T8"),
			/* also match on somewhat unique bios-version */
			DMI_EXACT_MATCH(DMI_BIOS_VERSION, "1.000"),
		},
	},
	{
		/* ACEPC T11 Cherry Trail Z8350 mini PC */
		.matches = {
			DMI_EXACT_MATCH(DMI_BOARD_VENDOR, "To be filled by O.E.M."),
			DMI_EXACT_MATCH(DMI_BOARD_NAME, "Cherry Trail CR"),
			DMI_EXACT_MATCH(DMI_PRODUCT_SKU, "T11"),
			/* also match on somewhat unique bios-version */
			DMI_EXACT_MATCH(DMI_BIOS_VERSION, "1.000"),
		},
	},
	{
<<<<<<< HEAD
=======
		/* ECS EF20EA */
		.matches = {
			DMI_MATCH(DMI_PRODUCT_NAME, "EF20EA"),
		},
	},
	{
>>>>>>> f7688b48
		/* Intel Cherry Trail Compute Stick, Windows version */
		.matches = {
			DMI_MATCH(DMI_SYS_VENDOR, "Intel Corporation"),
			DMI_MATCH(DMI_PRODUCT_NAME, "STK1AW32SC"),
		},
	},
	{
		/* Intel Cherry Trail Compute Stick, version without an OS */
		.matches = {
			DMI_MATCH(DMI_SYS_VENDOR, "Intel Corporation"),
			DMI_MATCH(DMI_PRODUCT_NAME, "STK1A32SC"),
		},
	},
	{
		/* Meegopad T08 */
		.matches = {
			DMI_MATCH(DMI_SYS_VENDOR, "Default string"),
			DMI_MATCH(DMI_BOARD_VENDOR, "To be filled by OEM."),
			DMI_MATCH(DMI_BOARD_NAME, "T3 MRD"),
			DMI_MATCH(DMI_BOARD_VERSION, "V1.1"),
		},
	},
	{
		/* Minix Neo Z83-4 mini PC */
		.matches = {
			DMI_MATCH(DMI_SYS_VENDOR, "MINIX"),
			DMI_MATCH(DMI_PRODUCT_NAME, "Z83-4"),
		}
	},
	{}
};

static int axp288_fuel_gauge_probe(struct platform_device *pdev)
{
	int i, ret = 0;
	struct axp288_fg_info *info;
	struct axp20x_dev *axp20x = dev_get_drvdata(pdev->dev.parent);
	struct power_supply_config psy_cfg = {};
	static const char * const iio_chan_name[] = {
		[BAT_TEMP] = "axp288-batt-temp",
		[PMIC_TEMP] = "axp288-pmic-temp",
		[SYSTEM_TEMP] = "axp288-system-temp",
		[BAT_CHRG_CURR] = "axp288-chrg-curr",
		[BAT_D_CURR] = "axp288-chrg-d-curr",
		[BAT_VOLT] = "axp288-batt-volt",
	};
	unsigned int val;

	if (dmi_check_system(axp288_fuel_gauge_blacklist))
		return -ENODEV;

	/*
	 * On some devices the fuelgauge and charger parts of the axp288 are
	 * not used, check that the fuelgauge is enabled (CC_CTRL != 0).
	 */
	ret = regmap_read(axp20x->regmap, AXP20X_CC_CTRL, &val);
	if (ret < 0)
		return ret;
	if (val == 0)
		return -ENODEV;

	info = devm_kzalloc(&pdev->dev, sizeof(*info), GFP_KERNEL);
	if (!info)
		return -ENOMEM;

	info->pdev = pdev;
	info->regmap = axp20x->regmap;
	info->regmap_irqc = axp20x->regmap_irqc;
	info->status = POWER_SUPPLY_STATUS_UNKNOWN;

	platform_set_drvdata(pdev, info);

	mutex_init(&info->lock);

	for (i = 0; i < IIO_CHANNEL_NUM; i++) {
		/*
		 * Note cannot use devm_iio_channel_get because x86 systems
		 * lack the device<->channel maps which iio_channel_get will
		 * try to use when passed a non NULL device pointer.
		 */
		info->iio_channel[i] =
			iio_channel_get(NULL, iio_chan_name[i]);
		if (IS_ERR(info->iio_channel[i])) {
			ret = PTR_ERR(info->iio_channel[i]);
			dev_dbg(&pdev->dev, "error getting iiochan %s: %d\n",
				iio_chan_name[i], ret);
			/* Wait for axp288_adc to load */
			if (ret == -ENODEV)
				ret = -EPROBE_DEFER;

			goto out_free_iio_chan;
		}
	}

	ret = fuel_gauge_reg_readb(info, AXP288_FG_DES_CAP1_REG);
	if (ret < 0)
		goto out_free_iio_chan;

	if (!(ret & FG_DES_CAP1_VALID)) {
		dev_err(&pdev->dev, "axp288 not configured by firmware\n");
		ret = -ENODEV;
		goto out_free_iio_chan;
	}

	ret = fuel_gauge_reg_readb(info, AXP20X_CHRG_CTRL1);
	if (ret < 0)
		goto out_free_iio_chan;
	switch ((ret & CHRG_CCCV_CV_MASK) >> CHRG_CCCV_CV_BIT_POS) {
	case CHRG_CCCV_CV_4100MV:
		info->max_volt = 4100;
		break;
	case CHRG_CCCV_CV_4150MV:
		info->max_volt = 4150;
		break;
	case CHRG_CCCV_CV_4200MV:
		info->max_volt = 4200;
		break;
	case CHRG_CCCV_CV_4350MV:
		info->max_volt = 4350;
		break;
	}

	psy_cfg.drv_data = info;
	info->bat = power_supply_register(&pdev->dev, &fuel_gauge_desc, &psy_cfg);
	if (IS_ERR(info->bat)) {
		ret = PTR_ERR(info->bat);
		dev_err(&pdev->dev, "failed to register battery: %d\n", ret);
		goto out_free_iio_chan;
	}

	fuel_gauge_create_debugfs(info);
	fuel_gauge_init_irq(info);

	return 0;

out_free_iio_chan:
	for (i = 0; i < IIO_CHANNEL_NUM; i++)
		if (!IS_ERR_OR_NULL(info->iio_channel[i]))
			iio_channel_release(info->iio_channel[i]);

	return ret;
}

static const struct platform_device_id axp288_fg_id_table[] = {
	{ .name = DEV_NAME },
	{},
};
MODULE_DEVICE_TABLE(platform, axp288_fg_id_table);

static int axp288_fuel_gauge_remove(struct platform_device *pdev)
{
	struct axp288_fg_info *info = platform_get_drvdata(pdev);
	int i;

	power_supply_unregister(info->bat);
	fuel_gauge_remove_debugfs(info);

	for (i = 0; i < AXP288_FG_INTR_NUM; i++)
		if (info->irq[i] >= 0)
			free_irq(info->irq[i], info);

	for (i = 0; i < IIO_CHANNEL_NUM; i++)
		iio_channel_release(info->iio_channel[i]);

	return 0;
}

static struct platform_driver axp288_fuel_gauge_driver = {
	.probe = axp288_fuel_gauge_probe,
	.remove = axp288_fuel_gauge_remove,
	.id_table = axp288_fg_id_table,
	.driver = {
		.name = DEV_NAME,
	},
};

module_platform_driver(axp288_fuel_gauge_driver);

MODULE_AUTHOR("Ramakrishna Pallala <ramakrishna.pallala@intel.com>");
MODULE_AUTHOR("Todd Brandt <todd.e.brandt@linux.intel.com>");
MODULE_DESCRIPTION("Xpower AXP288 Fuel Gauge Driver");
MODULE_LICENSE("GPL");<|MERGE_RESOLUTION|>--- conflicted
+++ resolved
@@ -698,15 +698,12 @@
 		},
 	},
 	{
-<<<<<<< HEAD
-=======
 		/* ECS EF20EA */
 		.matches = {
 			DMI_MATCH(DMI_PRODUCT_NAME, "EF20EA"),
 		},
 	},
 	{
->>>>>>> f7688b48
 		/* Intel Cherry Trail Compute Stick, Windows version */
 		.matches = {
 			DMI_MATCH(DMI_SYS_VENDOR, "Intel Corporation"),
