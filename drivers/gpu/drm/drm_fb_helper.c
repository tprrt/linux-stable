/*
 * Copyright (c) 2006-2009 Red Hat Inc.
 * Copyright (c) 2006-2008 Intel Corporation
 * Copyright (c) 2007 Dave Airlie <airlied@linux.ie>
 *
 * DRM framebuffer helper functions
 *
 * Permission to use, copy, modify, distribute, and sell this software and its
 * documentation for any purpose is hereby granted without fee, provided that
 * the above copyright notice appear in all copies and that both that copyright
 * notice and this permission notice appear in supporting documentation, and
 * that the name of the copyright holders not be used in advertising or
 * publicity pertaining to distribution of the software without specific,
 * written prior permission.  The copyright holders make no representations
 * about the suitability of this software for any purpose.  It is provided "as
 * is" without express or implied warranty.
 *
 * THE COPYRIGHT HOLDERS DISCLAIM ALL WARRANTIES WITH REGARD TO THIS SOFTWARE,
 * INCLUDING ALL IMPLIED WARRANTIES OF MERCHANTABILITY AND FITNESS, IN NO
 * EVENT SHALL THE COPYRIGHT HOLDERS BE LIABLE FOR ANY SPECIAL, INDIRECT OR
 * CONSEQUENTIAL DAMAGES OR ANY DAMAGES WHATSOEVER RESULTING FROM LOSS OF USE,
 * DATA OR PROFITS, WHETHER IN AN ACTION OF CONTRACT, NEGLIGENCE OR OTHER
 * TORTIOUS ACTION, ARISING OUT OF OR IN CONNECTION WITH THE USE OR PERFORMANCE
 * OF THIS SOFTWARE.
 *
 * Authors:
 *      Dave Airlie <airlied@linux.ie>
 *      Jesse Barnes <jesse.barnes@intel.com>
 */
#define pr_fmt(fmt) KBUILD_MODNAME ": " fmt

#include <linux/console.h>
#include <linux/dma-buf.h>
#include <linux/kernel.h>
#include <linux/module.h>
#include <linux/slab.h>
#include <linux/sysrq.h>
#include <linux/vmalloc.h>

#include <drm/drm_atomic.h>
#include <drm/drm_crtc.h>
#include <drm/drm_crtc_helper.h>
#include <drm/drm_drv.h>
#include <drm/drm_fb_helper.h>
#include <drm/drm_fourcc.h>
#include <drm/drm_print.h>
#include <drm/drm_vblank.h>

#include "drm_internal.h"

static bool drm_fbdev_emulation = true;
module_param_named(fbdev_emulation, drm_fbdev_emulation, bool, 0600);
MODULE_PARM_DESC(fbdev_emulation,
		 "Enable legacy fbdev emulation [default=true]");

static int drm_fbdev_overalloc = CONFIG_DRM_FBDEV_OVERALLOC;
module_param(drm_fbdev_overalloc, int, 0444);
MODULE_PARM_DESC(drm_fbdev_overalloc,
		 "Overallocation of the fbdev buffer (%) [default="
		 __MODULE_STRING(CONFIG_DRM_FBDEV_OVERALLOC) "]");

/*
 * In order to keep user-space compatibility, we want in certain use-cases
 * to keep leaking the fbdev physical address to the user-space program
 * handling the fbdev buffer.
 * This is a bad habit essentially kept into closed source opengl driver
 * that should really be moved into open-source upstream projects instead
 * of using legacy physical addresses in user space to communicate with
 * other out-of-tree kernel modules.
 *
 * This module_param *should* be removed as soon as possible and be
 * considered as a broken and legacy behaviour from a modern fbdev device.
 */
#if IS_ENABLED(CONFIG_DRM_FBDEV_LEAK_PHYS_SMEM)
static bool drm_leak_fbdev_smem = false;
module_param_unsafe(drm_leak_fbdev_smem, bool, 0600);
<<<<<<< HEAD
MODULE_PARM_DESC(fbdev_emulation,
=======
MODULE_PARM_DESC(drm_leak_fbdev_smem,
>>>>>>> f7688b48
		 "Allow unsafe leaking fbdev physical smem address [default=false]");
#endif

static LIST_HEAD(kernel_fb_helper_list);
static DEFINE_MUTEX(kernel_fb_helper_lock);

/**
 * DOC: fbdev helpers
 *
 * The fb helper functions are useful to provide an fbdev on top of a drm kernel
 * mode setting driver. They can be used mostly independently from the crtc
 * helper functions used by many drivers to implement the kernel mode setting
 * interfaces.
 *
 * Drivers that support a dumb buffer with a virtual address and mmap support,
 * should try out the generic fbdev emulation using drm_fbdev_generic_setup().
 *
 * Setup fbdev emulation by calling drm_fb_helper_fbdev_setup() and tear it
 * down by calling drm_fb_helper_fbdev_teardown().
 *
 * At runtime drivers should restore the fbdev console by using
 * drm_fb_helper_lastclose() as their &drm_driver.lastclose callback.
 * They should also notify the fb helper code from updates to the output
 * configuration by using drm_fb_helper_output_poll_changed() as their
 * &drm_mode_config_funcs.output_poll_changed callback.
 *
 * For suspend/resume consider using drm_mode_config_helper_suspend() and
 * drm_mode_config_helper_resume() which takes care of fbdev as well.
 *
 * All other functions exported by the fb helper library can be used to
 * implement the fbdev driver interface by the driver.
 *
 * It is possible, though perhaps somewhat tricky, to implement race-free
 * hotplug detection using the fbdev helpers. The drm_fb_helper_prepare()
 * helper must be called first to initialize the minimum required to make
 * hotplug detection work. Drivers also need to make sure to properly set up
 * the &drm_mode_config.funcs member. After calling drm_kms_helper_poll_init()
 * it is safe to enable interrupts and start processing hotplug events. At the
 * same time, drivers should initialize all modeset objects such as CRTCs,
 * encoders and connectors. To finish up the fbdev helper initialization, the
 * drm_fb_helper_init() function is called. To probe for all attached displays
 * and set up an initial configuration using the detected hardware, drivers
 * should call drm_fb_helper_initial_config().
 *
 * If &drm_framebuffer_funcs.dirty is set, the
 * drm_fb_helper_{cfb,sys}_{write,fillrect,copyarea,imageblit} functions will
 * accumulate changes and schedule &drm_fb_helper.dirty_work to run right
 * away. This worker then calls the dirty() function ensuring that it will
 * always run in process context since the fb_*() function could be running in
 * atomic context. If drm_fb_helper_deferred_io() is used as the deferred_io
 * callback it will also schedule dirty_work with the damage collected from the
 * mmap page writes. Drivers can use drm_fb_helper_defio_init() to setup
 * deferred I/O (coupled with drm_fb_helper_fbdev_teardown()).
 */

<<<<<<< HEAD
#define drm_fb_helper_for_each_connector(fbh, i__) \
	for (({ lockdep_assert_held(&(fbh)->lock); }), \
	     i__ = 0; i__ < (fbh)->connector_count; i__++)

static int __drm_fb_helper_add_one_connector(struct drm_fb_helper *fb_helper,
					     struct drm_connector *connector)
{
	struct drm_fb_helper_connector *fb_conn;
	struct drm_fb_helper_connector **temp;
	unsigned int count;

	if (!drm_fbdev_emulation)
		return 0;

	lockdep_assert_held(&fb_helper->lock);

	count = fb_helper->connector_count + 1;

	if (count > fb_helper->connector_info_alloc_count) {
		size_t size = count * sizeof(fb_conn);

		temp = krealloc(fb_helper->connector_info, size, GFP_KERNEL);
		if (!temp)
			return -ENOMEM;

		fb_helper->connector_info_alloc_count = count;
		fb_helper->connector_info = temp;
	}

	fb_conn = kzalloc(sizeof(*fb_conn), GFP_KERNEL);
	if (!fb_conn)
		return -ENOMEM;

	drm_connector_get(connector);
	fb_conn->connector = connector;
	fb_helper->connector_info[fb_helper->connector_count++] = fb_conn;

	return 0;
}

int drm_fb_helper_add_one_connector(struct drm_fb_helper *fb_helper,
				    struct drm_connector *connector)
{
	int err;

	if (!fb_helper)
		return 0;

	mutex_lock(&fb_helper->lock);
	err = __drm_fb_helper_add_one_connector(fb_helper, connector);
	mutex_unlock(&fb_helper->lock);

	return err;
}
EXPORT_SYMBOL(drm_fb_helper_add_one_connector);

/**
 * drm_fb_helper_single_add_all_connectors() - add all connectors to fbdev
 * 					       emulation helper
 * @fb_helper: fbdev initialized with drm_fb_helper_init, can be NULL
 *
 * This functions adds all the available connectors for use with the given
 * fb_helper. This is a separate step to allow drivers to freely assign
 * connectors to the fbdev, e.g. if some are reserved for special purposes or
 * not adequate to be used for the fbcon.
 *
 * This function is protected against concurrent connector hotadds/removals
 * using drm_fb_helper_add_one_connector() and
 * drm_fb_helper_remove_one_connector().
 */
int drm_fb_helper_single_add_all_connectors(struct drm_fb_helper *fb_helper)
{
	struct drm_device *dev;
	struct drm_connector *connector;
	struct drm_connector_list_iter conn_iter;
	int i, ret = 0;

	if (!drm_fbdev_emulation || !fb_helper)
		return 0;

	dev = fb_helper->dev;

	mutex_lock(&fb_helper->lock);
	drm_connector_list_iter_begin(dev, &conn_iter);
	drm_for_each_connector_iter(connector, &conn_iter) {
		if (connector->connector_type == DRM_MODE_CONNECTOR_WRITEBACK)
			continue;

		ret = __drm_fb_helper_add_one_connector(fb_helper, connector);
		if (ret)
			goto fail;
	}
	goto out;

fail:
	drm_fb_helper_for_each_connector(fb_helper, i) {
		struct drm_fb_helper_connector *fb_helper_connector =
			fb_helper->connector_info[i];

		drm_connector_put(fb_helper_connector->connector);

		kfree(fb_helper_connector);
		fb_helper->connector_info[i] = NULL;
	}
	fb_helper->connector_count = 0;
out:
	drm_connector_list_iter_end(&conn_iter);
	mutex_unlock(&fb_helper->lock);

	return ret;
}
EXPORT_SYMBOL(drm_fb_helper_single_add_all_connectors);

static int __drm_fb_helper_remove_one_connector(struct drm_fb_helper *fb_helper,
						struct drm_connector *connector)
{
	struct drm_fb_helper_connector *fb_helper_connector;
	int i, j;

	if (!drm_fbdev_emulation)
		return 0;

	lockdep_assert_held(&fb_helper->lock);

	drm_fb_helper_for_each_connector(fb_helper, i) {
		if (fb_helper->connector_info[i]->connector == connector)
			break;
	}

	if (i == fb_helper->connector_count)
		return -EINVAL;
	fb_helper_connector = fb_helper->connector_info[i];
	drm_connector_put(fb_helper_connector->connector);

	for (j = i + 1; j < fb_helper->connector_count; j++)
		fb_helper->connector_info[j - 1] = fb_helper->connector_info[j];

	fb_helper->connector_count--;
	kfree(fb_helper_connector);

	return 0;
}

int drm_fb_helper_remove_one_connector(struct drm_fb_helper *fb_helper,
				       struct drm_connector *connector)
{
	int err;

	if (!fb_helper)
		return 0;

	mutex_lock(&fb_helper->lock);
	err = __drm_fb_helper_remove_one_connector(fb_helper, connector);
	mutex_unlock(&fb_helper->lock);

	return err;
}
EXPORT_SYMBOL(drm_fb_helper_remove_one_connector);

=======
>>>>>>> f7688b48
static void drm_fb_helper_restore_lut_atomic(struct drm_crtc *crtc)
{
	uint16_t *r_base, *g_base, *b_base;

	if (crtc->funcs->gamma_set == NULL)
		return;

	r_base = crtc->gamma_store;
	g_base = r_base + crtc->gamma_size;
	b_base = g_base + crtc->gamma_size;

	crtc->funcs->gamma_set(crtc, r_base, g_base, b_base,
			       crtc->gamma_size, NULL);
}

/**
 * drm_fb_helper_debug_enter - implementation for &fb_ops.fb_debug_enter
 * @info: fbdev registered by the helper
 */
int drm_fb_helper_debug_enter(struct fb_info *info)
{
	struct drm_fb_helper *helper = info->par;
	const struct drm_crtc_helper_funcs *funcs;
	struct drm_mode_set *mode_set;

	list_for_each_entry(helper, &kernel_fb_helper_list, kernel_fb_list) {
		mutex_lock(&helper->client.modeset_mutex);
		drm_client_for_each_modeset(mode_set, &helper->client) {
			if (!mode_set->crtc->enabled)
				continue;

			funcs =	mode_set->crtc->helper_private;
			if (funcs->mode_set_base_atomic == NULL)
				continue;

			if (drm_drv_uses_atomic_modeset(mode_set->crtc->dev))
				continue;

			funcs->mode_set_base_atomic(mode_set->crtc,
						    mode_set->fb,
						    mode_set->x,
						    mode_set->y,
						    ENTER_ATOMIC_MODE_SET);
		}
		mutex_unlock(&helper->client.modeset_mutex);
	}

	return 0;
}
EXPORT_SYMBOL(drm_fb_helper_debug_enter);

/**
 * drm_fb_helper_debug_leave - implementation for &fb_ops.fb_debug_leave
 * @info: fbdev registered by the helper
 */
int drm_fb_helper_debug_leave(struct fb_info *info)
{
	struct drm_fb_helper *helper = info->par;
	struct drm_client_dev *client = &helper->client;
	struct drm_crtc *crtc;
	const struct drm_crtc_helper_funcs *funcs;
	struct drm_mode_set *mode_set;
	struct drm_framebuffer *fb;

	mutex_lock(&client->modeset_mutex);
	drm_client_for_each_modeset(mode_set, client) {
		crtc = mode_set->crtc;
		if (drm_drv_uses_atomic_modeset(crtc->dev))
			continue;

		funcs = crtc->helper_private;
		fb = crtc->primary->fb;

		if (!crtc->enabled)
			continue;

		if (!fb) {
			DRM_ERROR("no fb to restore??\n");
			continue;
		}

		if (funcs->mode_set_base_atomic == NULL)
			continue;

		drm_fb_helper_restore_lut_atomic(mode_set->crtc);
		funcs->mode_set_base_atomic(mode_set->crtc, fb, crtc->x,
					    crtc->y, LEAVE_ATOMIC_MODE_SET);
	}
	mutex_unlock(&client->modeset_mutex);

	return 0;
}
EXPORT_SYMBOL(drm_fb_helper_debug_leave);

/**
 * drm_fb_helper_restore_fbdev_mode_unlocked - restore fbdev configuration
 * @fb_helper: driver-allocated fbdev helper, can be NULL
 *
 * This should be called from driver's drm &drm_driver.lastclose callback
 * when implementing an fbcon on top of kms using this helper. This ensures that
 * the user isn't greeted with a black screen when e.g. X dies.
 *
 * RETURNS:
 * Zero if everything went ok, negative error code otherwise.
 */
int drm_fb_helper_restore_fbdev_mode_unlocked(struct drm_fb_helper *fb_helper)
{
	bool do_delayed;
	int ret;

	if (!drm_fbdev_emulation || !fb_helper)
		return -ENODEV;

	if (READ_ONCE(fb_helper->deferred_setup))
		return 0;

	mutex_lock(&fb_helper->lock);
	/*
	 * TODO:
	 * We should bail out here if there is a master by dropping _force.
	 * Currently these igt tests fail if we do that:
	 * - kms_fbcon_fbt@psr
	 * - kms_fbcon_fbt@psr-suspend
	 *
	 * So first these tests need to be fixed so they drop master or don't
	 * have an fd open.
	 */
	ret = drm_client_modeset_commit_force(&fb_helper->client);

	do_delayed = fb_helper->delayed_hotplug;
	if (do_delayed)
		fb_helper->delayed_hotplug = false;
	mutex_unlock(&fb_helper->lock);

	if (do_delayed)
		drm_fb_helper_hotplug_event(fb_helper);

	return ret;
}
EXPORT_SYMBOL(drm_fb_helper_restore_fbdev_mode_unlocked);

#ifdef CONFIG_MAGIC_SYSRQ
/*
 * restore fbcon display for all kms driver's using this helper, used for sysrq
 * and panic handling.
 */
static bool drm_fb_helper_force_kernel_mode(void)
{
	bool ret, error = false;
	struct drm_fb_helper *helper;

	if (list_empty(&kernel_fb_helper_list))
		return false;

	list_for_each_entry(helper, &kernel_fb_helper_list, kernel_fb_list) {
		struct drm_device *dev = helper->dev;

		if (dev->switch_power_state == DRM_SWITCH_POWER_OFF)
			continue;

		mutex_lock(&helper->lock);
		ret = drm_client_modeset_commit_force(&helper->client);
		if (ret)
			error = true;
		mutex_unlock(&helper->lock);
	}
	return error;
}

static void drm_fb_helper_restore_work_fn(struct work_struct *ignored)
{
	bool ret;

	ret = drm_fb_helper_force_kernel_mode();
	if (ret == true)
		DRM_ERROR("Failed to restore crtc configuration\n");
}
static DECLARE_WORK(drm_fb_helper_restore_work, drm_fb_helper_restore_work_fn);

static void drm_fb_helper_sysrq(int dummy1)
{
	schedule_work(&drm_fb_helper_restore_work);
}

static struct sysrq_key_op sysrq_drm_fb_helper_restore_op = {
	.handler = drm_fb_helper_sysrq,
	.help_msg = "force-fb(V)",
	.action_msg = "Restore framebuffer console",
};
#else
static struct sysrq_key_op sysrq_drm_fb_helper_restore_op = { };
#endif

static void drm_fb_helper_dpms(struct fb_info *info, int dpms_mode)
{
	struct drm_fb_helper *fb_helper = info->par;

	mutex_lock(&fb_helper->lock);
	drm_client_modeset_dpms(&fb_helper->client, dpms_mode);
	mutex_unlock(&fb_helper->lock);
}

/**
 * drm_fb_helper_blank - implementation for &fb_ops.fb_blank
 * @blank: desired blanking state
 * @info: fbdev registered by the helper
 */
int drm_fb_helper_blank(int blank, struct fb_info *info)
{
	if (oops_in_progress)
		return -EBUSY;

	switch (blank) {
	/* Display: On; HSync: On, VSync: On */
	case FB_BLANK_UNBLANK:
		drm_fb_helper_dpms(info, DRM_MODE_DPMS_ON);
		break;
	/* Display: Off; HSync: On, VSync: On */
	case FB_BLANK_NORMAL:
		drm_fb_helper_dpms(info, DRM_MODE_DPMS_STANDBY);
		break;
	/* Display: Off; HSync: Off, VSync: On */
	case FB_BLANK_HSYNC_SUSPEND:
		drm_fb_helper_dpms(info, DRM_MODE_DPMS_STANDBY);
		break;
	/* Display: Off; HSync: On, VSync: Off */
	case FB_BLANK_VSYNC_SUSPEND:
		drm_fb_helper_dpms(info, DRM_MODE_DPMS_SUSPEND);
		break;
	/* Display: Off; HSync: Off, VSync: Off */
	case FB_BLANK_POWERDOWN:
		drm_fb_helper_dpms(info, DRM_MODE_DPMS_OFF);
		break;
	}
	return 0;
}
EXPORT_SYMBOL(drm_fb_helper_blank);

static void drm_fb_helper_resume_worker(struct work_struct *work)
{
	struct drm_fb_helper *helper = container_of(work, struct drm_fb_helper,
						    resume_work);

	console_lock();
	fb_set_suspend(helper->fbdev, 0);
	console_unlock();
}

static void drm_fb_helper_dirty_blit_real(struct drm_fb_helper *fb_helper,
					  struct drm_clip_rect *clip)
{
	struct drm_framebuffer *fb = fb_helper->fb;
	unsigned int cpp = fb->format->cpp[0];
	size_t offset = clip->y1 * fb->pitches[0] + clip->x1 * cpp;
	void *src = fb_helper->fbdev->screen_buffer + offset;
	void *dst = fb_helper->buffer->vaddr + offset;
	size_t len = (clip->x2 - clip->x1) * cpp;
	unsigned int y;

	for (y = clip->y1; y < clip->y2; y++) {
		memcpy(dst, src, len);
		src += fb->pitches[0];
		dst += fb->pitches[0];
	}
}

static void drm_fb_helper_dirty_work(struct work_struct *work)
{
	struct drm_fb_helper *helper = container_of(work, struct drm_fb_helper,
						    dirty_work);
	struct drm_clip_rect *clip = &helper->dirty_clip;
	struct drm_clip_rect clip_copy;
	unsigned long flags;
	void *vaddr;

	spin_lock_irqsave(&helper->dirty_lock, flags);
	clip_copy = *clip;
	clip->x1 = clip->y1 = ~0;
	clip->x2 = clip->y2 = 0;
	spin_unlock_irqrestore(&helper->dirty_lock, flags);

	/* call dirty callback only when it has been really touched */
	if (clip_copy.x1 < clip_copy.x2 && clip_copy.y1 < clip_copy.y2) {

		/* Generic fbdev uses a shadow buffer */
		if (helper->buffer) {
			vaddr = drm_client_buffer_vmap(helper->buffer);
			if (IS_ERR(vaddr))
				return;
			drm_fb_helper_dirty_blit_real(helper, &clip_copy);
		}
		if (helper->fb->funcs->dirty)
			helper->fb->funcs->dirty(helper->fb, NULL, 0, 0,
						 &clip_copy, 1);

		if (helper->buffer)
			drm_client_buffer_vunmap(helper->buffer);
	}
}

/**
 * drm_fb_helper_prepare - setup a drm_fb_helper structure
 * @dev: DRM device
 * @helper: driver-allocated fbdev helper structure to set up
 * @funcs: pointer to structure of functions associate with this helper
 *
 * Sets up the bare minimum to make the framebuffer helper usable. This is
 * useful to implement race-free initialization of the polling helpers.
 */
void drm_fb_helper_prepare(struct drm_device *dev, struct drm_fb_helper *helper,
			   const struct drm_fb_helper_funcs *funcs)
{
	INIT_LIST_HEAD(&helper->kernel_fb_list);
	spin_lock_init(&helper->dirty_lock);
	INIT_WORK(&helper->resume_work, drm_fb_helper_resume_worker);
	INIT_WORK(&helper->dirty_work, drm_fb_helper_dirty_work);
	helper->dirty_clip.x1 = helper->dirty_clip.y1 = ~0;
	mutex_init(&helper->lock);
	helper->funcs = funcs;
	helper->dev = dev;
}
EXPORT_SYMBOL(drm_fb_helper_prepare);

/**
 * drm_fb_helper_init - initialize a &struct drm_fb_helper
 * @dev: drm device
 * @fb_helper: driver-allocated fbdev helper structure to initialize
 * @max_conn_count: max connector count (not used)
 *
 * This allocates the structures for the fbdev helper with the given limits.
 * Note that this won't yet touch the hardware (through the driver interfaces)
 * nor register the fbdev. This is only done in drm_fb_helper_initial_config()
 * to allow driver writes more control over the exact init sequence.
 *
 * Drivers must call drm_fb_helper_prepare() before calling this function.
 *
 * RETURNS:
 * Zero if everything went ok, nonzero otherwise.
 */
int drm_fb_helper_init(struct drm_device *dev,
		       struct drm_fb_helper *fb_helper,
		       int max_conn_count)
{
	int ret;

	if (!drm_fbdev_emulation) {
		dev->fb_helper = fb_helper;
		return 0;
	}

	/*
	 * If this is not the generic fbdev client, initialize a drm_client
	 * without callbacks so we can use the modesets.
	 */
	if (!fb_helper->client.funcs) {
		ret = drm_client_init(dev, &fb_helper->client, "drm_fb_helper", NULL);
		if (ret)
			return ret;
	}

	dev->fb_helper = fb_helper;

	return 0;
}
EXPORT_SYMBOL(drm_fb_helper_init);

/**
 * drm_fb_helper_alloc_fbi - allocate fb_info and some of its members
 * @fb_helper: driver-allocated fbdev helper
 *
 * A helper to alloc fb_info and the members cmap and apertures. Called
 * by the driver within the fb_probe fb_helper callback function. Drivers do not
 * need to release the allocated fb_info structure themselves, this is
 * automatically done when calling drm_fb_helper_fini().
 *
 * RETURNS:
 * fb_info pointer if things went okay, pointer containing error code
 * otherwise
 */
struct fb_info *drm_fb_helper_alloc_fbi(struct drm_fb_helper *fb_helper)
{
	struct device *dev = fb_helper->dev->dev;
	struct fb_info *info;
	int ret;

	info = framebuffer_alloc(0, dev);
	if (!info)
		return ERR_PTR(-ENOMEM);

	ret = fb_alloc_cmap(&info->cmap, 256, 0);
	if (ret)
		goto err_release;

	info->apertures = alloc_apertures(1);
	if (!info->apertures) {
		ret = -ENOMEM;
		goto err_free_cmap;
	}

	fb_helper->fbdev = info;
	info->skip_vt_switch = true;

	return info;

err_free_cmap:
	fb_dealloc_cmap(&info->cmap);
err_release:
	framebuffer_release(info);
	return ERR_PTR(ret);
}
EXPORT_SYMBOL(drm_fb_helper_alloc_fbi);

/**
 * drm_fb_helper_unregister_fbi - unregister fb_info framebuffer device
 * @fb_helper: driver-allocated fbdev helper, can be NULL
 *
 * A wrapper around unregister_framebuffer, to release the fb_info
 * framebuffer device. This must be called before releasing all resources for
 * @fb_helper by calling drm_fb_helper_fini().
 */
void drm_fb_helper_unregister_fbi(struct drm_fb_helper *fb_helper)
{
	if (fb_helper && fb_helper->fbdev)
		unregister_framebuffer(fb_helper->fbdev);
}
EXPORT_SYMBOL(drm_fb_helper_unregister_fbi);

/**
 * drm_fb_helper_fini - finialize a &struct drm_fb_helper
 * @fb_helper: driver-allocated fbdev helper, can be NULL
 *
 * This cleans up all remaining resources associated with @fb_helper. Must be
 * called after drm_fb_helper_unlink_fbi() was called.
 */
void drm_fb_helper_fini(struct drm_fb_helper *fb_helper)
{
	struct fb_info *info;

	if (!fb_helper)
		return;

	fb_helper->dev->fb_helper = NULL;

	if (!drm_fbdev_emulation)
		return;

	cancel_work_sync(&fb_helper->resume_work);
	cancel_work_sync(&fb_helper->dirty_work);

	info = fb_helper->fbdev;
	if (info) {
		if (info->cmap.len)
			fb_dealloc_cmap(&info->cmap);
		framebuffer_release(info);
	}
	fb_helper->fbdev = NULL;

	mutex_lock(&kernel_fb_helper_lock);
	if (!list_empty(&fb_helper->kernel_fb_list)) {
		list_del(&fb_helper->kernel_fb_list);
		if (list_empty(&kernel_fb_helper_list))
			unregister_sysrq_key('v', &sysrq_drm_fb_helper_restore_op);
	}
	mutex_unlock(&kernel_fb_helper_lock);

	mutex_destroy(&fb_helper->lock);

	if (!fb_helper->client.funcs)
		drm_client_release(&fb_helper->client);
}
EXPORT_SYMBOL(drm_fb_helper_fini);

/**
 * drm_fb_helper_unlink_fbi - wrapper around unlink_framebuffer
 * @fb_helper: driver-allocated fbdev helper, can be NULL
 *
 * A wrapper around unlink_framebuffer implemented by fbdev core
 */
void drm_fb_helper_unlink_fbi(struct drm_fb_helper *fb_helper)
{
	if (fb_helper && fb_helper->fbdev)
		unlink_framebuffer(fb_helper->fbdev);
}
EXPORT_SYMBOL(drm_fb_helper_unlink_fbi);

static bool drm_fbdev_use_shadow_fb(struct drm_fb_helper *fb_helper)
{
	struct drm_device *dev = fb_helper->dev;
	struct drm_framebuffer *fb = fb_helper->fb;

	return dev->mode_config.prefer_shadow_fbdev ||
	       dev->mode_config.prefer_shadow ||
	       fb->funcs->dirty;
}

static void drm_fb_helper_dirty(struct fb_info *info, u32 x, u32 y,
				u32 width, u32 height)
{
	struct drm_fb_helper *helper = info->par;
	struct drm_clip_rect *clip = &helper->dirty_clip;
	unsigned long flags;

	if (!drm_fbdev_use_shadow_fb(helper))
		return;

	spin_lock_irqsave(&helper->dirty_lock, flags);
	clip->x1 = min_t(u32, clip->x1, x);
	clip->y1 = min_t(u32, clip->y1, y);
	clip->x2 = max_t(u32, clip->x2, x + width);
	clip->y2 = max_t(u32, clip->y2, y + height);
	spin_unlock_irqrestore(&helper->dirty_lock, flags);

	schedule_work(&helper->dirty_work);
}

/**
 * drm_fb_helper_deferred_io() - fbdev deferred_io callback function
 * @info: fb_info struct pointer
 * @pagelist: list of dirty mmap framebuffer pages
 *
 * This function is used as the &fb_deferred_io.deferred_io
 * callback function for flushing the fbdev mmap writes.
 */
void drm_fb_helper_deferred_io(struct fb_info *info,
			       struct list_head *pagelist)
{
	unsigned long start, end, min, max;
	struct page *page;
	u32 y1, y2;

	min = ULONG_MAX;
	max = 0;
	list_for_each_entry(page, pagelist, lru) {
		start = page->index << PAGE_SHIFT;
		end = start + PAGE_SIZE - 1;
		min = min(min, start);
		max = max(max, end);
	}

	if (min < max) {
		y1 = min / info->fix.line_length;
		y2 = min_t(u32, DIV_ROUND_UP(max, info->fix.line_length),
			   info->var.yres);
		drm_fb_helper_dirty(info, 0, y1, info->var.xres, y2 - y1);
	}
}
EXPORT_SYMBOL(drm_fb_helper_deferred_io);

/**
 * drm_fb_helper_defio_init - fbdev deferred I/O initialization
 * @fb_helper: driver-allocated fbdev helper
 *
 * This function allocates &fb_deferred_io, sets callback to
 * drm_fb_helper_deferred_io(), delay to 50ms and calls fb_deferred_io_init().
 * It should be called from the &drm_fb_helper_funcs->fb_probe callback.
 * drm_fb_helper_fbdev_teardown() cleans up deferred I/O.
 *
 * NOTE: A copy of &fb_ops is made and assigned to &info->fbops. This is done
 * because fb_deferred_io_cleanup() clears &fbops->fb_mmap and would thereby
 * affect other instances of that &fb_ops.
 *
 * Returns:
 * 0 on success or a negative error code on failure.
 */
int drm_fb_helper_defio_init(struct drm_fb_helper *fb_helper)
{
	struct fb_info *info = fb_helper->fbdev;
	struct fb_deferred_io *fbdefio;
	struct fb_ops *fbops;

	fbdefio = kzalloc(sizeof(*fbdefio), GFP_KERNEL);
	fbops = kzalloc(sizeof(*fbops), GFP_KERNEL);
	if (!fbdefio || !fbops) {
		kfree(fbdefio);
		kfree(fbops);
		return -ENOMEM;
	}

	info->fbdefio = fbdefio;
	fbdefio->delay = msecs_to_jiffies(50);
	fbdefio->deferred_io = drm_fb_helper_deferred_io;

	*fbops = *info->fbops;
	info->fbops = fbops;

	fb_deferred_io_init(info);

	return 0;
}
EXPORT_SYMBOL(drm_fb_helper_defio_init);

/**
 * drm_fb_helper_sys_read - wrapper around fb_sys_read
 * @info: fb_info struct pointer
 * @buf: userspace buffer to read from framebuffer memory
 * @count: number of bytes to read from framebuffer memory
 * @ppos: read offset within framebuffer memory
 *
 * A wrapper around fb_sys_read implemented by fbdev core
 */
ssize_t drm_fb_helper_sys_read(struct fb_info *info, char __user *buf,
			       size_t count, loff_t *ppos)
{
	return fb_sys_read(info, buf, count, ppos);
}
EXPORT_SYMBOL(drm_fb_helper_sys_read);

/**
 * drm_fb_helper_sys_write - wrapper around fb_sys_write
 * @info: fb_info struct pointer
 * @buf: userspace buffer to write to framebuffer memory
 * @count: number of bytes to write to framebuffer memory
 * @ppos: write offset within framebuffer memory
 *
 * A wrapper around fb_sys_write implemented by fbdev core
 */
ssize_t drm_fb_helper_sys_write(struct fb_info *info, const char __user *buf,
				size_t count, loff_t *ppos)
{
	ssize_t ret;

	ret = fb_sys_write(info, buf, count, ppos);
	if (ret > 0)
		drm_fb_helper_dirty(info, 0, 0, info->var.xres,
				    info->var.yres);

	return ret;
}
EXPORT_SYMBOL(drm_fb_helper_sys_write);

/**
 * drm_fb_helper_sys_fillrect - wrapper around sys_fillrect
 * @info: fbdev registered by the helper
 * @rect: info about rectangle to fill
 *
 * A wrapper around sys_fillrect implemented by fbdev core
 */
void drm_fb_helper_sys_fillrect(struct fb_info *info,
				const struct fb_fillrect *rect)
{
	sys_fillrect(info, rect);
	drm_fb_helper_dirty(info, rect->dx, rect->dy,
			    rect->width, rect->height);
}
EXPORT_SYMBOL(drm_fb_helper_sys_fillrect);

/**
 * drm_fb_helper_sys_copyarea - wrapper around sys_copyarea
 * @info: fbdev registered by the helper
 * @area: info about area to copy
 *
 * A wrapper around sys_copyarea implemented by fbdev core
 */
void drm_fb_helper_sys_copyarea(struct fb_info *info,
				const struct fb_copyarea *area)
{
	sys_copyarea(info, area);
	drm_fb_helper_dirty(info, area->dx, area->dy,
			    area->width, area->height);
}
EXPORT_SYMBOL(drm_fb_helper_sys_copyarea);

/**
 * drm_fb_helper_sys_imageblit - wrapper around sys_imageblit
 * @info: fbdev registered by the helper
 * @image: info about image to blit
 *
 * A wrapper around sys_imageblit implemented by fbdev core
 */
void drm_fb_helper_sys_imageblit(struct fb_info *info,
				 const struct fb_image *image)
{
	sys_imageblit(info, image);
	drm_fb_helper_dirty(info, image->dx, image->dy,
			    image->width, image->height);
}
EXPORT_SYMBOL(drm_fb_helper_sys_imageblit);

/**
 * drm_fb_helper_cfb_fillrect - wrapper around cfb_fillrect
 * @info: fbdev registered by the helper
 * @rect: info about rectangle to fill
 *
 * A wrapper around cfb_fillrect implemented by fbdev core
 */
void drm_fb_helper_cfb_fillrect(struct fb_info *info,
				const struct fb_fillrect *rect)
{
	cfb_fillrect(info, rect);
	drm_fb_helper_dirty(info, rect->dx, rect->dy,
			    rect->width, rect->height);
}
EXPORT_SYMBOL(drm_fb_helper_cfb_fillrect);

/**
 * drm_fb_helper_cfb_copyarea - wrapper around cfb_copyarea
 * @info: fbdev registered by the helper
 * @area: info about area to copy
 *
 * A wrapper around cfb_copyarea implemented by fbdev core
 */
void drm_fb_helper_cfb_copyarea(struct fb_info *info,
				const struct fb_copyarea *area)
{
	cfb_copyarea(info, area);
	drm_fb_helper_dirty(info, area->dx, area->dy,
			    area->width, area->height);
}
EXPORT_SYMBOL(drm_fb_helper_cfb_copyarea);

/**
 * drm_fb_helper_cfb_imageblit - wrapper around cfb_imageblit
 * @info: fbdev registered by the helper
 * @image: info about image to blit
 *
 * A wrapper around cfb_imageblit implemented by fbdev core
 */
void drm_fb_helper_cfb_imageblit(struct fb_info *info,
				 const struct fb_image *image)
{
	cfb_imageblit(info, image);
	drm_fb_helper_dirty(info, image->dx, image->dy,
			    image->width, image->height);
}
EXPORT_SYMBOL(drm_fb_helper_cfb_imageblit);

/**
 * drm_fb_helper_set_suspend - wrapper around fb_set_suspend
 * @fb_helper: driver-allocated fbdev helper, can be NULL
 * @suspend: whether to suspend or resume
 *
 * A wrapper around fb_set_suspend implemented by fbdev core.
 * Use drm_fb_helper_set_suspend_unlocked() if you don't need to take
 * the lock yourself
 */
void drm_fb_helper_set_suspend(struct drm_fb_helper *fb_helper, bool suspend)
{
	if (fb_helper && fb_helper->fbdev)
		fb_set_suspend(fb_helper->fbdev, suspend);
}
EXPORT_SYMBOL(drm_fb_helper_set_suspend);

/**
 * drm_fb_helper_set_suspend_unlocked - wrapper around fb_set_suspend that also
 *                                      takes the console lock
 * @fb_helper: driver-allocated fbdev helper, can be NULL
 * @suspend: whether to suspend or resume
 *
 * A wrapper around fb_set_suspend() that takes the console lock. If the lock
 * isn't available on resume, a worker is tasked with waiting for the lock
 * to become available. The console lock can be pretty contented on resume
 * due to all the printk activity.
 *
 * This function can be called multiple times with the same state since
 * &fb_info.state is checked to see if fbdev is running or not before locking.
 *
 * Use drm_fb_helper_set_suspend() if you need to take the lock yourself.
 */
void drm_fb_helper_set_suspend_unlocked(struct drm_fb_helper *fb_helper,
					bool suspend)
{
	if (!fb_helper || !fb_helper->fbdev)
		return;

	/* make sure there's no pending/ongoing resume */
	flush_work(&fb_helper->resume_work);

	if (suspend) {
		if (fb_helper->fbdev->state != FBINFO_STATE_RUNNING)
			return;

		console_lock();

	} else {
		if (fb_helper->fbdev->state == FBINFO_STATE_RUNNING)
			return;

		if (!console_trylock()) {
			schedule_work(&fb_helper->resume_work);
			return;
		}
	}

	fb_set_suspend(fb_helper->fbdev, suspend);
	console_unlock();
}
EXPORT_SYMBOL(drm_fb_helper_set_suspend_unlocked);

static int setcmap_pseudo_palette(struct fb_cmap *cmap, struct fb_info *info)
{
	u32 *palette = (u32 *)info->pseudo_palette;
	int i;

	if (cmap->start + cmap->len > 16)
		return -EINVAL;

	for (i = 0; i < cmap->len; ++i) {
		u16 red = cmap->red[i];
		u16 green = cmap->green[i];
		u16 blue = cmap->blue[i];
		u32 value;

		red >>= 16 - info->var.red.length;
		green >>= 16 - info->var.green.length;
		blue >>= 16 - info->var.blue.length;
		value = (red << info->var.red.offset) |
			(green << info->var.green.offset) |
			(blue << info->var.blue.offset);
		if (info->var.transp.length > 0) {
			u32 mask = (1 << info->var.transp.length) - 1;

			mask <<= info->var.transp.offset;
			value |= mask;
		}
		palette[cmap->start + i] = value;
	}

	return 0;
}

static int setcmap_legacy(struct fb_cmap *cmap, struct fb_info *info)
{
	struct drm_fb_helper *fb_helper = info->par;
	struct drm_mode_set *modeset;
	struct drm_crtc *crtc;
	u16 *r, *g, *b;
	int ret = 0;

	drm_modeset_lock_all(fb_helper->dev);
	drm_client_for_each_modeset(modeset, &fb_helper->client) {
		crtc = modeset->crtc;
		if (!crtc->funcs->gamma_set || !crtc->gamma_size)
			return -EINVAL;

		if (cmap->start + cmap->len > crtc->gamma_size)
			return -EINVAL;

		r = crtc->gamma_store;
		g = r + crtc->gamma_size;
		b = g + crtc->gamma_size;

		memcpy(r + cmap->start, cmap->red, cmap->len * sizeof(*r));
		memcpy(g + cmap->start, cmap->green, cmap->len * sizeof(*g));
		memcpy(b + cmap->start, cmap->blue, cmap->len * sizeof(*b));

		ret = crtc->funcs->gamma_set(crtc, r, g, b,
					     crtc->gamma_size, NULL);
		if (ret)
			return ret;
	}
	drm_modeset_unlock_all(fb_helper->dev);

	return ret;
}

static struct drm_property_blob *setcmap_new_gamma_lut(struct drm_crtc *crtc,
						       struct fb_cmap *cmap)
{
	struct drm_device *dev = crtc->dev;
	struct drm_property_blob *gamma_lut;
	struct drm_color_lut *lut;
	int size = crtc->gamma_size;
	int i;

	if (!size || cmap->start + cmap->len > size)
		return ERR_PTR(-EINVAL);

	gamma_lut = drm_property_create_blob(dev, sizeof(*lut) * size, NULL);
	if (IS_ERR(gamma_lut))
		return gamma_lut;

	lut = gamma_lut->data;
	if (cmap->start || cmap->len != size) {
		u16 *r = crtc->gamma_store;
		u16 *g = r + crtc->gamma_size;
		u16 *b = g + crtc->gamma_size;

		for (i = 0; i < cmap->start; i++) {
			lut[i].red = r[i];
			lut[i].green = g[i];
			lut[i].blue = b[i];
		}
		for (i = cmap->start + cmap->len; i < size; i++) {
			lut[i].red = r[i];
			lut[i].green = g[i];
			lut[i].blue = b[i];
		}
	}

	for (i = 0; i < cmap->len; i++) {
		lut[cmap->start + i].red = cmap->red[i];
		lut[cmap->start + i].green = cmap->green[i];
		lut[cmap->start + i].blue = cmap->blue[i];
	}

	return gamma_lut;
}

static int setcmap_atomic(struct fb_cmap *cmap, struct fb_info *info)
{
	struct drm_fb_helper *fb_helper = info->par;
	struct drm_device *dev = fb_helper->dev;
	struct drm_property_blob *gamma_lut = NULL;
	struct drm_modeset_acquire_ctx ctx;
	struct drm_crtc_state *crtc_state;
	struct drm_atomic_state *state;
	struct drm_mode_set *modeset;
	struct drm_crtc *crtc;
	u16 *r, *g, *b;
	bool replaced;
	int ret = 0;

	drm_modeset_acquire_init(&ctx, 0);

	state = drm_atomic_state_alloc(dev);
	if (!state) {
		ret = -ENOMEM;
		goto out_ctx;
	}

	state->acquire_ctx = &ctx;
retry:
	drm_client_for_each_modeset(modeset, &fb_helper->client) {
		crtc = modeset->crtc;

		if (!gamma_lut)
			gamma_lut = setcmap_new_gamma_lut(crtc, cmap);
		if (IS_ERR(gamma_lut)) {
			ret = PTR_ERR(gamma_lut);
			gamma_lut = NULL;
			goto out_state;
		}

		crtc_state = drm_atomic_get_crtc_state(state, crtc);
		if (IS_ERR(crtc_state)) {
			ret = PTR_ERR(crtc_state);
			goto out_state;
		}

		replaced  = drm_property_replace_blob(&crtc_state->degamma_lut,
						      NULL);
		replaced |= drm_property_replace_blob(&crtc_state->ctm, NULL);
		replaced |= drm_property_replace_blob(&crtc_state->gamma_lut,
						      gamma_lut);
		crtc_state->color_mgmt_changed |= replaced;
	}

	ret = drm_atomic_commit(state);
	if (ret)
		goto out_state;

	drm_client_for_each_modeset(modeset, &fb_helper->client) {
		crtc = modeset->crtc;

		r = crtc->gamma_store;
		g = r + crtc->gamma_size;
		b = g + crtc->gamma_size;

		memcpy(r + cmap->start, cmap->red, cmap->len * sizeof(*r));
		memcpy(g + cmap->start, cmap->green, cmap->len * sizeof(*g));
		memcpy(b + cmap->start, cmap->blue, cmap->len * sizeof(*b));
	}

out_state:
	if (ret == -EDEADLK)
		goto backoff;

	drm_property_blob_put(gamma_lut);
	drm_atomic_state_put(state);
out_ctx:
	drm_modeset_drop_locks(&ctx);
	drm_modeset_acquire_fini(&ctx);

	return ret;

backoff:
	drm_atomic_state_clear(state);
	drm_modeset_backoff(&ctx);
	goto retry;
}

/**
 * drm_fb_helper_setcmap - implementation for &fb_ops.fb_setcmap
 * @cmap: cmap to set
 * @info: fbdev registered by the helper
 */
int drm_fb_helper_setcmap(struct fb_cmap *cmap, struct fb_info *info)
{
	struct drm_fb_helper *fb_helper = info->par;
	struct drm_device *dev = fb_helper->dev;
	int ret;

	if (oops_in_progress)
		return -EBUSY;

	mutex_lock(&fb_helper->lock);

	if (!drm_master_internal_acquire(dev)) {
		ret = -EBUSY;
		goto unlock;
	}

	mutex_lock(&fb_helper->client.modeset_mutex);
	if (info->fix.visual == FB_VISUAL_TRUECOLOR)
		ret = setcmap_pseudo_palette(cmap, info);
	else if (drm_drv_uses_atomic_modeset(fb_helper->dev))
		ret = setcmap_atomic(cmap, info);
	else
		ret = setcmap_legacy(cmap, info);
	mutex_unlock(&fb_helper->client.modeset_mutex);

	drm_master_internal_release(dev);
unlock:
	mutex_unlock(&fb_helper->lock);

	return ret;
}
EXPORT_SYMBOL(drm_fb_helper_setcmap);

/**
 * drm_fb_helper_ioctl - legacy ioctl implementation
 * @info: fbdev registered by the helper
 * @cmd: ioctl command
 * @arg: ioctl argument
 *
 * A helper to implement the standard fbdev ioctl. Only
 * FBIO_WAITFORVSYNC is implemented for now.
 */
int drm_fb_helper_ioctl(struct fb_info *info, unsigned int cmd,
			unsigned long arg)
{
	struct drm_fb_helper *fb_helper = info->par;
	struct drm_device *dev = fb_helper->dev;
	struct drm_crtc *crtc;
	int ret = 0;

	mutex_lock(&fb_helper->lock);
	if (!drm_master_internal_acquire(dev)) {
		ret = -EBUSY;
		goto unlock;
	}

	switch (cmd) {
	case FBIO_WAITFORVSYNC:
		/*
		 * Only consider the first CRTC.
		 *
		 * This ioctl is supposed to take the CRTC number as
		 * an argument, but in fbdev times, what that number
		 * was supposed to be was quite unclear, different
		 * drivers were passing that argument differently
		 * (some by reference, some by value), and most of the
		 * userspace applications were just hardcoding 0 as an
		 * argument.
		 *
		 * The first CRTC should be the integrated panel on
		 * most drivers, so this is the best choice we can
		 * make. If we're not smart enough here, one should
		 * just consider switch the userspace to KMS.
		 */
		crtc = fb_helper->client.modesets[0].crtc;

		/*
		 * Only wait for a vblank event if the CRTC is
		 * enabled, otherwise just don't do anythintg,
		 * not even report an error.
		 */
		ret = drm_crtc_vblank_get(crtc);
		if (!ret) {
			drm_crtc_wait_one_vblank(crtc);
			drm_crtc_vblank_put(crtc);
		}

		ret = 0;
		break;
	default:
		ret = -ENOTTY;
	}

	drm_master_internal_release(dev);
unlock:
	mutex_unlock(&fb_helper->lock);
	return ret;
}
EXPORT_SYMBOL(drm_fb_helper_ioctl);

static bool drm_fb_pixel_format_equal(const struct fb_var_screeninfo *var_1,
				      const struct fb_var_screeninfo *var_2)
{
	return var_1->bits_per_pixel == var_2->bits_per_pixel &&
	       var_1->grayscale == var_2->grayscale &&
	       var_1->red.offset == var_2->red.offset &&
	       var_1->red.length == var_2->red.length &&
	       var_1->red.msb_right == var_2->red.msb_right &&
	       var_1->green.offset == var_2->green.offset &&
	       var_1->green.length == var_2->green.length &&
	       var_1->green.msb_right == var_2->green.msb_right &&
	       var_1->blue.offset == var_2->blue.offset &&
	       var_1->blue.length == var_2->blue.length &&
	       var_1->blue.msb_right == var_2->blue.msb_right &&
	       var_1->transp.offset == var_2->transp.offset &&
	       var_1->transp.length == var_2->transp.length &&
	       var_1->transp.msb_right == var_2->transp.msb_right;
}

static void drm_fb_helper_fill_pixel_fmt(struct fb_var_screeninfo *var,
					 u8 depth)
{
	switch (depth) {
	case 8:
		var->red.offset = 0;
		var->green.offset = 0;
		var->blue.offset = 0;
		var->red.length = 8; /* 8bit DAC */
		var->green.length = 8;
		var->blue.length = 8;
		var->transp.offset = 0;
		var->transp.length = 0;
		break;
	case 15:
		var->red.offset = 10;
		var->green.offset = 5;
		var->blue.offset = 0;
		var->red.length = 5;
		var->green.length = 5;
		var->blue.length = 5;
		var->transp.offset = 15;
		var->transp.length = 1;
		break;
	case 16:
		var->red.offset = 11;
		var->green.offset = 5;
		var->blue.offset = 0;
		var->red.length = 5;
		var->green.length = 6;
		var->blue.length = 5;
		var->transp.offset = 0;
		break;
	case 24:
		var->red.offset = 16;
		var->green.offset = 8;
		var->blue.offset = 0;
		var->red.length = 8;
		var->green.length = 8;
		var->blue.length = 8;
		var->transp.offset = 0;
		var->transp.length = 0;
		break;
	case 32:
		var->red.offset = 16;
		var->green.offset = 8;
		var->blue.offset = 0;
		var->red.length = 8;
		var->green.length = 8;
		var->blue.length = 8;
		var->transp.offset = 24;
		var->transp.length = 8;
		break;
	default:
		break;
	}
}

/**
 * drm_fb_helper_check_var - implementation for &fb_ops.fb_check_var
 * @var: screeninfo to check
 * @info: fbdev registered by the helper
 */
int drm_fb_helper_check_var(struct fb_var_screeninfo *var,
			    struct fb_info *info)
{
	struct drm_fb_helper *fb_helper = info->par;
	struct drm_framebuffer *fb = fb_helper->fb;

	if (in_dbg_master())
<<<<<<< HEAD
=======
		return -EINVAL;

	if (var->pixclock != 0) {
		DRM_DEBUG("fbdev emulation doesn't support changing the pixel clock, value of pixclock is ignored\n");
		var->pixclock = 0;
	}

	if ((drm_format_info_block_width(fb->format, 0) > 1) ||
	    (drm_format_info_block_height(fb->format, 0) > 1))
>>>>>>> f7688b48
		return -EINVAL;

	if (var->pixclock != 0) {
		DRM_DEBUG("fbdev emulation doesn't support changing the pixel clock, value of pixclock is ignored\n");
		var->pixclock = 0;
	}

	/*
	 * Changes struct fb_var_screeninfo are currently not pushed back
	 * to KMS, hence fail if different settings are requested.
	 */
	if (var->bits_per_pixel != fb->format->cpp[0] * 8 ||
	    var->xres > fb->width || var->yres > fb->height ||
	    var->xres_virtual > fb->width || var->yres_virtual > fb->height) {
		DRM_DEBUG("fb requested width/height/bpp can't fit in current fb "
			  "request %dx%d-%d (virtual %dx%d) > %dx%d-%d\n",
			  var->xres, var->yres, var->bits_per_pixel,
			  var->xres_virtual, var->yres_virtual,
			  fb->width, fb->height, fb->format->cpp[0] * 8);
		return -EINVAL;
	}

	/*
	 * Workaround for SDL 1.2, which is known to be setting all pixel format
	 * fields values to zero in some cases. We treat this situation as a
	 * kind of "use some reasonable autodetected values".
	 */
	if (!var->red.offset     && !var->green.offset    &&
	    !var->blue.offset    && !var->transp.offset   &&
	    !var->red.length     && !var->green.length    &&
	    !var->blue.length    && !var->transp.length   &&
	    !var->red.msb_right  && !var->green.msb_right &&
	    !var->blue.msb_right && !var->transp.msb_right) {
		drm_fb_helper_fill_pixel_fmt(var, fb->format->depth);
	}

	/*
	 * drm fbdev emulation doesn't support changing the pixel format at all,
	 * so reject all pixel format changing requests.
	 */
	if (!drm_fb_pixel_format_equal(var, &info->var)) {
		DRM_DEBUG("fbdev emulation doesn't support changing the pixel format\n");
		return -EINVAL;
	}

	return 0;
}
EXPORT_SYMBOL(drm_fb_helper_check_var);

/**
 * drm_fb_helper_set_par - implementation for &fb_ops.fb_set_par
 * @info: fbdev registered by the helper
 *
 * This will let fbcon do the mode init and is called at initialization time by
 * the fbdev core when registering the driver, and later on through the hotplug
 * callback.
 */
int drm_fb_helper_set_par(struct fb_info *info)
{
	struct drm_fb_helper *fb_helper = info->par;
	struct fb_var_screeninfo *var = &info->var;

	if (oops_in_progress)
		return -EBUSY;

	if (var->pixclock != 0) {
		DRM_ERROR("PIXEL CLOCK SET\n");
		return -EINVAL;
	}

	drm_fb_helper_restore_fbdev_mode_unlocked(fb_helper);

	return 0;
}
EXPORT_SYMBOL(drm_fb_helper_set_par);

static void pan_set(struct drm_fb_helper *fb_helper, int x, int y)
{
	struct drm_mode_set *mode_set;

	mutex_lock(&fb_helper->client.modeset_mutex);
	drm_client_for_each_modeset(mode_set, &fb_helper->client) {
		mode_set->x = x;
		mode_set->y = y;
	}
	mutex_unlock(&fb_helper->client.modeset_mutex);
}

static int pan_display_atomic(struct fb_var_screeninfo *var,
			      struct fb_info *info)
{
	struct drm_fb_helper *fb_helper = info->par;
	int ret;

	pan_set(fb_helper, var->xoffset, var->yoffset);

	ret = drm_client_modeset_commit_force(&fb_helper->client);
	if (!ret) {
		info->var.xoffset = var->xoffset;
		info->var.yoffset = var->yoffset;
	} else
		pan_set(fb_helper, info->var.xoffset, info->var.yoffset);

	return ret;
}

static int pan_display_legacy(struct fb_var_screeninfo *var,
			      struct fb_info *info)
{
	struct drm_fb_helper *fb_helper = info->par;
	struct drm_client_dev *client = &fb_helper->client;
	struct drm_mode_set *modeset;
	int ret = 0;

	mutex_lock(&client->modeset_mutex);
	drm_modeset_lock_all(fb_helper->dev);
	drm_client_for_each_modeset(modeset, client) {
		modeset->x = var->xoffset;
		modeset->y = var->yoffset;

		if (modeset->num_connectors) {
			ret = drm_mode_set_config_internal(modeset);
			if (!ret) {
				info->var.xoffset = var->xoffset;
				info->var.yoffset = var->yoffset;
			}
		}
	}
	drm_modeset_unlock_all(fb_helper->dev);
	mutex_unlock(&client->modeset_mutex);

	return ret;
}

/**
 * drm_fb_helper_pan_display - implementation for &fb_ops.fb_pan_display
 * @var: updated screen information
 * @info: fbdev registered by the helper
 */
int drm_fb_helper_pan_display(struct fb_var_screeninfo *var,
			      struct fb_info *info)
{
	struct drm_fb_helper *fb_helper = info->par;
	struct drm_device *dev = fb_helper->dev;
	int ret;

	if (oops_in_progress)
		return -EBUSY;

	mutex_lock(&fb_helper->lock);
	if (!drm_master_internal_acquire(dev)) {
		ret = -EBUSY;
		goto unlock;
	}

	if (drm_drv_uses_atomic_modeset(dev))
		ret = pan_display_atomic(var, info);
	else
		ret = pan_display_legacy(var, info);

	drm_master_internal_release(dev);
unlock:
	mutex_unlock(&fb_helper->lock);

	return ret;
}
EXPORT_SYMBOL(drm_fb_helper_pan_display);

/*
 * Allocates the backing storage and sets up the fbdev info structure through
 * the ->fb_probe callback.
 */
static int drm_fb_helper_single_fb_probe(struct drm_fb_helper *fb_helper,
					 int preferred_bpp)
{
	struct drm_client_dev *client = &fb_helper->client;
	int ret = 0;
	int crtc_count = 0;
	struct drm_connector_list_iter conn_iter;
	struct drm_fb_helper_surface_size sizes;
	struct drm_connector *connector;
	struct drm_mode_set *mode_set;
	int best_depth = 0;

	memset(&sizes, 0, sizeof(struct drm_fb_helper_surface_size));
	sizes.surface_depth = 24;
	sizes.surface_bpp = 32;
	sizes.fb_width = (u32)-1;
	sizes.fb_height = (u32)-1;

	/*
	 * If driver picks 8 or 16 by default use that for both depth/bpp
	 * to begin with
	 */
	if (preferred_bpp != sizes.surface_bpp)
		sizes.surface_depth = sizes.surface_bpp = preferred_bpp;

	drm_connector_list_iter_begin(fb_helper->dev, &conn_iter);
	drm_client_for_each_connector_iter(connector, &conn_iter) {
		struct drm_cmdline_mode *cmdline_mode;

		cmdline_mode = &connector->cmdline_mode;

		if (cmdline_mode->bpp_specified) {
			switch (cmdline_mode->bpp) {
			case 8:
				sizes.surface_depth = sizes.surface_bpp = 8;
				break;
			case 15:
				sizes.surface_depth = 15;
				sizes.surface_bpp = 16;
				break;
			case 16:
				sizes.surface_depth = sizes.surface_bpp = 16;
				break;
			case 24:
				sizes.surface_depth = sizes.surface_bpp = 24;
				break;
			case 32:
				sizes.surface_depth = 24;
				sizes.surface_bpp = 32;
				break;
			}
			break;
		}
	}
	drm_connector_list_iter_end(&conn_iter);

	/*
	 * If we run into a situation where, for example, the primary plane
	 * supports RGBA5551 (16 bpp, depth 15) but not RGB565 (16 bpp, depth
	 * 16) we need to scale down the depth of the sizes we request.
	 */
	mutex_lock(&client->modeset_mutex);
	drm_client_for_each_modeset(mode_set, client) {
		struct drm_crtc *crtc = mode_set->crtc;
		struct drm_plane *plane = crtc->primary;
		int j;

		DRM_DEBUG("test CRTC %u primary plane\n", drm_crtc_index(crtc));

		for (j = 0; j < plane->format_count; j++) {
			const struct drm_format_info *fmt;

			fmt = drm_format_info(plane->format_types[j]);

			/*
			 * Do not consider YUV or other complicated formats
			 * for framebuffers. This means only legacy formats
			 * are supported (fmt->depth is a legacy field) but
			 * the framebuffer emulation can only deal with such
			 * formats, specifically RGB/BGA formats.
			 */
			if (fmt->depth == 0)
				continue;

			/* We found a perfect fit, great */
			if (fmt->depth == sizes.surface_depth) {
				best_depth = fmt->depth;
				break;
			}

			/* Skip depths above what we're looking for */
			if (fmt->depth > sizes.surface_depth)
				continue;

			/* Best depth found so far */
			if (fmt->depth > best_depth)
				best_depth = fmt->depth;
		}
	}
	if (sizes.surface_depth != best_depth && best_depth) {
		DRM_INFO("requested bpp %d, scaled depth down to %d",
			 sizes.surface_bpp, best_depth);
		sizes.surface_depth = best_depth;
	}

	/* first up get a count of crtcs now in use and new min/maxes width/heights */
	crtc_count = 0;
	drm_client_for_each_modeset(mode_set, client) {
		struct drm_display_mode *desired_mode;
		int x, y, j;
		/* in case of tile group, are we the last tile vert or horiz?
		 * If no tile group you are always the last one both vertically
		 * and horizontally
		 */
		bool lastv = true, lasth = true;

		desired_mode = mode_set->mode;

		if (!desired_mode)
			continue;

		crtc_count++;

		x = mode_set->x;
		y = mode_set->y;

		sizes.surface_width  = max_t(u32, desired_mode->hdisplay + x, sizes.surface_width);
		sizes.surface_height = max_t(u32, desired_mode->vdisplay + y, sizes.surface_height);

		for (j = 0; j < mode_set->num_connectors; j++) {
			struct drm_connector *connector = mode_set->connectors[j];

			if (connector->has_tile) {
				lasth = (connector->tile_h_loc == (connector->num_h_tile - 1));
				lastv = (connector->tile_v_loc == (connector->num_v_tile - 1));
				/* cloning to multiple tiles is just crazy-talk, so: */
				break;
			}
		}

		if (lasth)
			sizes.fb_width  = min_t(u32, desired_mode->hdisplay + x, sizes.fb_width);
		if (lastv)
			sizes.fb_height = min_t(u32, desired_mode->vdisplay + y, sizes.fb_height);
	}
	mutex_unlock(&client->modeset_mutex);

	if (crtc_count == 0 || sizes.fb_width == -1 || sizes.fb_height == -1) {
		DRM_INFO("Cannot find any crtc or sizes\n");

		/* First time: disable all crtc's.. */
		if (!fb_helper->deferred_setup)
			drm_client_modeset_commit(client);
		return -EAGAIN;
	}

	/* Handle our overallocation */
	sizes.surface_height *= drm_fbdev_overalloc;
	sizes.surface_height /= 100;

	/* push down into drivers */
	ret = (*fb_helper->funcs->fb_probe)(fb_helper, &sizes);
	if (ret < 0)
		return ret;

	strcpy(fb_helper->fb->comm, "[fbcon]");
	return 0;
}

static void drm_fb_helper_fill_fix(struct fb_info *info, uint32_t pitch,
				   uint32_t depth)
{
	info->fix.type = FB_TYPE_PACKED_PIXELS;
	info->fix.visual = depth == 8 ? FB_VISUAL_PSEUDOCOLOR :
		FB_VISUAL_TRUECOLOR;
	info->fix.mmio_start = 0;
	info->fix.mmio_len = 0;
	info->fix.type_aux = 0;
	info->fix.xpanstep = 1; /* doing it in hw */
	info->fix.ypanstep = 1; /* doing it in hw */
	info->fix.ywrapstep = 0;
	info->fix.accel = FB_ACCEL_NONE;

	info->fix.line_length = pitch;
}

static void drm_fb_helper_fill_var(struct fb_info *info,
				   struct drm_fb_helper *fb_helper,
				   uint32_t fb_width, uint32_t fb_height)
{
	struct drm_framebuffer *fb = fb_helper->fb;

	WARN_ON((drm_format_info_block_width(fb->format, 0) > 1) ||
		(drm_format_info_block_height(fb->format, 0) > 1));
	info->pseudo_palette = fb_helper->pseudo_palette;
	info->var.xres_virtual = fb->width;
	info->var.yres_virtual = fb->height;
	info->var.bits_per_pixel = fb->format->cpp[0] * 8;
	info->var.accel_flags = FB_ACCELF_TEXT;
	info->var.xoffset = 0;
	info->var.yoffset = 0;
	info->var.activate = FB_ACTIVATE_NOW;

	drm_fb_helper_fill_pixel_fmt(&info->var, fb->format->depth);

	info->var.xres = fb_width;
	info->var.yres = fb_height;
}

/**
 * drm_fb_helper_fill_info - initializes fbdev information
 * @info: fbdev instance to set up
 * @fb_helper: fb helper instance to use as template
 * @sizes: describes fbdev size and scanout surface size
 *
 * Sets up the variable and fixed fbdev metainformation from the given fb helper
 * instance and the drm framebuffer allocated in &drm_fb_helper.fb.
 *
 * Drivers should call this (or their equivalent setup code) from their
 * &drm_fb_helper_funcs.fb_probe callback after having allocated the fbdev
 * backing storage framebuffer.
 */
void drm_fb_helper_fill_info(struct fb_info *info,
			     struct drm_fb_helper *fb_helper,
			     struct drm_fb_helper_surface_size *sizes)
{
	struct drm_framebuffer *fb = fb_helper->fb;

	drm_fb_helper_fill_fix(info, fb->pitches[0], fb->format->depth);
	drm_fb_helper_fill_var(info, fb_helper,
			       sizes->fb_width, sizes->fb_height);

	info->par = fb_helper;
	snprintf(info->fix.id, sizeof(info->fix.id), "%sdrmfb",
		 fb_helper->dev->driver->name);

}
EXPORT_SYMBOL(drm_fb_helper_fill_info);

/*
 * This is a continuation of drm_setup_crtcs() that sets up anything related
 * to the framebuffer. During initialization, drm_setup_crtcs() is called before
 * the framebuffer has been allocated (fb_helper->fb and fb_helper->fbdev).
 * So, any setup that touches those fields needs to be done here instead of in
 * drm_setup_crtcs().
 */
static void drm_setup_crtcs_fb(struct drm_fb_helper *fb_helper)
{
	struct drm_client_dev *client = &fb_helper->client;
	struct drm_connector_list_iter conn_iter;
	struct fb_info *info = fb_helper->fbdev;
	unsigned int rotation, sw_rotations = 0;
	struct drm_connector *connector;
	struct drm_mode_set *modeset;

	mutex_lock(&client->modeset_mutex);
	drm_client_for_each_modeset(modeset, client) {
		if (!modeset->num_connectors)
			continue;

		modeset->fb = fb_helper->fb;

		if (drm_client_rotation(modeset, &rotation))
			/* Rotating in hardware, fbcon should not rotate */
			sw_rotations |= DRM_MODE_ROTATE_0;
		else
			sw_rotations |= rotation;
	}
	mutex_unlock(&client->modeset_mutex);

	drm_connector_list_iter_begin(fb_helper->dev, &conn_iter);
	drm_client_for_each_connector_iter(connector, &conn_iter) {

		/* use first connected connector for the physical dimensions */
		if (connector->status == connector_status_connected) {
			info->var.width = connector->display_info.width_mm;
			info->var.height = connector->display_info.height_mm;
			break;
		}
	}
	drm_connector_list_iter_end(&conn_iter);

	switch (sw_rotations) {
	case DRM_MODE_ROTATE_0:
		info->fbcon_rotate_hint = FB_ROTATE_UR;
		break;
	case DRM_MODE_ROTATE_90:
		info->fbcon_rotate_hint = FB_ROTATE_CCW;
		break;
	case DRM_MODE_ROTATE_180:
		info->fbcon_rotate_hint = FB_ROTATE_UD;
		break;
	case DRM_MODE_ROTATE_270:
		info->fbcon_rotate_hint = FB_ROTATE_CW;
		break;
	default:
		/*
		 * Multiple bits are set / multiple rotations requested
		 * fbcon cannot handle separate rotation settings per
		 * output, so fallback to unrotated.
		 */
		info->fbcon_rotate_hint = FB_ROTATE_UR;
	}
}

/* Note: Drops fb_helper->lock before returning. */
static int
__drm_fb_helper_initial_config_and_unlock(struct drm_fb_helper *fb_helper,
					  int bpp_sel)
{
	struct drm_device *dev = fb_helper->dev;
	struct fb_info *info;
	unsigned int width, height;
	int ret;

	width = dev->mode_config.max_width;
	height = dev->mode_config.max_height;

	drm_client_modeset_probe(&fb_helper->client, width, height);
	ret = drm_fb_helper_single_fb_probe(fb_helper, bpp_sel);
	if (ret < 0) {
		if (ret == -EAGAIN) {
			fb_helper->preferred_bpp = bpp_sel;
			fb_helper->deferred_setup = true;
			ret = 0;
		}
		mutex_unlock(&fb_helper->lock);

		return ret;
	}
	drm_setup_crtcs_fb(fb_helper);

	fb_helper->deferred_setup = false;

	info = fb_helper->fbdev;
	info->var.pixclock = 0;
	/* Shamelessly allow physical address leaking to userspace */
#if IS_ENABLED(CONFIG_DRM_FBDEV_LEAK_PHYS_SMEM)
	if (!drm_leak_fbdev_smem)
#endif
		/* don't leak any physical addresses to userspace */
		info->flags |= FBINFO_HIDE_SMEM_START;

	/* Need to drop locks to avoid recursive deadlock in
	 * register_framebuffer. This is ok because the only thing left to do is
	 * register the fbdev emulation instance in kernel_fb_helper_list. */
	mutex_unlock(&fb_helper->lock);

	ret = register_framebuffer(info);
	if (ret < 0)
		return ret;

	dev_info(dev->dev, "fb%d: %s frame buffer device\n",
		 info->node, info->fix.id);

	mutex_lock(&kernel_fb_helper_lock);
	if (list_empty(&kernel_fb_helper_list))
		register_sysrq_key('v', &sysrq_drm_fb_helper_restore_op);

	list_add(&fb_helper->kernel_fb_list, &kernel_fb_helper_list);
	mutex_unlock(&kernel_fb_helper_lock);

	return 0;
}

/**
 * drm_fb_helper_initial_config - setup a sane initial connector configuration
 * @fb_helper: fb_helper device struct
 * @bpp_sel: bpp value to use for the framebuffer configuration
 *
 * Scans the CRTCs and connectors and tries to put together an initial setup.
 * At the moment, this is a cloned configuration across all heads with
 * a new framebuffer object as the backing store.
 *
 * Note that this also registers the fbdev and so allows userspace to call into
 * the driver through the fbdev interfaces.
 *
 * This function will call down into the &drm_fb_helper_funcs.fb_probe callback
 * to let the driver allocate and initialize the fbdev info structure and the
 * drm framebuffer used to back the fbdev. drm_fb_helper_fill_info() is provided
 * as a helper to setup simple default values for the fbdev info structure.
 *
 * HANG DEBUGGING:
 *
 * When you have fbcon support built-in or already loaded, this function will do
 * a full modeset to setup the fbdev console. Due to locking misdesign in the
 * VT/fbdev subsystem that entire modeset sequence has to be done while holding
 * console_lock. Until console_unlock is called no dmesg lines will be sent out
 * to consoles, not even serial console. This means when your driver crashes,
 * you will see absolutely nothing else but a system stuck in this function,
 * with no further output. Any kind of printk() you place within your own driver
 * or in the drm core modeset code will also never show up.
 *
 * Standard debug practice is to run the fbcon setup without taking the
 * console_lock as a hack, to be able to see backtraces and crashes on the
 * serial line. This can be done by setting the fb.lockless_register_fb=1 kernel
 * cmdline option.
 *
 * The other option is to just disable fbdev emulation since very likely the
 * first modeset from userspace will crash in the same way, and is even easier
 * to debug. This can be done by setting the drm_kms_helper.fbdev_emulation=0
 * kernel cmdline option.
 *
 * RETURNS:
 * Zero if everything went ok, nonzero otherwise.
 */
int drm_fb_helper_initial_config(struct drm_fb_helper *fb_helper, int bpp_sel)
{
	int ret;

	if (!drm_fbdev_emulation)
		return 0;

	mutex_lock(&fb_helper->lock);
	ret = __drm_fb_helper_initial_config_and_unlock(fb_helper, bpp_sel);

	return ret;
}
EXPORT_SYMBOL(drm_fb_helper_initial_config);

/**
 * drm_fb_helper_hotplug_event - respond to a hotplug notification by
 *                               probing all the outputs attached to the fb
 * @fb_helper: driver-allocated fbdev helper, can be NULL
 *
 * Scan the connectors attached to the fb_helper and try to put together a
 * setup after notification of a change in output configuration.
 *
 * Called at runtime, takes the mode config locks to be able to check/change the
 * modeset configuration. Must be run from process context (which usually means
 * either the output polling work or a work item launched from the driver's
 * hotplug interrupt).
 *
 * Note that drivers may call this even before calling
 * drm_fb_helper_initial_config but only after drm_fb_helper_init. This allows
 * for a race-free fbcon setup and will make sure that the fbdev emulation will
 * not miss any hotplug events.
 *
 * RETURNS:
 * 0 on success and a non-zero error code otherwise.
 */
int drm_fb_helper_hotplug_event(struct drm_fb_helper *fb_helper)
{
	int err = 0;

	if (!drm_fbdev_emulation || !fb_helper)
		return 0;

	mutex_lock(&fb_helper->lock);
	if (fb_helper->deferred_setup) {
		err = __drm_fb_helper_initial_config_and_unlock(fb_helper,
				fb_helper->preferred_bpp);
		return err;
	}

	if (!fb_helper->fb || !drm_master_internal_acquire(fb_helper->dev)) {
		fb_helper->delayed_hotplug = true;
		mutex_unlock(&fb_helper->lock);
		return err;
	}

	drm_master_internal_release(fb_helper->dev);

	DRM_DEBUG_KMS("\n");

	drm_client_modeset_probe(&fb_helper->client, fb_helper->fb->width, fb_helper->fb->height);
	drm_setup_crtcs_fb(fb_helper);
	mutex_unlock(&fb_helper->lock);

	drm_fb_helper_set_par(fb_helper->fbdev);

	return 0;
}
EXPORT_SYMBOL(drm_fb_helper_hotplug_event);

/**
 * drm_fb_helper_fbdev_setup() - Setup fbdev emulation
 * @dev: DRM device
 * @fb_helper: fbdev helper structure to set up
 * @funcs: fbdev helper functions
 * @preferred_bpp: Preferred bits per pixel for the device.
 *                 @dev->mode_config.preferred_depth is used if this is zero.
 * @max_conn_count: Maximum number of connectors (not used)
 *
 * This function sets up fbdev emulation and registers fbdev for access by
 * userspace. If all connectors are disconnected, setup is deferred to the next
 * time drm_fb_helper_hotplug_event() is called.
 * The caller must to provide a &drm_fb_helper_funcs->fb_probe callback
 * function.
 *
 * Use drm_fb_helper_fbdev_teardown() to destroy the fbdev.
 *
 * See also: drm_fb_helper_initial_config(), drm_fbdev_generic_setup().
 *
 * Returns:
 * Zero on success or negative error code on failure.
 */
int drm_fb_helper_fbdev_setup(struct drm_device *dev,
			      struct drm_fb_helper *fb_helper,
			      const struct drm_fb_helper_funcs *funcs,
			      unsigned int preferred_bpp,
			      unsigned int max_conn_count)
{
	int ret;

	if (!preferred_bpp)
		preferred_bpp = dev->mode_config.preferred_depth;
	if (!preferred_bpp)
		preferred_bpp = 32;

	drm_fb_helper_prepare(dev, fb_helper, funcs);

	ret = drm_fb_helper_init(dev, fb_helper, 0);
	if (ret < 0) {
		DRM_DEV_ERROR(dev->dev, "fbdev: Failed to initialize (ret=%d)\n", ret);
		return ret;
	}

	if (!drm_drv_uses_atomic_modeset(dev))
		drm_helper_disable_unused_functions(dev);

	ret = drm_fb_helper_initial_config(fb_helper, preferred_bpp);
	if (ret < 0) {
		DRM_DEV_ERROR(dev->dev, "fbdev: Failed to set configuration (ret=%d)\n", ret);
		goto err_drm_fb_helper_fini;
	}

	return 0;

err_drm_fb_helper_fini:
	drm_fb_helper_fbdev_teardown(dev);

	return ret;
}
EXPORT_SYMBOL(drm_fb_helper_fbdev_setup);

/**
 * drm_fb_helper_fbdev_teardown - Tear down fbdev emulation
 * @dev: DRM device
 *
 * This function unregisters fbdev if not already done and cleans up the
 * associated resources including the &drm_framebuffer.
 * The driver is responsible for freeing the &drm_fb_helper structure which is
 * stored in &drm_device->fb_helper. Do note that this pointer has been cleared
 * when this function returns.
 *
 * In order to support device removal/unplug while file handles are still open,
 * drm_fb_helper_unregister_fbi() should be called on device removal and
 * drm_fb_helper_fbdev_teardown() in the &drm_driver->release callback when
 * file handles are closed.
 */
void drm_fb_helper_fbdev_teardown(struct drm_device *dev)
{
	struct drm_fb_helper *fb_helper = dev->fb_helper;
	struct fb_ops *fbops = NULL;

	if (!fb_helper)
		return;

	/* Unregister if it hasn't been done already */
	if (fb_helper->fbdev && fb_helper->fbdev->dev)
		drm_fb_helper_unregister_fbi(fb_helper);

	if (fb_helper->fbdev && fb_helper->fbdev->fbdefio) {
		fb_deferred_io_cleanup(fb_helper->fbdev);
		kfree(fb_helper->fbdev->fbdefio);
		fbops = fb_helper->fbdev->fbops;
	}

	drm_fb_helper_fini(fb_helper);
	kfree(fbops);

	if (fb_helper->fb)
		drm_framebuffer_remove(fb_helper->fb);
}
EXPORT_SYMBOL(drm_fb_helper_fbdev_teardown);

/**
 * drm_fb_helper_lastclose - DRM driver lastclose helper for fbdev emulation
 * @dev: DRM device
 *
 * This function can be used as the &drm_driver->lastclose callback for drivers
 * that only need to call drm_fb_helper_restore_fbdev_mode_unlocked().
 */
void drm_fb_helper_lastclose(struct drm_device *dev)
{
	drm_fb_helper_restore_fbdev_mode_unlocked(dev->fb_helper);
}
EXPORT_SYMBOL(drm_fb_helper_lastclose);

/**
 * drm_fb_helper_output_poll_changed - DRM mode config \.output_poll_changed
 *                                     helper for fbdev emulation
 * @dev: DRM device
 *
 * This function can be used as the
 * &drm_mode_config_funcs.output_poll_changed callback for drivers that only
 * need to call drm_fb_helper_hotplug_event().
 */
void drm_fb_helper_output_poll_changed(struct drm_device *dev)
{
	drm_fb_helper_hotplug_event(dev->fb_helper);
}
EXPORT_SYMBOL(drm_fb_helper_output_poll_changed);

/* @user: 1=userspace, 0=fbcon */
static int drm_fbdev_fb_open(struct fb_info *info, int user)
{
	struct drm_fb_helper *fb_helper = info->par;

	/* No need to take a ref for fbcon because it unbinds on unregister */
	if (user && !try_module_get(fb_helper->dev->driver->fops->owner))
		return -ENODEV;

	return 0;
}

static int drm_fbdev_fb_release(struct fb_info *info, int user)
{
	struct drm_fb_helper *fb_helper = info->par;

	if (user)
		module_put(fb_helper->dev->driver->fops->owner);

	return 0;
}

static void drm_fbdev_cleanup(struct drm_fb_helper *fb_helper)
{
	struct fb_info *fbi = fb_helper->fbdev;
	struct fb_ops *fbops = NULL;
	void *shadow = NULL;

	if (!fb_helper->dev)
		return;

	if (fbi && fbi->fbdefio) {
		fb_deferred_io_cleanup(fbi);
		shadow = fbi->screen_buffer;
		fbops = fbi->fbops;
	}

	drm_fb_helper_fini(fb_helper);

	if (shadow) {
		vfree(shadow);
		kfree(fbops);
	}

	drm_client_framebuffer_delete(fb_helper->buffer);
}

static void drm_fbdev_release(struct drm_fb_helper *fb_helper)
{
	drm_fbdev_cleanup(fb_helper);
	drm_client_release(&fb_helper->client);
	kfree(fb_helper);
}

/*
 * fb_ops.fb_destroy is called by the last put_fb_info() call at the end of
 * unregister_framebuffer() or fb_release().
 */
static void drm_fbdev_fb_destroy(struct fb_info *info)
{
	drm_fbdev_release(info->par);
}

static int drm_fbdev_fb_mmap(struct fb_info *info, struct vm_area_struct *vma)
{
	struct drm_fb_helper *fb_helper = info->par;

	if (fb_helper->dev->driver->gem_prime_mmap)
		return fb_helper->dev->driver->gem_prime_mmap(fb_helper->buffer->gem, vma);
	else
		return -ENODEV;
}

static struct fb_ops drm_fbdev_fb_ops = {
	.owner		= THIS_MODULE,
	DRM_FB_HELPER_DEFAULT_OPS,
	.fb_open	= drm_fbdev_fb_open,
	.fb_release	= drm_fbdev_fb_release,
	.fb_destroy	= drm_fbdev_fb_destroy,
	.fb_mmap	= drm_fbdev_fb_mmap,
	.fb_read	= drm_fb_helper_sys_read,
	.fb_write	= drm_fb_helper_sys_write,
	.fb_fillrect	= drm_fb_helper_sys_fillrect,
	.fb_copyarea	= drm_fb_helper_sys_copyarea,
	.fb_imageblit	= drm_fb_helper_sys_imageblit,
};

static struct fb_deferred_io drm_fbdev_defio = {
	.delay		= HZ / 20,
	.deferred_io	= drm_fb_helper_deferred_io,
};

/**
 * drm_fb_helper_generic_probe - Generic fbdev emulation probe helper
 * @fb_helper: fbdev helper structure
 * @sizes: describes fbdev size and scanout surface size
 *
 * This function uses the client API to create a framebuffer backed by a dumb buffer.
 *
 * The _sys_ versions are used for &fb_ops.fb_read, fb_write, fb_fillrect,
 * fb_copyarea, fb_imageblit.
 *
 * Returns:
 * Zero on success or negative error code on failure.
 */
int drm_fb_helper_generic_probe(struct drm_fb_helper *fb_helper,
				struct drm_fb_helper_surface_size *sizes)
{
	struct drm_client_dev *client = &fb_helper->client;
	struct drm_client_buffer *buffer;
	struct drm_framebuffer *fb;
	struct fb_info *fbi;
	u32 format;
	void *vaddr;

	DRM_DEBUG_KMS("surface width(%d), height(%d) and bpp(%d)\n",
		      sizes->surface_width, sizes->surface_height,
		      sizes->surface_bpp);

	format = drm_mode_legacy_fb_format(sizes->surface_bpp, sizes->surface_depth);
	buffer = drm_client_framebuffer_create(client, sizes->surface_width,
					       sizes->surface_height, format);
	if (IS_ERR(buffer))
		return PTR_ERR(buffer);

	fb_helper->buffer = buffer;
	fb_helper->fb = buffer->fb;
	fb = buffer->fb;

	fbi = drm_fb_helper_alloc_fbi(fb_helper);
	if (IS_ERR(fbi))
		return PTR_ERR(fbi);

	fbi->fbops = &drm_fbdev_fb_ops;
	fbi->screen_size = fb->height * fb->pitches[0];
	fbi->fix.smem_len = fbi->screen_size;
<<<<<<< HEAD
	fbi->screen_buffer = buffer->vaddr;
	/* Shamelessly leak the physical address to user-space */
#if IS_ENABLED(CONFIG_DRM_FBDEV_LEAK_PHYS_SMEM)
	if (drm_leak_fbdev_smem && fbi->fix.smem_start == 0)
		fbi->fix.smem_start =
			page_to_phys(virt_to_page(fbi->screen_buffer));
#endif
	strcpy(fbi->fix.id, "DRM emulated");
=======
>>>>>>> f7688b48

	drm_fb_helper_fill_info(fbi, fb_helper, sizes);

	if (drm_fbdev_use_shadow_fb(fb_helper)) {
		struct fb_ops *fbops;
		void *shadow;

		/*
		 * fb_deferred_io_cleanup() clears &fbops->fb_mmap so a per
		 * instance version is necessary.
		 */
		fbops = kzalloc(sizeof(*fbops), GFP_KERNEL);
		shadow = vzalloc(fbi->screen_size);
		if (!fbops || !shadow) {
			kfree(fbops);
			vfree(shadow);
			return -ENOMEM;
		}

		*fbops = *fbi->fbops;
		fbi->fbops = fbops;
		fbi->screen_buffer = shadow;
		fbi->fbdefio = &drm_fbdev_defio;

		fb_deferred_io_init(fbi);
	} else {
		/* buffer is mapped for HW framebuffer */
		vaddr = drm_client_buffer_vmap(fb_helper->buffer);
		if (IS_ERR(vaddr))
			return PTR_ERR(vaddr);

		fbi->screen_buffer = vaddr;
		/* Shamelessly leak the physical address to user-space */
#if IS_ENABLED(CONFIG_DRM_FBDEV_LEAK_PHYS_SMEM)
		if (drm_leak_fbdev_smem && fbi->fix.smem_start == 0)
			fbi->fix.smem_start =
				page_to_phys(virt_to_page(fbi->screen_buffer));
#endif
	}

	return 0;
}
EXPORT_SYMBOL(drm_fb_helper_generic_probe);

static const struct drm_fb_helper_funcs drm_fb_helper_generic_funcs = {
	.fb_probe = drm_fb_helper_generic_probe,
};

static void drm_fbdev_client_unregister(struct drm_client_dev *client)
{
	struct drm_fb_helper *fb_helper = drm_fb_helper_from_client(client);

	if (fb_helper->fbdev)
		/* drm_fbdev_fb_destroy() takes care of cleanup */
		drm_fb_helper_unregister_fbi(fb_helper);
	else
		drm_fbdev_release(fb_helper);
}

static int drm_fbdev_client_restore(struct drm_client_dev *client)
{
	drm_fb_helper_lastclose(client->dev);

	return 0;
}

static int drm_fbdev_client_hotplug(struct drm_client_dev *client)
{
	struct drm_fb_helper *fb_helper = drm_fb_helper_from_client(client);
	struct drm_device *dev = client->dev;
	int ret;

	/* Setup is not retried if it has failed */
	if (!fb_helper->dev && fb_helper->funcs)
		return 0;

	if (dev->fb_helper)
		return drm_fb_helper_hotplug_event(dev->fb_helper);

	if (!dev->mode_config.num_connector) {
		DRM_DEV_DEBUG(dev->dev, "No connectors found, will not create framebuffer!\n");
		return 0;
	}

	drm_fb_helper_prepare(dev, fb_helper, &drm_fb_helper_generic_funcs);

	ret = drm_fb_helper_init(dev, fb_helper, 0);
	if (ret)
		goto err;

	if (!drm_drv_uses_atomic_modeset(dev))
		drm_helper_disable_unused_functions(dev);

	ret = drm_fb_helper_initial_config(fb_helper, fb_helper->preferred_bpp);
	if (ret)
		goto err_cleanup;

	return 0;

err_cleanup:
	drm_fbdev_cleanup(fb_helper);
err:
	fb_helper->dev = NULL;
	fb_helper->fbdev = NULL;

	DRM_DEV_ERROR(dev->dev, "fbdev: Failed to setup generic emulation (ret=%d)\n", ret);

	return ret;
}

static const struct drm_client_funcs drm_fbdev_client_funcs = {
	.owner		= THIS_MODULE,
	.unregister	= drm_fbdev_client_unregister,
	.restore	= drm_fbdev_client_restore,
	.hotplug	= drm_fbdev_client_hotplug,
};

/**
 * drm_fbdev_generic_setup() - Setup generic fbdev emulation
 * @dev: DRM device
 * @preferred_bpp: Preferred bits per pixel for the device.
 *                 @dev->mode_config.preferred_depth is used if this is zero.
 *
 * This function sets up generic fbdev emulation for drivers that supports
 * dumb buffers with a virtual address and that can be mmap'ed. If the driver
 * does not support these functions, it could use drm_fb_helper_fbdev_setup().
 *
 * Restore, hotplug events and teardown are all taken care of. Drivers that do
 * suspend/resume need to call drm_fb_helper_set_suspend_unlocked() themselves.
 * Simple drivers might use drm_mode_config_helper_suspend().
 *
 * Drivers that set the dirty callback on their framebuffer will get a shadow
 * fbdev buffer that is blitted onto the real buffer. This is done in order to
 * make deferred I/O work with all kinds of buffers.
 *
 * This function is safe to call even when there are no connectors present.
 * Setup will be retried on the next hotplug event.
 *
 * The fbdev is destroyed by drm_dev_unregister().
 *
 * Returns:
 * Zero on success or negative error code on failure.
 */
int drm_fbdev_generic_setup(struct drm_device *dev, unsigned int preferred_bpp)
{
	struct drm_fb_helper *fb_helper;
	int ret;

	WARN(dev->fb_helper, "fb_helper is already set!\n");

	if (!drm_fbdev_emulation)
		return 0;

	fb_helper = kzalloc(sizeof(*fb_helper), GFP_KERNEL);
	if (!fb_helper)
		return -ENOMEM;

	ret = drm_client_init(dev, &fb_helper->client, "fbdev", &drm_fbdev_client_funcs);
	if (ret) {
		kfree(fb_helper);
		DRM_DEV_ERROR(dev->dev, "Failed to register client: %d\n", ret);
		return ret;
	}

	if (!preferred_bpp)
		preferred_bpp = dev->mode_config.preferred_depth;
	if (!preferred_bpp)
		preferred_bpp = 32;
	fb_helper->preferred_bpp = preferred_bpp;

	ret = drm_fbdev_client_hotplug(&fb_helper->client);
	if (ret)
		DRM_DEV_DEBUG(dev->dev, "client hotplug ret=%d\n", ret);

	drm_client_register(&fb_helper->client);

	return 0;
}
EXPORT_SYMBOL(drm_fbdev_generic_setup);

/* The Kconfig DRM_KMS_HELPER selects FRAMEBUFFER_CONSOLE (if !EXPERT)
 * but the module doesn't depend on any fb console symbols.  At least
 * attempt to load fbcon to avoid leaving the system without a usable console.
 */
int __init drm_fb_helper_modinit(void)
{
#if defined(CONFIG_FRAMEBUFFER_CONSOLE_MODULE) && !defined(CONFIG_EXPERT)
	const char name[] = "fbcon";
	struct module *fbcon;

	mutex_lock(&module_mutex);
	fbcon = find_module(name);
	mutex_unlock(&module_mutex);

	if (!fbcon)
		request_module_nowait(name);
#endif
	return 0;
}
EXPORT_SYMBOL(drm_fb_helper_modinit);<|MERGE_RESOLUTION|>--- conflicted
+++ resolved
@@ -74,11 +74,7 @@
 #if IS_ENABLED(CONFIG_DRM_FBDEV_LEAK_PHYS_SMEM)
 static bool drm_leak_fbdev_smem = false;
 module_param_unsafe(drm_leak_fbdev_smem, bool, 0600);
-<<<<<<< HEAD
-MODULE_PARM_DESC(fbdev_emulation,
-=======
 MODULE_PARM_DESC(drm_leak_fbdev_smem,
->>>>>>> f7688b48
 		 "Allow unsafe leaking fbdev physical smem address [default=false]");
 #endif
 
@@ -134,168 +130,6 @@
  * deferred I/O (coupled with drm_fb_helper_fbdev_teardown()).
  */
 
-<<<<<<< HEAD
-#define drm_fb_helper_for_each_connector(fbh, i__) \
-	for (({ lockdep_assert_held(&(fbh)->lock); }), \
-	     i__ = 0; i__ < (fbh)->connector_count; i__++)
-
-static int __drm_fb_helper_add_one_connector(struct drm_fb_helper *fb_helper,
-					     struct drm_connector *connector)
-{
-	struct drm_fb_helper_connector *fb_conn;
-	struct drm_fb_helper_connector **temp;
-	unsigned int count;
-
-	if (!drm_fbdev_emulation)
-		return 0;
-
-	lockdep_assert_held(&fb_helper->lock);
-
-	count = fb_helper->connector_count + 1;
-
-	if (count > fb_helper->connector_info_alloc_count) {
-		size_t size = count * sizeof(fb_conn);
-
-		temp = krealloc(fb_helper->connector_info, size, GFP_KERNEL);
-		if (!temp)
-			return -ENOMEM;
-
-		fb_helper->connector_info_alloc_count = count;
-		fb_helper->connector_info = temp;
-	}
-
-	fb_conn = kzalloc(sizeof(*fb_conn), GFP_KERNEL);
-	if (!fb_conn)
-		return -ENOMEM;
-
-	drm_connector_get(connector);
-	fb_conn->connector = connector;
-	fb_helper->connector_info[fb_helper->connector_count++] = fb_conn;
-
-	return 0;
-}
-
-int drm_fb_helper_add_one_connector(struct drm_fb_helper *fb_helper,
-				    struct drm_connector *connector)
-{
-	int err;
-
-	if (!fb_helper)
-		return 0;
-
-	mutex_lock(&fb_helper->lock);
-	err = __drm_fb_helper_add_one_connector(fb_helper, connector);
-	mutex_unlock(&fb_helper->lock);
-
-	return err;
-}
-EXPORT_SYMBOL(drm_fb_helper_add_one_connector);
-
-/**
- * drm_fb_helper_single_add_all_connectors() - add all connectors to fbdev
- * 					       emulation helper
- * @fb_helper: fbdev initialized with drm_fb_helper_init, can be NULL
- *
- * This functions adds all the available connectors for use with the given
- * fb_helper. This is a separate step to allow drivers to freely assign
- * connectors to the fbdev, e.g. if some are reserved for special purposes or
- * not adequate to be used for the fbcon.
- *
- * This function is protected against concurrent connector hotadds/removals
- * using drm_fb_helper_add_one_connector() and
- * drm_fb_helper_remove_one_connector().
- */
-int drm_fb_helper_single_add_all_connectors(struct drm_fb_helper *fb_helper)
-{
-	struct drm_device *dev;
-	struct drm_connector *connector;
-	struct drm_connector_list_iter conn_iter;
-	int i, ret = 0;
-
-	if (!drm_fbdev_emulation || !fb_helper)
-		return 0;
-
-	dev = fb_helper->dev;
-
-	mutex_lock(&fb_helper->lock);
-	drm_connector_list_iter_begin(dev, &conn_iter);
-	drm_for_each_connector_iter(connector, &conn_iter) {
-		if (connector->connector_type == DRM_MODE_CONNECTOR_WRITEBACK)
-			continue;
-
-		ret = __drm_fb_helper_add_one_connector(fb_helper, connector);
-		if (ret)
-			goto fail;
-	}
-	goto out;
-
-fail:
-	drm_fb_helper_for_each_connector(fb_helper, i) {
-		struct drm_fb_helper_connector *fb_helper_connector =
-			fb_helper->connector_info[i];
-
-		drm_connector_put(fb_helper_connector->connector);
-
-		kfree(fb_helper_connector);
-		fb_helper->connector_info[i] = NULL;
-	}
-	fb_helper->connector_count = 0;
-out:
-	drm_connector_list_iter_end(&conn_iter);
-	mutex_unlock(&fb_helper->lock);
-
-	return ret;
-}
-EXPORT_SYMBOL(drm_fb_helper_single_add_all_connectors);
-
-static int __drm_fb_helper_remove_one_connector(struct drm_fb_helper *fb_helper,
-						struct drm_connector *connector)
-{
-	struct drm_fb_helper_connector *fb_helper_connector;
-	int i, j;
-
-	if (!drm_fbdev_emulation)
-		return 0;
-
-	lockdep_assert_held(&fb_helper->lock);
-
-	drm_fb_helper_for_each_connector(fb_helper, i) {
-		if (fb_helper->connector_info[i]->connector == connector)
-			break;
-	}
-
-	if (i == fb_helper->connector_count)
-		return -EINVAL;
-	fb_helper_connector = fb_helper->connector_info[i];
-	drm_connector_put(fb_helper_connector->connector);
-
-	for (j = i + 1; j < fb_helper->connector_count; j++)
-		fb_helper->connector_info[j - 1] = fb_helper->connector_info[j];
-
-	fb_helper->connector_count--;
-	kfree(fb_helper_connector);
-
-	return 0;
-}
-
-int drm_fb_helper_remove_one_connector(struct drm_fb_helper *fb_helper,
-				       struct drm_connector *connector)
-{
-	int err;
-
-	if (!fb_helper)
-		return 0;
-
-	mutex_lock(&fb_helper->lock);
-	err = __drm_fb_helper_remove_one_connector(fb_helper, connector);
-	mutex_unlock(&fb_helper->lock);
-
-	return err;
-}
-EXPORT_SYMBOL(drm_fb_helper_remove_one_connector);
-
-=======
->>>>>>> f7688b48
 static void drm_fb_helper_restore_lut_atomic(struct drm_crtc *crtc)
 {
 	uint16_t *r_base, *g_base, *b_base;
@@ -1471,8 +1305,6 @@
 	struct drm_framebuffer *fb = fb_helper->fb;
 
 	if (in_dbg_master())
-<<<<<<< HEAD
-=======
 		return -EINVAL;
 
 	if (var->pixclock != 0) {
@@ -1482,13 +1314,7 @@
 
 	if ((drm_format_info_block_width(fb->format, 0) > 1) ||
 	    (drm_format_info_block_height(fb->format, 0) > 1))
->>>>>>> f7688b48
 		return -EINVAL;
-
-	if (var->pixclock != 0) {
-		DRM_DEBUG("fbdev emulation doesn't support changing the pixel clock, value of pixclock is ignored\n");
-		var->pixclock = 0;
-	}
 
 	/*
 	 * Changes struct fb_var_screeninfo are currently not pushed back
@@ -2396,17 +2222,6 @@
 	fbi->fbops = &drm_fbdev_fb_ops;
 	fbi->screen_size = fb->height * fb->pitches[0];
 	fbi->fix.smem_len = fbi->screen_size;
-<<<<<<< HEAD
-	fbi->screen_buffer = buffer->vaddr;
-	/* Shamelessly leak the physical address to user-space */
-#if IS_ENABLED(CONFIG_DRM_FBDEV_LEAK_PHYS_SMEM)
-	if (drm_leak_fbdev_smem && fbi->fix.smem_start == 0)
-		fbi->fix.smem_start =
-			page_to_phys(virt_to_page(fbi->screen_buffer));
-#endif
-	strcpy(fbi->fix.id, "DRM emulated");
-=======
->>>>>>> f7688b48
 
 	drm_fb_helper_fill_info(fbi, fb_helper, sizes);
 
