// SPDX-License-Identifier: GPL-2.0
/*
 * Copyright 2018 Noralf Trønnes
 */

#include <linux/dma-buf.h>
#include <linux/export.h>
#include <linux/mutex.h>
#include <linux/shmem_fs.h>
#include <linux/slab.h>
#include <linux/vmalloc.h>

#include <drm/drm.h>
#include <drm/drm_device.h>
#include <drm/drm_drv.h>
#include <drm/drm_gem_shmem_helper.h>
#include <drm/drm_prime.h>
#include <drm/drm_print.h>

/**
 * DOC: overview
 *
 * This library provides helpers for GEM objects backed by shmem buffers
 * allocated using anonymous pageable memory.
 */

static const struct drm_gem_object_funcs drm_gem_shmem_funcs = {
	.free = drm_gem_shmem_free_object,
	.print_info = drm_gem_shmem_print_info,
	.pin = drm_gem_shmem_pin,
	.unpin = drm_gem_shmem_unpin,
	.get_sg_table = drm_gem_shmem_get_sg_table,
	.vmap = drm_gem_shmem_vmap,
	.vunmap = drm_gem_shmem_vunmap,
	.mmap = drm_gem_shmem_mmap,
};

static struct drm_gem_shmem_object *
__drm_gem_shmem_create(struct drm_device *dev, size_t size, bool private)
{
	struct drm_gem_shmem_object *shmem;
	struct drm_gem_object *obj;
	int ret = 0;

	size = PAGE_ALIGN(size);

	if (dev->driver->gem_create_object)
		obj = dev->driver->gem_create_object(dev, size);
	else
		obj = kzalloc(sizeof(*shmem), GFP_KERNEL);
	if (!obj)
		return ERR_PTR(-ENOMEM);

	shmem = to_drm_gem_shmem_obj(obj);

	if (!obj->funcs)
		obj->funcs = &drm_gem_shmem_funcs;

	if (private) {
		drm_gem_private_object_init(dev, obj, size);
		shmem->map_wc = false; /* dma-buf mappings use always writecombine */
	} else {
		ret = drm_gem_object_init(dev, obj, size);
	}
	if (ret)
		goto err_free;

	ret = drm_gem_create_mmap_offset(obj);
	if (ret)
		goto err_release;

	mutex_init(&shmem->pages_lock);
	mutex_init(&shmem->vmap_lock);
	INIT_LIST_HEAD(&shmem->madv_list);

	if (!private) {
		/*
		 * Our buffers are kept pinned, so allocating them
		 * from the MOVABLE zone is a really bad idea, and
		 * conflicts with CMA. See comments above new_inode()
		 * why this is required _and_ expected if you're
		 * going to pin these pages.
		 */
		mapping_set_gfp_mask(obj->filp->f_mapping, GFP_HIGHUSER |
				     __GFP_RETRY_MAYFAIL | __GFP_NOWARN);
	}

	return shmem;

err_release:
	drm_gem_object_release(obj);
err_free:
	kfree(obj);

	return ERR_PTR(ret);
}
/**
 * drm_gem_shmem_create - Allocate an object with the given size
 * @dev: DRM device
 * @size: Size of the object to allocate
 *
 * This function creates a shmem GEM object.
 *
 * Returns:
 * A struct drm_gem_shmem_object * on success or an ERR_PTR()-encoded negative
 * error code on failure.
 */
struct drm_gem_shmem_object *drm_gem_shmem_create(struct drm_device *dev, size_t size)
{
	return __drm_gem_shmem_create(dev, size, false);
}
EXPORT_SYMBOL_GPL(drm_gem_shmem_create);

/**
 * drm_gem_shmem_free_object - Free resources associated with a shmem GEM object
 * @obj: GEM object to free
 *
 * This function cleans up the GEM object state and frees the memory used to
 * store the object itself. It should be used to implement
 * &drm_gem_object_funcs.free.
 */
void drm_gem_shmem_free_object(struct drm_gem_object *obj)
{
	struct drm_gem_shmem_object *shmem = to_drm_gem_shmem_obj(obj);

	WARN_ON(shmem->vmap_use_count);

	if (obj->import_attach) {
		drm_prime_gem_destroy(obj, shmem->sgt);
	} else {
		if (shmem->sgt) {
			dma_unmap_sgtable(obj->dev->dev, shmem->sgt,
					  DMA_BIDIRECTIONAL, 0);
			sg_free_table(shmem->sgt);
			kfree(shmem->sgt);
		}
		if (shmem->pages)
			drm_gem_shmem_put_pages(shmem);
	}

	WARN_ON(shmem->pages_use_count);

	drm_gem_object_release(obj);
	mutex_destroy(&shmem->pages_lock);
	mutex_destroy(&shmem->vmap_lock);
	kfree(shmem);
}
EXPORT_SYMBOL_GPL(drm_gem_shmem_free_object);

static int drm_gem_shmem_get_pages_locked(struct drm_gem_shmem_object *shmem)
{
	struct drm_gem_object *obj = &shmem->base;
	struct page **pages;

	if (shmem->pages_use_count++ > 0)
		return 0;

	pages = drm_gem_get_pages(obj);
	if (IS_ERR(pages)) {
		DRM_DEBUG_KMS("Failed to get pages (%ld)\n", PTR_ERR(pages));
		shmem->pages_use_count = 0;
		return PTR_ERR(pages);
	}

	shmem->pages = pages;

	return 0;
}

/*
 * drm_gem_shmem_get_pages - Allocate backing pages for a shmem GEM object
 * @shmem: shmem GEM object
 *
 * This function makes sure that backing pages exists for the shmem GEM object
 * and increases the use count.
 *
 * Returns:
 * 0 on success or a negative error code on failure.
 */
int drm_gem_shmem_get_pages(struct drm_gem_shmem_object *shmem)
{
	int ret;

	WARN_ON(shmem->base.import_attach);

	ret = mutex_lock_interruptible(&shmem->pages_lock);
	if (ret)
		return ret;
	ret = drm_gem_shmem_get_pages_locked(shmem);
	mutex_unlock(&shmem->pages_lock);

	return ret;
}
EXPORT_SYMBOL(drm_gem_shmem_get_pages);

static void drm_gem_shmem_put_pages_locked(struct drm_gem_shmem_object *shmem)
{
	struct drm_gem_object *obj = &shmem->base;

	if (WARN_ON_ONCE(!shmem->pages_use_count))
		return;

	if (--shmem->pages_use_count > 0)
		return;

	drm_gem_put_pages(obj, shmem->pages,
			  shmem->pages_mark_dirty_on_put,
			  shmem->pages_mark_accessed_on_put);
	shmem->pages = NULL;
}

/*
 * drm_gem_shmem_put_pages - Decrease use count on the backing pages for a shmem GEM object
 * @shmem: shmem GEM object
 *
 * This function decreases the use count and puts the backing pages when use drops to zero.
 */
void drm_gem_shmem_put_pages(struct drm_gem_shmem_object *shmem)
{
	mutex_lock(&shmem->pages_lock);
	drm_gem_shmem_put_pages_locked(shmem);
	mutex_unlock(&shmem->pages_lock);
}
EXPORT_SYMBOL(drm_gem_shmem_put_pages);

/**
 * drm_gem_shmem_pin - Pin backing pages for a shmem GEM object
 * @obj: GEM object
 *
 * This function makes sure the backing pages are pinned in memory while the
 * buffer is exported. It should only be used to implement
 * &drm_gem_object_funcs.pin.
 *
 * Returns:
 * 0 on success or a negative error code on failure.
 */
int drm_gem_shmem_pin(struct drm_gem_object *obj)
{
	struct drm_gem_shmem_object *shmem = to_drm_gem_shmem_obj(obj);

	WARN_ON(shmem->base.import_attach);

	return drm_gem_shmem_get_pages(shmem);
}
EXPORT_SYMBOL(drm_gem_shmem_pin);

/**
 * drm_gem_shmem_unpin - Unpin backing pages for a shmem GEM object
 * @obj: GEM object
 *
 * This function removes the requirement that the backing pages are pinned in
 * memory. It should only be used to implement &drm_gem_object_funcs.unpin.
 */
void drm_gem_shmem_unpin(struct drm_gem_object *obj)
{
	struct drm_gem_shmem_object *shmem = to_drm_gem_shmem_obj(obj);

	WARN_ON(shmem->base.import_attach);

	drm_gem_shmem_put_pages(shmem);
}
EXPORT_SYMBOL(drm_gem_shmem_unpin);

static int drm_gem_shmem_vmap_locked(struct drm_gem_shmem_object *shmem, struct dma_buf_map *map)
{
	struct drm_gem_object *obj = &shmem->base;
	int ret = 0;

	if (shmem->vmap_use_count++ > 0) {
		dma_buf_map_set_vaddr(map, shmem->vaddr);
		return 0;
	}

	if (obj->import_attach) {
		ret = dma_buf_vmap(obj->import_attach->dmabuf, map);
		if (!ret) {
			if (WARN_ON(map->is_iomem)) {
				ret = -EIO;
				goto err_put_pages;
			}
			shmem->vaddr = map->vaddr;
		}
	} else {
		pgprot_t prot = PAGE_KERNEL;

		ret = drm_gem_shmem_get_pages(shmem);
		if (ret)
			goto err_zero_use;

		if (shmem->map_wc)
			prot = pgprot_writecombine(prot);
		shmem->vaddr = vmap(shmem->pages, obj->size >> PAGE_SHIFT,
				    VM_MAP, prot);
		if (!shmem->vaddr)
			ret = -ENOMEM;
		else
			dma_buf_map_set_vaddr(map, shmem->vaddr);
	}

	if (ret) {
		DRM_DEBUG_KMS("Failed to vmap pages, error %d\n", ret);
		goto err_put_pages;
	}

	return 0;

err_put_pages:
	if (!obj->import_attach)
		drm_gem_shmem_put_pages(shmem);
err_zero_use:
	shmem->vmap_use_count = 0;

	return ret;
}

/*
 * drm_gem_shmem_vmap - Create a virtual mapping for a shmem GEM object
 * @shmem: shmem GEM object
 * @map: Returns the kernel virtual address of the SHMEM GEM object's backing
 *       store.
 *
 * This function makes sure that a contiguous kernel virtual address mapping
 * exists for the buffer backing the shmem GEM object.
 *
 * This function can be used to implement &drm_gem_object_funcs.vmap. But it can
 * also be called by drivers directly, in which case it will hide the
 * differences between dma-buf imported and natively allocated objects.
 *
 * Acquired mappings should be cleaned up by calling drm_gem_shmem_vunmap().
 *
 * Returns:
 * 0 on success or a negative error code on failure.
 */
int drm_gem_shmem_vmap(struct drm_gem_object *obj, struct dma_buf_map *map)
{
	struct drm_gem_shmem_object *shmem = to_drm_gem_shmem_obj(obj);
	int ret;

	ret = mutex_lock_interruptible(&shmem->vmap_lock);
	if (ret)
		return ret;
	ret = drm_gem_shmem_vmap_locked(shmem, map);
	mutex_unlock(&shmem->vmap_lock);

	return ret;
}
EXPORT_SYMBOL(drm_gem_shmem_vmap);

static void drm_gem_shmem_vunmap_locked(struct drm_gem_shmem_object *shmem,
					struct dma_buf_map *map)
{
	struct drm_gem_object *obj = &shmem->base;

	if (WARN_ON_ONCE(!shmem->vmap_use_count))
		return;

	if (--shmem->vmap_use_count > 0)
		return;

	if (obj->import_attach) {
<<<<<<< HEAD
		dma_buf_vunmap(obj->import_attach->dmabuf, shmem->vaddr);
=======
		dma_buf_vunmap(obj->import_attach->dmabuf, map);
>>>>>>> 3b17187f
	} else {
		vunmap(shmem->vaddr);
		drm_gem_shmem_put_pages(shmem);
	}

	shmem->vaddr = NULL;
}

/*
 * drm_gem_shmem_vunmap - Unmap a virtual mapping for a shmem GEM object
 * @shmem: shmem GEM object
 * @map: Kernel virtual address where the SHMEM GEM object was mapped
 *
 * This function cleans up a kernel virtual address mapping acquired by
 * drm_gem_shmem_vmap(). The mapping is only removed when the use count drops to
 * zero.
 *
 * This function can be used to implement &drm_gem_object_funcs.vmap. But it can
 * also be called by drivers directly, in which case it will hide the
 * differences between dma-buf imported and natively allocated objects.
 */
void drm_gem_shmem_vunmap(struct drm_gem_object *obj, struct dma_buf_map *map)
{
	struct drm_gem_shmem_object *shmem = to_drm_gem_shmem_obj(obj);

	mutex_lock(&shmem->vmap_lock);
	drm_gem_shmem_vunmap_locked(shmem, map);
	mutex_unlock(&shmem->vmap_lock);
}
EXPORT_SYMBOL(drm_gem_shmem_vunmap);

struct drm_gem_shmem_object *
drm_gem_shmem_create_with_handle(struct drm_file *file_priv,
				 struct drm_device *dev, size_t size,
				 uint32_t *handle)
{
	struct drm_gem_shmem_object *shmem;
	int ret;

	shmem = drm_gem_shmem_create(dev, size);
	if (IS_ERR(shmem))
		return shmem;

	/*
	 * Allocate an id of idr table where the obj is registered
	 * and handle has the id what user can see.
	 */
	ret = drm_gem_handle_create(file_priv, &shmem->base, handle);
	/* drop reference from allocate - handle holds it now. */
	drm_gem_object_put(&shmem->base);
	if (ret)
		return ERR_PTR(ret);

	return shmem;
}
EXPORT_SYMBOL(drm_gem_shmem_create_with_handle);

/* Update madvise status, returns true if not purged, else
 * false or -errno.
 */
int drm_gem_shmem_madvise(struct drm_gem_object *obj, int madv)
{
	struct drm_gem_shmem_object *shmem = to_drm_gem_shmem_obj(obj);

	mutex_lock(&shmem->pages_lock);

	if (shmem->madv >= 0)
		shmem->madv = madv;

	madv = shmem->madv;

	mutex_unlock(&shmem->pages_lock);

	return (madv >= 0);
}
EXPORT_SYMBOL(drm_gem_shmem_madvise);

void drm_gem_shmem_purge_locked(struct drm_gem_object *obj)
{
	struct drm_device *dev = obj->dev;
	struct drm_gem_shmem_object *shmem = to_drm_gem_shmem_obj(obj);

	WARN_ON(!drm_gem_shmem_is_purgeable(shmem));

	dma_unmap_sgtable(obj->dev->dev, shmem->sgt, DMA_BIDIRECTIONAL, 0);
	sg_free_table(shmem->sgt);
	kfree(shmem->sgt);
	shmem->sgt = NULL;

	drm_gem_shmem_put_pages_locked(shmem);

	shmem->madv = -1;

	drm_vma_node_unmap(&obj->vma_node, dev->anon_inode->i_mapping);
	drm_gem_free_mmap_offset(obj);

	/* Our goal here is to return as much of the memory as
	 * is possible back to the system as we are called from OOM.
	 * To do this we must instruct the shmfs to drop all of its
	 * backing pages, *now*.
	 */
	shmem_truncate_range(file_inode(obj->filp), 0, (loff_t)-1);

	invalidate_mapping_pages(file_inode(obj->filp)->i_mapping,
			0, (loff_t)-1);
}
EXPORT_SYMBOL(drm_gem_shmem_purge_locked);

bool drm_gem_shmem_purge(struct drm_gem_object *obj)
{
	struct drm_gem_shmem_object *shmem = to_drm_gem_shmem_obj(obj);

	if (!mutex_trylock(&shmem->pages_lock))
		return false;
	drm_gem_shmem_purge_locked(obj);
	mutex_unlock(&shmem->pages_lock);

	return true;
}
EXPORT_SYMBOL(drm_gem_shmem_purge);

/**
 * drm_gem_shmem_dumb_create - Create a dumb shmem buffer object
 * @file: DRM file structure to create the dumb buffer for
 * @dev: DRM device
 * @args: IOCTL data
 *
 * This function computes the pitch of the dumb buffer and rounds it up to an
 * integer number of bytes per pixel. Drivers for hardware that doesn't have
 * any additional restrictions on the pitch can directly use this function as
 * their &drm_driver.dumb_create callback.
 *
 * For hardware with additional restrictions, drivers can adjust the fields
 * set up by userspace before calling into this function.
 *
 * Returns:
 * 0 on success or a negative error code on failure.
 */
int drm_gem_shmem_dumb_create(struct drm_file *file, struct drm_device *dev,
			      struct drm_mode_create_dumb *args)
{
	u32 min_pitch = DIV_ROUND_UP(args->width * args->bpp, 8);
	struct drm_gem_shmem_object *shmem;

	if (!args->pitch || !args->size) {
		args->pitch = min_pitch;
		args->size = PAGE_ALIGN(args->pitch * args->height);
	} else {
		/* ensure sane minimum values */
		if (args->pitch < min_pitch)
			args->pitch = min_pitch;
		if (args->size < args->pitch * args->height)
			args->size = PAGE_ALIGN(args->pitch * args->height);
	}

	shmem = drm_gem_shmem_create_with_handle(file, dev, args->size, &args->handle);

	return PTR_ERR_OR_ZERO(shmem);
}
EXPORT_SYMBOL_GPL(drm_gem_shmem_dumb_create);

static vm_fault_t drm_gem_shmem_fault(struct vm_fault *vmf)
{
	struct vm_area_struct *vma = vmf->vma;
	struct drm_gem_object *obj = vma->vm_private_data;
	struct drm_gem_shmem_object *shmem = to_drm_gem_shmem_obj(obj);
	loff_t num_pages = obj->size >> PAGE_SHIFT;
	vm_fault_t ret;
	struct page *page;
	pgoff_t page_offset;
<<<<<<< HEAD

	/* We don't use vmf->pgoff since that has the fake offset */
	page_offset = (vmf->address - vma->vm_start) >> PAGE_SHIFT;

	mutex_lock(&shmem->pages_lock);

	if (page_offset >= num_pages ||
	    WARN_ON_ONCE(!shmem->pages) ||
	    shmem->madv < 0) {
		ret = VM_FAULT_SIGBUS;
	} else {
		page = shmem->pages[page_offset];

		ret = vmf_insert_page(vma, vmf->address, page);
	}

	mutex_unlock(&shmem->pages_lock);

=======

	/* We don't use vmf->pgoff since that has the fake offset */
	page_offset = (vmf->address - vma->vm_start) >> PAGE_SHIFT;

	mutex_lock(&shmem->pages_lock);

	if (page_offset >= num_pages ||
	    WARN_ON_ONCE(!shmem->pages) ||
	    shmem->madv < 0) {
		ret = VM_FAULT_SIGBUS;
	} else {
		page = shmem->pages[page_offset];

		ret = vmf_insert_page(vma, vmf->address, page);
	}

	mutex_unlock(&shmem->pages_lock);

>>>>>>> 3b17187f
	return ret;
}

static void drm_gem_shmem_vm_open(struct vm_area_struct *vma)
{
	struct drm_gem_object *obj = vma->vm_private_data;
	struct drm_gem_shmem_object *shmem = to_drm_gem_shmem_obj(obj);
	int ret;

	WARN_ON(shmem->base.import_attach);

	ret = drm_gem_shmem_get_pages(shmem);
	WARN_ON_ONCE(ret != 0);

	drm_gem_vm_open(vma);
}

static void drm_gem_shmem_vm_close(struct vm_area_struct *vma)
{
	struct drm_gem_object *obj = vma->vm_private_data;
	struct drm_gem_shmem_object *shmem = to_drm_gem_shmem_obj(obj);

	drm_gem_shmem_put_pages(shmem);
	drm_gem_vm_close(vma);
}

static const struct vm_operations_struct drm_gem_shmem_vm_ops = {
	.fault = drm_gem_shmem_fault,
	.open = drm_gem_shmem_vm_open,
	.close = drm_gem_shmem_vm_close,
};

/**
 * drm_gem_shmem_mmap - Memory-map a shmem GEM object
 * @obj: gem object
 * @vma: VMA for the area to be mapped
 *
 * This function implements an augmented version of the GEM DRM file mmap
 * operation for shmem objects. Drivers which employ the shmem helpers should
 * use this function as their &drm_gem_object_funcs.mmap handler.
 *
 * Returns:
 * 0 on success or a negative error code on failure.
 */
int drm_gem_shmem_mmap(struct drm_gem_object *obj, struct vm_area_struct *vma)
{
	struct drm_gem_shmem_object *shmem;
	int ret;

	if (obj->import_attach) {
		/* Drop the reference drm_gem_mmap_obj() acquired.*/
		drm_gem_object_put(obj);
		vma->vm_private_data = NULL;

		return dma_buf_mmap(obj->dma_buf, vma, 0);
	}

	shmem = to_drm_gem_shmem_obj(obj);

	ret = drm_gem_shmem_get_pages(shmem);
	if (ret) {
		drm_gem_vm_close(vma);
		return ret;
	}

	vma->vm_flags |= VM_MIXEDMAP | VM_DONTEXPAND;
	vma->vm_page_prot = vm_get_page_prot(vma->vm_flags);
	if (shmem->map_wc)
		vma->vm_page_prot = pgprot_writecombine(vma->vm_page_prot);
	vma->vm_ops = &drm_gem_shmem_vm_ops;

	return 0;
}
EXPORT_SYMBOL_GPL(drm_gem_shmem_mmap);

/**
 * drm_gem_shmem_print_info() - Print &drm_gem_shmem_object info for debugfs
 * @p: DRM printer
 * @indent: Tab indentation level
 * @obj: GEM object
 *
 * This implements the &drm_gem_object_funcs.info callback.
 */
void drm_gem_shmem_print_info(struct drm_printer *p, unsigned int indent,
			      const struct drm_gem_object *obj)
{
	const struct drm_gem_shmem_object *shmem = to_drm_gem_shmem_obj(obj);

	drm_printf_indent(p, indent, "pages_use_count=%u\n", shmem->pages_use_count);
	drm_printf_indent(p, indent, "vmap_use_count=%u\n", shmem->vmap_use_count);
	drm_printf_indent(p, indent, "vaddr=%p\n", shmem->vaddr);
}
EXPORT_SYMBOL(drm_gem_shmem_print_info);

/**
 * drm_gem_shmem_get_sg_table - Provide a scatter/gather table of pinned
 *                              pages for a shmem GEM object
 * @obj: GEM object
 *
 * This function exports a scatter/gather table suitable for PRIME usage by
 * calling the standard DMA mapping API. Drivers should not call this function
 * directly, instead it should only be used as an implementation for
 * &drm_gem_object_funcs.get_sg_table.
 *
 * Drivers who need to acquire an scatter/gather table for objects need to call
 * drm_gem_shmem_get_pages_sgt() instead.
 *
 * Returns:
 * A pointer to the scatter/gather table of pinned pages or NULL on failure.
 */
struct sg_table *drm_gem_shmem_get_sg_table(struct drm_gem_object *obj)
{
	struct drm_gem_shmem_object *shmem = to_drm_gem_shmem_obj(obj);

	WARN_ON(shmem->base.import_attach);

	return drm_prime_pages_to_sg(obj->dev, shmem->pages, obj->size >> PAGE_SHIFT);
}
EXPORT_SYMBOL_GPL(drm_gem_shmem_get_sg_table);

/**
 * drm_gem_shmem_get_pages_sgt - Pin pages, dma map them, and return a
 *				 scatter/gather table for a shmem GEM object.
 * @obj: GEM object
 *
 * This function returns a scatter/gather table suitable for driver usage. If
 * the sg table doesn't exist, the pages are pinned, dma-mapped, and a sg
 * table created.
 *
 * This is the main function for drivers to get at backing storage, and it hides
 * and difference between dma-buf imported and natively allocated objects.
 * drm_gem_shmem_get_sg_table() should not be directly called by drivers.
 *
 * Returns:
 * A pointer to the scatter/gather table of pinned pages or errno on failure.
 */
struct sg_table *drm_gem_shmem_get_pages_sgt(struct drm_gem_object *obj)
{
	int ret;
	struct drm_gem_shmem_object *shmem = to_drm_gem_shmem_obj(obj);
	struct sg_table *sgt;

	if (shmem->sgt)
		return shmem->sgt;

	WARN_ON(obj->import_attach);

	ret = drm_gem_shmem_get_pages(shmem);
	if (ret)
		return ERR_PTR(ret);

	sgt = drm_gem_shmem_get_sg_table(&shmem->base);
	if (IS_ERR(sgt)) {
		ret = PTR_ERR(sgt);
		goto err_put_pages;
	}
	/* Map the pages for use by the h/w. */
	ret = dma_map_sgtable(obj->dev->dev, sgt, DMA_BIDIRECTIONAL, 0);
	if (ret)
		goto err_free_sgt;

	shmem->sgt = sgt;

	return sgt;

err_free_sgt:
	sg_free_table(sgt);
	kfree(sgt);
err_put_pages:
	drm_gem_shmem_put_pages(shmem);
	return ERR_PTR(ret);
}
EXPORT_SYMBOL_GPL(drm_gem_shmem_get_pages_sgt);

/**
 * drm_gem_shmem_prime_import_sg_table - Produce a shmem GEM object from
 *                 another driver's scatter/gather table of pinned pages
 * @dev: Device to import into
 * @attach: DMA-BUF attachment
 * @sgt: Scatter/gather table of pinned pages
 *
 * This function imports a scatter/gather table exported via DMA-BUF by
 * another driver. Drivers that use the shmem helpers should set this as their
 * &drm_driver.gem_prime_import_sg_table callback.
 *
 * Returns:
 * A pointer to a newly created GEM object or an ERR_PTR-encoded negative
 * error code on failure.
 */
struct drm_gem_object *
drm_gem_shmem_prime_import_sg_table(struct drm_device *dev,
				    struct dma_buf_attachment *attach,
				    struct sg_table *sgt)
{
	size_t size = PAGE_ALIGN(attach->dmabuf->size);
	struct drm_gem_shmem_object *shmem;

	shmem = __drm_gem_shmem_create(dev, size, true);
	if (IS_ERR(shmem))
		return ERR_CAST(shmem);

	shmem->sgt = sgt;

	DRM_DEBUG_PRIME("size = %zu\n", size);

	return &shmem->base;
}
EXPORT_SYMBOL_GPL(drm_gem_shmem_prime_import_sg_table);<|MERGE_RESOLUTION|>--- conflicted
+++ resolved
@@ -358,11 +358,7 @@
 		return;
 
 	if (obj->import_attach) {
-<<<<<<< HEAD
-		dma_buf_vunmap(obj->import_attach->dmabuf, shmem->vaddr);
-=======
 		dma_buf_vunmap(obj->import_attach->dmabuf, map);
->>>>>>> 3b17187f
 	} else {
 		vunmap(shmem->vaddr);
 		drm_gem_shmem_put_pages(shmem);
@@ -533,7 +529,6 @@
 	vm_fault_t ret;
 	struct page *page;
 	pgoff_t page_offset;
-<<<<<<< HEAD
 
 	/* We don't use vmf->pgoff since that has the fake offset */
 	page_offset = (vmf->address - vma->vm_start) >> PAGE_SHIFT;
@@ -552,26 +547,6 @@
 
 	mutex_unlock(&shmem->pages_lock);
 
-=======
-
-	/* We don't use vmf->pgoff since that has the fake offset */
-	page_offset = (vmf->address - vma->vm_start) >> PAGE_SHIFT;
-
-	mutex_lock(&shmem->pages_lock);
-
-	if (page_offset >= num_pages ||
-	    WARN_ON_ONCE(!shmem->pages) ||
-	    shmem->madv < 0) {
-		ret = VM_FAULT_SIGBUS;
-	} else {
-		page = shmem->pages[page_offset];
-
-		ret = vmf_insert_page(vma, vmf->address, page);
-	}
-
-	mutex_unlock(&shmem->pages_lock);
-
->>>>>>> 3b17187f
 	return ret;
 }
 
