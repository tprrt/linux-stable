--- conflicted
+++ resolved
@@ -2751,29 +2751,13 @@
 	struct drm_i915_private *dev_priv = to_i915(encoder->base.dev);
 	enum tc_port tc_port = intel_port_to_tc(dev_priv, encoder->port);
 	const struct icl_mg_phy_ddi_buf_trans *ddi_translations;
-<<<<<<< HEAD
-	u32 n_entries, val;
-	int ln, rate = 0;
+	int n_entries, ln;
+	u32 val;
 
 	if (enc_to_dig_port(encoder)->tc_mode == TC_PORT_TBT_ALT)
 		return;
 
-	if (type != INTEL_OUTPUT_HDMI) {
-		struct intel_dp *intel_dp = enc_to_intel_dp(encoder);
-=======
-	int n_entries, ln;
-	u32 val;
->>>>>>> e0733463
-
-	if (enc_to_dig_port(encoder)->tc_mode == TC_PORT_TBT_ALT)
-		return;
-
-<<<<<<< HEAD
-	ddi_translations = icl_get_mg_buf_trans(encoder, type, rate,
-						&n_entries);
-=======
 	ddi_translations = icl_get_mg_buf_trans(encoder, crtc_state, &n_entries);
->>>>>>> e0733463
 	if (level >= n_entries) {
 		drm_dbg_kms(&dev_priv->drm,
 			    "DDI translation not found for level %d. Using %d instead.",
@@ -2906,19 +2890,8 @@
 	struct drm_i915_private *dev_priv = to_i915(encoder->base.dev);
 	enum tc_port tc_port = intel_port_to_tc(dev_priv, encoder->port);
 	const struct tgl_dkl_phy_ddi_buf_trans *ddi_translations;
-<<<<<<< HEAD
-	u32 n_entries, val, ln, dpcnt_mask, dpcnt_val;
-	int rate = 0;
-
-	if (enc_to_dig_port(encoder)->tc_mode == TC_PORT_TBT_ALT)
-		return;
-
-	if (type != INTEL_OUTPUT_HDMI) {
-		struct intel_dp *intel_dp = enc_to_intel_dp(encoder);
-=======
 	u32 val, dpcnt_mask, dpcnt_val;
 	int n_entries, ln;
->>>>>>> e0733463
 
 	if (enc_to_dig_port(encoder)->tc_mode == TC_PORT_TBT_ALT)
 		return;
@@ -3581,23 +3554,6 @@
 	}
 }
 
-static void intel_ddi_power_up_lanes(struct intel_encoder *encoder,
-				     const struct intel_crtc_state *crtc_state)
-{
-	struct drm_i915_private *i915 = to_i915(encoder->base.dev);
-	struct intel_digital_port *dig_port = enc_to_dig_port(encoder);
-	enum phy phy = intel_port_to_phy(i915, encoder->port);
-
-	if (intel_phy_is_combo(i915, phy)) {
-		bool lane_reversal =
-			dig_port->saved_port_bits & DDI_BUF_PORT_REVERSAL;
-
-		intel_combo_phy_power_up_lanes(i915, phy, false,
-					       crtc_state->lane_count,
-					       lane_reversal);
-	}
-}
-
 static void tgl_ddi_pre_enable_dp(struct intel_atomic_state *state,
 				  struct intel_encoder *encoder,
 				  const struct intel_crtc_state *crtc_state,
