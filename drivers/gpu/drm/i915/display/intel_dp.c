/*
 * Copyright © 2008 Intel Corporation
 *
 * Permission is hereby granted, free of charge, to any person obtaining a
 * copy of this software and associated documentation files (the "Software"),
 * to deal in the Software without restriction, including without limitation
 * the rights to use, copy, modify, merge, publish, distribute, sublicense,
 * and/or sell copies of the Software, and to permit persons to whom the
 * Software is furnished to do so, subject to the following conditions:
 *
 * The above copyright notice and this permission notice (including the next
 * paragraph) shall be included in all copies or substantial portions of the
 * Software.
 *
 * THE SOFTWARE IS PROVIDED "AS IS", WITHOUT WARRANTY OF ANY KIND, EXPRESS OR
 * IMPLIED, INCLUDING BUT NOT LIMITED TO THE WARRANTIES OF MERCHANTABILITY,
 * FITNESS FOR A PARTICULAR PURPOSE AND NONINFRINGEMENT.  IN NO EVENT SHALL
 * THE AUTHORS OR COPYRIGHT HOLDERS BE LIABLE FOR ANY CLAIM, DAMAGES OR OTHER
 * LIABILITY, WHETHER IN AN ACTION OF CONTRACT, TORT OR OTHERWISE, ARISING
 * FROM, OUT OF OR IN CONNECTION WITH THE SOFTWARE OR THE USE OR OTHER DEALINGS
 * IN THE SOFTWARE.
 *
 * Authors:
 *    Keith Packard <keithp@keithp.com>
 *
 */

#include <linux/export.h>
#include <linux/i2c.h>
#include <linux/notifier.h>
#include <linux/reboot.h>
#include <linux/slab.h>
#include <linux/types.h>

#include <asm/byteorder.h>

#include <drm/drm_atomic_helper.h>
#include <drm/drm_crtc.h>
#include <drm/drm_dp_helper.h>
#include <drm/drm_edid.h>
#include <drm/drm_probe_helper.h>

#include "i915_debugfs.h"
#include "i915_drv.h"
#include "i915_trace.h"
#include "intel_atomic.h"
#include "intel_audio.h"
#include "intel_connector.h"
#include "intel_ddi.h"
#include "intel_display_types.h"
#include "intel_dp.h"
#include "intel_dp_link_training.h"
#include "intel_dp_mst.h"
#include "intel_dpio_phy.h"
#include "intel_fifo_underrun.h"
#include "intel_hdcp.h"
#include "intel_hdmi.h"
#include "intel_hotplug.h"
#include "intel_lspcon.h"
#include "intel_lvds.h"
#include "intel_panel.h"
#include "intel_psr.h"
#include "intel_sideband.h"
#include "intel_tc.h"
#include "intel_vdsc.h"

#define DP_DPRX_ESI_LEN 14

/* DP DSC throughput values used for slice count calculations KPixels/s */
#define DP_DSC_PEAK_PIXEL_RATE			2720000
#define DP_DSC_MAX_ENC_THROUGHPUT_0		340000
#define DP_DSC_MAX_ENC_THROUGHPUT_1		400000

/* DP DSC FEC Overhead factor = 1/(0.972261) */
#define DP_DSC_FEC_OVERHEAD_FACTOR		972261

/* Compliance test status bits  */
#define INTEL_DP_RESOLUTION_SHIFT_MASK	0
#define INTEL_DP_RESOLUTION_PREFERRED	(1 << INTEL_DP_RESOLUTION_SHIFT_MASK)
#define INTEL_DP_RESOLUTION_STANDARD	(2 << INTEL_DP_RESOLUTION_SHIFT_MASK)
#define INTEL_DP_RESOLUTION_FAILSAFE	(3 << INTEL_DP_RESOLUTION_SHIFT_MASK)

struct dp_link_dpll {
	int clock;
	struct dpll dpll;
};

static const struct dp_link_dpll g4x_dpll[] = {
	{ 162000,
		{ .p1 = 2, .p2 = 10, .n = 2, .m1 = 23, .m2 = 8 } },
	{ 270000,
		{ .p1 = 1, .p2 = 10, .n = 1, .m1 = 14, .m2 = 2 } }
};

static const struct dp_link_dpll pch_dpll[] = {
	{ 162000,
		{ .p1 = 2, .p2 = 10, .n = 1, .m1 = 12, .m2 = 9 } },
	{ 270000,
		{ .p1 = 1, .p2 = 10, .n = 2, .m1 = 14, .m2 = 8 } }
};

static const struct dp_link_dpll vlv_dpll[] = {
	{ 162000,
		{ .p1 = 3, .p2 = 2, .n = 5, .m1 = 3, .m2 = 81 } },
	{ 270000,
		{ .p1 = 2, .p2 = 2, .n = 1, .m1 = 2, .m2 = 27 } }
};

/*
 * CHV supports eDP 1.4 that have  more link rates.
 * Below only provides the fixed rate but exclude variable rate.
 */
static const struct dp_link_dpll chv_dpll[] = {
	/*
	 * CHV requires to program fractional division for m2.
	 * m2 is stored in fixed point format using formula below
	 * (m2_int << 22) | m2_fraction
	 */
	{ 162000,	/* m2_int = 32, m2_fraction = 1677722 */
		{ .p1 = 4, .p2 = 2, .n = 1, .m1 = 2, .m2 = 0x819999a } },
	{ 270000,	/* m2_int = 27, m2_fraction = 0 */
		{ .p1 = 4, .p2 = 1, .n = 1, .m1 = 2, .m2 = 0x6c00000 } },
};

/* Constants for DP DSC configurations */
static const u8 valid_dsc_bpp[] = {6, 8, 10, 12, 15};

/* With Single pipe configuration, HW is capable of supporting maximum
 * of 4 slices per line.
 */
static const u8 valid_dsc_slicecount[] = {1, 2, 4};

/**
 * intel_dp_is_edp - is the given port attached to an eDP panel (either CPU or PCH)
 * @intel_dp: DP struct
 *
 * If a CPU or PCH DP output is attached to an eDP panel, this function
 * will return true, and false otherwise.
 */
bool intel_dp_is_edp(struct intel_dp *intel_dp)
{
	struct intel_digital_port *dig_port = dp_to_dig_port(intel_dp);

	return dig_port->base.type == INTEL_OUTPUT_EDP;
}

static void intel_dp_link_down(struct intel_encoder *encoder,
			       const struct intel_crtc_state *old_crtc_state);
static bool edp_panel_vdd_on(struct intel_dp *intel_dp);
static void edp_panel_vdd_off(struct intel_dp *intel_dp, bool sync);
static void vlv_init_panel_power_sequencer(struct intel_encoder *encoder,
					   const struct intel_crtc_state *crtc_state);
static void vlv_steal_power_sequencer(struct drm_i915_private *dev_priv,
				      enum pipe pipe);
static void intel_dp_unset_edid(struct intel_dp *intel_dp);

/* update sink rates from dpcd */
static void intel_dp_set_sink_rates(struct intel_dp *intel_dp)
{
	static const int dp_rates[] = {
		162000, 270000, 540000, 810000
	};
	int i, max_rate;

	if (drm_dp_has_quirk(&intel_dp->desc, 0,
			     DP_DPCD_QUIRK_CAN_DO_MAX_LINK_RATE_3_24_GBPS)) {
		/* Needed, e.g., for Apple MBP 2017, 15 inch eDP Retina panel */
		static const int quirk_rates[] = { 162000, 270000, 324000 };

		memcpy(intel_dp->sink_rates, quirk_rates, sizeof(quirk_rates));
		intel_dp->num_sink_rates = ARRAY_SIZE(quirk_rates);

		return;
	}

	max_rate = drm_dp_bw_code_to_link_rate(intel_dp->dpcd[DP_MAX_LINK_RATE]);

	for (i = 0; i < ARRAY_SIZE(dp_rates); i++) {
		if (dp_rates[i] > max_rate)
			break;
		intel_dp->sink_rates[i] = dp_rates[i];
	}

	intel_dp->num_sink_rates = i;
}

/* Get length of rates array potentially limited by max_rate. */
static int intel_dp_rate_limit_len(const int *rates, int len, int max_rate)
{
	int i;

	/* Limit results by potentially reduced max rate */
	for (i = 0; i < len; i++) {
		if (rates[len - i - 1] <= max_rate)
			return len - i;
	}

	return 0;
}

/* Get length of common rates array potentially limited by max_rate. */
static int intel_dp_common_len_rate_limit(const struct intel_dp *intel_dp,
					  int max_rate)
{
	return intel_dp_rate_limit_len(intel_dp->common_rates,
				       intel_dp->num_common_rates, max_rate);
}

/* Theoretical max between source and sink */
static int intel_dp_max_common_rate(struct intel_dp *intel_dp)
{
	return intel_dp->common_rates[intel_dp->num_common_rates - 1];
}

/* Theoretical max between source and sink */
static int intel_dp_max_common_lane_count(struct intel_dp *intel_dp)
{
	struct intel_digital_port *dig_port = dp_to_dig_port(intel_dp);
	int source_max = dig_port->max_lanes;
	int sink_max = drm_dp_max_lane_count(intel_dp->dpcd);
	int fia_max = intel_tc_port_fia_max_lane_count(dig_port);

	return min3(source_max, sink_max, fia_max);
}

int intel_dp_max_lane_count(struct intel_dp *intel_dp)
{
	return intel_dp->max_link_lane_count;
}

int
intel_dp_link_required(int pixel_clock, int bpp)
{
	/* pixel_clock is in kHz, divide bpp by 8 for bit to Byte conversion */
	return DIV_ROUND_UP(pixel_clock * bpp, 8);
}

int
intel_dp_max_data_rate(int max_link_clock, int max_lanes)
{
	/* max_link_clock is the link symbol clock (LS_Clk) in kHz and not the
	 * link rate that is generally expressed in Gbps. Since, 8 bits of data
	 * is transmitted every LS_Clk per lane, there is no need to account for
	 * the channel encoding that is done in the PHY layer here.
	 */

	return max_link_clock * max_lanes;
}

static int cnl_max_source_rate(struct intel_dp *intel_dp)
{
	struct intel_digital_port *dig_port = dp_to_dig_port(intel_dp);
	struct drm_i915_private *dev_priv = to_i915(dig_port->base.base.dev);
	enum port port = dig_port->base.port;

	u32 voltage = intel_de_read(dev_priv, CNL_PORT_COMP_DW3) & VOLTAGE_INFO_MASK;

	/* Low voltage SKUs are limited to max of 5.4G */
	if (voltage == VOLTAGE_INFO_0_85V)
		return 540000;

	/* For this SKU 8.1G is supported in all ports */
	if (IS_CNL_WITH_PORT_F(dev_priv))
		return 810000;

	/* For other SKUs, max rate on ports A and D is 5.4G */
	if (port == PORT_A || port == PORT_D)
		return 540000;

	return 810000;
}

static int icl_max_source_rate(struct intel_dp *intel_dp)
{
	struct intel_digital_port *dig_port = dp_to_dig_port(intel_dp);
	struct drm_i915_private *dev_priv = to_i915(dig_port->base.base.dev);
	enum phy phy = intel_port_to_phy(dev_priv, dig_port->base.port);

	if (intel_phy_is_combo(dev_priv, phy) &&
	    !IS_ELKHARTLAKE(dev_priv) &&
	    !intel_dp_is_edp(intel_dp))
		return 540000;

	return 810000;
}

static void
intel_dp_set_source_rates(struct intel_dp *intel_dp)
{
	/* The values must be in increasing order */
	static const int cnl_rates[] = {
		162000, 216000, 270000, 324000, 432000, 540000, 648000, 810000
	};
	static const int bxt_rates[] = {
		162000, 216000, 243000, 270000, 324000, 432000, 540000
	};
	static const int skl_rates[] = {
		162000, 216000, 270000, 324000, 432000, 540000
	};
	static const int hsw_rates[] = {
		162000, 270000, 540000
	};
	static const int g4x_rates[] = {
		162000, 270000
	};
	struct intel_digital_port *dig_port = dp_to_dig_port(intel_dp);
	struct intel_encoder *encoder = &dig_port->base;
	struct drm_i915_private *dev_priv = to_i915(dig_port->base.base.dev);
	const int *source_rates;
	int size, max_rate = 0, vbt_max_rate;

	/* This should only be done once */
	drm_WARN_ON(&dev_priv->drm,
		    intel_dp->source_rates || intel_dp->num_source_rates);

	if (INTEL_GEN(dev_priv) >= 10) {
		source_rates = cnl_rates;
		size = ARRAY_SIZE(cnl_rates);
		if (IS_GEN(dev_priv, 10))
			max_rate = cnl_max_source_rate(intel_dp);
		else
			max_rate = icl_max_source_rate(intel_dp);
	} else if (IS_GEN9_LP(dev_priv)) {
		source_rates = bxt_rates;
		size = ARRAY_SIZE(bxt_rates);
	} else if (IS_GEN9_BC(dev_priv)) {
		source_rates = skl_rates;
		size = ARRAY_SIZE(skl_rates);
	} else if ((IS_HASWELL(dev_priv) && !IS_HSW_ULX(dev_priv)) ||
		   IS_BROADWELL(dev_priv)) {
		source_rates = hsw_rates;
		size = ARRAY_SIZE(hsw_rates);
	} else {
		source_rates = g4x_rates;
		size = ARRAY_SIZE(g4x_rates);
	}

	vbt_max_rate = intel_bios_dp_max_link_rate(encoder);
	if (max_rate && vbt_max_rate)
		max_rate = min(max_rate, vbt_max_rate);
	else if (vbt_max_rate)
		max_rate = vbt_max_rate;

	if (max_rate)
		size = intel_dp_rate_limit_len(source_rates, size, max_rate);

	intel_dp->source_rates = source_rates;
	intel_dp->num_source_rates = size;
}

static int intersect_rates(const int *source_rates, int source_len,
			   const int *sink_rates, int sink_len,
			   int *common_rates)
{
	int i = 0, j = 0, k = 0;

	while (i < source_len && j < sink_len) {
		if (source_rates[i] == sink_rates[j]) {
			if (WARN_ON(k >= DP_MAX_SUPPORTED_RATES))
				return k;
			common_rates[k] = source_rates[i];
			++k;
			++i;
			++j;
		} else if (source_rates[i] < sink_rates[j]) {
			++i;
		} else {
			++j;
		}
	}
	return k;
}

/* return index of rate in rates array, or -1 if not found */
static int intel_dp_rate_index(const int *rates, int len, int rate)
{
	int i;

	for (i = 0; i < len; i++)
		if (rate == rates[i])
			return i;

	return -1;
}

static void intel_dp_set_common_rates(struct intel_dp *intel_dp)
{
	struct drm_i915_private *i915 = dp_to_i915(intel_dp);

	drm_WARN_ON(&i915->drm,
		    !intel_dp->num_source_rates || !intel_dp->num_sink_rates);

	intel_dp->num_common_rates = intersect_rates(intel_dp->source_rates,
						     intel_dp->num_source_rates,
						     intel_dp->sink_rates,
						     intel_dp->num_sink_rates,
						     intel_dp->common_rates);

	/* Paranoia, there should always be something in common. */
	if (drm_WARN_ON(&i915->drm, intel_dp->num_common_rates == 0)) {
		intel_dp->common_rates[0] = 162000;
		intel_dp->num_common_rates = 1;
	}
}

static bool intel_dp_link_params_valid(struct intel_dp *intel_dp, int link_rate,
				       u8 lane_count)
{
	/*
	 * FIXME: we need to synchronize the current link parameters with
	 * hardware readout. Currently fast link training doesn't work on
	 * boot-up.
	 */
	if (link_rate == 0 ||
	    link_rate > intel_dp->max_link_rate)
		return false;

	if (lane_count == 0 ||
	    lane_count > intel_dp_max_lane_count(intel_dp))
		return false;

	return true;
}

static bool intel_dp_can_link_train_fallback_for_edp(struct intel_dp *intel_dp,
						     int link_rate,
						     u8 lane_count)
{
	const struct drm_display_mode *fixed_mode =
		intel_dp->attached_connector->panel.fixed_mode;
	int mode_rate, max_rate;

	mode_rate = intel_dp_link_required(fixed_mode->clock, 18);
	max_rate = intel_dp_max_data_rate(link_rate, lane_count);
	if (mode_rate > max_rate)
		return false;

	return true;
}

int intel_dp_get_link_train_fallback_values(struct intel_dp *intel_dp,
					    int link_rate, u8 lane_count)
{
	struct drm_i915_private *i915 = dp_to_i915(intel_dp);
	int index;

	/*
	 * TODO: Enable fallback on MST links once MST link compute can handle
	 * the fallback params.
	 */
	if (intel_dp->is_mst) {
		drm_err(&i915->drm, "Link Training Unsuccessful\n");
		return -1;
	}

	index = intel_dp_rate_index(intel_dp->common_rates,
				    intel_dp->num_common_rates,
				    link_rate);
	if (index > 0) {
		if (intel_dp_is_edp(intel_dp) &&
		    !intel_dp_can_link_train_fallback_for_edp(intel_dp,
							      intel_dp->common_rates[index - 1],
							      lane_count)) {
			drm_dbg_kms(&i915->drm,
				    "Retrying Link training for eDP with same parameters\n");
			return 0;
		}
		intel_dp->max_link_rate = intel_dp->common_rates[index - 1];
		intel_dp->max_link_lane_count = lane_count;
	} else if (lane_count > 1) {
		if (intel_dp_is_edp(intel_dp) &&
		    !intel_dp_can_link_train_fallback_for_edp(intel_dp,
							      intel_dp_max_common_rate(intel_dp),
							      lane_count >> 1)) {
			drm_dbg_kms(&i915->drm,
				    "Retrying Link training for eDP with same parameters\n");
			return 0;
		}
		intel_dp->max_link_rate = intel_dp_max_common_rate(intel_dp);
		intel_dp->max_link_lane_count = lane_count >> 1;
	} else {
		drm_err(&i915->drm, "Link Training Unsuccessful\n");
		return -1;
	}

	return 0;
}

u32 intel_dp_mode_to_fec_clock(u32 mode_clock)
{
	return div_u64(mul_u32_u32(mode_clock, 1000000U),
		       DP_DSC_FEC_OVERHEAD_FACTOR);
}

static int
small_joiner_ram_size_bits(struct drm_i915_private *i915)
{
	if (INTEL_GEN(i915) >= 11)
		return 7680 * 8;
	else
		return 6144 * 8;
}

static u16 intel_dp_dsc_get_output_bpp(struct drm_i915_private *i915,
				       u32 link_clock, u32 lane_count,
				       u32 mode_clock, u32 mode_hdisplay)
{
	u32 bits_per_pixel, max_bpp_small_joiner_ram;
	int i;

	/*
	 * Available Link Bandwidth(Kbits/sec) = (NumberOfLanes)*
	 * (LinkSymbolClock)* 8 * (TimeSlotsPerMTP)
	 * for SST -> TimeSlotsPerMTP is 1,
	 * for MST -> TimeSlotsPerMTP has to be calculated
	 */
	bits_per_pixel = (link_clock * lane_count * 8) /
			 intel_dp_mode_to_fec_clock(mode_clock);
	drm_dbg_kms(&i915->drm, "Max link bpp: %u\n", bits_per_pixel);

	/* Small Joiner Check: output bpp <= joiner RAM (bits) / Horiz. width */
	max_bpp_small_joiner_ram = small_joiner_ram_size_bits(i915) /
		mode_hdisplay;
	drm_dbg_kms(&i915->drm, "Max small joiner bpp: %u\n",
		    max_bpp_small_joiner_ram);

	/*
	 * Greatest allowed DSC BPP = MIN (output BPP from available Link BW
	 * check, output bpp from small joiner RAM check)
	 */
	bits_per_pixel = min(bits_per_pixel, max_bpp_small_joiner_ram);

	/* Error out if the max bpp is less than smallest allowed valid bpp */
	if (bits_per_pixel < valid_dsc_bpp[0]) {
		drm_dbg_kms(&i915->drm, "Unsupported BPP %u, min %u\n",
			    bits_per_pixel, valid_dsc_bpp[0]);
		return 0;
	}

	/* Find the nearest match in the array of known BPPs from VESA */
	for (i = 0; i < ARRAY_SIZE(valid_dsc_bpp) - 1; i++) {
		if (bits_per_pixel < valid_dsc_bpp[i + 1])
			break;
	}
	bits_per_pixel = valid_dsc_bpp[i];

	/*
	 * Compressed BPP in U6.4 format so multiply by 16, for Gen 11,
	 * fractional part is 0
	 */
	return bits_per_pixel << 4;
}

static u8 intel_dp_dsc_get_slice_count(struct intel_dp *intel_dp,
				       int mode_clock, int mode_hdisplay)
{
	struct drm_i915_private *i915 = dp_to_i915(intel_dp);
	u8 min_slice_count, i;
	int max_slice_width;

	if (mode_clock <= DP_DSC_PEAK_PIXEL_RATE)
		min_slice_count = DIV_ROUND_UP(mode_clock,
					       DP_DSC_MAX_ENC_THROUGHPUT_0);
	else
		min_slice_count = DIV_ROUND_UP(mode_clock,
					       DP_DSC_MAX_ENC_THROUGHPUT_1);

	max_slice_width = drm_dp_dsc_sink_max_slice_width(intel_dp->dsc_dpcd);
	if (max_slice_width < DP_DSC_MIN_SLICE_WIDTH_VALUE) {
		drm_dbg_kms(&i915->drm,
			    "Unsupported slice width %d by DP DSC Sink device\n",
			    max_slice_width);
		return 0;
	}
	/* Also take into account max slice width */
	min_slice_count = max_t(u8, min_slice_count,
				DIV_ROUND_UP(mode_hdisplay,
					     max_slice_width));

	/* Find the closest match to the valid slice count values */
	for (i = 0; i < ARRAY_SIZE(valid_dsc_slicecount); i++) {
		if (valid_dsc_slicecount[i] >
		    drm_dp_dsc_sink_max_slice_count(intel_dp->dsc_dpcd,
						    false))
			break;
		if (min_slice_count  <= valid_dsc_slicecount[i])
			return valid_dsc_slicecount[i];
	}

	drm_dbg_kms(&i915->drm, "Unsupported Slice Count %d\n",
		    min_slice_count);
	return 0;
}

static bool intel_dp_hdisplay_bad(struct drm_i915_private *dev_priv,
				  int hdisplay)
{
	/*
	 * Older platforms don't like hdisplay==4096 with DP.
	 *
	 * On ILK/SNB/IVB the pipe seems to be somewhat running (scanline
	 * and frame counter increment), but we don't get vblank interrupts,
	 * and the pipe underruns immediately. The link also doesn't seem
	 * to get trained properly.
	 *
	 * On CHV the vblank interrupts don't seem to disappear but
	 * otherwise the symptoms are similar.
	 *
	 * TODO: confirm the behaviour on HSW+
	 */
	return hdisplay == 4096 && !HAS_DDI(dev_priv);
}

static enum drm_mode_status
intel_dp_mode_valid_downstream(struct intel_connector *connector,
			       const struct drm_display_mode *mode,
			       int target_clock)
{
	struct intel_dp *intel_dp = intel_attached_dp(connector);
	const struct drm_display_info *info = &connector->base.display_info;
	int tmds_clock;

	if (intel_dp->dfp.max_dotclock &&
	    target_clock > intel_dp->dfp.max_dotclock)
		return MODE_CLOCK_HIGH;

	/* Assume 8bpc for the DP++/HDMI/DVI TMDS clock check */
	tmds_clock = target_clock;
	if (drm_mode_is_420_only(info, mode))
		tmds_clock /= 2;

	if (intel_dp->dfp.min_tmds_clock &&
	    tmds_clock < intel_dp->dfp.min_tmds_clock)
		return MODE_CLOCK_LOW;
	if (intel_dp->dfp.max_tmds_clock &&
	    tmds_clock > intel_dp->dfp.max_tmds_clock)
		return MODE_CLOCK_HIGH;

	return MODE_OK;
}

static enum drm_mode_status
intel_dp_mode_valid(struct drm_connector *connector,
		    struct drm_display_mode *mode)
{
	struct intel_dp *intel_dp = intel_attached_dp(to_intel_connector(connector));
	struct intel_connector *intel_connector = to_intel_connector(connector);
	struct drm_display_mode *fixed_mode = intel_connector->panel.fixed_mode;
	struct drm_i915_private *dev_priv = to_i915(connector->dev);
	int target_clock = mode->clock;
	int max_rate, mode_rate, max_lanes, max_link_clock;
	int max_dotclk = dev_priv->max_dotclk_freq;
	u16 dsc_max_output_bpp = 0;
	u8 dsc_slice_count = 0;
	enum drm_mode_status status;

	if (mode->flags & DRM_MODE_FLAG_DBLSCAN)
		return MODE_NO_DBLESCAN;

	if (intel_dp_is_edp(intel_dp) && fixed_mode) {
		if (mode->hdisplay > fixed_mode->hdisplay)
			return MODE_PANEL;

		if (mode->vdisplay > fixed_mode->vdisplay)
			return MODE_PANEL;

		target_clock = fixed_mode->clock;
	}

	max_link_clock = intel_dp_max_link_rate(intel_dp);
	max_lanes = intel_dp_max_lane_count(intel_dp);

	max_rate = intel_dp_max_data_rate(max_link_clock, max_lanes);
	mode_rate = intel_dp_link_required(target_clock, 18);

	if (intel_dp_hdisplay_bad(dev_priv, mode->hdisplay))
		return MODE_H_ILLEGAL;

	/*
	 * Output bpp is stored in 6.4 format so right shift by 4 to get the
	 * integer value since we support only integer values of bpp.
	 */
	if ((INTEL_GEN(dev_priv) >= 10 || IS_GEMINILAKE(dev_priv)) &&
	    drm_dp_sink_supports_dsc(intel_dp->dsc_dpcd)) {
		if (intel_dp_is_edp(intel_dp)) {
			dsc_max_output_bpp =
				drm_edp_dsc_sink_output_bpp(intel_dp->dsc_dpcd) >> 4;
			dsc_slice_count =
				drm_dp_dsc_sink_max_slice_count(intel_dp->dsc_dpcd,
								true);
		} else if (drm_dp_sink_supports_fec(intel_dp->fec_capable)) {
			dsc_max_output_bpp =
				intel_dp_dsc_get_output_bpp(dev_priv,
							    max_link_clock,
							    max_lanes,
							    target_clock,
							    mode->hdisplay) >> 4;
			dsc_slice_count =
				intel_dp_dsc_get_slice_count(intel_dp,
							     target_clock,
							     mode->hdisplay);
		}
	}

	if ((mode_rate > max_rate && !(dsc_max_output_bpp && dsc_slice_count)) ||
	    target_clock > max_dotclk)
		return MODE_CLOCK_HIGH;

	if (mode->clock < 10000)
		return MODE_CLOCK_LOW;

	if (mode->flags & DRM_MODE_FLAG_DBLCLK)
		return MODE_H_ILLEGAL;

	status = intel_dp_mode_valid_downstream(intel_connector,
						mode, target_clock);
	if (status != MODE_OK)
		return status;

	return intel_mode_valid_max_plane_size(dev_priv, mode);
}

u32 intel_dp_pack_aux(const u8 *src, int src_bytes)
{
	int i;
	u32 v = 0;

	if (src_bytes > 4)
		src_bytes = 4;
	for (i = 0; i < src_bytes; i++)
		v |= ((u32)src[i]) << ((3 - i) * 8);
	return v;
}

static void intel_dp_unpack_aux(u32 src, u8 *dst, int dst_bytes)
{
	int i;
	if (dst_bytes > 4)
		dst_bytes = 4;
	for (i = 0; i < dst_bytes; i++)
		dst[i] = src >> ((3-i) * 8);
}

static void
intel_dp_init_panel_power_sequencer(struct intel_dp *intel_dp);
static void
intel_dp_init_panel_power_sequencer_registers(struct intel_dp *intel_dp,
					      bool force_disable_vdd);
static void
intel_dp_pps_init(struct intel_dp *intel_dp);

static intel_wakeref_t
pps_lock(struct intel_dp *intel_dp)
{
	struct drm_i915_private *dev_priv = dp_to_i915(intel_dp);
	intel_wakeref_t wakeref;

	/*
	 * See intel_power_sequencer_reset() why we need
	 * a power domain reference here.
	 */
	wakeref = intel_display_power_get(dev_priv,
					  intel_aux_power_domain(dp_to_dig_port(intel_dp)));

	mutex_lock(&dev_priv->pps_mutex);

	return wakeref;
}

static intel_wakeref_t
pps_unlock(struct intel_dp *intel_dp, intel_wakeref_t wakeref)
{
	struct drm_i915_private *dev_priv = dp_to_i915(intel_dp);

	mutex_unlock(&dev_priv->pps_mutex);
	intel_display_power_put(dev_priv,
				intel_aux_power_domain(dp_to_dig_port(intel_dp)),
				wakeref);
	return 0;
}

#define with_pps_lock(dp, wf) \
	for ((wf) = pps_lock(dp); (wf); (wf) = pps_unlock((dp), (wf)))

static void
vlv_power_sequencer_kick(struct intel_dp *intel_dp)
{
	struct drm_i915_private *dev_priv = dp_to_i915(intel_dp);
	struct intel_digital_port *dig_port = dp_to_dig_port(intel_dp);
	enum pipe pipe = intel_dp->pps_pipe;
	bool pll_enabled, release_cl_override = false;
	enum dpio_phy phy = DPIO_PHY(pipe);
	enum dpio_channel ch = vlv_pipe_to_channel(pipe);
	u32 DP;

	if (drm_WARN(&dev_priv->drm,
		     intel_de_read(dev_priv, intel_dp->output_reg) & DP_PORT_EN,
		     "skipping pipe %c power sequencer kick due to [ENCODER:%d:%s] being active\n",
		     pipe_name(pipe), dig_port->base.base.base.id,
		     dig_port->base.base.name))
		return;

	drm_dbg_kms(&dev_priv->drm,
		    "kicking pipe %c power sequencer for [ENCODER:%d:%s]\n",
		    pipe_name(pipe), dig_port->base.base.base.id,
		    dig_port->base.base.name);

	/* Preserve the BIOS-computed detected bit. This is
	 * supposed to be read-only.
	 */
	DP = intel_de_read(dev_priv, intel_dp->output_reg) & DP_DETECTED;
	DP |= DP_VOLTAGE_0_4 | DP_PRE_EMPHASIS_0;
	DP |= DP_PORT_WIDTH(1);
	DP |= DP_LINK_TRAIN_PAT_1;

	if (IS_CHERRYVIEW(dev_priv))
		DP |= DP_PIPE_SEL_CHV(pipe);
	else
		DP |= DP_PIPE_SEL(pipe);

	pll_enabled = intel_de_read(dev_priv, DPLL(pipe)) & DPLL_VCO_ENABLE;

	/*
	 * The DPLL for the pipe must be enabled for this to work.
	 * So enable temporarily it if it's not already enabled.
	 */
	if (!pll_enabled) {
		release_cl_override = IS_CHERRYVIEW(dev_priv) &&
			!chv_phy_powergate_ch(dev_priv, phy, ch, true);

		if (vlv_force_pll_on(dev_priv, pipe, IS_CHERRYVIEW(dev_priv) ?
				     &chv_dpll[0].dpll : &vlv_dpll[0].dpll)) {
			drm_err(&dev_priv->drm,
				"Failed to force on pll for pipe %c!\n",
				pipe_name(pipe));
			return;
		}
	}

	/*
	 * Similar magic as in intel_dp_enable_port().
	 * We _must_ do this port enable + disable trick
	 * to make this power sequencer lock onto the port.
	 * Otherwise even VDD force bit won't work.
	 */
	intel_de_write(dev_priv, intel_dp->output_reg, DP);
	intel_de_posting_read(dev_priv, intel_dp->output_reg);

	intel_de_write(dev_priv, intel_dp->output_reg, DP | DP_PORT_EN);
	intel_de_posting_read(dev_priv, intel_dp->output_reg);

	intel_de_write(dev_priv, intel_dp->output_reg, DP & ~DP_PORT_EN);
	intel_de_posting_read(dev_priv, intel_dp->output_reg);

	if (!pll_enabled) {
		vlv_force_pll_off(dev_priv, pipe);

		if (release_cl_override)
			chv_phy_powergate_ch(dev_priv, phy, ch, false);
	}
}

static enum pipe vlv_find_free_pps(struct drm_i915_private *dev_priv)
{
	struct intel_encoder *encoder;
	unsigned int pipes = (1 << PIPE_A) | (1 << PIPE_B);

	/*
	 * We don't have power sequencer currently.
	 * Pick one that's not used by other ports.
	 */
	for_each_intel_dp(&dev_priv->drm, encoder) {
		struct intel_dp *intel_dp = enc_to_intel_dp(encoder);

		if (encoder->type == INTEL_OUTPUT_EDP) {
			drm_WARN_ON(&dev_priv->drm,
				    intel_dp->active_pipe != INVALID_PIPE &&
				    intel_dp->active_pipe !=
				    intel_dp->pps_pipe);

			if (intel_dp->pps_pipe != INVALID_PIPE)
				pipes &= ~(1 << intel_dp->pps_pipe);
		} else {
			drm_WARN_ON(&dev_priv->drm,
				    intel_dp->pps_pipe != INVALID_PIPE);

			if (intel_dp->active_pipe != INVALID_PIPE)
				pipes &= ~(1 << intel_dp->active_pipe);
		}
	}

	if (pipes == 0)
		return INVALID_PIPE;

	return ffs(pipes) - 1;
}

static enum pipe
vlv_power_sequencer_pipe(struct intel_dp *intel_dp)
{
	struct drm_i915_private *dev_priv = dp_to_i915(intel_dp);
	struct intel_digital_port *dig_port = dp_to_dig_port(intel_dp);
	enum pipe pipe;

	lockdep_assert_held(&dev_priv->pps_mutex);

	/* We should never land here with regular DP ports */
	drm_WARN_ON(&dev_priv->drm, !intel_dp_is_edp(intel_dp));

	drm_WARN_ON(&dev_priv->drm, intel_dp->active_pipe != INVALID_PIPE &&
		    intel_dp->active_pipe != intel_dp->pps_pipe);

	if (intel_dp->pps_pipe != INVALID_PIPE)
		return intel_dp->pps_pipe;

	pipe = vlv_find_free_pps(dev_priv);

	/*
	 * Didn't find one. This should not happen since there
	 * are two power sequencers and up to two eDP ports.
	 */
	if (drm_WARN_ON(&dev_priv->drm, pipe == INVALID_PIPE))
		pipe = PIPE_A;

	vlv_steal_power_sequencer(dev_priv, pipe);
	intel_dp->pps_pipe = pipe;

	drm_dbg_kms(&dev_priv->drm,
		    "picked pipe %c power sequencer for [ENCODER:%d:%s]\n",
		    pipe_name(intel_dp->pps_pipe),
		    dig_port->base.base.base.id,
		    dig_port->base.base.name);

	/* init power sequencer on this pipe and port */
	intel_dp_init_panel_power_sequencer(intel_dp);
	intel_dp_init_panel_power_sequencer_registers(intel_dp, true);

	/*
	 * Even vdd force doesn't work until we've made
	 * the power sequencer lock in on the port.
	 */
	vlv_power_sequencer_kick(intel_dp);

	return intel_dp->pps_pipe;
}

static int
bxt_power_sequencer_idx(struct intel_dp *intel_dp)
{
	struct drm_i915_private *dev_priv = dp_to_i915(intel_dp);
	int backlight_controller = dev_priv->vbt.backlight.controller;

	lockdep_assert_held(&dev_priv->pps_mutex);

	/* We should never land here with regular DP ports */
	drm_WARN_ON(&dev_priv->drm, !intel_dp_is_edp(intel_dp));

	if (!intel_dp->pps_reset)
		return backlight_controller;

	intel_dp->pps_reset = false;

	/*
	 * Only the HW needs to be reprogrammed, the SW state is fixed and
	 * has been setup during connector init.
	 */
	intel_dp_init_panel_power_sequencer_registers(intel_dp, false);

	return backlight_controller;
}

typedef bool (*vlv_pipe_check)(struct drm_i915_private *dev_priv,
			       enum pipe pipe);

static bool vlv_pipe_has_pp_on(struct drm_i915_private *dev_priv,
			       enum pipe pipe)
{
	return intel_de_read(dev_priv, PP_STATUS(pipe)) & PP_ON;
}

static bool vlv_pipe_has_vdd_on(struct drm_i915_private *dev_priv,
				enum pipe pipe)
{
	return intel_de_read(dev_priv, PP_CONTROL(pipe)) & EDP_FORCE_VDD;
}

static bool vlv_pipe_any(struct drm_i915_private *dev_priv,
			 enum pipe pipe)
{
	return true;
}

static enum pipe
vlv_initial_pps_pipe(struct drm_i915_private *dev_priv,
		     enum port port,
		     vlv_pipe_check pipe_check)
{
	enum pipe pipe;

	for (pipe = PIPE_A; pipe <= PIPE_B; pipe++) {
		u32 port_sel = intel_de_read(dev_priv, PP_ON_DELAYS(pipe)) &
			PANEL_PORT_SELECT_MASK;

		if (port_sel != PANEL_PORT_SELECT_VLV(port))
			continue;

		if (!pipe_check(dev_priv, pipe))
			continue;

		return pipe;
	}

	return INVALID_PIPE;
}

static void
vlv_initial_power_sequencer_setup(struct intel_dp *intel_dp)
{
	struct drm_i915_private *dev_priv = dp_to_i915(intel_dp);
	struct intel_digital_port *dig_port = dp_to_dig_port(intel_dp);
	enum port port = dig_port->base.port;

	lockdep_assert_held(&dev_priv->pps_mutex);

	/* try to find a pipe with this port selected */
	/* first pick one where the panel is on */
	intel_dp->pps_pipe = vlv_initial_pps_pipe(dev_priv, port,
						  vlv_pipe_has_pp_on);
	/* didn't find one? pick one where vdd is on */
	if (intel_dp->pps_pipe == INVALID_PIPE)
		intel_dp->pps_pipe = vlv_initial_pps_pipe(dev_priv, port,
							  vlv_pipe_has_vdd_on);
	/* didn't find one? pick one with just the correct port */
	if (intel_dp->pps_pipe == INVALID_PIPE)
		intel_dp->pps_pipe = vlv_initial_pps_pipe(dev_priv, port,
							  vlv_pipe_any);

	/* didn't find one? just let vlv_power_sequencer_pipe() pick one when needed */
	if (intel_dp->pps_pipe == INVALID_PIPE) {
		drm_dbg_kms(&dev_priv->drm,
			    "no initial power sequencer for [ENCODER:%d:%s]\n",
			    dig_port->base.base.base.id,
			    dig_port->base.base.name);
		return;
	}

	drm_dbg_kms(&dev_priv->drm,
		    "initial power sequencer for [ENCODER:%d:%s]: pipe %c\n",
		    dig_port->base.base.base.id,
		    dig_port->base.base.name,
		    pipe_name(intel_dp->pps_pipe));

	intel_dp_init_panel_power_sequencer(intel_dp);
	intel_dp_init_panel_power_sequencer_registers(intel_dp, false);
}

void intel_power_sequencer_reset(struct drm_i915_private *dev_priv)
{
	struct intel_encoder *encoder;

	if (drm_WARN_ON(&dev_priv->drm,
			!(IS_VALLEYVIEW(dev_priv) ||
			  IS_CHERRYVIEW(dev_priv) ||
			  IS_GEN9_LP(dev_priv))))
		return;

	/*
	 * We can't grab pps_mutex here due to deadlock with power_domain
	 * mutex when power_domain functions are called while holding pps_mutex.
	 * That also means that in order to use pps_pipe the code needs to
	 * hold both a power domain reference and pps_mutex, and the power domain
	 * reference get/put must be done while _not_ holding pps_mutex.
	 * pps_{lock,unlock}() do these steps in the correct order, so one
	 * should use them always.
	 */

	for_each_intel_dp(&dev_priv->drm, encoder) {
		struct intel_dp *intel_dp = enc_to_intel_dp(encoder);

		drm_WARN_ON(&dev_priv->drm,
			    intel_dp->active_pipe != INVALID_PIPE);

		if (encoder->type != INTEL_OUTPUT_EDP)
			continue;

		if (IS_GEN9_LP(dev_priv))
			intel_dp->pps_reset = true;
		else
			intel_dp->pps_pipe = INVALID_PIPE;
	}
}

struct pps_registers {
	i915_reg_t pp_ctrl;
	i915_reg_t pp_stat;
	i915_reg_t pp_on;
	i915_reg_t pp_off;
	i915_reg_t pp_div;
};

static void intel_pps_get_registers(struct intel_dp *intel_dp,
				    struct pps_registers *regs)
{
	struct drm_i915_private *dev_priv = dp_to_i915(intel_dp);
	int pps_idx = 0;

	memset(regs, 0, sizeof(*regs));

	if (IS_GEN9_LP(dev_priv))
		pps_idx = bxt_power_sequencer_idx(intel_dp);
	else if (IS_VALLEYVIEW(dev_priv) || IS_CHERRYVIEW(dev_priv))
		pps_idx = vlv_power_sequencer_pipe(intel_dp);

	regs->pp_ctrl = PP_CONTROL(pps_idx);
	regs->pp_stat = PP_STATUS(pps_idx);
	regs->pp_on = PP_ON_DELAYS(pps_idx);
	regs->pp_off = PP_OFF_DELAYS(pps_idx);

	/* Cycle delay moved from PP_DIVISOR to PP_CONTROL */
	if (IS_GEN9_LP(dev_priv) || INTEL_PCH_TYPE(dev_priv) >= PCH_CNP)
		regs->pp_div = INVALID_MMIO_REG;
	else
		regs->pp_div = PP_DIVISOR(pps_idx);
}

static i915_reg_t
_pp_ctrl_reg(struct intel_dp *intel_dp)
{
	struct pps_registers regs;

	intel_pps_get_registers(intel_dp, &regs);

	return regs.pp_ctrl;
}

static i915_reg_t
_pp_stat_reg(struct intel_dp *intel_dp)
{
	struct pps_registers regs;

	intel_pps_get_registers(intel_dp, &regs);

	return regs.pp_stat;
}

/* Reboot notifier handler to shutdown panel power to guarantee T12 timing
   This function only applicable when panel PM state is not to be tracked */
static int edp_notify_handler(struct notifier_block *this, unsigned long code,
			      void *unused)
{
	struct intel_dp *intel_dp = container_of(this, typeof(* intel_dp),
						 edp_notifier);
	struct drm_i915_private *dev_priv = dp_to_i915(intel_dp);
	intel_wakeref_t wakeref;

	if (!intel_dp_is_edp(intel_dp) || code != SYS_RESTART)
		return 0;

	with_pps_lock(intel_dp, wakeref) {
		if (IS_VALLEYVIEW(dev_priv) || IS_CHERRYVIEW(dev_priv)) {
			enum pipe pipe = vlv_power_sequencer_pipe(intel_dp);
			i915_reg_t pp_ctrl_reg, pp_div_reg;
			u32 pp_div;

			pp_ctrl_reg = PP_CONTROL(pipe);
			pp_div_reg  = PP_DIVISOR(pipe);
			pp_div = intel_de_read(dev_priv, pp_div_reg);
			pp_div &= PP_REFERENCE_DIVIDER_MASK;

			/* 0x1F write to PP_DIV_REG sets max cycle delay */
			intel_de_write(dev_priv, pp_div_reg, pp_div | 0x1F);
			intel_de_write(dev_priv, pp_ctrl_reg,
				       PANEL_UNLOCK_REGS);
			msleep(intel_dp->panel_power_cycle_delay);
		}
	}

	return 0;
}

static bool edp_have_panel_power(struct intel_dp *intel_dp)
{
	struct drm_i915_private *dev_priv = dp_to_i915(intel_dp);

	lockdep_assert_held(&dev_priv->pps_mutex);

	if ((IS_VALLEYVIEW(dev_priv) || IS_CHERRYVIEW(dev_priv)) &&
	    intel_dp->pps_pipe == INVALID_PIPE)
		return false;

	return (intel_de_read(dev_priv, _pp_stat_reg(intel_dp)) & PP_ON) != 0;
}

static bool edp_have_panel_vdd(struct intel_dp *intel_dp)
{
	struct drm_i915_private *dev_priv = dp_to_i915(intel_dp);

	lockdep_assert_held(&dev_priv->pps_mutex);

	if ((IS_VALLEYVIEW(dev_priv) || IS_CHERRYVIEW(dev_priv)) &&
	    intel_dp->pps_pipe == INVALID_PIPE)
		return false;

	return intel_de_read(dev_priv, _pp_ctrl_reg(intel_dp)) & EDP_FORCE_VDD;
}

static void
intel_dp_check_edp(struct intel_dp *intel_dp)
{
	struct drm_i915_private *dev_priv = dp_to_i915(intel_dp);

	if (!intel_dp_is_edp(intel_dp))
		return;

	if (!edp_have_panel_power(intel_dp) && !edp_have_panel_vdd(intel_dp)) {
		drm_WARN(&dev_priv->drm, 1,
			 "eDP powered off while attempting aux channel communication.\n");
		drm_dbg_kms(&dev_priv->drm, "Status 0x%08x Control 0x%08x\n",
			    intel_de_read(dev_priv, _pp_stat_reg(intel_dp)),
			    intel_de_read(dev_priv, _pp_ctrl_reg(intel_dp)));
	}
}

static u32
intel_dp_aux_wait_done(struct intel_dp *intel_dp)
{
	struct drm_i915_private *i915 = dp_to_i915(intel_dp);
	i915_reg_t ch_ctl = intel_dp->aux_ch_ctl_reg(intel_dp);
	const unsigned int timeout_ms = 10;
	u32 status;
	bool done;

#define C (((status = intel_uncore_read_notrace(&i915->uncore, ch_ctl)) & DP_AUX_CH_CTL_SEND_BUSY) == 0)
	done = wait_event_timeout(i915->gmbus_wait_queue, C,
				  msecs_to_jiffies_timeout(timeout_ms));

	/* just trace the final value */
	trace_i915_reg_rw(false, ch_ctl, status, sizeof(status), true);

	if (!done)
		drm_err(&i915->drm,
			"%s: did not complete or timeout within %ums (status 0x%08x)\n",
			intel_dp->aux.name, timeout_ms, status);
#undef C

	return status;
}

static u32 g4x_get_aux_clock_divider(struct intel_dp *intel_dp, int index)
{
	struct drm_i915_private *dev_priv = dp_to_i915(intel_dp);

	if (index)
		return 0;

	/*
	 * The clock divider is based off the hrawclk, and would like to run at
	 * 2MHz.  So, take the hrawclk value and divide by 2000 and use that
	 */
	return DIV_ROUND_CLOSEST(RUNTIME_INFO(dev_priv)->rawclk_freq, 2000);
}

static u32 ilk_get_aux_clock_divider(struct intel_dp *intel_dp, int index)
{
	struct drm_i915_private *dev_priv = dp_to_i915(intel_dp);
	struct intel_digital_port *dig_port = dp_to_dig_port(intel_dp);
	u32 freq;

	if (index)
		return 0;

	/*
	 * The clock divider is based off the cdclk or PCH rawclk, and would
	 * like to run at 2MHz.  So, take the cdclk or PCH rawclk value and
	 * divide by 2000 and use that
	 */
	if (dig_port->aux_ch == AUX_CH_A)
		freq = dev_priv->cdclk.hw.cdclk;
	else
		freq = RUNTIME_INFO(dev_priv)->rawclk_freq;
	return DIV_ROUND_CLOSEST(freq, 2000);
}

static u32 hsw_get_aux_clock_divider(struct intel_dp *intel_dp, int index)
{
	struct drm_i915_private *dev_priv = dp_to_i915(intel_dp);
	struct intel_digital_port *dig_port = dp_to_dig_port(intel_dp);

	if (dig_port->aux_ch != AUX_CH_A && HAS_PCH_LPT_H(dev_priv)) {
		/* Workaround for non-ULT HSW */
		switch (index) {
		case 0: return 63;
		case 1: return 72;
		default: return 0;
		}
	}

	return ilk_get_aux_clock_divider(intel_dp, index);
}

static u32 skl_get_aux_clock_divider(struct intel_dp *intel_dp, int index)
{
	/*
	 * SKL doesn't need us to program the AUX clock divider (Hardware will
	 * derive the clock from CDCLK automatically). We still implement the
	 * get_aux_clock_divider vfunc to plug-in into the existing code.
	 */
	return index ? 0 : 1;
}

static u32 g4x_get_aux_send_ctl(struct intel_dp *intel_dp,
				int send_bytes,
				u32 aux_clock_divider)
{
	struct intel_digital_port *dig_port = dp_to_dig_port(intel_dp);
	struct drm_i915_private *dev_priv =
			to_i915(dig_port->base.base.dev);
	u32 precharge, timeout;

	if (IS_GEN(dev_priv, 6))
		precharge = 3;
	else
		precharge = 5;

	if (IS_BROADWELL(dev_priv))
		timeout = DP_AUX_CH_CTL_TIME_OUT_600us;
	else
		timeout = DP_AUX_CH_CTL_TIME_OUT_400us;

	return DP_AUX_CH_CTL_SEND_BUSY |
	       DP_AUX_CH_CTL_DONE |
	       DP_AUX_CH_CTL_INTERRUPT |
	       DP_AUX_CH_CTL_TIME_OUT_ERROR |
	       timeout |
	       DP_AUX_CH_CTL_RECEIVE_ERROR |
	       (send_bytes << DP_AUX_CH_CTL_MESSAGE_SIZE_SHIFT) |
	       (precharge << DP_AUX_CH_CTL_PRECHARGE_2US_SHIFT) |
	       (aux_clock_divider << DP_AUX_CH_CTL_BIT_CLOCK_2X_SHIFT);
}

static u32 skl_get_aux_send_ctl(struct intel_dp *intel_dp,
				int send_bytes,
				u32 unused)
{
	struct intel_digital_port *dig_port = dp_to_dig_port(intel_dp);
	struct drm_i915_private *i915 =
			to_i915(dig_port->base.base.dev);
	enum phy phy = intel_port_to_phy(i915, dig_port->base.port);
	u32 ret;

	ret = DP_AUX_CH_CTL_SEND_BUSY |
	      DP_AUX_CH_CTL_DONE |
	      DP_AUX_CH_CTL_INTERRUPT |
	      DP_AUX_CH_CTL_TIME_OUT_ERROR |
	      DP_AUX_CH_CTL_TIME_OUT_MAX |
	      DP_AUX_CH_CTL_RECEIVE_ERROR |
	      (send_bytes << DP_AUX_CH_CTL_MESSAGE_SIZE_SHIFT) |
	      DP_AUX_CH_CTL_FW_SYNC_PULSE_SKL(32) |
	      DP_AUX_CH_CTL_SYNC_PULSE_SKL(32);

	if (intel_phy_is_tc(i915, phy) &&
	    dig_port->tc_mode == TC_PORT_TBT_ALT)
		ret |= DP_AUX_CH_CTL_TBT_IO;

	return ret;
}

static int
intel_dp_aux_xfer(struct intel_dp *intel_dp,
		  const u8 *send, int send_bytes,
		  u8 *recv, int recv_size,
		  u32 aux_send_ctl_flags)
{
	struct intel_digital_port *dig_port = dp_to_dig_port(intel_dp);
	struct drm_i915_private *i915 =
			to_i915(dig_port->base.base.dev);
	struct intel_uncore *uncore = &i915->uncore;
	enum phy phy = intel_port_to_phy(i915, dig_port->base.port);
	bool is_tc_port = intel_phy_is_tc(i915, phy);
	i915_reg_t ch_ctl, ch_data[5];
	u32 aux_clock_divider;
	enum intel_display_power_domain aux_domain;
	intel_wakeref_t aux_wakeref;
	intel_wakeref_t pps_wakeref;
	int i, ret, recv_bytes;
	int try, clock = 0;
	u32 status;
	bool vdd;

	ch_ctl = intel_dp->aux_ch_ctl_reg(intel_dp);
	for (i = 0; i < ARRAY_SIZE(ch_data); i++)
		ch_data[i] = intel_dp->aux_ch_data_reg(intel_dp, i);

	if (is_tc_port)
		intel_tc_port_lock(dig_port);

	aux_domain = intel_aux_power_domain(dig_port);

	aux_domain = intel_aux_power_domain(intel_dig_port);

	aux_wakeref = intel_display_power_get(i915, aux_domain);
	pps_wakeref = pps_lock(intel_dp);

	/*
	 * We will be called with VDD already enabled for dpcd/edid/oui reads.
	 * In such cases we want to leave VDD enabled and it's up to upper layers
	 * to turn it off. But for eg. i2c-dev access we need to turn it on/off
	 * ourselves.
	 */
	vdd = edp_panel_vdd_on(intel_dp);

	/* dp aux is extremely sensitive to irq latency, hence request the
	 * lowest possible wakeup latency and so prevent the cpu from going into
	 * deep sleep states.
	 */
	cpu_latency_qos_update_request(&i915->pm_qos, 0);

	intel_dp_check_edp(intel_dp);

	/* Try to wait for any previous AUX channel activity */
	for (try = 0; try < 3; try++) {
		status = intel_uncore_read_notrace(uncore, ch_ctl);
		if ((status & DP_AUX_CH_CTL_SEND_BUSY) == 0)
			break;
		msleep(1);
	}
	/* just trace the final value */
	trace_i915_reg_rw(false, ch_ctl, status, sizeof(status), true);

	if (try == 3) {
		const u32 status = intel_uncore_read(uncore, ch_ctl);

		if (status != intel_dp->aux_busy_last_status) {
			drm_WARN(&i915->drm, 1,
				 "%s: not started (status 0x%08x)\n",
				 intel_dp->aux.name, status);
			intel_dp->aux_busy_last_status = status;
		}

		ret = -EBUSY;
		goto out;
	}

	/* Only 5 data registers! */
	if (drm_WARN_ON(&i915->drm, send_bytes > 20 || recv_size > 20)) {
		ret = -E2BIG;
		goto out;
	}

	while ((aux_clock_divider = intel_dp->get_aux_clock_divider(intel_dp, clock++))) {
		u32 send_ctl = intel_dp->get_aux_send_ctl(intel_dp,
							  send_bytes,
							  aux_clock_divider);

		send_ctl |= aux_send_ctl_flags;

		/* Must try at least 3 times according to DP spec */
		for (try = 0; try < 5; try++) {
			/* Load the send data into the aux channel data registers */
			for (i = 0; i < send_bytes; i += 4)
				intel_uncore_write(uncore,
						   ch_data[i >> 2],
						   intel_dp_pack_aux(send + i,
								     send_bytes - i));

			/* Send the command and wait for it to complete */
			intel_uncore_write(uncore, ch_ctl, send_ctl);

			status = intel_dp_aux_wait_done(intel_dp);

			/* Clear done status and any errors */
			intel_uncore_write(uncore,
					   ch_ctl,
					   status |
					   DP_AUX_CH_CTL_DONE |
					   DP_AUX_CH_CTL_TIME_OUT_ERROR |
					   DP_AUX_CH_CTL_RECEIVE_ERROR);

			/* DP CTS 1.2 Core Rev 1.1, 4.2.1.1 & 4.2.1.2
			 *   400us delay required for errors and timeouts
			 *   Timeout errors from the HW already meet this
			 *   requirement so skip to next iteration
			 */
			if (status & DP_AUX_CH_CTL_TIME_OUT_ERROR)
				continue;

			if (status & DP_AUX_CH_CTL_RECEIVE_ERROR) {
				usleep_range(400, 500);
				continue;
			}
			if (status & DP_AUX_CH_CTL_DONE)
				goto done;
		}
	}

	if ((status & DP_AUX_CH_CTL_DONE) == 0) {
		drm_err(&i915->drm, "%s: not done (status 0x%08x)\n",
			intel_dp->aux.name, status);
		ret = -EBUSY;
		goto out;
	}

done:
	/* Check for timeout or receive error.
	 * Timeouts occur when the sink is not connected
	 */
	if (status & DP_AUX_CH_CTL_RECEIVE_ERROR) {
		drm_err(&i915->drm, "%s: receive error (status 0x%08x)\n",
			intel_dp->aux.name, status);
		ret = -EIO;
		goto out;
	}

	/* Timeouts occur when the device isn't connected, so they're
	 * "normal" -- don't fill the kernel log with these */
	if (status & DP_AUX_CH_CTL_TIME_OUT_ERROR) {
		drm_dbg_kms(&i915->drm, "%s: timeout (status 0x%08x)\n",
			    intel_dp->aux.name, status);
		ret = -ETIMEDOUT;
		goto out;
	}

	/* Unload any bytes sent back from the other side */
	recv_bytes = ((status & DP_AUX_CH_CTL_MESSAGE_SIZE_MASK) >>
		      DP_AUX_CH_CTL_MESSAGE_SIZE_SHIFT);

	/*
	 * By BSpec: "Message sizes of 0 or >20 are not allowed."
	 * We have no idea of what happened so we return -EBUSY so
	 * drm layer takes care for the necessary retries.
	 */
	if (recv_bytes == 0 || recv_bytes > 20) {
		drm_dbg_kms(&i915->drm,
			    "%s: Forbidden recv_bytes = %d on aux transaction\n",
			    intel_dp->aux.name, recv_bytes);
		ret = -EBUSY;
		goto out;
	}

	if (recv_bytes > recv_size)
		recv_bytes = recv_size;

	for (i = 0; i < recv_bytes; i += 4)
		intel_dp_unpack_aux(intel_uncore_read(uncore, ch_data[i >> 2]),
				    recv + i, recv_bytes - i);

	ret = recv_bytes;
out:
	cpu_latency_qos_update_request(&i915->pm_qos, PM_QOS_DEFAULT_VALUE);

	if (vdd)
		edp_panel_vdd_off(intel_dp, false);

	pps_unlock(intel_dp, pps_wakeref);
	intel_display_power_put_async(i915, aux_domain, aux_wakeref);

	if (is_tc_port)
		intel_tc_port_unlock(dig_port);

	return ret;
}

#define BARE_ADDRESS_SIZE	3
#define HEADER_SIZE		(BARE_ADDRESS_SIZE + 1)

static void
intel_dp_aux_header(u8 txbuf[HEADER_SIZE],
		    const struct drm_dp_aux_msg *msg)
{
	txbuf[0] = (msg->request << 4) | ((msg->address >> 16) & 0xf);
	txbuf[1] = (msg->address >> 8) & 0xff;
	txbuf[2] = msg->address & 0xff;
	txbuf[3] = msg->size - 1;
}

static u32 intel_dp_aux_xfer_flags(const struct drm_dp_aux_msg *msg)
{
	/*
	 * If we're trying to send the HDCP Aksv, we need to set a the Aksv
	 * select bit to inform the hardware to send the Aksv after our header
	 * since we can't access that data from software.
	 */
	if ((msg->request & ~DP_AUX_I2C_MOT) == DP_AUX_NATIVE_WRITE &&
	    msg->address == DP_AUX_HDCP_AKSV)
		return DP_AUX_CH_CTL_AUX_AKSV_SELECT;

	return 0;
}

static ssize_t
intel_dp_aux_transfer(struct drm_dp_aux *aux, struct drm_dp_aux_msg *msg)
{
	struct intel_dp *intel_dp = container_of(aux, struct intel_dp, aux);
	struct drm_i915_private *i915 = dp_to_i915(intel_dp);
	u8 txbuf[20], rxbuf[20];
	size_t txsize, rxsize;
	u32 flags = intel_dp_aux_xfer_flags(msg);
	int ret;

	intel_dp_aux_header(txbuf, msg);

	switch (msg->request & ~DP_AUX_I2C_MOT) {
	case DP_AUX_NATIVE_WRITE:
	case DP_AUX_I2C_WRITE:
	case DP_AUX_I2C_WRITE_STATUS_UPDATE:
		txsize = msg->size ? HEADER_SIZE + msg->size : BARE_ADDRESS_SIZE;
		rxsize = 2; /* 0 or 1 data bytes */

		if (drm_WARN_ON(&i915->drm, txsize > 20))
			return -E2BIG;

		drm_WARN_ON(&i915->drm, !msg->buffer != !msg->size);

		if (msg->buffer)
			memcpy(txbuf + HEADER_SIZE, msg->buffer, msg->size);

		ret = intel_dp_aux_xfer(intel_dp, txbuf, txsize,
					rxbuf, rxsize, flags);
		if (ret > 0) {
			msg->reply = rxbuf[0] >> 4;

			if (ret > 1) {
				/* Number of bytes written in a short write. */
				ret = clamp_t(int, rxbuf[1], 0, msg->size);
			} else {
				/* Return payload size. */
				ret = msg->size;
			}
		}
		break;

	case DP_AUX_NATIVE_READ:
	case DP_AUX_I2C_READ:
		txsize = msg->size ? HEADER_SIZE : BARE_ADDRESS_SIZE;
		rxsize = msg->size + 1;

		if (drm_WARN_ON(&i915->drm, rxsize > 20))
			return -E2BIG;

		ret = intel_dp_aux_xfer(intel_dp, txbuf, txsize,
					rxbuf, rxsize, flags);
		if (ret > 0) {
			msg->reply = rxbuf[0] >> 4;
			/*
			 * Assume happy day, and copy the data. The caller is
			 * expected to check msg->reply before touching it.
			 *
			 * Return payload size.
			 */
			ret--;
			memcpy(msg->buffer, rxbuf + 1, ret);
		}
		break;

	default:
		ret = -EINVAL;
		break;
	}

	return ret;
}


static i915_reg_t g4x_aux_ctl_reg(struct intel_dp *intel_dp)
{
	struct drm_i915_private *dev_priv = dp_to_i915(intel_dp);
	struct intel_digital_port *dig_port = dp_to_dig_port(intel_dp);
	enum aux_ch aux_ch = dig_port->aux_ch;

	switch (aux_ch) {
	case AUX_CH_B:
	case AUX_CH_C:
	case AUX_CH_D:
		return DP_AUX_CH_CTL(aux_ch);
	default:
		MISSING_CASE(aux_ch);
		return DP_AUX_CH_CTL(AUX_CH_B);
	}
}

static i915_reg_t g4x_aux_data_reg(struct intel_dp *intel_dp, int index)
{
	struct drm_i915_private *dev_priv = dp_to_i915(intel_dp);
	struct intel_digital_port *dig_port = dp_to_dig_port(intel_dp);
	enum aux_ch aux_ch = dig_port->aux_ch;

	switch (aux_ch) {
	case AUX_CH_B:
	case AUX_CH_C:
	case AUX_CH_D:
		return DP_AUX_CH_DATA(aux_ch, index);
	default:
		MISSING_CASE(aux_ch);
		return DP_AUX_CH_DATA(AUX_CH_B, index);
	}
}

static i915_reg_t ilk_aux_ctl_reg(struct intel_dp *intel_dp)
{
	struct drm_i915_private *dev_priv = dp_to_i915(intel_dp);
	struct intel_digital_port *dig_port = dp_to_dig_port(intel_dp);
	enum aux_ch aux_ch = dig_port->aux_ch;

	switch (aux_ch) {
	case AUX_CH_A:
		return DP_AUX_CH_CTL(aux_ch);
	case AUX_CH_B:
	case AUX_CH_C:
	case AUX_CH_D:
		return PCH_DP_AUX_CH_CTL(aux_ch);
	default:
		MISSING_CASE(aux_ch);
		return DP_AUX_CH_CTL(AUX_CH_A);
	}
}

static i915_reg_t ilk_aux_data_reg(struct intel_dp *intel_dp, int index)
{
	struct drm_i915_private *dev_priv = dp_to_i915(intel_dp);
	struct intel_digital_port *dig_port = dp_to_dig_port(intel_dp);
	enum aux_ch aux_ch = dig_port->aux_ch;

	switch (aux_ch) {
	case AUX_CH_A:
		return DP_AUX_CH_DATA(aux_ch, index);
	case AUX_CH_B:
	case AUX_CH_C:
	case AUX_CH_D:
		return PCH_DP_AUX_CH_DATA(aux_ch, index);
	default:
		MISSING_CASE(aux_ch);
		return DP_AUX_CH_DATA(AUX_CH_A, index);
	}
}

static i915_reg_t skl_aux_ctl_reg(struct intel_dp *intel_dp)
{
	struct drm_i915_private *dev_priv = dp_to_i915(intel_dp);
	struct intel_digital_port *dig_port = dp_to_dig_port(intel_dp);
	enum aux_ch aux_ch = dig_port->aux_ch;

	switch (aux_ch) {
	case AUX_CH_A:
	case AUX_CH_B:
	case AUX_CH_C:
	case AUX_CH_D:
	case AUX_CH_E:
	case AUX_CH_F:
	case AUX_CH_G:
		return DP_AUX_CH_CTL(aux_ch);
	default:
		MISSING_CASE(aux_ch);
		return DP_AUX_CH_CTL(AUX_CH_A);
	}
}

static i915_reg_t skl_aux_data_reg(struct intel_dp *intel_dp, int index)
{
	struct drm_i915_private *dev_priv = dp_to_i915(intel_dp);
	struct intel_digital_port *dig_port = dp_to_dig_port(intel_dp);
	enum aux_ch aux_ch = dig_port->aux_ch;

	switch (aux_ch) {
	case AUX_CH_A:
	case AUX_CH_B:
	case AUX_CH_C:
	case AUX_CH_D:
	case AUX_CH_E:
	case AUX_CH_F:
	case AUX_CH_G:
		return DP_AUX_CH_DATA(aux_ch, index);
	default:
		MISSING_CASE(aux_ch);
		return DP_AUX_CH_DATA(AUX_CH_A, index);
	}
}

static void
intel_dp_aux_fini(struct intel_dp *intel_dp)
{
	kfree(intel_dp->aux.name);
}

static void
intel_dp_aux_init(struct intel_dp *intel_dp)
{
	struct drm_i915_private *dev_priv = dp_to_i915(intel_dp);
	struct intel_digital_port *dig_port = dp_to_dig_port(intel_dp);
	struct intel_encoder *encoder = &dig_port->base;

	if (INTEL_GEN(dev_priv) >= 9) {
		intel_dp->aux_ch_ctl_reg = skl_aux_ctl_reg;
		intel_dp->aux_ch_data_reg = skl_aux_data_reg;
	} else if (HAS_PCH_SPLIT(dev_priv)) {
		intel_dp->aux_ch_ctl_reg = ilk_aux_ctl_reg;
		intel_dp->aux_ch_data_reg = ilk_aux_data_reg;
	} else {
		intel_dp->aux_ch_ctl_reg = g4x_aux_ctl_reg;
		intel_dp->aux_ch_data_reg = g4x_aux_data_reg;
	}

	if (INTEL_GEN(dev_priv) >= 9)
		intel_dp->get_aux_clock_divider = skl_get_aux_clock_divider;
	else if (IS_BROADWELL(dev_priv) || IS_HASWELL(dev_priv))
		intel_dp->get_aux_clock_divider = hsw_get_aux_clock_divider;
	else if (HAS_PCH_SPLIT(dev_priv))
		intel_dp->get_aux_clock_divider = ilk_get_aux_clock_divider;
	else
		intel_dp->get_aux_clock_divider = g4x_get_aux_clock_divider;

	if (INTEL_GEN(dev_priv) >= 9)
		intel_dp->get_aux_send_ctl = skl_get_aux_send_ctl;
	else
		intel_dp->get_aux_send_ctl = g4x_get_aux_send_ctl;

	drm_dp_aux_init(&intel_dp->aux);

	/* Failure to allocate our preferred name is not critical */
	intel_dp->aux.name = kasprintf(GFP_KERNEL, "AUX %c/port %c",
				       aux_ch_name(dig_port->aux_ch),
				       port_name(encoder->port));
	intel_dp->aux.transfer = intel_dp_aux_transfer;
}

bool intel_dp_source_supports_hbr2(struct intel_dp *intel_dp)
{
	int max_rate = intel_dp->source_rates[intel_dp->num_source_rates - 1];

	return max_rate >= 540000;
}

bool intel_dp_source_supports_hbr3(struct intel_dp *intel_dp)
{
	int max_rate = intel_dp->source_rates[intel_dp->num_source_rates - 1];

	return max_rate >= 810000;
}

static void
intel_dp_set_clock(struct intel_encoder *encoder,
		   struct intel_crtc_state *pipe_config)
{
	struct drm_i915_private *dev_priv = to_i915(encoder->base.dev);
	const struct dp_link_dpll *divisor = NULL;
	int i, count = 0;

	if (IS_G4X(dev_priv)) {
		divisor = g4x_dpll;
		count = ARRAY_SIZE(g4x_dpll);
	} else if (HAS_PCH_SPLIT(dev_priv)) {
		divisor = pch_dpll;
		count = ARRAY_SIZE(pch_dpll);
	} else if (IS_CHERRYVIEW(dev_priv)) {
		divisor = chv_dpll;
		count = ARRAY_SIZE(chv_dpll);
	} else if (IS_VALLEYVIEW(dev_priv)) {
		divisor = vlv_dpll;
		count = ARRAY_SIZE(vlv_dpll);
	}

	if (divisor && count) {
		for (i = 0; i < count; i++) {
			if (pipe_config->port_clock == divisor[i].clock) {
				pipe_config->dpll = divisor[i].dpll;
				pipe_config->clock_set = true;
				break;
			}
		}
	}
}

static void snprintf_int_array(char *str, size_t len,
			       const int *array, int nelem)
{
	int i;

	str[0] = '\0';

	for (i = 0; i < nelem; i++) {
		int r = snprintf(str, len, "%s%d", i ? ", " : "", array[i]);
		if (r >= len)
			return;
		str += r;
		len -= r;
	}
}

static void intel_dp_print_rates(struct intel_dp *intel_dp)
{
	struct drm_i915_private *i915 = dp_to_i915(intel_dp);
	char str[128]; /* FIXME: too big for stack? */

	if (!drm_debug_enabled(DRM_UT_KMS))
		return;

	snprintf_int_array(str, sizeof(str),
			   intel_dp->source_rates, intel_dp->num_source_rates);
	drm_dbg_kms(&i915->drm, "source rates: %s\n", str);

	snprintf_int_array(str, sizeof(str),
			   intel_dp->sink_rates, intel_dp->num_sink_rates);
	drm_dbg_kms(&i915->drm, "sink rates: %s\n", str);

	snprintf_int_array(str, sizeof(str),
			   intel_dp->common_rates, intel_dp->num_common_rates);
	drm_dbg_kms(&i915->drm, "common rates: %s\n", str);
}

int
intel_dp_max_link_rate(struct intel_dp *intel_dp)
{
	struct drm_i915_private *i915 = dp_to_i915(intel_dp);
	int len;

	len = intel_dp_common_len_rate_limit(intel_dp, intel_dp->max_link_rate);
	if (drm_WARN_ON(&i915->drm, len <= 0))
		return 162000;

	return intel_dp->common_rates[len - 1];
}

int intel_dp_rate_select(struct intel_dp *intel_dp, int rate)
{
	struct drm_i915_private *i915 = dp_to_i915(intel_dp);
	int i = intel_dp_rate_index(intel_dp->sink_rates,
				    intel_dp->num_sink_rates, rate);

	if (drm_WARN_ON(&i915->drm, i < 0))
		i = 0;

	return i;
}

void intel_dp_compute_rate(struct intel_dp *intel_dp, int port_clock,
			   u8 *link_bw, u8 *rate_select)
{
	/* eDP 1.4 rate select method. */
	if (intel_dp->use_rate_select) {
		*link_bw = 0;
		*rate_select =
			intel_dp_rate_select(intel_dp, port_clock);
	} else {
		*link_bw = drm_dp_link_rate_to_bw_code(port_clock);
		*rate_select = 0;
	}
}

static bool intel_dp_source_supports_fec(struct intel_dp *intel_dp,
					 const struct intel_crtc_state *pipe_config)
{
	struct drm_i915_private *dev_priv = dp_to_i915(intel_dp);

	/* On TGL, FEC is supported on all Pipes */
	if (INTEL_GEN(dev_priv) >= 12)
		return true;

	if (IS_GEN(dev_priv, 11) && pipe_config->cpu_transcoder != TRANSCODER_A)
		return true;

	return false;
}

static bool intel_dp_supports_fec(struct intel_dp *intel_dp,
				  const struct intel_crtc_state *pipe_config)
{
	return intel_dp_source_supports_fec(intel_dp, pipe_config) &&
		drm_dp_sink_supports_fec(intel_dp->fec_capable);
}

static bool intel_dp_supports_dsc(struct intel_dp *intel_dp,
				  const struct intel_crtc_state *crtc_state)
{
	struct intel_encoder *encoder = &dp_to_dig_port(intel_dp)->base;

	if (!intel_dp_is_edp(intel_dp) && !crtc_state->fec_enable)
		return false;

	return intel_dsc_source_support(encoder, crtc_state) &&
		drm_dp_sink_supports_dsc(intel_dp->dsc_dpcd);
}

static bool intel_dp_hdmi_ycbcr420(struct intel_dp *intel_dp,
				   const struct intel_crtc_state *crtc_state)
{
	return crtc_state->output_format == INTEL_OUTPUT_FORMAT_YCBCR420 ||
		(crtc_state->output_format == INTEL_OUTPUT_FORMAT_YCBCR444 &&
		 intel_dp->dfp.ycbcr_444_to_420);
}

static int intel_dp_hdmi_tmds_clock(struct intel_dp *intel_dp,
				    const struct intel_crtc_state *crtc_state, int bpc)
{
	int clock = crtc_state->hw.adjusted_mode.crtc_clock * bpc / 8;

	if (intel_dp_hdmi_ycbcr420(intel_dp, crtc_state))
		clock /= 2;

	return clock;
}

static bool intel_dp_hdmi_tmds_clock_valid(struct intel_dp *intel_dp,
					   const struct intel_crtc_state *crtc_state, int bpc)
{
	int tmds_clock = intel_dp_hdmi_tmds_clock(intel_dp, crtc_state, bpc);

	if (intel_dp->dfp.min_tmds_clock &&
	    tmds_clock < intel_dp->dfp.min_tmds_clock)
		return false;

	if (intel_dp->dfp.max_tmds_clock &&
	    tmds_clock > intel_dp->dfp.max_tmds_clock)
		return false;

	return true;
}

static bool intel_dp_hdmi_deep_color_possible(struct intel_dp *intel_dp,
					      const struct intel_crtc_state *crtc_state,
					      int bpc)
{

	return intel_hdmi_deep_color_possible(crtc_state, bpc,
					      intel_dp->has_hdmi_sink,
					      intel_dp_hdmi_ycbcr420(intel_dp, crtc_state)) &&
		intel_dp_hdmi_tmds_clock_valid(intel_dp, crtc_state, bpc);
}

static int intel_dp_max_bpp(struct intel_dp *intel_dp,
			    const struct intel_crtc_state *crtc_state)
{
	struct drm_i915_private *dev_priv = dp_to_i915(intel_dp);
	struct intel_connector *intel_connector = intel_dp->attached_connector;
	int bpp, bpc;

	bpc = crtc_state->pipe_bpp / 3;

	if (intel_dp->dfp.max_bpc)
		bpc = min_t(int, bpc, intel_dp->dfp.max_bpc);

	if (intel_dp->dfp.min_tmds_clock) {
		for (; bpc >= 10; bpc -= 2) {
			if (intel_dp_hdmi_deep_color_possible(intel_dp, crtc_state, bpc))
				break;
		}
	}

	bpp = bpc * 3;
	if (intel_dp_is_edp(intel_dp)) {
		/* Get bpp from vbt only for panels that dont have bpp in edid */
		if (intel_connector->base.display_info.bpc == 0 &&
		    dev_priv->vbt.edp.bpp && dev_priv->vbt.edp.bpp < bpp) {
			drm_dbg_kms(&dev_priv->drm,
				    "clamping bpp for eDP panel to BIOS-provided %i\n",
				    dev_priv->vbt.edp.bpp);
			bpp = dev_priv->vbt.edp.bpp;
		}
	}

	return bpp;
}

/* Adjust link config limits based on compliance test requests. */
void
intel_dp_adjust_compliance_config(struct intel_dp *intel_dp,
				  struct intel_crtc_state *pipe_config,
				  struct link_config_limits *limits)
{
	struct drm_i915_private *i915 = dp_to_i915(intel_dp);

	/* For DP Compliance we override the computed bpp for the pipe */
	if (intel_dp->compliance.test_data.bpc != 0) {
		int bpp = 3 * intel_dp->compliance.test_data.bpc;

		limits->min_bpp = limits->max_bpp = bpp;
		pipe_config->dither_force_disable = bpp == 6 * 3;

		drm_dbg_kms(&i915->drm, "Setting pipe_bpp to %d\n", bpp);
	}

	/* Use values requested by Compliance Test Request */
	if (intel_dp->compliance.test_type == DP_TEST_LINK_TRAINING) {
		int index;

		/* Validate the compliance test data since max values
		 * might have changed due to link train fallback.
		 */
		if (intel_dp_link_params_valid(intel_dp, intel_dp->compliance.test_link_rate,
					       intel_dp->compliance.test_lane_count)) {
			index = intel_dp_rate_index(intel_dp->common_rates,
						    intel_dp->num_common_rates,
						    intel_dp->compliance.test_link_rate);
			if (index >= 0)
				limits->min_clock = limits->max_clock = index;
			limits->min_lane_count = limits->max_lane_count =
				intel_dp->compliance.test_lane_count;
		}
	}
}

static int intel_dp_output_bpp(const struct intel_crtc_state *crtc_state, int bpp)
{
	/*
	 * bpp value was assumed to RGB format. And YCbCr 4:2:0 output
	 * format of the number of bytes per pixel will be half the number
	 * of bytes of RGB pixel.
	 */
	if (crtc_state->output_format == INTEL_OUTPUT_FORMAT_YCBCR420)
		bpp /= 2;

	return bpp;
}

/* Optimize link config in order: max bpp, min clock, min lanes */
static int
intel_dp_compute_link_config_wide(struct intel_dp *intel_dp,
				  struct intel_crtc_state *pipe_config,
				  const struct link_config_limits *limits)
{
	struct drm_display_mode *adjusted_mode = &pipe_config->hw.adjusted_mode;
	int bpp, clock, lane_count;
	int mode_rate, link_clock, link_avail;

	for (bpp = limits->max_bpp; bpp >= limits->min_bpp; bpp -= 2 * 3) {
		int output_bpp = intel_dp_output_bpp(pipe_config, bpp);

		mode_rate = intel_dp_link_required(adjusted_mode->crtc_clock,
						   output_bpp);

		for (clock = limits->min_clock; clock <= limits->max_clock; clock++) {
			for (lane_count = limits->min_lane_count;
			     lane_count <= limits->max_lane_count;
			     lane_count <<= 1) {
				link_clock = intel_dp->common_rates[clock];
				link_avail = intel_dp_max_data_rate(link_clock,
								    lane_count);

				if (mode_rate <= link_avail) {
					pipe_config->lane_count = lane_count;
					pipe_config->pipe_bpp = bpp;
					pipe_config->port_clock = link_clock;

					return 0;
				}
			}
		}
	}

	return -EINVAL;
}

static int intel_dp_dsc_compute_bpp(struct intel_dp *intel_dp, u8 dsc_max_bpc)
{
	int i, num_bpc;
	u8 dsc_bpc[3] = {0};

	num_bpc = drm_dp_dsc_sink_supported_input_bpcs(intel_dp->dsc_dpcd,
						       dsc_bpc);
	for (i = 0; i < num_bpc; i++) {
		if (dsc_max_bpc >= dsc_bpc[i])
			return dsc_bpc[i] * 3;
	}

	return 0;
}

#define DSC_SUPPORTED_VERSION_MIN		1

static int intel_dp_dsc_compute_params(struct intel_encoder *encoder,
				       struct intel_crtc_state *crtc_state)
{
	struct drm_i915_private *i915 = to_i915(encoder->base.dev);
	struct intel_dp *intel_dp = enc_to_intel_dp(encoder);
	struct drm_dsc_config *vdsc_cfg = &crtc_state->dsc.config;
	u8 line_buf_depth;
	int ret;

	ret = intel_dsc_compute_params(encoder, crtc_state);
	if (ret)
		return ret;

	/*
	 * Slice Height of 8 works for all currently available panels. So start
	 * with that if pic_height is an integral multiple of 8. Eventually add
	 * logic to try multiple slice heights.
	 */
	if (vdsc_cfg->pic_height % 8 == 0)
		vdsc_cfg->slice_height = 8;
	else if (vdsc_cfg->pic_height % 4 == 0)
		vdsc_cfg->slice_height = 4;
	else
		vdsc_cfg->slice_height = 2;

	vdsc_cfg->dsc_version_major =
		(intel_dp->dsc_dpcd[DP_DSC_REV - DP_DSC_SUPPORT] &
		 DP_DSC_MAJOR_MASK) >> DP_DSC_MAJOR_SHIFT;
	vdsc_cfg->dsc_version_minor =
		min(DSC_SUPPORTED_VERSION_MIN,
		    (intel_dp->dsc_dpcd[DP_DSC_REV - DP_DSC_SUPPORT] &
		     DP_DSC_MINOR_MASK) >> DP_DSC_MINOR_SHIFT);

	vdsc_cfg->convert_rgb = intel_dp->dsc_dpcd[DP_DSC_DEC_COLOR_FORMAT_CAP - DP_DSC_SUPPORT] &
		DP_DSC_RGB;

	line_buf_depth = drm_dp_dsc_sink_line_buf_depth(intel_dp->dsc_dpcd);
	if (!line_buf_depth) {
		drm_dbg_kms(&i915->drm,
			    "DSC Sink Line Buffer Depth invalid\n");
		return -EINVAL;
	}

	if (vdsc_cfg->dsc_version_minor == 2)
		vdsc_cfg->line_buf_depth = (line_buf_depth == DSC_1_2_MAX_LINEBUF_DEPTH_BITS) ?
			DSC_1_2_MAX_LINEBUF_DEPTH_VAL : line_buf_depth;
	else
		vdsc_cfg->line_buf_depth = (line_buf_depth > DSC_1_1_MAX_LINEBUF_DEPTH_BITS) ?
			DSC_1_1_MAX_LINEBUF_DEPTH_BITS : line_buf_depth;

	vdsc_cfg->block_pred_enable =
		intel_dp->dsc_dpcd[DP_DSC_BLK_PREDICTION_SUPPORT - DP_DSC_SUPPORT] &
		DP_DSC_BLK_PREDICTION_IS_SUPPORTED;

	return drm_dsc_compute_rc_parameters(vdsc_cfg);
}

static int intel_dp_dsc_compute_config(struct intel_dp *intel_dp,
				       struct intel_crtc_state *pipe_config,
				       struct drm_connector_state *conn_state,
				       struct link_config_limits *limits)
{
	struct intel_digital_port *dig_port = dp_to_dig_port(intel_dp);
	struct drm_i915_private *dev_priv = to_i915(dig_port->base.base.dev);
	const struct drm_display_mode *adjusted_mode =
		&pipe_config->hw.adjusted_mode;
	u8 dsc_max_bpc;
	int pipe_bpp;
	int ret;

	pipe_config->fec_enable = !intel_dp_is_edp(intel_dp) &&
		intel_dp_supports_fec(intel_dp, pipe_config);

	if (!intel_dp_supports_dsc(intel_dp, pipe_config))
		return -EINVAL;

	/* Max DSC Input BPC for ICL is 10 and for TGL+ is 12 */
	if (INTEL_GEN(dev_priv) >= 12)
		dsc_max_bpc = min_t(u8, 12, conn_state->max_requested_bpc);
	else
		dsc_max_bpc = min_t(u8, 10,
				    conn_state->max_requested_bpc);

	pipe_bpp = intel_dp_dsc_compute_bpp(intel_dp, dsc_max_bpc);

	/* Min Input BPC for ICL+ is 8 */
	if (pipe_bpp < 8 * 3) {
		drm_dbg_kms(&dev_priv->drm,
			    "No DSC support for less than 8bpc\n");
		return -EINVAL;
	}

	/*
	 * For now enable DSC for max bpp, max link rate, max lane count.
	 * Optimize this later for the minimum possible link rate/lane count
	 * with DSC enabled for the requested mode.
	 */
	pipe_config->pipe_bpp = pipe_bpp;
	pipe_config->port_clock = intel_dp->common_rates[limits->max_clock];
	pipe_config->lane_count = limits->max_lane_count;

	if (intel_dp_is_edp(intel_dp)) {
		pipe_config->dsc.compressed_bpp =
			min_t(u16, drm_edp_dsc_sink_output_bpp(intel_dp->dsc_dpcd) >> 4,
			      pipe_config->pipe_bpp);
		pipe_config->dsc.slice_count =
			drm_dp_dsc_sink_max_slice_count(intel_dp->dsc_dpcd,
							true);
	} else {
		u16 dsc_max_output_bpp;
		u8 dsc_dp_slice_count;

		dsc_max_output_bpp =
			intel_dp_dsc_get_output_bpp(dev_priv,
						    pipe_config->port_clock,
						    pipe_config->lane_count,
						    adjusted_mode->crtc_clock,
						    adjusted_mode->crtc_hdisplay);
		dsc_dp_slice_count =
			intel_dp_dsc_get_slice_count(intel_dp,
						     adjusted_mode->crtc_clock,
						     adjusted_mode->crtc_hdisplay);
		if (!dsc_max_output_bpp || !dsc_dp_slice_count) {
			drm_dbg_kms(&dev_priv->drm,
				    "Compressed BPP/Slice Count not supported\n");
			return -EINVAL;
		}
		pipe_config->dsc.compressed_bpp = min_t(u16,
							       dsc_max_output_bpp >> 4,
							       pipe_config->pipe_bpp);
		pipe_config->dsc.slice_count = dsc_dp_slice_count;
	}
	/*
	 * VDSC engine operates at 1 Pixel per clock, so if peak pixel rate
	 * is greater than the maximum Cdclock and if slice count is even
	 * then we need to use 2 VDSC instances.
	 */
	if (adjusted_mode->crtc_clock > dev_priv->max_cdclk_freq) {
		if (pipe_config->dsc.slice_count > 1) {
			pipe_config->dsc.dsc_split = true;
		} else {
			drm_dbg_kms(&dev_priv->drm,
				    "Cannot split stream to use 2 VDSC instances\n");
			return -EINVAL;
		}
	}

	ret = intel_dp_dsc_compute_params(&dig_port->base, pipe_config);
	if (ret < 0) {
		drm_dbg_kms(&dev_priv->drm,
			    "Cannot compute valid DSC parameters for Input Bpp = %d "
			    "Compressed BPP = %d\n",
			    pipe_config->pipe_bpp,
			    pipe_config->dsc.compressed_bpp);
		return ret;
	}

	pipe_config->dsc.compression_enable = true;
	drm_dbg_kms(&dev_priv->drm, "DP DSC computed with Input Bpp = %d "
		    "Compressed Bpp = %d Slice Count = %d\n",
		    pipe_config->pipe_bpp,
		    pipe_config->dsc.compressed_bpp,
		    pipe_config->dsc.slice_count);

	return 0;
}

int intel_dp_min_bpp(const struct intel_crtc_state *crtc_state)
{
	if (crtc_state->output_format == INTEL_OUTPUT_FORMAT_RGB)
		return 6 * 3;
	else
		return 8 * 3;
}

static int
intel_dp_compute_link_config(struct intel_encoder *encoder,
			     struct intel_crtc_state *pipe_config,
			     struct drm_connector_state *conn_state)
{
	struct drm_i915_private *i915 = to_i915(encoder->base.dev);
	const struct drm_display_mode *adjusted_mode =
		&pipe_config->hw.adjusted_mode;
	struct intel_dp *intel_dp = enc_to_intel_dp(encoder);
	struct link_config_limits limits;
	int common_len;
	int ret;

	common_len = intel_dp_common_len_rate_limit(intel_dp,
						    intel_dp->max_link_rate);

	/* No common link rates between source and sink */
	drm_WARN_ON(encoder->base.dev, common_len <= 0);

	limits.min_clock = 0;
	limits.max_clock = common_len - 1;

	limits.min_lane_count = 1;
	limits.max_lane_count = intel_dp_max_lane_count(intel_dp);

	limits.min_bpp = intel_dp_min_bpp(pipe_config);
	limits.max_bpp = intel_dp_max_bpp(intel_dp, pipe_config);

	if (intel_dp_is_edp(intel_dp)) {
		/*
		 * Use the maximum clock and number of lanes the eDP panel
		 * advertizes being capable of. The panels are generally
		 * designed to support only a single clock and lane
		 * configuration, and typically these values correspond to the
		 * native resolution of the panel.
		 */
		limits.min_lane_count = limits.max_lane_count;
		limits.min_clock = limits.max_clock;
	}

	intel_dp_adjust_compliance_config(intel_dp, pipe_config, &limits);

	drm_dbg_kms(&i915->drm, "DP link computation with max lane count %i "
		    "max rate %d max bpp %d pixel clock %iKHz\n",
		    limits.max_lane_count,
		    intel_dp->common_rates[limits.max_clock],
		    limits.max_bpp, adjusted_mode->crtc_clock);

	/*
	 * Optimize for slow and wide. This is the place to add alternative
	 * optimization policy.
	 */
	ret = intel_dp_compute_link_config_wide(intel_dp, pipe_config, &limits);

	/* enable compression if the mode doesn't fit available BW */
	drm_dbg_kms(&i915->drm, "Force DSC en = %d\n", intel_dp->force_dsc_en);
	if (ret || intel_dp->force_dsc_en) {
		ret = intel_dp_dsc_compute_config(intel_dp, pipe_config,
						  conn_state, &limits);
		if (ret < 0)
			return ret;
	}

	if (pipe_config->dsc.compression_enable) {
		drm_dbg_kms(&i915->drm,
			    "DP lane count %d clock %d Input bpp %d Compressed bpp %d\n",
			    pipe_config->lane_count, pipe_config->port_clock,
			    pipe_config->pipe_bpp,
			    pipe_config->dsc.compressed_bpp);

		drm_dbg_kms(&i915->drm,
			    "DP link rate required %i available %i\n",
			    intel_dp_link_required(adjusted_mode->crtc_clock,
						   pipe_config->dsc.compressed_bpp),
			    intel_dp_max_data_rate(pipe_config->port_clock,
						   pipe_config->lane_count));
	} else {
		drm_dbg_kms(&i915->drm, "DP lane count %d clock %d bpp %d\n",
			    pipe_config->lane_count, pipe_config->port_clock,
			    pipe_config->pipe_bpp);

		drm_dbg_kms(&i915->drm,
			    "DP link rate required %i available %i\n",
			    intel_dp_link_required(adjusted_mode->crtc_clock,
						   pipe_config->pipe_bpp),
			    intel_dp_max_data_rate(pipe_config->port_clock,
						   pipe_config->lane_count));
	}
	return 0;
}

static int
intel_dp_ycbcr420_config(struct intel_dp *intel_dp,
			 struct intel_crtc_state *crtc_state,
			 const struct drm_connector_state *conn_state)
{
	struct drm_connector *connector = conn_state->connector;
	const struct drm_display_info *info = &connector->display_info;
	const struct drm_display_mode *adjusted_mode =
		&crtc_state->hw.adjusted_mode;

	if (!connector->ycbcr_420_allowed)
		return 0;

	if (!drm_mode_is_420_only(info, adjusted_mode))
		return 0;

	if (intel_dp->dfp.ycbcr_444_to_420) {
		crtc_state->output_format = INTEL_OUTPUT_FORMAT_YCBCR444;
		return 0;
	}

	crtc_state->output_format = INTEL_OUTPUT_FORMAT_YCBCR420;

	return intel_pch_panel_fitting(crtc_state, conn_state);
}

bool intel_dp_limited_color_range(const struct intel_crtc_state *crtc_state,
				  const struct drm_connector_state *conn_state)
{
	const struct intel_digital_connector_state *intel_conn_state =
		to_intel_digital_connector_state(conn_state);
	const struct drm_display_mode *adjusted_mode =
		&crtc_state->hw.adjusted_mode;

	/*
	 * Our YCbCr output is always limited range.
	 * crtc_state->limited_color_range only applies to RGB,
	 * and it must never be set for YCbCr or we risk setting
	 * some conflicting bits in PIPECONF which will mess up
	 * the colors on the monitor.
	 */
	if (crtc_state->output_format != INTEL_OUTPUT_FORMAT_RGB)
		return false;

	if (intel_conn_state->broadcast_rgb == INTEL_BROADCAST_RGB_AUTO) {
		/*
		 * See:
		 * CEA-861-E - 5.1 Default Encoding Parameters
		 * VESA DisplayPort Ver.1.2a - 5.1.1.1 Video Colorimetry
		 */
		return crtc_state->pipe_bpp != 18 &&
			drm_default_rgb_quant_range(adjusted_mode) ==
			HDMI_QUANTIZATION_RANGE_LIMITED;
	} else {
		return intel_conn_state->broadcast_rgb ==
			INTEL_BROADCAST_RGB_LIMITED;
	}
}

static bool intel_dp_port_has_audio(struct drm_i915_private *dev_priv,
				    enum port port)
{
	if (IS_G4X(dev_priv))
		return false;
	if (INTEL_GEN(dev_priv) < 12 && port == PORT_A)
		return false;

	return true;
}

static void intel_dp_compute_vsc_colorimetry(const struct intel_crtc_state *crtc_state,
					     const struct drm_connector_state *conn_state,
					     struct drm_dp_vsc_sdp *vsc)
{
	struct intel_crtc *crtc = to_intel_crtc(crtc_state->uapi.crtc);
	struct drm_i915_private *dev_priv = to_i915(crtc->base.dev);

	/*
	 * Prepare VSC Header for SU as per DP 1.4 spec, Table 2-118
	 * VSC SDP supporting 3D stereo, PSR2, and Pixel Encoding/
	 * Colorimetry Format indication.
	 */
	vsc->revision = 0x5;
	vsc->length = 0x13;

	/* DP 1.4a spec, Table 2-120 */
	switch (crtc_state->output_format) {
	case INTEL_OUTPUT_FORMAT_YCBCR444:
		vsc->pixelformat = DP_PIXELFORMAT_YUV444;
		break;
	case INTEL_OUTPUT_FORMAT_YCBCR420:
		vsc->pixelformat = DP_PIXELFORMAT_YUV420;
		break;
	case INTEL_OUTPUT_FORMAT_RGB:
	default:
		vsc->pixelformat = DP_PIXELFORMAT_RGB;
	}

	switch (conn_state->colorspace) {
	case DRM_MODE_COLORIMETRY_BT709_YCC:
		vsc->colorimetry = DP_COLORIMETRY_BT709_YCC;
		break;
	case DRM_MODE_COLORIMETRY_XVYCC_601:
		vsc->colorimetry = DP_COLORIMETRY_XVYCC_601;
		break;
	case DRM_MODE_COLORIMETRY_XVYCC_709:
		vsc->colorimetry = DP_COLORIMETRY_XVYCC_709;
		break;
	case DRM_MODE_COLORIMETRY_SYCC_601:
		vsc->colorimetry = DP_COLORIMETRY_SYCC_601;
		break;
	case DRM_MODE_COLORIMETRY_OPYCC_601:
		vsc->colorimetry = DP_COLORIMETRY_OPYCC_601;
		break;
	case DRM_MODE_COLORIMETRY_BT2020_CYCC:
		vsc->colorimetry = DP_COLORIMETRY_BT2020_CYCC;
		break;
	case DRM_MODE_COLORIMETRY_BT2020_RGB:
		vsc->colorimetry = DP_COLORIMETRY_BT2020_RGB;
		break;
	case DRM_MODE_COLORIMETRY_BT2020_YCC:
		vsc->colorimetry = DP_COLORIMETRY_BT2020_YCC;
		break;
	case DRM_MODE_COLORIMETRY_DCI_P3_RGB_D65:
	case DRM_MODE_COLORIMETRY_DCI_P3_RGB_THEATER:
		vsc->colorimetry = DP_COLORIMETRY_DCI_P3_RGB;
		break;
	default:
		/*
		 * RGB->YCBCR color conversion uses the BT.709
		 * color space.
		 */
		if (crtc_state->output_format == INTEL_OUTPUT_FORMAT_YCBCR420)
			vsc->colorimetry = DP_COLORIMETRY_BT709_YCC;
		else
			vsc->colorimetry = DP_COLORIMETRY_DEFAULT;
		break;
	}

	vsc->bpc = crtc_state->pipe_bpp / 3;

	/* only RGB pixelformat supports 6 bpc */
	drm_WARN_ON(&dev_priv->drm,
		    vsc->bpc == 6 && vsc->pixelformat != DP_PIXELFORMAT_RGB);

	/* all YCbCr are always limited range */
	vsc->dynamic_range = DP_DYNAMIC_RANGE_CTA;
	vsc->content_type = DP_CONTENT_TYPE_NOT_DEFINED;
}

static void intel_dp_compute_vsc_sdp(struct intel_dp *intel_dp,
				     struct intel_crtc_state *crtc_state,
				     const struct drm_connector_state *conn_state)
{
	struct drm_dp_vsc_sdp *vsc = &crtc_state->infoframes.vsc;

	/* When a crtc state has PSR, VSC SDP will be handled by PSR routine */
	if (crtc_state->has_psr)
		return;

	if (!intel_dp_needs_vsc_sdp(crtc_state, conn_state))
		return;

	crtc_state->infoframes.enable |= intel_hdmi_infoframe_enable(DP_SDP_VSC);
	vsc->sdp_type = DP_SDP_VSC;
	intel_dp_compute_vsc_colorimetry(crtc_state, conn_state,
					 &crtc_state->infoframes.vsc);
}

void intel_dp_compute_psr_vsc_sdp(struct intel_dp *intel_dp,
				  const struct intel_crtc_state *crtc_state,
				  const struct drm_connector_state *conn_state,
				  struct drm_dp_vsc_sdp *vsc)
{
	struct drm_i915_private *dev_priv = dp_to_i915(intel_dp);

	vsc->sdp_type = DP_SDP_VSC;

	if (dev_priv->psr.psr2_enabled) {
		if (dev_priv->psr.colorimetry_support &&
		    intel_dp_needs_vsc_sdp(crtc_state, conn_state)) {
			/* [PSR2, +Colorimetry] */
			intel_dp_compute_vsc_colorimetry(crtc_state, conn_state,
							 vsc);
		} else {
			/*
			 * [PSR2, -Colorimetry]
			 * Prepare VSC Header for SU as per eDP 1.4 spec, Table 6-11
			 * 3D stereo + PSR/PSR2 + Y-coordinate.
			 */
			vsc->revision = 0x4;
			vsc->length = 0xe;
		}
	} else {
		/*
		 * [PSR1]
		 * Prepare VSC Header for SU as per DP 1.4 spec, Table 2-118
		 * VSC SDP supporting 3D stereo + PSR (applies to eDP v1.3 or
		 * higher).
		 */
		vsc->revision = 0x2;
		vsc->length = 0x8;
	}
}

static void
intel_dp_compute_hdr_metadata_infoframe_sdp(struct intel_dp *intel_dp,
					    struct intel_crtc_state *crtc_state,
					    const struct drm_connector_state *conn_state)
{
	int ret;
	struct drm_i915_private *dev_priv = dp_to_i915(intel_dp);
	struct hdmi_drm_infoframe *drm_infoframe = &crtc_state->infoframes.drm.drm;

	if (!conn_state->hdr_output_metadata)
		return;

	ret = drm_hdmi_infoframe_set_hdr_metadata(drm_infoframe, conn_state);

	if (ret) {
		drm_dbg_kms(&dev_priv->drm, "couldn't set HDR metadata in infoframe\n");
		return;
	}

	crtc_state->infoframes.enable |=
		intel_hdmi_infoframe_enable(HDMI_PACKET_TYPE_GAMUT_METADATA);
}

static void
intel_dp_drrs_compute_config(struct intel_dp *intel_dp,
			     struct intel_crtc_state *pipe_config,
			     int output_bpp, bool constant_n)
{
	struct intel_connector *intel_connector = intel_dp->attached_connector;
	struct drm_i915_private *dev_priv = dp_to_i915(intel_dp);

	/*
	 * DRRS and PSR can't be enable together, so giving preference to PSR
	 * as it allows more power-savings by complete shutting down display,
	 * so to guarantee this, intel_dp_drrs_compute_config() must be called
	 * after intel_psr_compute_config().
	 */
	if (pipe_config->has_psr)
		return;

	if (!intel_connector->panel.downclock_mode ||
	    dev_priv->drrs.type != SEAMLESS_DRRS_SUPPORT)
		return;

	pipe_config->has_drrs = true;
	intel_link_compute_m_n(output_bpp, pipe_config->lane_count,
			       intel_connector->panel.downclock_mode->clock,
			       pipe_config->port_clock, &pipe_config->dp_m2_n2,
			       constant_n, pipe_config->fec_enable);
}

int
intel_dp_compute_config(struct intel_encoder *encoder,
			struct intel_crtc_state *pipe_config,
			struct drm_connector_state *conn_state)
{
	struct drm_i915_private *dev_priv = to_i915(encoder->base.dev);
	struct drm_display_mode *adjusted_mode = &pipe_config->hw.adjusted_mode;
	struct intel_dp *intel_dp = enc_to_intel_dp(encoder);
	struct intel_lspcon *lspcon = enc_to_intel_lspcon(encoder);
	enum port port = encoder->port;
	struct intel_connector *intel_connector = intel_dp->attached_connector;
	struct intel_digital_connector_state *intel_conn_state =
		to_intel_digital_connector_state(conn_state);
	bool constant_n = drm_dp_has_quirk(&intel_dp->desc, 0,
					   DP_DPCD_QUIRK_CONSTANT_N);
	int ret = 0, output_bpp;

	if (HAS_PCH_SPLIT(dev_priv) && !HAS_DDI(dev_priv) && port != PORT_A)
		pipe_config->has_pch_encoder = true;

	pipe_config->output_format = INTEL_OUTPUT_FORMAT_RGB;

	if (lspcon->active)
		lspcon_ycbcr420_config(&intel_connector->base, pipe_config);
	else
		ret = intel_dp_ycbcr420_config(intel_dp, pipe_config,
					       conn_state);
	if (ret)
		return ret;

	if (!intel_dp_port_has_audio(dev_priv, port))
		pipe_config->has_audio = false;
	else if (intel_conn_state->force_audio == HDMI_AUDIO_AUTO)
		pipe_config->has_audio = intel_dp->has_audio;
	else
		pipe_config->has_audio = intel_conn_state->force_audio == HDMI_AUDIO_ON;

	if (intel_dp_is_edp(intel_dp) && intel_connector->panel.fixed_mode) {
		intel_fixed_panel_mode(intel_connector->panel.fixed_mode,
				       adjusted_mode);

		if (HAS_GMCH(dev_priv))
			ret = intel_gmch_panel_fitting(pipe_config, conn_state);
		else
			ret = intel_pch_panel_fitting(pipe_config, conn_state);
		if (ret)
			return ret;
	}

	if (adjusted_mode->flags & DRM_MODE_FLAG_DBLSCAN)
		return -EINVAL;

	if (HAS_GMCH(dev_priv) &&
	    adjusted_mode->flags & DRM_MODE_FLAG_INTERLACE)
		return -EINVAL;

	if (adjusted_mode->flags & DRM_MODE_FLAG_DBLCLK)
		return -EINVAL;

	if (intel_dp_hdisplay_bad(dev_priv, adjusted_mode->crtc_hdisplay))
		return -EINVAL;

	ret = intel_dp_compute_link_config(encoder, pipe_config, conn_state);
	if (ret < 0)
		return ret;

	pipe_config->limited_color_range =
		intel_dp_limited_color_range(pipe_config, conn_state);

	if (pipe_config->dsc.compression_enable)
		output_bpp = pipe_config->dsc.compressed_bpp;
	else
		output_bpp = intel_dp_output_bpp(pipe_config, pipe_config->pipe_bpp);

	intel_link_compute_m_n(output_bpp,
			       pipe_config->lane_count,
			       adjusted_mode->crtc_clock,
			       pipe_config->port_clock,
			       &pipe_config->dp_m_n,
			       constant_n, pipe_config->fec_enable);

	if (!HAS_DDI(dev_priv))
		intel_dp_set_clock(encoder, pipe_config);

	intel_psr_compute_config(intel_dp, pipe_config);
	intel_dp_drrs_compute_config(intel_dp, pipe_config, output_bpp,
				     constant_n);
	intel_dp_compute_vsc_sdp(intel_dp, pipe_config, conn_state);
	intel_dp_compute_hdr_metadata_infoframe_sdp(intel_dp, pipe_config, conn_state);

	return 0;
}

void intel_dp_set_link_params(struct intel_dp *intel_dp,
			      int link_rate, u8 lane_count,
			      bool link_mst)
{
	intel_dp->link_trained = false;
	intel_dp->link_rate = link_rate;
	intel_dp->lane_count = lane_count;
	intel_dp->link_mst = link_mst;
}

static void intel_dp_prepare(struct intel_encoder *encoder,
			     const struct intel_crtc_state *pipe_config)
{
	struct drm_i915_private *dev_priv = to_i915(encoder->base.dev);
	struct intel_dp *intel_dp = enc_to_intel_dp(encoder);
	enum port port = encoder->port;
	struct intel_crtc *crtc = to_intel_crtc(pipe_config->uapi.crtc);
	const struct drm_display_mode *adjusted_mode = &pipe_config->hw.adjusted_mode;

	intel_dp_set_link_params(intel_dp, pipe_config->port_clock,
				 pipe_config->lane_count,
				 intel_crtc_has_type(pipe_config,
						     INTEL_OUTPUT_DP_MST));

	/*
	 * There are four kinds of DP registers:
	 *
	 * 	IBX PCH
	 * 	SNB CPU
	 *	IVB CPU
	 * 	CPT PCH
	 *
	 * IBX PCH and CPU are the same for almost everything,
	 * except that the CPU DP PLL is configured in this
	 * register
	 *
	 * CPT PCH is quite different, having many bits moved
	 * to the TRANS_DP_CTL register instead. That
	 * configuration happens (oddly) in ilk_pch_enable
	 */

	/* Preserve the BIOS-computed detected bit. This is
	 * supposed to be read-only.
	 */
	intel_dp->DP = intel_de_read(dev_priv, intel_dp->output_reg) & DP_DETECTED;

	/* Handle DP bits in common between all three register formats */
	intel_dp->DP |= DP_VOLTAGE_0_4 | DP_PRE_EMPHASIS_0;
	intel_dp->DP |= DP_PORT_WIDTH(pipe_config->lane_count);

	/* Split out the IBX/CPU vs CPT settings */

	if (IS_IVYBRIDGE(dev_priv) && port == PORT_A) {
		if (adjusted_mode->flags & DRM_MODE_FLAG_PHSYNC)
			intel_dp->DP |= DP_SYNC_HS_HIGH;
		if (adjusted_mode->flags & DRM_MODE_FLAG_PVSYNC)
			intel_dp->DP |= DP_SYNC_VS_HIGH;
		intel_dp->DP |= DP_LINK_TRAIN_OFF_CPT;

		if (drm_dp_enhanced_frame_cap(intel_dp->dpcd))
			intel_dp->DP |= DP_ENHANCED_FRAMING;

		intel_dp->DP |= DP_PIPE_SEL_IVB(crtc->pipe);
	} else if (HAS_PCH_CPT(dev_priv) && port != PORT_A) {
		u32 trans_dp;

		intel_dp->DP |= DP_LINK_TRAIN_OFF_CPT;

		trans_dp = intel_de_read(dev_priv, TRANS_DP_CTL(crtc->pipe));
		if (drm_dp_enhanced_frame_cap(intel_dp->dpcd))
			trans_dp |= TRANS_DP_ENH_FRAMING;
		else
			trans_dp &= ~TRANS_DP_ENH_FRAMING;
		intel_de_write(dev_priv, TRANS_DP_CTL(crtc->pipe), trans_dp);
	} else {
		if (IS_G4X(dev_priv) && pipe_config->limited_color_range)
			intel_dp->DP |= DP_COLOR_RANGE_16_235;

		if (adjusted_mode->flags & DRM_MODE_FLAG_PHSYNC)
			intel_dp->DP |= DP_SYNC_HS_HIGH;
		if (adjusted_mode->flags & DRM_MODE_FLAG_PVSYNC)
			intel_dp->DP |= DP_SYNC_VS_HIGH;
		intel_dp->DP |= DP_LINK_TRAIN_OFF;

		if (drm_dp_enhanced_frame_cap(intel_dp->dpcd))
			intel_dp->DP |= DP_ENHANCED_FRAMING;

		if (IS_CHERRYVIEW(dev_priv))
			intel_dp->DP |= DP_PIPE_SEL_CHV(crtc->pipe);
		else
			intel_dp->DP |= DP_PIPE_SEL(crtc->pipe);
	}
}

#define IDLE_ON_MASK		(PP_ON | PP_SEQUENCE_MASK | 0                     | PP_SEQUENCE_STATE_MASK)
#define IDLE_ON_VALUE   	(PP_ON | PP_SEQUENCE_NONE | 0                     | PP_SEQUENCE_STATE_ON_IDLE)

#define IDLE_OFF_MASK		(PP_ON | PP_SEQUENCE_MASK | 0                     | 0)
#define IDLE_OFF_VALUE		(0     | PP_SEQUENCE_NONE | 0                     | 0)

#define IDLE_CYCLE_MASK		(PP_ON | PP_SEQUENCE_MASK | PP_CYCLE_DELAY_ACTIVE | PP_SEQUENCE_STATE_MASK)
#define IDLE_CYCLE_VALUE	(0     | PP_SEQUENCE_NONE | 0                     | PP_SEQUENCE_STATE_OFF_IDLE)

static void intel_pps_verify_state(struct intel_dp *intel_dp);

static void wait_panel_status(struct intel_dp *intel_dp,
				       u32 mask,
				       u32 value)
{
	struct drm_i915_private *dev_priv = dp_to_i915(intel_dp);
	i915_reg_t pp_stat_reg, pp_ctrl_reg;

	lockdep_assert_held(&dev_priv->pps_mutex);

	intel_pps_verify_state(intel_dp);

	pp_stat_reg = _pp_stat_reg(intel_dp);
	pp_ctrl_reg = _pp_ctrl_reg(intel_dp);

	drm_dbg_kms(&dev_priv->drm,
		    "mask %08x value %08x status %08x control %08x\n",
		    mask, value,
		    intel_de_read(dev_priv, pp_stat_reg),
		    intel_de_read(dev_priv, pp_ctrl_reg));

	if (intel_de_wait_for_register(dev_priv, pp_stat_reg,
				       mask, value, 5000))
		drm_err(&dev_priv->drm,
			"Panel status timeout: status %08x control %08x\n",
			intel_de_read(dev_priv, pp_stat_reg),
			intel_de_read(dev_priv, pp_ctrl_reg));

	drm_dbg_kms(&dev_priv->drm, "Wait complete\n");
}

static void wait_panel_on(struct intel_dp *intel_dp)
{
	struct drm_i915_private *i915 = dp_to_i915(intel_dp);

	drm_dbg_kms(&i915->drm, "Wait for panel power on\n");
	wait_panel_status(intel_dp, IDLE_ON_MASK, IDLE_ON_VALUE);
}

static void wait_panel_off(struct intel_dp *intel_dp)
{
	struct drm_i915_private *i915 = dp_to_i915(intel_dp);

	drm_dbg_kms(&i915->drm, "Wait for panel power off time\n");
	wait_panel_status(intel_dp, IDLE_OFF_MASK, IDLE_OFF_VALUE);
}

static void wait_panel_power_cycle(struct intel_dp *intel_dp)
{
	struct drm_i915_private *i915 = dp_to_i915(intel_dp);
	ktime_t panel_power_on_time;
	s64 panel_power_off_duration;

	drm_dbg_kms(&i915->drm, "Wait for panel power cycle\n");

	/* take the difference of currrent time and panel power off time
	 * and then make panel wait for t11_t12 if needed. */
	panel_power_on_time = ktime_get_boottime();
	panel_power_off_duration = ktime_ms_delta(panel_power_on_time, intel_dp->panel_power_off_time);

	/* When we disable the VDD override bit last we have to do the manual
	 * wait. */
	if (panel_power_off_duration < (s64)intel_dp->panel_power_cycle_delay)
		wait_remaining_ms_from_jiffies(jiffies,
				       intel_dp->panel_power_cycle_delay - panel_power_off_duration);

	wait_panel_status(intel_dp, IDLE_CYCLE_MASK, IDLE_CYCLE_VALUE);
}

static void wait_backlight_on(struct intel_dp *intel_dp)
{
	wait_remaining_ms_from_jiffies(intel_dp->last_power_on,
				       intel_dp->backlight_on_delay);
}

static void edp_wait_backlight_off(struct intel_dp *intel_dp)
{
	wait_remaining_ms_from_jiffies(intel_dp->last_backlight_off,
				       intel_dp->backlight_off_delay);
}

/* Read the current pp_control value, unlocking the register if it
 * is locked
 */

static  u32 ilk_get_pp_control(struct intel_dp *intel_dp)
{
	struct drm_i915_private *dev_priv = dp_to_i915(intel_dp);
	u32 control;

	lockdep_assert_held(&dev_priv->pps_mutex);

	control = intel_de_read(dev_priv, _pp_ctrl_reg(intel_dp));
	if (drm_WARN_ON(&dev_priv->drm, !HAS_DDI(dev_priv) &&
			(control & PANEL_UNLOCK_MASK) != PANEL_UNLOCK_REGS)) {
		control &= ~PANEL_UNLOCK_MASK;
		control |= PANEL_UNLOCK_REGS;
	}
	return control;
}

/*
 * Must be paired with edp_panel_vdd_off().
 * Must hold pps_mutex around the whole on/off sequence.
 * Can be nested with intel_edp_panel_vdd_{on,off}() calls.
 */
static bool edp_panel_vdd_on(struct intel_dp *intel_dp)
{
	struct drm_i915_private *dev_priv = dp_to_i915(intel_dp);
	struct intel_digital_port *dig_port = dp_to_dig_port(intel_dp);
	u32 pp;
	i915_reg_t pp_stat_reg, pp_ctrl_reg;
	bool need_to_disable = !intel_dp->want_panel_vdd;

	lockdep_assert_held(&dev_priv->pps_mutex);

	if (!intel_dp_is_edp(intel_dp))
		return false;

	cancel_delayed_work(&intel_dp->panel_vdd_work);
	intel_dp->want_panel_vdd = true;

	if (edp_have_panel_vdd(intel_dp))
		return need_to_disable;

	intel_display_power_get(dev_priv,
				intel_aux_power_domain(dig_port));

	drm_dbg_kms(&dev_priv->drm, "Turning [ENCODER:%d:%s] VDD on\n",
		    dig_port->base.base.base.id,
		    dig_port->base.base.name);

	if (!edp_have_panel_power(intel_dp))
		wait_panel_power_cycle(intel_dp);

	pp = ilk_get_pp_control(intel_dp);
	pp |= EDP_FORCE_VDD;

	pp_stat_reg = _pp_stat_reg(intel_dp);
	pp_ctrl_reg = _pp_ctrl_reg(intel_dp);

	intel_de_write(dev_priv, pp_ctrl_reg, pp);
	intel_de_posting_read(dev_priv, pp_ctrl_reg);
	drm_dbg_kms(&dev_priv->drm, "PP_STATUS: 0x%08x PP_CONTROL: 0x%08x\n",
		    intel_de_read(dev_priv, pp_stat_reg),
		    intel_de_read(dev_priv, pp_ctrl_reg));
	/*
	 * If the panel wasn't on, delay before accessing aux channel
	 */
	if (!edp_have_panel_power(intel_dp)) {
		drm_dbg_kms(&dev_priv->drm,
			    "[ENCODER:%d:%s] panel power wasn't enabled\n",
			    dig_port->base.base.base.id,
			    dig_port->base.base.name);
		msleep(intel_dp->panel_power_up_delay);
	}

	return need_to_disable;
}

/*
 * Must be paired with intel_edp_panel_vdd_off() or
 * intel_edp_panel_off().
 * Nested calls to these functions are not allowed since
 * we drop the lock. Caller must use some higher level
 * locking to prevent nested calls from other threads.
 */
void intel_edp_panel_vdd_on(struct intel_dp *intel_dp)
{
	intel_wakeref_t wakeref;
	bool vdd;

	if (!intel_dp_is_edp(intel_dp))
		return;

	vdd = false;
	with_pps_lock(intel_dp, wakeref)
		vdd = edp_panel_vdd_on(intel_dp);
	I915_STATE_WARN(!vdd, "[ENCODER:%d:%s] VDD already requested on\n",
			dp_to_dig_port(intel_dp)->base.base.base.id,
			dp_to_dig_port(intel_dp)->base.base.name);
}

static void edp_panel_vdd_off_sync(struct intel_dp *intel_dp)
{
	struct drm_i915_private *dev_priv = dp_to_i915(intel_dp);
	struct intel_digital_port *dig_port =
		dp_to_dig_port(intel_dp);
	u32 pp;
	i915_reg_t pp_stat_reg, pp_ctrl_reg;

	lockdep_assert_held(&dev_priv->pps_mutex);

	drm_WARN_ON(&dev_priv->drm, intel_dp->want_panel_vdd);

	if (!edp_have_panel_vdd(intel_dp))
		return;

	drm_dbg_kms(&dev_priv->drm, "Turning [ENCODER:%d:%s] VDD off\n",
		    dig_port->base.base.base.id,
		    dig_port->base.base.name);

	pp = ilk_get_pp_control(intel_dp);
	pp &= ~EDP_FORCE_VDD;

	pp_ctrl_reg = _pp_ctrl_reg(intel_dp);
	pp_stat_reg = _pp_stat_reg(intel_dp);

	intel_de_write(dev_priv, pp_ctrl_reg, pp);
	intel_de_posting_read(dev_priv, pp_ctrl_reg);

	/* Make sure sequencer is idle before allowing subsequent activity */
	drm_dbg_kms(&dev_priv->drm, "PP_STATUS: 0x%08x PP_CONTROL: 0x%08x\n",
		    intel_de_read(dev_priv, pp_stat_reg),
		    intel_de_read(dev_priv, pp_ctrl_reg));

	if ((pp & PANEL_POWER_ON) == 0)
		intel_dp->panel_power_off_time = ktime_get_boottime();

	intel_display_power_put_unchecked(dev_priv,
					  intel_aux_power_domain(dig_port));
}

static void edp_panel_vdd_work(struct work_struct *__work)
{
	struct intel_dp *intel_dp =
		container_of(to_delayed_work(__work),
			     struct intel_dp, panel_vdd_work);
	intel_wakeref_t wakeref;

	with_pps_lock(intel_dp, wakeref) {
		if (!intel_dp->want_panel_vdd)
			edp_panel_vdd_off_sync(intel_dp);
	}
}

static void edp_panel_vdd_schedule_off(struct intel_dp *intel_dp)
{
	unsigned long delay;

	/*
	 * Queue the timer to fire a long time from now (relative to the power
	 * down delay) to keep the panel power up across a sequence of
	 * operations.
	 */
	delay = msecs_to_jiffies(intel_dp->panel_power_cycle_delay * 5);
	schedule_delayed_work(&intel_dp->panel_vdd_work, delay);
}

/*
 * Must be paired with edp_panel_vdd_on().
 * Must hold pps_mutex around the whole on/off sequence.
 * Can be nested with intel_edp_panel_vdd_{on,off}() calls.
 */
static void edp_panel_vdd_off(struct intel_dp *intel_dp, bool sync)
{
	struct drm_i915_private *dev_priv = dp_to_i915(intel_dp);

	lockdep_assert_held(&dev_priv->pps_mutex);

	if (!intel_dp_is_edp(intel_dp))
		return;

	I915_STATE_WARN(!intel_dp->want_panel_vdd, "[ENCODER:%d:%s] VDD not forced on",
			dp_to_dig_port(intel_dp)->base.base.base.id,
			dp_to_dig_port(intel_dp)->base.base.name);

	intel_dp->want_panel_vdd = false;

	if (sync)
		edp_panel_vdd_off_sync(intel_dp);
	else
		edp_panel_vdd_schedule_off(intel_dp);
}

static void edp_panel_on(struct intel_dp *intel_dp)
{
	struct drm_i915_private *dev_priv = dp_to_i915(intel_dp);
	u32 pp;
	i915_reg_t pp_ctrl_reg;

	lockdep_assert_held(&dev_priv->pps_mutex);

	if (!intel_dp_is_edp(intel_dp))
		return;

	drm_dbg_kms(&dev_priv->drm, "Turn [ENCODER:%d:%s] panel power on\n",
		    dp_to_dig_port(intel_dp)->base.base.base.id,
		    dp_to_dig_port(intel_dp)->base.base.name);

	if (drm_WARN(&dev_priv->drm, edp_have_panel_power(intel_dp),
		     "[ENCODER:%d:%s] panel power already on\n",
		     dp_to_dig_port(intel_dp)->base.base.base.id,
		     dp_to_dig_port(intel_dp)->base.base.name))
		return;

	wait_panel_power_cycle(intel_dp);

	pp_ctrl_reg = _pp_ctrl_reg(intel_dp);
	pp = ilk_get_pp_control(intel_dp);
	if (IS_GEN(dev_priv, 5)) {
		/* ILK workaround: disable reset around power sequence */
		pp &= ~PANEL_POWER_RESET;
		intel_de_write(dev_priv, pp_ctrl_reg, pp);
		intel_de_posting_read(dev_priv, pp_ctrl_reg);
	}

	pp |= PANEL_POWER_ON;
	if (!IS_GEN(dev_priv, 5))
		pp |= PANEL_POWER_RESET;

	intel_de_write(dev_priv, pp_ctrl_reg, pp);
	intel_de_posting_read(dev_priv, pp_ctrl_reg);

	wait_panel_on(intel_dp);
	intel_dp->last_power_on = jiffies;

	if (IS_GEN(dev_priv, 5)) {
		pp |= PANEL_POWER_RESET; /* restore panel reset bit */
		intel_de_write(dev_priv, pp_ctrl_reg, pp);
		intel_de_posting_read(dev_priv, pp_ctrl_reg);
	}
}

void intel_edp_panel_on(struct intel_dp *intel_dp)
{
	intel_wakeref_t wakeref;

	if (!intel_dp_is_edp(intel_dp))
		return;

	with_pps_lock(intel_dp, wakeref)
		edp_panel_on(intel_dp);
}


static void edp_panel_off(struct intel_dp *intel_dp)
{
	struct drm_i915_private *dev_priv = dp_to_i915(intel_dp);
	struct intel_digital_port *dig_port = dp_to_dig_port(intel_dp);
	u32 pp;
	i915_reg_t pp_ctrl_reg;

	lockdep_assert_held(&dev_priv->pps_mutex);

	if (!intel_dp_is_edp(intel_dp))
		return;

	drm_dbg_kms(&dev_priv->drm, "Turn [ENCODER:%d:%s] panel power off\n",
		    dig_port->base.base.base.id, dig_port->base.base.name);

	drm_WARN(&dev_priv->drm, !intel_dp->want_panel_vdd,
		 "Need [ENCODER:%d:%s] VDD to turn off panel\n",
		 dig_port->base.base.base.id, dig_port->base.base.name);

	pp = ilk_get_pp_control(intel_dp);
	/* We need to switch off panel power _and_ force vdd, for otherwise some
	 * panels get very unhappy and cease to work. */
	pp &= ~(PANEL_POWER_ON | PANEL_POWER_RESET | EDP_FORCE_VDD |
		EDP_BLC_ENABLE);

	pp_ctrl_reg = _pp_ctrl_reg(intel_dp);

	intel_dp->want_panel_vdd = false;

	intel_de_write(dev_priv, pp_ctrl_reg, pp);
	intel_de_posting_read(dev_priv, pp_ctrl_reg);

	wait_panel_off(intel_dp);
	intel_dp->panel_power_off_time = ktime_get_boottime();

	/* We got a reference when we enabled the VDD. */
	intel_display_power_put_unchecked(dev_priv, intel_aux_power_domain(dig_port));
}

void intel_edp_panel_off(struct intel_dp *intel_dp)
{
	intel_wakeref_t wakeref;

	if (!intel_dp_is_edp(intel_dp))
		return;

	with_pps_lock(intel_dp, wakeref)
		edp_panel_off(intel_dp);
}

/* Enable backlight in the panel power control. */
static void _intel_edp_backlight_on(struct intel_dp *intel_dp)
{
	struct drm_i915_private *dev_priv = dp_to_i915(intel_dp);
	intel_wakeref_t wakeref;

	/*
	 * If we enable the backlight right away following a panel power
	 * on, we may see slight flicker as the panel syncs with the eDP
	 * link.  So delay a bit to make sure the image is solid before
	 * allowing it to appear.
	 */
	wait_backlight_on(intel_dp);

	with_pps_lock(intel_dp, wakeref) {
		i915_reg_t pp_ctrl_reg = _pp_ctrl_reg(intel_dp);
		u32 pp;

		pp = ilk_get_pp_control(intel_dp);
		pp |= EDP_BLC_ENABLE;

		intel_de_write(dev_priv, pp_ctrl_reg, pp);
		intel_de_posting_read(dev_priv, pp_ctrl_reg);
	}
}

/* Enable backlight PWM and backlight PP control. */
void intel_edp_backlight_on(const struct intel_crtc_state *crtc_state,
			    const struct drm_connector_state *conn_state)
{
	struct intel_dp *intel_dp = enc_to_intel_dp(to_intel_encoder(conn_state->best_encoder));
	struct drm_i915_private *i915 = dp_to_i915(intel_dp);

	if (!intel_dp_is_edp(intel_dp))
		return;

	drm_dbg_kms(&i915->drm, "\n");

	intel_panel_enable_backlight(crtc_state, conn_state);
	_intel_edp_backlight_on(intel_dp);
}

/* Disable backlight in the panel power control. */
static void _intel_edp_backlight_off(struct intel_dp *intel_dp)
{
	struct drm_i915_private *dev_priv = dp_to_i915(intel_dp);
	intel_wakeref_t wakeref;

	if (!intel_dp_is_edp(intel_dp))
		return;

	with_pps_lock(intel_dp, wakeref) {
		i915_reg_t pp_ctrl_reg = _pp_ctrl_reg(intel_dp);
		u32 pp;

		pp = ilk_get_pp_control(intel_dp);
		pp &= ~EDP_BLC_ENABLE;

		intel_de_write(dev_priv, pp_ctrl_reg, pp);
		intel_de_posting_read(dev_priv, pp_ctrl_reg);
	}

	intel_dp->last_backlight_off = jiffies;
	edp_wait_backlight_off(intel_dp);
}

/* Disable backlight PP control and backlight PWM. */
void intel_edp_backlight_off(const struct drm_connector_state *old_conn_state)
{
	struct intel_dp *intel_dp = enc_to_intel_dp(to_intel_encoder(old_conn_state->best_encoder));
	struct drm_i915_private *i915 = dp_to_i915(intel_dp);

	if (!intel_dp_is_edp(intel_dp))
		return;

	drm_dbg_kms(&i915->drm, "\n");

	_intel_edp_backlight_off(intel_dp);
	intel_panel_disable_backlight(old_conn_state);
}

/*
 * Hook for controlling the panel power control backlight through the bl_power
 * sysfs attribute. Take care to handle multiple calls.
 */
static void intel_edp_backlight_power(struct intel_connector *connector,
				      bool enable)
{
	struct drm_i915_private *i915 = to_i915(connector->base.dev);
	struct intel_dp *intel_dp = intel_attached_dp(connector);
	intel_wakeref_t wakeref;
	bool is_enabled;

	is_enabled = false;
	with_pps_lock(intel_dp, wakeref)
		is_enabled = ilk_get_pp_control(intel_dp) & EDP_BLC_ENABLE;
	if (is_enabled == enable)
		return;

	drm_dbg_kms(&i915->drm, "panel power control backlight %s\n",
		    enable ? "enable" : "disable");

	if (enable)
		_intel_edp_backlight_on(intel_dp);
	else
		_intel_edp_backlight_off(intel_dp);
}

static void assert_dp_port(struct intel_dp *intel_dp, bool state)
{
	struct intel_digital_port *dig_port = dp_to_dig_port(intel_dp);
	struct drm_i915_private *dev_priv = to_i915(dig_port->base.base.dev);
	bool cur_state = intel_de_read(dev_priv, intel_dp->output_reg) & DP_PORT_EN;

	I915_STATE_WARN(cur_state != state,
			"[ENCODER:%d:%s] state assertion failure (expected %s, current %s)\n",
			dig_port->base.base.base.id, dig_port->base.base.name,
			onoff(state), onoff(cur_state));
}
#define assert_dp_port_disabled(d) assert_dp_port((d), false)

static void assert_edp_pll(struct drm_i915_private *dev_priv, bool state)
{
	bool cur_state = intel_de_read(dev_priv, DP_A) & DP_PLL_ENABLE;

	I915_STATE_WARN(cur_state != state,
			"eDP PLL state assertion failure (expected %s, current %s)\n",
			onoff(state), onoff(cur_state));
}
#define assert_edp_pll_enabled(d) assert_edp_pll((d), true)
#define assert_edp_pll_disabled(d) assert_edp_pll((d), false)

static void ilk_edp_pll_on(struct intel_dp *intel_dp,
			   const struct intel_crtc_state *pipe_config)
{
	struct intel_crtc *crtc = to_intel_crtc(pipe_config->uapi.crtc);
	struct drm_i915_private *dev_priv = to_i915(crtc->base.dev);

	assert_pipe_disabled(dev_priv, pipe_config->cpu_transcoder);
	assert_dp_port_disabled(intel_dp);
	assert_edp_pll_disabled(dev_priv);

	drm_dbg_kms(&dev_priv->drm, "enabling eDP PLL for clock %d\n",
		    pipe_config->port_clock);

	intel_dp->DP &= ~DP_PLL_FREQ_MASK;

	if (pipe_config->port_clock == 162000)
		intel_dp->DP |= DP_PLL_FREQ_162MHZ;
	else
		intel_dp->DP |= DP_PLL_FREQ_270MHZ;

	intel_de_write(dev_priv, DP_A, intel_dp->DP);
	intel_de_posting_read(dev_priv, DP_A);
	udelay(500);

	/*
	 * [DevILK] Work around required when enabling DP PLL
	 * while a pipe is enabled going to FDI:
	 * 1. Wait for the start of vertical blank on the enabled pipe going to FDI
	 * 2. Program DP PLL enable
	 */
	if (IS_GEN(dev_priv, 5))
		intel_wait_for_vblank_if_active(dev_priv, !crtc->pipe);

	intel_dp->DP |= DP_PLL_ENABLE;

	intel_de_write(dev_priv, DP_A, intel_dp->DP);
	intel_de_posting_read(dev_priv, DP_A);
	udelay(200);
}

static void ilk_edp_pll_off(struct intel_dp *intel_dp,
			    const struct intel_crtc_state *old_crtc_state)
{
	struct intel_crtc *crtc = to_intel_crtc(old_crtc_state->uapi.crtc);
	struct drm_i915_private *dev_priv = to_i915(crtc->base.dev);

	assert_pipe_disabled(dev_priv, old_crtc_state->cpu_transcoder);
	assert_dp_port_disabled(intel_dp);
	assert_edp_pll_enabled(dev_priv);

	drm_dbg_kms(&dev_priv->drm, "disabling eDP PLL\n");

	intel_dp->DP &= ~DP_PLL_ENABLE;

	intel_de_write(dev_priv, DP_A, intel_dp->DP);
	intel_de_posting_read(dev_priv, DP_A);
	udelay(200);
}

static bool downstream_hpd_needs_d0(struct intel_dp *intel_dp)
{
	/*
	 * DPCD 1.2+ should support BRANCH_DEVICE_CTRL, and thus
	 * be capable of signalling downstream hpd with a long pulse.
	 * Whether or not that means D3 is safe to use is not clear,
	 * but let's assume so until proven otherwise.
	 *
	 * FIXME should really check all downstream ports...
	 */
	return intel_dp->dpcd[DP_DPCD_REV] == 0x11 &&
		drm_dp_is_branch(intel_dp->dpcd) &&
		intel_dp->downstream_ports[0] & DP_DS_PORT_HPD;
}

void intel_dp_sink_set_decompression_state(struct intel_dp *intel_dp,
					   const struct intel_crtc_state *crtc_state,
					   bool enable)
{
	struct drm_i915_private *i915 = dp_to_i915(intel_dp);
	int ret;

	if (!crtc_state->dsc.compression_enable)
		return;

	ret = drm_dp_dpcd_writeb(&intel_dp->aux, DP_DSC_ENABLE,
				 enable ? DP_DECOMPRESSION_EN : 0);
	if (ret < 0)
		drm_dbg_kms(&i915->drm,
			    "Failed to %s sink decompression state\n",
			    enable ? "enable" : "disable");
}

/* If the sink supports it, try to set the power state appropriately */
void intel_dp_sink_dpms(struct intel_dp *intel_dp, int mode)
{
	struct drm_i915_private *i915 = dp_to_i915(intel_dp);
	int ret, i;

	/* Should have a valid DPCD by this point */
	if (intel_dp->dpcd[DP_DPCD_REV] < 0x11)
		return;

	if (mode != DRM_MODE_DPMS_ON) {
		if (downstream_hpd_needs_d0(intel_dp))
			return;

		ret = drm_dp_dpcd_writeb(&intel_dp->aux, DP_SET_POWER,
					 DP_SET_POWER_D3);
	} else {
		struct intel_lspcon *lspcon = dp_to_lspcon(intel_dp);

		/*
		 * When turning on, we need to retry for 1ms to give the sink
		 * time to wake up.
		 */
		for (i = 0; i < 3; i++) {
			ret = drm_dp_dpcd_writeb(&intel_dp->aux, DP_SET_POWER,
						 DP_SET_POWER_D0);
			if (ret == 1)
				break;
			msleep(1);
		}

		if (ret == 1 && lspcon->active)
			lspcon_wait_pcon_mode(lspcon);
	}

	if (ret != 1)
		drm_dbg_kms(&i915->drm, "failed to %s sink power state\n",
			    mode == DRM_MODE_DPMS_ON ? "enable" : "disable");
}

static bool cpt_dp_port_selected(struct drm_i915_private *dev_priv,
				 enum port port, enum pipe *pipe)
{
	enum pipe p;

	for_each_pipe(dev_priv, p) {
		u32 val = intel_de_read(dev_priv, TRANS_DP_CTL(p));

		if ((val & TRANS_DP_PORT_SEL_MASK) == TRANS_DP_PORT_SEL(port)) {
			*pipe = p;
			return true;
		}
	}

	drm_dbg_kms(&dev_priv->drm, "No pipe for DP port %c found\n",
		    port_name(port));

	/* must initialize pipe to something for the asserts */
	*pipe = PIPE_A;

	return false;
}

bool intel_dp_port_enabled(struct drm_i915_private *dev_priv,
			   i915_reg_t dp_reg, enum port port,
			   enum pipe *pipe)
{
	bool ret;
	u32 val;

	val = intel_de_read(dev_priv, dp_reg);

	ret = val & DP_PORT_EN;

	/* asserts want to know the pipe even if the port is disabled */
	if (IS_IVYBRIDGE(dev_priv) && port == PORT_A)
		*pipe = (val & DP_PIPE_SEL_MASK_IVB) >> DP_PIPE_SEL_SHIFT_IVB;
	else if (HAS_PCH_CPT(dev_priv) && port != PORT_A)
		ret &= cpt_dp_port_selected(dev_priv, port, pipe);
	else if (IS_CHERRYVIEW(dev_priv))
		*pipe = (val & DP_PIPE_SEL_MASK_CHV) >> DP_PIPE_SEL_SHIFT_CHV;
	else
		*pipe = (val & DP_PIPE_SEL_MASK) >> DP_PIPE_SEL_SHIFT;

	return ret;
}

static bool intel_dp_get_hw_state(struct intel_encoder *encoder,
				  enum pipe *pipe)
{
	struct drm_i915_private *dev_priv = to_i915(encoder->base.dev);
	struct intel_dp *intel_dp = enc_to_intel_dp(encoder);
	intel_wakeref_t wakeref;
	bool ret;

	wakeref = intel_display_power_get_if_enabled(dev_priv,
						     encoder->power_domain);
	if (!wakeref)
		return false;

	ret = intel_dp_port_enabled(dev_priv, intel_dp->output_reg,
				    encoder->port, pipe);

	intel_display_power_put(dev_priv, encoder->power_domain, wakeref);

	return ret;
}

static void intel_dp_get_config(struct intel_encoder *encoder,
				struct intel_crtc_state *pipe_config)
{
	struct drm_i915_private *dev_priv = to_i915(encoder->base.dev);
	struct intel_dp *intel_dp = enc_to_intel_dp(encoder);
	u32 tmp, flags = 0;
	enum port port = encoder->port;
	struct intel_crtc *crtc = to_intel_crtc(pipe_config->uapi.crtc);

	if (encoder->type == INTEL_OUTPUT_EDP)
		pipe_config->output_types |= BIT(INTEL_OUTPUT_EDP);
	else
		pipe_config->output_types |= BIT(INTEL_OUTPUT_DP);

	tmp = intel_de_read(dev_priv, intel_dp->output_reg);

	pipe_config->has_audio = tmp & DP_AUDIO_OUTPUT_ENABLE && port != PORT_A;

	if (HAS_PCH_CPT(dev_priv) && port != PORT_A) {
		u32 trans_dp = intel_de_read(dev_priv,
					     TRANS_DP_CTL(crtc->pipe));

		if (trans_dp & TRANS_DP_HSYNC_ACTIVE_HIGH)
			flags |= DRM_MODE_FLAG_PHSYNC;
		else
			flags |= DRM_MODE_FLAG_NHSYNC;

		if (trans_dp & TRANS_DP_VSYNC_ACTIVE_HIGH)
			flags |= DRM_MODE_FLAG_PVSYNC;
		else
			flags |= DRM_MODE_FLAG_NVSYNC;
	} else {
		if (tmp & DP_SYNC_HS_HIGH)
			flags |= DRM_MODE_FLAG_PHSYNC;
		else
			flags |= DRM_MODE_FLAG_NHSYNC;

		if (tmp & DP_SYNC_VS_HIGH)
			flags |= DRM_MODE_FLAG_PVSYNC;
		else
			flags |= DRM_MODE_FLAG_NVSYNC;
	}

	pipe_config->hw.adjusted_mode.flags |= flags;

	if (IS_G4X(dev_priv) && tmp & DP_COLOR_RANGE_16_235)
		pipe_config->limited_color_range = true;

	pipe_config->lane_count =
		((tmp & DP_PORT_WIDTH_MASK) >> DP_PORT_WIDTH_SHIFT) + 1;

	intel_dp_get_m_n(crtc, pipe_config);

	if (port == PORT_A) {
		if ((intel_de_read(dev_priv, DP_A) & DP_PLL_FREQ_MASK) == DP_PLL_FREQ_162MHZ)
			pipe_config->port_clock = 162000;
		else
			pipe_config->port_clock = 270000;
	}

	pipe_config->hw.adjusted_mode.crtc_clock =
		intel_dotclock_calculate(pipe_config->port_clock,
					 &pipe_config->dp_m_n);

	if (intel_dp_is_edp(intel_dp) && dev_priv->vbt.edp.bpp &&
	    pipe_config->pipe_bpp > dev_priv->vbt.edp.bpp) {
		/*
		 * This is a big fat ugly hack.
		 *
		 * Some machines in UEFI boot mode provide us a VBT that has 18
		 * bpp and 1.62 GHz link bandwidth for eDP, which for reasons
		 * unknown we fail to light up. Yet the same BIOS boots up with
		 * 24 bpp and 2.7 GHz link. Use the same bpp as the BIOS uses as
		 * max, not what it tells us to use.
		 *
		 * Note: This will still be broken if the eDP panel is not lit
		 * up by the BIOS, and thus we can't get the mode at module
		 * load.
		 */
		drm_dbg_kms(&dev_priv->drm,
			    "pipe has %d bpp for eDP panel, overriding BIOS-provided max %d bpp\n",
			    pipe_config->pipe_bpp, dev_priv->vbt.edp.bpp);
		dev_priv->vbt.edp.bpp = pipe_config->pipe_bpp;
	}
}

static void intel_disable_dp(struct intel_atomic_state *state,
			     struct intel_encoder *encoder,
			     const struct intel_crtc_state *old_crtc_state,
			     const struct drm_connector_state *old_conn_state)
{
	struct intel_dp *intel_dp = enc_to_intel_dp(encoder);

	intel_dp->link_trained = false;

	if (old_crtc_state->has_audio)
		intel_audio_codec_disable(encoder,
					  old_crtc_state, old_conn_state);

	/* Make sure the panel is off before trying to change the mode. But also
	 * ensure that we have vdd while we switch off the panel. */
	intel_edp_panel_vdd_on(intel_dp);
	intel_edp_backlight_off(old_conn_state);
	intel_dp_sink_dpms(intel_dp, DRM_MODE_DPMS_OFF);
	intel_edp_panel_off(intel_dp);
}

static void g4x_disable_dp(struct intel_atomic_state *state,
			   struct intel_encoder *encoder,
			   const struct intel_crtc_state *old_crtc_state,
			   const struct drm_connector_state *old_conn_state)
{
	intel_disable_dp(state, encoder, old_crtc_state, old_conn_state);
}

static void vlv_disable_dp(struct intel_atomic_state *state,
			   struct intel_encoder *encoder,
			   const struct intel_crtc_state *old_crtc_state,
			   const struct drm_connector_state *old_conn_state)
{
	intel_disable_dp(state, encoder, old_crtc_state, old_conn_state);
}

static void g4x_post_disable_dp(struct intel_atomic_state *state,
				struct intel_encoder *encoder,
				const struct intel_crtc_state *old_crtc_state,
				const struct drm_connector_state *old_conn_state)
{
	struct intel_dp *intel_dp = enc_to_intel_dp(encoder);
	enum port port = encoder->port;

	/*
	 * Bspec does not list a specific disable sequence for g4x DP.
	 * Follow the ilk+ sequence (disable pipe before the port) for
	 * g4x DP as it does not suffer from underruns like the normal
	 * g4x modeset sequence (disable pipe after the port).
	 */
	intel_dp_link_down(encoder, old_crtc_state);

	/* Only ilk+ has port A */
	if (port == PORT_A)
		ilk_edp_pll_off(intel_dp, old_crtc_state);
}

static void vlv_post_disable_dp(struct intel_atomic_state *state,
				struct intel_encoder *encoder,
				const struct intel_crtc_state *old_crtc_state,
				const struct drm_connector_state *old_conn_state)
{
	intel_dp_link_down(encoder, old_crtc_state);
}

static void chv_post_disable_dp(struct intel_atomic_state *state,
				struct intel_encoder *encoder,
				const struct intel_crtc_state *old_crtc_state,
				const struct drm_connector_state *old_conn_state)
{
	struct drm_i915_private *dev_priv = to_i915(encoder->base.dev);

	intel_dp_link_down(encoder, old_crtc_state);

	vlv_dpio_get(dev_priv);

	/* Assert data lane reset */
	chv_data_lane_soft_reset(encoder, old_crtc_state, true);

	vlv_dpio_put(dev_priv);
}

static void
cpt_set_link_train(struct intel_dp *intel_dp,
		   u8 dp_train_pat)
{
	struct drm_i915_private *dev_priv = dp_to_i915(intel_dp);
	u32 *DP = &intel_dp->DP;

	*DP &= ~DP_LINK_TRAIN_MASK_CPT;

	switch (dp_train_pat & DP_TRAINING_PATTERN_MASK) {
	case DP_TRAINING_PATTERN_DISABLE:
		*DP |= DP_LINK_TRAIN_OFF_CPT;
		break;
	case DP_TRAINING_PATTERN_1:
		*DP |= DP_LINK_TRAIN_PAT_1_CPT;
		break;
	case DP_TRAINING_PATTERN_2:
		*DP |= DP_LINK_TRAIN_PAT_2_CPT;
		break;
	case DP_TRAINING_PATTERN_3:
		drm_dbg_kms(&dev_priv->drm,
			    "TPS3 not supported, using TPS2 instead\n");
		*DP |= DP_LINK_TRAIN_PAT_2_CPT;
		break;
	}

	intel_de_write(dev_priv, intel_dp->output_reg, intel_dp->DP);
	intel_de_posting_read(dev_priv, intel_dp->output_reg);
}

static void
g4x_set_link_train(struct intel_dp *intel_dp,
		   u8 dp_train_pat)
{
	struct drm_i915_private *dev_priv = dp_to_i915(intel_dp);
	u32 *DP = &intel_dp->DP;

	*DP &= ~DP_LINK_TRAIN_MASK;

	switch (dp_train_pat & DP_TRAINING_PATTERN_MASK) {
	case DP_TRAINING_PATTERN_DISABLE:
		*DP |= DP_LINK_TRAIN_OFF;
		break;
	case DP_TRAINING_PATTERN_1:
		*DP |= DP_LINK_TRAIN_PAT_1;
		break;
	case DP_TRAINING_PATTERN_2:
		*DP |= DP_LINK_TRAIN_PAT_2;
		break;
	case DP_TRAINING_PATTERN_3:
		drm_dbg_kms(&dev_priv->drm,
			    "TPS3 not supported, using TPS2 instead\n");
		*DP |= DP_LINK_TRAIN_PAT_2;
		break;
	}

	intel_de_write(dev_priv, intel_dp->output_reg, intel_dp->DP);
	intel_de_posting_read(dev_priv, intel_dp->output_reg);
}

static void intel_dp_enable_port(struct intel_dp *intel_dp,
				 const struct intel_crtc_state *old_crtc_state)
{
	struct drm_i915_private *dev_priv = dp_to_i915(intel_dp);

	/* enable with pattern 1 (as per spec) */

	intel_dp_program_link_training_pattern(intel_dp, DP_TRAINING_PATTERN_1);

	/*
	 * Magic for VLV/CHV. We _must_ first set up the register
	 * without actually enabling the port, and then do another
	 * write to enable the port. Otherwise link training will
	 * fail when the power sequencer is freshly used for this port.
	 */
	intel_dp->DP |= DP_PORT_EN;
	if (old_crtc_state->has_audio)
		intel_dp->DP |= DP_AUDIO_OUTPUT_ENABLE;

	intel_de_write(dev_priv, intel_dp->output_reg, intel_dp->DP);
	intel_de_posting_read(dev_priv, intel_dp->output_reg);
}

void intel_dp_configure_protocol_converter(struct intel_dp *intel_dp)
{
	struct drm_i915_private *i915 = dp_to_i915(intel_dp);
	u8 tmp;

	if (intel_dp->dpcd[DP_DPCD_REV] < 0x13)
		return;

	if (!drm_dp_is_branch(intel_dp->dpcd))
		return;

	tmp = intel_dp->has_hdmi_sink ?
		DP_HDMI_DVI_OUTPUT_CONFIG : 0;

	if (drm_dp_dpcd_writeb(&intel_dp->aux,
			       DP_PROTOCOL_CONVERTER_CONTROL_0, tmp) != 1)
		drm_dbg_kms(&i915->drm, "Failed to set protocol converter HDMI mode to %s\n",
			    enableddisabled(intel_dp->has_hdmi_sink));

	tmp = intel_dp->dfp.ycbcr_444_to_420 ?
		DP_CONVERSION_TO_YCBCR420_ENABLE : 0;

	if (drm_dp_dpcd_writeb(&intel_dp->aux,
			       DP_PROTOCOL_CONVERTER_CONTROL_1, tmp) != 1)
		drm_dbg_kms(&i915->drm,
			    "Failed to set protocol converter YCbCr 4:2:0 conversion mode to %s\n",
			    enableddisabled(intel_dp->dfp.ycbcr_444_to_420));

	tmp = 0;

	if (drm_dp_dpcd_writeb(&intel_dp->aux,
			       DP_PROTOCOL_CONVERTER_CONTROL_2, tmp) <= 0)
		drm_dbg_kms(&i915->drm,
			    "Failed to set protocol converter YCbCr 4:2:2 conversion mode to %s\n",
			    enableddisabled(false));
}

static void intel_enable_dp(struct intel_atomic_state *state,
			    struct intel_encoder *encoder,
			    const struct intel_crtc_state *pipe_config,
			    const struct drm_connector_state *conn_state)
{
	struct drm_i915_private *dev_priv = to_i915(encoder->base.dev);
	struct intel_dp *intel_dp = enc_to_intel_dp(encoder);
	struct intel_crtc *crtc = to_intel_crtc(pipe_config->uapi.crtc);
	u32 dp_reg = intel_de_read(dev_priv, intel_dp->output_reg);
	enum pipe pipe = crtc->pipe;
	intel_wakeref_t wakeref;

	if (drm_WARN_ON(&dev_priv->drm, dp_reg & DP_PORT_EN))
		return;

	with_pps_lock(intel_dp, wakeref) {
		if (IS_VALLEYVIEW(dev_priv) || IS_CHERRYVIEW(dev_priv))
			vlv_init_panel_power_sequencer(encoder, pipe_config);

		intel_dp_enable_port(intel_dp, pipe_config);

		edp_panel_vdd_on(intel_dp);
		edp_panel_on(intel_dp);
		edp_panel_vdd_off(intel_dp, true);
	}

	if (IS_VALLEYVIEW(dev_priv) || IS_CHERRYVIEW(dev_priv)) {
		unsigned int lane_mask = 0x0;

		if (IS_CHERRYVIEW(dev_priv))
			lane_mask = intel_dp_unused_lane_mask(pipe_config->lane_count);

		vlv_wait_port_ready(dev_priv, dp_to_dig_port(intel_dp),
				    lane_mask);
	}

	intel_dp_sink_dpms(intel_dp, DRM_MODE_DPMS_ON);
	intel_dp_configure_protocol_converter(intel_dp);
	intel_dp_start_link_train(intel_dp);
	intel_dp_stop_link_train(intel_dp);

	if (pipe_config->has_audio) {
		drm_dbg(&dev_priv->drm, "Enabling DP audio on pipe %c\n",
			pipe_name(pipe));
		intel_audio_codec_enable(encoder, pipe_config, conn_state);
	}
}

static void g4x_enable_dp(struct intel_atomic_state *state,
			  struct intel_encoder *encoder,
			  const struct intel_crtc_state *pipe_config,
			  const struct drm_connector_state *conn_state)
{
	intel_enable_dp(state, encoder, pipe_config, conn_state);
	intel_edp_backlight_on(pipe_config, conn_state);
}

static void vlv_enable_dp(struct intel_atomic_state *state,
			  struct intel_encoder *encoder,
			  const struct intel_crtc_state *pipe_config,
			  const struct drm_connector_state *conn_state)
{
	intel_edp_backlight_on(pipe_config, conn_state);
}

static void g4x_pre_enable_dp(struct intel_atomic_state *state,
			      struct intel_encoder *encoder,
			      const struct intel_crtc_state *pipe_config,
			      const struct drm_connector_state *conn_state)
{
	struct intel_dp *intel_dp = enc_to_intel_dp(encoder);
	enum port port = encoder->port;

	intel_dp_prepare(encoder, pipe_config);

	/* Only ilk+ has port A */
	if (port == PORT_A)
		ilk_edp_pll_on(intel_dp, pipe_config);
}

static void vlv_detach_power_sequencer(struct intel_dp *intel_dp)
{
	struct intel_digital_port *dig_port = dp_to_dig_port(intel_dp);
	struct drm_i915_private *dev_priv = to_i915(dig_port->base.base.dev);
	enum pipe pipe = intel_dp->pps_pipe;
	i915_reg_t pp_on_reg = PP_ON_DELAYS(pipe);

	drm_WARN_ON(&dev_priv->drm, intel_dp->active_pipe != INVALID_PIPE);

	if (drm_WARN_ON(&dev_priv->drm, pipe != PIPE_A && pipe != PIPE_B))
		return;

	edp_panel_vdd_off_sync(intel_dp);

	/*
	 * VLV seems to get confused when multiple power sequencers
	 * have the same port selected (even if only one has power/vdd
	 * enabled). The failure manifests as vlv_wait_port_ready() failing
	 * CHV on the other hand doesn't seem to mind having the same port
	 * selected in multiple power sequencers, but let's clear the
	 * port select always when logically disconnecting a power sequencer
	 * from a port.
	 */
	drm_dbg_kms(&dev_priv->drm,
		    "detaching pipe %c power sequencer from [ENCODER:%d:%s]\n",
		    pipe_name(pipe), dig_port->base.base.base.id,
		    dig_port->base.base.name);
	intel_de_write(dev_priv, pp_on_reg, 0);
	intel_de_posting_read(dev_priv, pp_on_reg);

	intel_dp->pps_pipe = INVALID_PIPE;
}

static void vlv_steal_power_sequencer(struct drm_i915_private *dev_priv,
				      enum pipe pipe)
{
	struct intel_encoder *encoder;

	lockdep_assert_held(&dev_priv->pps_mutex);

	for_each_intel_dp(&dev_priv->drm, encoder) {
		struct intel_dp *intel_dp = enc_to_intel_dp(encoder);

		drm_WARN(&dev_priv->drm, intel_dp->active_pipe == pipe,
			 "stealing pipe %c power sequencer from active [ENCODER:%d:%s]\n",
			 pipe_name(pipe), encoder->base.base.id,
			 encoder->base.name);

		if (intel_dp->pps_pipe != pipe)
			continue;

		drm_dbg_kms(&dev_priv->drm,
			    "stealing pipe %c power sequencer from [ENCODER:%d:%s]\n",
			    pipe_name(pipe), encoder->base.base.id,
			    encoder->base.name);

		/* make sure vdd is off before we steal it */
		vlv_detach_power_sequencer(intel_dp);
	}
}

static void vlv_init_panel_power_sequencer(struct intel_encoder *encoder,
					   const struct intel_crtc_state *crtc_state)
{
	struct drm_i915_private *dev_priv = to_i915(encoder->base.dev);
	struct intel_dp *intel_dp = enc_to_intel_dp(encoder);
	struct intel_crtc *crtc = to_intel_crtc(crtc_state->uapi.crtc);

	lockdep_assert_held(&dev_priv->pps_mutex);

	drm_WARN_ON(&dev_priv->drm, intel_dp->active_pipe != INVALID_PIPE);

	if (intel_dp->pps_pipe != INVALID_PIPE &&
	    intel_dp->pps_pipe != crtc->pipe) {
		/*
		 * If another power sequencer was being used on this
		 * port previously make sure to turn off vdd there while
		 * we still have control of it.
		 */
		vlv_detach_power_sequencer(intel_dp);
	}

	/*
	 * We may be stealing the power
	 * sequencer from another port.
	 */
	vlv_steal_power_sequencer(dev_priv, crtc->pipe);

	intel_dp->active_pipe = crtc->pipe;

	if (!intel_dp_is_edp(intel_dp))
		return;

	/* now it's all ours */
	intel_dp->pps_pipe = crtc->pipe;

	drm_dbg_kms(&dev_priv->drm,
		    "initializing pipe %c power sequencer for [ENCODER:%d:%s]\n",
		    pipe_name(intel_dp->pps_pipe), encoder->base.base.id,
		    encoder->base.name);

	/* init power sequencer on this pipe and port */
	intel_dp_init_panel_power_sequencer(intel_dp);
	intel_dp_init_panel_power_sequencer_registers(intel_dp, true);
}

static void vlv_pre_enable_dp(struct intel_atomic_state *state,
			      struct intel_encoder *encoder,
			      const struct intel_crtc_state *pipe_config,
			      const struct drm_connector_state *conn_state)
{
	vlv_phy_pre_encoder_enable(encoder, pipe_config);

	intel_enable_dp(state, encoder, pipe_config, conn_state);
}

static void vlv_dp_pre_pll_enable(struct intel_atomic_state *state,
				  struct intel_encoder *encoder,
				  const struct intel_crtc_state *pipe_config,
				  const struct drm_connector_state *conn_state)
{
	intel_dp_prepare(encoder, pipe_config);

	vlv_phy_pre_pll_enable(encoder, pipe_config);
}

static void chv_pre_enable_dp(struct intel_atomic_state *state,
			      struct intel_encoder *encoder,
			      const struct intel_crtc_state *pipe_config,
			      const struct drm_connector_state *conn_state)
{
	chv_phy_pre_encoder_enable(encoder, pipe_config);

	intel_enable_dp(state, encoder, pipe_config, conn_state);

	/* Second common lane will stay alive on its own now */
	chv_phy_release_cl2_override(encoder);
}

static void chv_dp_pre_pll_enable(struct intel_atomic_state *state,
				  struct intel_encoder *encoder,
				  const struct intel_crtc_state *pipe_config,
				  const struct drm_connector_state *conn_state)
{
	intel_dp_prepare(encoder, pipe_config);

	chv_phy_pre_pll_enable(encoder, pipe_config);
}

static void chv_dp_post_pll_disable(struct intel_atomic_state *state,
				    struct intel_encoder *encoder,
				    const struct intel_crtc_state *old_crtc_state,
				    const struct drm_connector_state *old_conn_state)
{
	chv_phy_post_pll_disable(encoder, old_crtc_state);
}

/*
 * Fetch AUX CH registers 0x202 - 0x207 which contain
 * link status information
 */
bool
intel_dp_get_link_status(struct intel_dp *intel_dp, u8 link_status[DP_LINK_STATUS_SIZE])
{
	return drm_dp_dpcd_read(&intel_dp->aux, DP_LANE0_1_STATUS, link_status,
				DP_LINK_STATUS_SIZE) == DP_LINK_STATUS_SIZE;
}

static u8 intel_dp_voltage_max_2(struct intel_dp *intel_dp)
{
	return DP_TRAIN_VOLTAGE_SWING_LEVEL_2;
}

static u8 intel_dp_voltage_max_3(struct intel_dp *intel_dp)
{
	return DP_TRAIN_VOLTAGE_SWING_LEVEL_3;
}

static u8 intel_dp_pre_empemph_max_2(struct intel_dp *intel_dp)
{
	return DP_TRAIN_PRE_EMPH_LEVEL_2;
}

static u8 intel_dp_pre_empemph_max_3(struct intel_dp *intel_dp)
{
	return DP_TRAIN_PRE_EMPH_LEVEL_3;
}

static void vlv_set_signal_levels(struct intel_dp *intel_dp)
{
	struct intel_encoder *encoder = &dp_to_dig_port(intel_dp)->base;
	unsigned long demph_reg_value, preemph_reg_value,
		uniqtranscale_reg_value;
	u8 train_set = intel_dp->train_set[0];

	switch (train_set & DP_TRAIN_PRE_EMPHASIS_MASK) {
	case DP_TRAIN_PRE_EMPH_LEVEL_0:
		preemph_reg_value = 0x0004000;
		switch (train_set & DP_TRAIN_VOLTAGE_SWING_MASK) {
		case DP_TRAIN_VOLTAGE_SWING_LEVEL_0:
			demph_reg_value = 0x2B405555;
			uniqtranscale_reg_value = 0x552AB83A;
			break;
		case DP_TRAIN_VOLTAGE_SWING_LEVEL_1:
			demph_reg_value = 0x2B404040;
			uniqtranscale_reg_value = 0x5548B83A;
			break;
		case DP_TRAIN_VOLTAGE_SWING_LEVEL_2:
			demph_reg_value = 0x2B245555;
			uniqtranscale_reg_value = 0x5560B83A;
			break;
		case DP_TRAIN_VOLTAGE_SWING_LEVEL_3:
			demph_reg_value = 0x2B405555;
			uniqtranscale_reg_value = 0x5598DA3A;
			break;
		default:
			return;
		}
		break;
	case DP_TRAIN_PRE_EMPH_LEVEL_1:
		preemph_reg_value = 0x0002000;
		switch (train_set & DP_TRAIN_VOLTAGE_SWING_MASK) {
		case DP_TRAIN_VOLTAGE_SWING_LEVEL_0:
			demph_reg_value = 0x2B404040;
			uniqtranscale_reg_value = 0x5552B83A;
			break;
		case DP_TRAIN_VOLTAGE_SWING_LEVEL_1:
			demph_reg_value = 0x2B404848;
			uniqtranscale_reg_value = 0x5580B83A;
			break;
		case DP_TRAIN_VOLTAGE_SWING_LEVEL_2:
			demph_reg_value = 0x2B404040;
			uniqtranscale_reg_value = 0x55ADDA3A;
			break;
		default:
			return;
		}
		break;
	case DP_TRAIN_PRE_EMPH_LEVEL_2:
		preemph_reg_value = 0x0000000;
		switch (train_set & DP_TRAIN_VOLTAGE_SWING_MASK) {
		case DP_TRAIN_VOLTAGE_SWING_LEVEL_0:
			demph_reg_value = 0x2B305555;
			uniqtranscale_reg_value = 0x5570B83A;
			break;
		case DP_TRAIN_VOLTAGE_SWING_LEVEL_1:
			demph_reg_value = 0x2B2B4040;
			uniqtranscale_reg_value = 0x55ADDA3A;
			break;
		default:
			return;
		}
		break;
	case DP_TRAIN_PRE_EMPH_LEVEL_3:
		preemph_reg_value = 0x0006000;
		switch (train_set & DP_TRAIN_VOLTAGE_SWING_MASK) {
		case DP_TRAIN_VOLTAGE_SWING_LEVEL_0:
			demph_reg_value = 0x1B405555;
			uniqtranscale_reg_value = 0x55ADDA3A;
			break;
		default:
			return;
		}
		break;
	default:
		return;
	}

	vlv_set_phy_signal_level(encoder, demph_reg_value, preemph_reg_value,
				 uniqtranscale_reg_value, 0);
}

static void chv_set_signal_levels(struct intel_dp *intel_dp)
{
	struct intel_encoder *encoder = &dp_to_dig_port(intel_dp)->base;
	u32 deemph_reg_value, margin_reg_value;
	bool uniq_trans_scale = false;
	u8 train_set = intel_dp->train_set[0];

	switch (train_set & DP_TRAIN_PRE_EMPHASIS_MASK) {
	case DP_TRAIN_PRE_EMPH_LEVEL_0:
		switch (train_set & DP_TRAIN_VOLTAGE_SWING_MASK) {
		case DP_TRAIN_VOLTAGE_SWING_LEVEL_0:
			deemph_reg_value = 128;
			margin_reg_value = 52;
			break;
		case DP_TRAIN_VOLTAGE_SWING_LEVEL_1:
			deemph_reg_value = 128;
			margin_reg_value = 77;
			break;
		case DP_TRAIN_VOLTAGE_SWING_LEVEL_2:
			deemph_reg_value = 128;
			margin_reg_value = 102;
			break;
		case DP_TRAIN_VOLTAGE_SWING_LEVEL_3:
			deemph_reg_value = 128;
			margin_reg_value = 154;
			uniq_trans_scale = true;
			break;
		default:
			return;
		}
		break;
	case DP_TRAIN_PRE_EMPH_LEVEL_1:
		switch (train_set & DP_TRAIN_VOLTAGE_SWING_MASK) {
		case DP_TRAIN_VOLTAGE_SWING_LEVEL_0:
			deemph_reg_value = 85;
			margin_reg_value = 78;
			break;
		case DP_TRAIN_VOLTAGE_SWING_LEVEL_1:
			deemph_reg_value = 85;
			margin_reg_value = 116;
			break;
		case DP_TRAIN_VOLTAGE_SWING_LEVEL_2:
			deemph_reg_value = 85;
			margin_reg_value = 154;
			break;
		default:
			return;
		}
		break;
	case DP_TRAIN_PRE_EMPH_LEVEL_2:
		switch (train_set & DP_TRAIN_VOLTAGE_SWING_MASK) {
		case DP_TRAIN_VOLTAGE_SWING_LEVEL_0:
			deemph_reg_value = 64;
			margin_reg_value = 104;
			break;
		case DP_TRAIN_VOLTAGE_SWING_LEVEL_1:
			deemph_reg_value = 64;
			margin_reg_value = 154;
			break;
		default:
			return;
		}
		break;
	case DP_TRAIN_PRE_EMPH_LEVEL_3:
		switch (train_set & DP_TRAIN_VOLTAGE_SWING_MASK) {
		case DP_TRAIN_VOLTAGE_SWING_LEVEL_0:
			deemph_reg_value = 43;
			margin_reg_value = 154;
			break;
		default:
			return;
		}
		break;
	default:
		return;
	}

	chv_set_phy_signal_level(encoder, deemph_reg_value,
				 margin_reg_value, uniq_trans_scale);
}

static u32 g4x_signal_levels(u8 train_set)
{
	u32 signal_levels = 0;

	switch (train_set & DP_TRAIN_VOLTAGE_SWING_MASK) {
	case DP_TRAIN_VOLTAGE_SWING_LEVEL_0:
	default:
		signal_levels |= DP_VOLTAGE_0_4;
		break;
	case DP_TRAIN_VOLTAGE_SWING_LEVEL_1:
		signal_levels |= DP_VOLTAGE_0_6;
		break;
	case DP_TRAIN_VOLTAGE_SWING_LEVEL_2:
		signal_levels |= DP_VOLTAGE_0_8;
		break;
	case DP_TRAIN_VOLTAGE_SWING_LEVEL_3:
		signal_levels |= DP_VOLTAGE_1_2;
		break;
	}
	switch (train_set & DP_TRAIN_PRE_EMPHASIS_MASK) {
	case DP_TRAIN_PRE_EMPH_LEVEL_0:
	default:
		signal_levels |= DP_PRE_EMPHASIS_0;
		break;
	case DP_TRAIN_PRE_EMPH_LEVEL_1:
		signal_levels |= DP_PRE_EMPHASIS_3_5;
		break;
	case DP_TRAIN_PRE_EMPH_LEVEL_2:
		signal_levels |= DP_PRE_EMPHASIS_6;
		break;
	case DP_TRAIN_PRE_EMPH_LEVEL_3:
		signal_levels |= DP_PRE_EMPHASIS_9_5;
		break;
	}
	return signal_levels;
}

static void
g4x_set_signal_levels(struct intel_dp *intel_dp)
{
	struct drm_i915_private *dev_priv = dp_to_i915(intel_dp);
	u8 train_set = intel_dp->train_set[0];
	u32 signal_levels;

	signal_levels = g4x_signal_levels(train_set);

	drm_dbg_kms(&dev_priv->drm, "Using signal levels %08x\n",
		    signal_levels);

	intel_dp->DP &= ~(DP_VOLTAGE_MASK | DP_PRE_EMPHASIS_MASK);
	intel_dp->DP |= signal_levels;

	intel_de_write(dev_priv, intel_dp->output_reg, intel_dp->DP);
	intel_de_posting_read(dev_priv, intel_dp->output_reg);
}

/* SNB CPU eDP voltage swing and pre-emphasis control */
static u32 snb_cpu_edp_signal_levels(u8 train_set)
{
	u8 signal_levels = train_set & (DP_TRAIN_VOLTAGE_SWING_MASK |
					DP_TRAIN_PRE_EMPHASIS_MASK);

	switch (signal_levels) {
	case DP_TRAIN_VOLTAGE_SWING_LEVEL_0 | DP_TRAIN_PRE_EMPH_LEVEL_0:
	case DP_TRAIN_VOLTAGE_SWING_LEVEL_1 | DP_TRAIN_PRE_EMPH_LEVEL_0:
		return EDP_LINK_TRAIN_400_600MV_0DB_SNB_B;
	case DP_TRAIN_VOLTAGE_SWING_LEVEL_0 | DP_TRAIN_PRE_EMPH_LEVEL_1:
		return EDP_LINK_TRAIN_400MV_3_5DB_SNB_B;
	case DP_TRAIN_VOLTAGE_SWING_LEVEL_0 | DP_TRAIN_PRE_EMPH_LEVEL_2:
	case DP_TRAIN_VOLTAGE_SWING_LEVEL_1 | DP_TRAIN_PRE_EMPH_LEVEL_2:
		return EDP_LINK_TRAIN_400_600MV_6DB_SNB_B;
	case DP_TRAIN_VOLTAGE_SWING_LEVEL_1 | DP_TRAIN_PRE_EMPH_LEVEL_1:
	case DP_TRAIN_VOLTAGE_SWING_LEVEL_2 | DP_TRAIN_PRE_EMPH_LEVEL_1:
		return EDP_LINK_TRAIN_600_800MV_3_5DB_SNB_B;
	case DP_TRAIN_VOLTAGE_SWING_LEVEL_2 | DP_TRAIN_PRE_EMPH_LEVEL_0:
	case DP_TRAIN_VOLTAGE_SWING_LEVEL_3 | DP_TRAIN_PRE_EMPH_LEVEL_0:
		return EDP_LINK_TRAIN_800_1200MV_0DB_SNB_B;
	default:
		DRM_DEBUG_KMS("Unsupported voltage swing/pre-emphasis level:"
			      "0x%x\n", signal_levels);
		return EDP_LINK_TRAIN_400_600MV_0DB_SNB_B;
	}
}

static void
snb_cpu_edp_set_signal_levels(struct intel_dp *intel_dp)
{
	struct drm_i915_private *dev_priv = dp_to_i915(intel_dp);
	u8 train_set = intel_dp->train_set[0];
	u32 signal_levels;

	signal_levels = snb_cpu_edp_signal_levels(train_set);

	drm_dbg_kms(&dev_priv->drm, "Using signal levels %08x\n",
		    signal_levels);

	intel_dp->DP &= ~EDP_LINK_TRAIN_VOL_EMP_MASK_SNB;
	intel_dp->DP |= signal_levels;

	intel_de_write(dev_priv, intel_dp->output_reg, intel_dp->DP);
	intel_de_posting_read(dev_priv, intel_dp->output_reg);
}

/* IVB CPU eDP voltage swing and pre-emphasis control */
static u32 ivb_cpu_edp_signal_levels(u8 train_set)
{
	u8 signal_levels = train_set & (DP_TRAIN_VOLTAGE_SWING_MASK |
					DP_TRAIN_PRE_EMPHASIS_MASK);

	switch (signal_levels) {
	case DP_TRAIN_VOLTAGE_SWING_LEVEL_0 | DP_TRAIN_PRE_EMPH_LEVEL_0:
		return EDP_LINK_TRAIN_400MV_0DB_IVB;
	case DP_TRAIN_VOLTAGE_SWING_LEVEL_0 | DP_TRAIN_PRE_EMPH_LEVEL_1:
		return EDP_LINK_TRAIN_400MV_3_5DB_IVB;
	case DP_TRAIN_VOLTAGE_SWING_LEVEL_0 | DP_TRAIN_PRE_EMPH_LEVEL_2:
	case DP_TRAIN_VOLTAGE_SWING_LEVEL_1 | DP_TRAIN_PRE_EMPH_LEVEL_2:
		return EDP_LINK_TRAIN_400MV_6DB_IVB;

	case DP_TRAIN_VOLTAGE_SWING_LEVEL_1 | DP_TRAIN_PRE_EMPH_LEVEL_0:
		return EDP_LINK_TRAIN_600MV_0DB_IVB;
	case DP_TRAIN_VOLTAGE_SWING_LEVEL_1 | DP_TRAIN_PRE_EMPH_LEVEL_1:
		return EDP_LINK_TRAIN_600MV_3_5DB_IVB;

	case DP_TRAIN_VOLTAGE_SWING_LEVEL_2 | DP_TRAIN_PRE_EMPH_LEVEL_0:
		return EDP_LINK_TRAIN_800MV_0DB_IVB;
	case DP_TRAIN_VOLTAGE_SWING_LEVEL_2 | DP_TRAIN_PRE_EMPH_LEVEL_1:
		return EDP_LINK_TRAIN_800MV_3_5DB_IVB;

	default:
		DRM_DEBUG_KMS("Unsupported voltage swing/pre-emphasis level:"
			      "0x%x\n", signal_levels);
		return EDP_LINK_TRAIN_500MV_0DB_IVB;
	}
}

static void
ivb_cpu_edp_set_signal_levels(struct intel_dp *intel_dp)
{
	struct drm_i915_private *dev_priv = dp_to_i915(intel_dp);
	u8 train_set = intel_dp->train_set[0];
	u32 signal_levels;

	signal_levels = ivb_cpu_edp_signal_levels(train_set);

	drm_dbg_kms(&dev_priv->drm, "Using signal levels %08x\n",
		    signal_levels);

	intel_dp->DP &= ~EDP_LINK_TRAIN_VOL_EMP_MASK_IVB;
	intel_dp->DP |= signal_levels;

	intel_de_write(dev_priv, intel_dp->output_reg, intel_dp->DP);
	intel_de_posting_read(dev_priv, intel_dp->output_reg);
}

void intel_dp_set_signal_levels(struct intel_dp *intel_dp)
{
	struct drm_i915_private *dev_priv = dp_to_i915(intel_dp);
	u8 train_set = intel_dp->train_set[0];

	drm_dbg_kms(&dev_priv->drm, "Using vswing level %d%s\n",
		    train_set & DP_TRAIN_VOLTAGE_SWING_MASK,
		    train_set & DP_TRAIN_MAX_SWING_REACHED ? " (max)" : "");
	drm_dbg_kms(&dev_priv->drm, "Using pre-emphasis level %d%s\n",
		    (train_set & DP_TRAIN_PRE_EMPHASIS_MASK) >>
		    DP_TRAIN_PRE_EMPHASIS_SHIFT,
		    train_set & DP_TRAIN_MAX_PRE_EMPHASIS_REACHED ?
		    " (max)" : "");

	intel_dp->set_signal_levels(intel_dp);
}

void
intel_dp_program_link_training_pattern(struct intel_dp *intel_dp,
				       u8 dp_train_pat)
{
	struct drm_i915_private *dev_priv = dp_to_i915(intel_dp);
	u8 train_pat_mask = drm_dp_training_pattern_mask(intel_dp->dpcd);

	if (dp_train_pat & train_pat_mask)
		drm_dbg_kms(&dev_priv->drm,
			    "Using DP training pattern TPS%d\n",
			    dp_train_pat & train_pat_mask);

	intel_dp->set_link_train(intel_dp, dp_train_pat);
}

void intel_dp_set_idle_link_train(struct intel_dp *intel_dp)
{
	if (intel_dp->set_idle_link_train)
		intel_dp->set_idle_link_train(intel_dp);
}

static void
intel_dp_link_down(struct intel_encoder *encoder,
		   const struct intel_crtc_state *old_crtc_state)
{
	struct drm_i915_private *dev_priv = to_i915(encoder->base.dev);
	struct intel_dp *intel_dp = enc_to_intel_dp(encoder);
	struct intel_crtc *crtc = to_intel_crtc(old_crtc_state->uapi.crtc);
	enum port port = encoder->port;
	u32 DP = intel_dp->DP;

	if (drm_WARN_ON(&dev_priv->drm,
			(intel_de_read(dev_priv, intel_dp->output_reg) &
			 DP_PORT_EN) == 0))
		return;

	drm_dbg_kms(&dev_priv->drm, "\n");

	if ((IS_IVYBRIDGE(dev_priv) && port == PORT_A) ||
	    (HAS_PCH_CPT(dev_priv) && port != PORT_A)) {
		DP &= ~DP_LINK_TRAIN_MASK_CPT;
		DP |= DP_LINK_TRAIN_PAT_IDLE_CPT;
	} else {
		DP &= ~DP_LINK_TRAIN_MASK;
		DP |= DP_LINK_TRAIN_PAT_IDLE;
	}
	intel_de_write(dev_priv, intel_dp->output_reg, DP);
	intel_de_posting_read(dev_priv, intel_dp->output_reg);

	DP &= ~(DP_PORT_EN | DP_AUDIO_OUTPUT_ENABLE);
	intel_de_write(dev_priv, intel_dp->output_reg, DP);
	intel_de_posting_read(dev_priv, intel_dp->output_reg);

	/*
	 * HW workaround for IBX, we need to move the port
	 * to transcoder A after disabling it to allow the
	 * matching HDMI port to be enabled on transcoder A.
	 */
	if (HAS_PCH_IBX(dev_priv) && crtc->pipe == PIPE_B && port != PORT_A) {
		/*
		 * We get CPU/PCH FIFO underruns on the other pipe when
		 * doing the workaround. Sweep them under the rug.
		 */
		intel_set_cpu_fifo_underrun_reporting(dev_priv, PIPE_A, false);
		intel_set_pch_fifo_underrun_reporting(dev_priv, PIPE_A, false);

		/* always enable with pattern 1 (as per spec) */
		DP &= ~(DP_PIPE_SEL_MASK | DP_LINK_TRAIN_MASK);
		DP |= DP_PORT_EN | DP_PIPE_SEL(PIPE_A) |
			DP_LINK_TRAIN_PAT_1;
		intel_de_write(dev_priv, intel_dp->output_reg, DP);
		intel_de_posting_read(dev_priv, intel_dp->output_reg);

		DP &= ~DP_PORT_EN;
		intel_de_write(dev_priv, intel_dp->output_reg, DP);
		intel_de_posting_read(dev_priv, intel_dp->output_reg);

		intel_wait_for_vblank_if_active(dev_priv, PIPE_A);
		intel_set_cpu_fifo_underrun_reporting(dev_priv, PIPE_A, true);
		intel_set_pch_fifo_underrun_reporting(dev_priv, PIPE_A, true);
	}

	msleep(intel_dp->panel_power_down_delay);

	intel_dp->DP = DP;

	if (IS_VALLEYVIEW(dev_priv) || IS_CHERRYVIEW(dev_priv)) {
		intel_wakeref_t wakeref;

		with_pps_lock(intel_dp, wakeref)
			intel_dp->active_pipe = INVALID_PIPE;
	}
}

bool intel_dp_get_colorimetry_status(struct intel_dp *intel_dp)
{
	u8 dprx = 0;

	if (drm_dp_dpcd_readb(&intel_dp->aux, DP_DPRX_FEATURE_ENUMERATION_LIST,
			      &dprx) != 1)
		return false;
	return dprx & DP_VSC_SDP_EXT_FOR_COLORIMETRY_SUPPORTED;
}

static void intel_dp_get_dsc_sink_cap(struct intel_dp *intel_dp)
{
	struct drm_i915_private *i915 = dp_to_i915(intel_dp);

	/*
	 * Clear the cached register set to avoid using stale values
	 * for the sinks that do not support DSC.
	 */
	memset(intel_dp->dsc_dpcd, 0, sizeof(intel_dp->dsc_dpcd));

	/* Clear fec_capable to avoid using stale values */
	intel_dp->fec_capable = 0;

	/* Cache the DSC DPCD if eDP or DP rev >= 1.4 */
	if (intel_dp->dpcd[DP_DPCD_REV] >= 0x14 ||
	    intel_dp->edp_dpcd[0] >= DP_EDP_14) {
		if (drm_dp_dpcd_read(&intel_dp->aux, DP_DSC_SUPPORT,
				     intel_dp->dsc_dpcd,
				     sizeof(intel_dp->dsc_dpcd)) < 0)
			drm_err(&i915->drm,
				"Failed to read DPCD register 0x%x\n",
				DP_DSC_SUPPORT);

		drm_dbg_kms(&i915->drm, "DSC DPCD: %*ph\n",
			    (int)sizeof(intel_dp->dsc_dpcd),
			    intel_dp->dsc_dpcd);

		/* FEC is supported only on DP 1.4 */
		if (!intel_dp_is_edp(intel_dp) &&
		    drm_dp_dpcd_readb(&intel_dp->aux, DP_FEC_CAPABILITY,
				      &intel_dp->fec_capable) < 0)
			drm_err(&i915->drm,
				"Failed to read FEC DPCD register\n");

		drm_dbg_kms(&i915->drm, "FEC CAPABILITY: %x\n",
			    intel_dp->fec_capable);
	}
}

static bool
intel_edp_init_dpcd(struct intel_dp *intel_dp)
{
	struct drm_i915_private *dev_priv =
		to_i915(dp_to_dig_port(intel_dp)->base.base.dev);

	/* this function is meant to be called only once */
	drm_WARN_ON(&dev_priv->drm, intel_dp->dpcd[DP_DPCD_REV] != 0);

	if (drm_dp_read_dpcd_caps(&intel_dp->aux, intel_dp->dpcd) != 0)
		return false;

	drm_dp_read_desc(&intel_dp->aux, &intel_dp->desc,
			 drm_dp_is_branch(intel_dp->dpcd));

	/*
	 * Read the eDP display control registers.
	 *
	 * Do this independent of DP_DPCD_DISPLAY_CONTROL_CAPABLE bit in
	 * DP_EDP_CONFIGURATION_CAP, because some buggy displays do not have it
	 * set, but require eDP 1.4+ detection (e.g. for supported link rates
	 * method). The display control registers should read zero if they're
	 * not supported anyway.
	 */
	if (drm_dp_dpcd_read(&intel_dp->aux, DP_EDP_DPCD_REV,
			     intel_dp->edp_dpcd, sizeof(intel_dp->edp_dpcd)) ==
			     sizeof(intel_dp->edp_dpcd))
		drm_dbg_kms(&dev_priv->drm, "eDP DPCD: %*ph\n",
			    (int)sizeof(intel_dp->edp_dpcd),
			    intel_dp->edp_dpcd);

	/*
	 * This has to be called after intel_dp->edp_dpcd is filled, PSR checks
	 * for SET_POWER_CAPABLE bit in intel_dp->edp_dpcd[1]
	 */
	intel_psr_init_dpcd(intel_dp);

	/* Read the eDP 1.4+ supported link rates. */
	if (intel_dp->edp_dpcd[0] >= DP_EDP_14) {
		__le16 sink_rates[DP_MAX_SUPPORTED_RATES];
		int i;

		drm_dp_dpcd_read(&intel_dp->aux, DP_SUPPORTED_LINK_RATES,
				sink_rates, sizeof(sink_rates));

		for (i = 0; i < ARRAY_SIZE(sink_rates); i++) {
			int val = le16_to_cpu(sink_rates[i]);

			if (val == 0)
				break;

			/* Value read multiplied by 200kHz gives the per-lane
			 * link rate in kHz. The source rates are, however,
			 * stored in terms of LS_Clk kHz. The full conversion
			 * back to symbols is
			 * (val * 200kHz)*(8/10 ch. encoding)*(1/8 bit to Byte)
			 */
			intel_dp->sink_rates[i] = (val * 200) / 10;
		}
		intel_dp->num_sink_rates = i;
	}

	/*
	 * Use DP_LINK_RATE_SET if DP_SUPPORTED_LINK_RATES are available,
	 * default to DP_MAX_LINK_RATE and DP_LINK_BW_SET otherwise.
	 */
	if (intel_dp->num_sink_rates)
		intel_dp->use_rate_select = true;
	else
		intel_dp_set_sink_rates(intel_dp);

	intel_dp_set_common_rates(intel_dp);

	/* Read the eDP DSC DPCD registers */
	if (INTEL_GEN(dev_priv) >= 10 || IS_GEMINILAKE(dev_priv))
		intel_dp_get_dsc_sink_cap(intel_dp);

	return true;
}

static bool
intel_dp_has_sink_count(struct intel_dp *intel_dp)
{
	if (!intel_dp->attached_connector)
		return false;

	return drm_dp_read_sink_count_cap(&intel_dp->attached_connector->base,
					  intel_dp->dpcd,
					  &intel_dp->desc);
}

static bool
intel_dp_get_dpcd(struct intel_dp *intel_dp)
{
	int ret;

	if (drm_dp_read_dpcd_caps(&intel_dp->aux, intel_dp->dpcd))
		return false;

	/*
	 * Don't clobber cached eDP rates. Also skip re-reading
	 * the OUI/ID since we know it won't change.
	 */
	if (!intel_dp_is_edp(intel_dp)) {
		drm_dp_read_desc(&intel_dp->aux, &intel_dp->desc,
				 drm_dp_is_branch(intel_dp->dpcd));

		intel_dp_set_sink_rates(intel_dp);
		intel_dp_set_common_rates(intel_dp);
	}

	if (intel_dp_has_sink_count(intel_dp)) {
		ret = drm_dp_read_sink_count(&intel_dp->aux);
		if (ret < 0)
			return false;

		/*
		 * Sink count can change between short pulse hpd hence
		 * a member variable in intel_dp will track any changes
		 * between short pulse interrupts.
		 */
		intel_dp->sink_count = ret;

		/*
		 * SINK_COUNT == 0 and DOWNSTREAM_PORT_PRESENT == 1 implies that
		 * a dongle is present but no display. Unless we require to know
		 * if a dongle is present or not, we don't need to update
		 * downstream port information. So, an early return here saves
		 * time from performing other operations which are not required.
		 */
		if (!intel_dp->sink_count)
			return false;
	}

	return drm_dp_read_downstream_info(&intel_dp->aux, intel_dp->dpcd,
					   intel_dp->downstream_ports) == 0;
}

static bool
intel_dp_can_mst(struct intel_dp *intel_dp)
{
	struct drm_i915_private *i915 = dp_to_i915(intel_dp);

	return i915->params.enable_dp_mst &&
		intel_dp->can_mst &&
		drm_dp_read_mst_cap(&intel_dp->aux, intel_dp->dpcd);
}

static void
intel_dp_configure_mst(struct intel_dp *intel_dp)
{
	struct drm_i915_private *i915 = dp_to_i915(intel_dp);
	struct intel_encoder *encoder =
		&dp_to_dig_port(intel_dp)->base;
	bool sink_can_mst = drm_dp_read_mst_cap(&intel_dp->aux, intel_dp->dpcd);

	drm_dbg_kms(&i915->drm,
		    "[ENCODER:%d:%s] MST support: port: %s, sink: %s, modparam: %s\n",
		    encoder->base.base.id, encoder->base.name,
		    yesno(intel_dp->can_mst), yesno(sink_can_mst),
		    yesno(i915->params.enable_dp_mst));

	if (!intel_dp->can_mst)
		return;

	intel_dp->is_mst = sink_can_mst &&
		i915->params.enable_dp_mst;

	drm_dp_mst_topology_mgr_set_mst(&intel_dp->mst_mgr,
					intel_dp->is_mst);
}

static bool
intel_dp_get_sink_irq_esi(struct intel_dp *intel_dp, u8 *sink_irq_vector)
{
	return drm_dp_dpcd_read(&intel_dp->aux, DP_SINK_COUNT_ESI,
				sink_irq_vector, DP_DPRX_ESI_LEN) ==
		DP_DPRX_ESI_LEN;
}

bool
intel_dp_needs_vsc_sdp(const struct intel_crtc_state *crtc_state,
		       const struct drm_connector_state *conn_state)
{
	/*
	 * As per DP 1.4a spec section 2.2.4.3 [MSA Field for Indication
	 * of Color Encoding Format and Content Color Gamut], in order to
	 * sending YCBCR 420 or HDR BT.2020 signals we should use DP VSC SDP.
	 */
	if (crtc_state->output_format == INTEL_OUTPUT_FORMAT_YCBCR420)
		return true;

	switch (conn_state->colorspace) {
	case DRM_MODE_COLORIMETRY_SYCC_601:
	case DRM_MODE_COLORIMETRY_OPYCC_601:
	case DRM_MODE_COLORIMETRY_BT2020_YCC:
	case DRM_MODE_COLORIMETRY_BT2020_RGB:
	case DRM_MODE_COLORIMETRY_BT2020_CYCC:
		return true;
	default:
		break;
	}

	return false;
}

static ssize_t intel_dp_vsc_sdp_pack(const struct drm_dp_vsc_sdp *vsc,
				     struct dp_sdp *sdp, size_t size)
{
	size_t length = sizeof(struct dp_sdp);

	if (size < length)
		return -ENOSPC;

	memset(sdp, 0, size);

	/*
	 * Prepare VSC Header for SU as per DP 1.4a spec, Table 2-119
	 * VSC SDP Header Bytes
	 */
	sdp->sdp_header.HB0 = 0; /* Secondary-Data Packet ID = 0 */
	sdp->sdp_header.HB1 = vsc->sdp_type; /* Secondary-data Packet Type */
	sdp->sdp_header.HB2 = vsc->revision; /* Revision Number */
	sdp->sdp_header.HB3 = vsc->length; /* Number of Valid Data Bytes */

	/*
	 * Only revision 0x5 supports Pixel Encoding/Colorimetry Format as
	 * per DP 1.4a spec.
	 */
	if (vsc->revision != 0x5)
		goto out;

	/* VSC SDP Payload for DB16 through DB18 */
	/* Pixel Encoding and Colorimetry Formats  */
	sdp->db[16] = (vsc->pixelformat & 0xf) << 4; /* DB16[7:4] */
	sdp->db[16] |= vsc->colorimetry & 0xf; /* DB16[3:0] */

	switch (vsc->bpc) {
	case 6:
		/* 6bpc: 0x0 */
		break;
	case 8:
		sdp->db[17] = 0x1; /* DB17[3:0] */
		break;
	case 10:
		sdp->db[17] = 0x2;
		break;
	case 12:
		sdp->db[17] = 0x3;
		break;
	case 16:
		sdp->db[17] = 0x4;
		break;
	default:
		MISSING_CASE(vsc->bpc);
		break;
	}
	/* Dynamic Range and Component Bit Depth */
	if (vsc->dynamic_range == DP_DYNAMIC_RANGE_CTA)
		sdp->db[17] |= 0x80;  /* DB17[7] */

	/* Content Type */
	sdp->db[18] = vsc->content_type & 0x7;

out:
	return length;
}

static ssize_t
intel_dp_hdr_metadata_infoframe_sdp_pack(const struct hdmi_drm_infoframe *drm_infoframe,
					 struct dp_sdp *sdp,
					 size_t size)
{
	size_t length = sizeof(struct dp_sdp);
	const int infoframe_size = HDMI_INFOFRAME_HEADER_SIZE + HDMI_DRM_INFOFRAME_SIZE;
	unsigned char buf[HDMI_INFOFRAME_HEADER_SIZE + HDMI_DRM_INFOFRAME_SIZE];
	ssize_t len;

	if (size < length)
		return -ENOSPC;

	memset(sdp, 0, size);

	len = hdmi_drm_infoframe_pack_only(drm_infoframe, buf, sizeof(buf));
	if (len < 0) {
		DRM_DEBUG_KMS("buffer size is smaller than hdr metadata infoframe\n");
		return -ENOSPC;
	}

	if (len != infoframe_size) {
		DRM_DEBUG_KMS("wrong static hdr metadata size\n");
		return -ENOSPC;
	}

	/*
	 * Set up the infoframe sdp packet for HDR static metadata.
	 * Prepare VSC Header for SU as per DP 1.4a spec,
	 * Table 2-100 and Table 2-101
	 */

	/* Secondary-Data Packet ID, 00h for non-Audio INFOFRAME */
	sdp->sdp_header.HB0 = 0;
	/*
	 * Packet Type 80h + Non-audio INFOFRAME Type value
	 * HDMI_INFOFRAME_TYPE_DRM: 0x87
	 * - 80h + Non-audio INFOFRAME Type value
	 * - InfoFrame Type: 0x07
	 *    [CTA-861-G Table-42 Dynamic Range and Mastering InfoFrame]
	 */
	sdp->sdp_header.HB1 = drm_infoframe->type;
	/*
	 * Least Significant Eight Bits of (Data Byte Count – 1)
	 * infoframe_size - 1
	 */
	sdp->sdp_header.HB2 = 0x1D;
	/* INFOFRAME SDP Version Number */
	sdp->sdp_header.HB3 = (0x13 << 2);
	/* CTA Header Byte 2 (INFOFRAME Version Number) */
	sdp->db[0] = drm_infoframe->version;
	/* CTA Header Byte 3 (Length of INFOFRAME): HDMI_DRM_INFOFRAME_SIZE */
	sdp->db[1] = drm_infoframe->length;
	/*
	 * Copy HDMI_DRM_INFOFRAME_SIZE size from a buffer after
	 * HDMI_INFOFRAME_HEADER_SIZE
	 */
	BUILD_BUG_ON(sizeof(sdp->db) < HDMI_DRM_INFOFRAME_SIZE + 2);
	memcpy(&sdp->db[2], &buf[HDMI_INFOFRAME_HEADER_SIZE],
	       HDMI_DRM_INFOFRAME_SIZE);

	/*
	 * Size of DP infoframe sdp packet for HDR static metadata consists of
	 * - DP SDP Header(struct dp_sdp_header): 4 bytes
	 * - Two Data Blocks: 2 bytes
	 *    CTA Header Byte2 (INFOFRAME Version Number)
	 *    CTA Header Byte3 (Length of INFOFRAME)
	 * - HDMI_DRM_INFOFRAME_SIZE: 26 bytes
	 *
	 * Prior to GEN11's GMP register size is identical to DP HDR static metadata
	 * infoframe size. But GEN11+ has larger than that size, write_infoframe
	 * will pad rest of the size.
	 */
	return sizeof(struct dp_sdp_header) + 2 + HDMI_DRM_INFOFRAME_SIZE;
}

static void intel_write_dp_sdp(struct intel_encoder *encoder,
			       const struct intel_crtc_state *crtc_state,
			       unsigned int type)
{
	struct intel_digital_port *dig_port = enc_to_dig_port(encoder);
	struct drm_i915_private *dev_priv = to_i915(encoder->base.dev);
	struct dp_sdp sdp = {};
	ssize_t len;

	if ((crtc_state->infoframes.enable &
	     intel_hdmi_infoframe_enable(type)) == 0)
		return;

	switch (type) {
	case DP_SDP_VSC:
		len = intel_dp_vsc_sdp_pack(&crtc_state->infoframes.vsc, &sdp,
					    sizeof(sdp));
		break;
	case HDMI_PACKET_TYPE_GAMUT_METADATA:
		len = intel_dp_hdr_metadata_infoframe_sdp_pack(&crtc_state->infoframes.drm.drm,
							       &sdp, sizeof(sdp));
		break;
	default:
		MISSING_CASE(type);
		return;
	}

	if (drm_WARN_ON(&dev_priv->drm, len < 0))
		return;

	dig_port->write_infoframe(encoder, crtc_state, type, &sdp, len);
}

void intel_write_dp_vsc_sdp(struct intel_encoder *encoder,
			    const struct intel_crtc_state *crtc_state,
			    struct drm_dp_vsc_sdp *vsc)
{
	struct intel_digital_port *dig_port = enc_to_dig_port(encoder);
	struct drm_i915_private *dev_priv = to_i915(encoder->base.dev);
	struct dp_sdp sdp = {};
	ssize_t len;

	len = intel_dp_vsc_sdp_pack(vsc, &sdp, sizeof(sdp));

	if (drm_WARN_ON(&dev_priv->drm, len < 0))
		return;

	dig_port->write_infoframe(encoder, crtc_state, DP_SDP_VSC,
					&sdp, len);
}

void intel_dp_set_infoframes(struct intel_encoder *encoder,
			     bool enable,
			     const struct intel_crtc_state *crtc_state,
			     const struct drm_connector_state *conn_state)
{
	struct drm_i915_private *dev_priv = to_i915(encoder->base.dev);
	struct intel_dp *intel_dp = enc_to_intel_dp(encoder);
	i915_reg_t reg = HSW_TVIDEO_DIP_CTL(crtc_state->cpu_transcoder);
	u32 dip_enable = VIDEO_DIP_ENABLE_AVI_HSW | VIDEO_DIP_ENABLE_GCP_HSW |
			 VIDEO_DIP_ENABLE_VS_HSW | VIDEO_DIP_ENABLE_GMP_HSW |
			 VIDEO_DIP_ENABLE_SPD_HSW | VIDEO_DIP_ENABLE_DRM_GLK;
	u32 val = intel_de_read(dev_priv, reg);

	/* TODO: Add DSC case (DIP_ENABLE_PPS) */
	/* When PSR is enabled, this routine doesn't disable VSC DIP */
	if (intel_psr_enabled(intel_dp))
		val &= ~dip_enable;
	else
		val &= ~(dip_enable | VIDEO_DIP_ENABLE_VSC_HSW);

	if (!enable) {
		intel_de_write(dev_priv, reg, val);
		intel_de_posting_read(dev_priv, reg);
		return;
	}

	intel_de_write(dev_priv, reg, val);
	intel_de_posting_read(dev_priv, reg);

	/* When PSR is enabled, VSC SDP is handled by PSR routine */
	if (!intel_psr_enabled(intel_dp))
		intel_write_dp_sdp(encoder, crtc_state, DP_SDP_VSC);

	intel_write_dp_sdp(encoder, crtc_state, HDMI_PACKET_TYPE_GAMUT_METADATA);
}

static int intel_dp_vsc_sdp_unpack(struct drm_dp_vsc_sdp *vsc,
				   const void *buffer, size_t size)
{
	const struct dp_sdp *sdp = buffer;

	if (size < sizeof(struct dp_sdp))
		return -EINVAL;

	memset(vsc, 0, size);

	if (sdp->sdp_header.HB0 != 0)
		return -EINVAL;

	if (sdp->sdp_header.HB1 != DP_SDP_VSC)
		return -EINVAL;

	vsc->sdp_type = sdp->sdp_header.HB1;
	vsc->revision = sdp->sdp_header.HB2;
	vsc->length = sdp->sdp_header.HB3;

	if ((sdp->sdp_header.HB2 == 0x2 && sdp->sdp_header.HB3 == 0x8) ||
	    (sdp->sdp_header.HB2 == 0x4 && sdp->sdp_header.HB3 == 0xe)) {
		/*
		 * - HB2 = 0x2, HB3 = 0x8
		 *   VSC SDP supporting 3D stereo + PSR
		 * - HB2 = 0x4, HB3 = 0xe
		 *   VSC SDP supporting 3D stereo + PSR2 with Y-coordinate of
		 *   first scan line of the SU region (applies to eDP v1.4b
		 *   and higher).
		 */
		return 0;
	} else if (sdp->sdp_header.HB2 == 0x5 && sdp->sdp_header.HB3 == 0x13) {
		/*
		 * - HB2 = 0x5, HB3 = 0x13
		 *   VSC SDP supporting 3D stereo + PSR2 + Pixel Encoding/Colorimetry
		 *   Format.
		 */
		vsc->pixelformat = (sdp->db[16] >> 4) & 0xf;
		vsc->colorimetry = sdp->db[16] & 0xf;
		vsc->dynamic_range = (sdp->db[17] >> 7) & 0x1;

		switch (sdp->db[17] & 0x7) {
		case 0x0:
			vsc->bpc = 6;
			break;
		case 0x1:
			vsc->bpc = 8;
			break;
		case 0x2:
			vsc->bpc = 10;
			break;
		case 0x3:
			vsc->bpc = 12;
			break;
		case 0x4:
			vsc->bpc = 16;
			break;
		default:
			MISSING_CASE(sdp->db[17] & 0x7);
			return -EINVAL;
		}

		vsc->content_type = sdp->db[18] & 0x7;
	} else {
		return -EINVAL;
	}

	return 0;
}

static int
intel_dp_hdr_metadata_infoframe_sdp_unpack(struct hdmi_drm_infoframe *drm_infoframe,
					   const void *buffer, size_t size)
{
	int ret;

	const struct dp_sdp *sdp = buffer;

	if (size < sizeof(struct dp_sdp))
		return -EINVAL;

	if (sdp->sdp_header.HB0 != 0)
		return -EINVAL;

	if (sdp->sdp_header.HB1 != HDMI_INFOFRAME_TYPE_DRM)
		return -EINVAL;

	/*
	 * Least Significant Eight Bits of (Data Byte Count – 1)
	 * 1Dh (i.e., Data Byte Count = 30 bytes).
	 */
	if (sdp->sdp_header.HB2 != 0x1D)
		return -EINVAL;

	/* Most Significant Two Bits of (Data Byte Count – 1), Clear to 00b. */
	if ((sdp->sdp_header.HB3 & 0x3) != 0)
		return -EINVAL;

	/* INFOFRAME SDP Version Number */
	if (((sdp->sdp_header.HB3 >> 2) & 0x3f) != 0x13)
		return -EINVAL;

	/* CTA Header Byte 2 (INFOFRAME Version Number) */
	if (sdp->db[0] != 1)
		return -EINVAL;

	/* CTA Header Byte 3 (Length of INFOFRAME): HDMI_DRM_INFOFRAME_SIZE */
	if (sdp->db[1] != HDMI_DRM_INFOFRAME_SIZE)
		return -EINVAL;

	ret = hdmi_drm_infoframe_unpack_only(drm_infoframe, &sdp->db[2],
					     HDMI_DRM_INFOFRAME_SIZE);

	return ret;
}

static void intel_read_dp_vsc_sdp(struct intel_encoder *encoder,
				  struct intel_crtc_state *crtc_state,
				  struct drm_dp_vsc_sdp *vsc)
{
	struct intel_digital_port *dig_port = enc_to_dig_port(encoder);
	struct intel_dp *intel_dp = enc_to_intel_dp(encoder);
	struct drm_i915_private *dev_priv = to_i915(encoder->base.dev);
	unsigned int type = DP_SDP_VSC;
	struct dp_sdp sdp = {};
	int ret;

	/* When PSR is enabled, VSC SDP is handled by PSR routine */
	if (intel_psr_enabled(intel_dp))
		return;

	if ((crtc_state->infoframes.enable &
	     intel_hdmi_infoframe_enable(type)) == 0)
		return;

	dig_port->read_infoframe(encoder, crtc_state, type, &sdp, sizeof(sdp));

	ret = intel_dp_vsc_sdp_unpack(vsc, &sdp, sizeof(sdp));

	if (ret)
		drm_dbg_kms(&dev_priv->drm, "Failed to unpack DP VSC SDP\n");
}

static void intel_read_dp_hdr_metadata_infoframe_sdp(struct intel_encoder *encoder,
						     struct intel_crtc_state *crtc_state,
						     struct hdmi_drm_infoframe *drm_infoframe)
{
	struct intel_digital_port *dig_port = enc_to_dig_port(encoder);
	struct drm_i915_private *dev_priv = to_i915(encoder->base.dev);
	unsigned int type = HDMI_PACKET_TYPE_GAMUT_METADATA;
	struct dp_sdp sdp = {};
	int ret;

	if ((crtc_state->infoframes.enable &
	    intel_hdmi_infoframe_enable(type)) == 0)
		return;

	dig_port->read_infoframe(encoder, crtc_state, type, &sdp,
				 sizeof(sdp));

	ret = intel_dp_hdr_metadata_infoframe_sdp_unpack(drm_infoframe, &sdp,
							 sizeof(sdp));

	if (ret)
		drm_dbg_kms(&dev_priv->drm,
			    "Failed to unpack DP HDR Metadata Infoframe SDP\n");
}

void intel_read_dp_sdp(struct intel_encoder *encoder,
		       struct intel_crtc_state *crtc_state,
		       unsigned int type)
{
	if (encoder->type != INTEL_OUTPUT_DDI)
		return;

	switch (type) {
	case DP_SDP_VSC:
		intel_read_dp_vsc_sdp(encoder, crtc_state,
				      &crtc_state->infoframes.vsc);
		break;
	case HDMI_PACKET_TYPE_GAMUT_METADATA:
		intel_read_dp_hdr_metadata_infoframe_sdp(encoder, crtc_state,
							 &crtc_state->infoframes.drm.drm);
		break;
	default:
		MISSING_CASE(type);
		break;
	}
}

static u8 intel_dp_autotest_link_training(struct intel_dp *intel_dp)
{
	struct drm_i915_private *i915 = dp_to_i915(intel_dp);
	int status = 0;
	int test_link_rate;
	u8 test_lane_count, test_link_bw;
	/* (DP CTS 1.2)
	 * 4.3.1.11
	 */
	/* Read the TEST_LANE_COUNT and TEST_LINK_RTAE fields (DP CTS 3.1.4) */
	status = drm_dp_dpcd_readb(&intel_dp->aux, DP_TEST_LANE_COUNT,
				   &test_lane_count);

	if (status <= 0) {
		drm_dbg_kms(&i915->drm, "Lane count read failed\n");
		return DP_TEST_NAK;
	}
	test_lane_count &= DP_MAX_LANE_COUNT_MASK;

	status = drm_dp_dpcd_readb(&intel_dp->aux, DP_TEST_LINK_RATE,
				   &test_link_bw);
	if (status <= 0) {
		drm_dbg_kms(&i915->drm, "Link Rate read failed\n");
		return DP_TEST_NAK;
	}
	test_link_rate = drm_dp_bw_code_to_link_rate(test_link_bw);

	/* Validate the requested link rate and lane count */
	if (!intel_dp_link_params_valid(intel_dp, test_link_rate,
					test_lane_count))
		return DP_TEST_NAK;

	intel_dp->compliance.test_lane_count = test_lane_count;
	intel_dp->compliance.test_link_rate = test_link_rate;

	return DP_TEST_ACK;
}

static u8 intel_dp_autotest_video_pattern(struct intel_dp *intel_dp)
{
	struct drm_i915_private *i915 = dp_to_i915(intel_dp);
	u8 test_pattern;
	u8 test_misc;
	__be16 h_width, v_height;
	int status = 0;

	/* Read the TEST_PATTERN (DP CTS 3.1.5) */
	status = drm_dp_dpcd_readb(&intel_dp->aux, DP_TEST_PATTERN,
				   &test_pattern);
	if (status <= 0) {
		drm_dbg_kms(&i915->drm, "Test pattern read failed\n");
		return DP_TEST_NAK;
	}
	if (test_pattern != DP_COLOR_RAMP)
		return DP_TEST_NAK;

	status = drm_dp_dpcd_read(&intel_dp->aux, DP_TEST_H_WIDTH_HI,
				  &h_width, 2);
	if (status <= 0) {
		drm_dbg_kms(&i915->drm, "H Width read failed\n");
		return DP_TEST_NAK;
	}

	status = drm_dp_dpcd_read(&intel_dp->aux, DP_TEST_V_HEIGHT_HI,
				  &v_height, 2);
	if (status <= 0) {
		drm_dbg_kms(&i915->drm, "V Height read failed\n");
		return DP_TEST_NAK;
	}

	status = drm_dp_dpcd_readb(&intel_dp->aux, DP_TEST_MISC0,
				   &test_misc);
	if (status <= 0) {
		drm_dbg_kms(&i915->drm, "TEST MISC read failed\n");
		return DP_TEST_NAK;
	}
	if ((test_misc & DP_TEST_COLOR_FORMAT_MASK) != DP_COLOR_FORMAT_RGB)
		return DP_TEST_NAK;
	if (test_misc & DP_TEST_DYNAMIC_RANGE_CEA)
		return DP_TEST_NAK;
	switch (test_misc & DP_TEST_BIT_DEPTH_MASK) {
	case DP_TEST_BIT_DEPTH_6:
		intel_dp->compliance.test_data.bpc = 6;
		break;
	case DP_TEST_BIT_DEPTH_8:
		intel_dp->compliance.test_data.bpc = 8;
		break;
	default:
		return DP_TEST_NAK;
	}

	intel_dp->compliance.test_data.video_pattern = test_pattern;
	intel_dp->compliance.test_data.hdisplay = be16_to_cpu(h_width);
	intel_dp->compliance.test_data.vdisplay = be16_to_cpu(v_height);
	/* Set test active flag here so userspace doesn't interrupt things */
	intel_dp->compliance.test_active = true;

	return DP_TEST_ACK;
}

static u8 intel_dp_autotest_edid(struct intel_dp *intel_dp)
{
	struct drm_i915_private *i915 = dp_to_i915(intel_dp);
	u8 test_result = DP_TEST_ACK;
	struct intel_connector *intel_connector = intel_dp->attached_connector;
	struct drm_connector *connector = &intel_connector->base;

	if (intel_connector->detect_edid == NULL ||
	    connector->edid_corrupt ||
	    intel_dp->aux.i2c_defer_count > 6) {
		/* Check EDID read for NACKs, DEFERs and corruption
		 * (DP CTS 1.2 Core r1.1)
		 *    4.2.2.4 : Failed EDID read, I2C_NAK
		 *    4.2.2.5 : Failed EDID read, I2C_DEFER
		 *    4.2.2.6 : EDID corruption detected
		 * Use failsafe mode for all cases
		 */
		if (intel_dp->aux.i2c_nack_count > 0 ||
			intel_dp->aux.i2c_defer_count > 0)
			drm_dbg_kms(&i915->drm,
				    "EDID read had %d NACKs, %d DEFERs\n",
				    intel_dp->aux.i2c_nack_count,
				    intel_dp->aux.i2c_defer_count);
		intel_dp->compliance.test_data.edid = INTEL_DP_RESOLUTION_FAILSAFE;
	} else {
		struct edid *block = intel_connector->detect_edid;

		/* We have to write the checksum
		 * of the last block read
		 */
		block += intel_connector->detect_edid->extensions;

		if (drm_dp_dpcd_writeb(&intel_dp->aux, DP_TEST_EDID_CHECKSUM,
				       block->checksum) <= 0)
			drm_dbg_kms(&i915->drm,
				    "Failed to write EDID checksum\n");

		test_result = DP_TEST_ACK | DP_TEST_EDID_CHECKSUM_WRITE;
		intel_dp->compliance.test_data.edid = INTEL_DP_RESOLUTION_PREFERRED;
	}

	/* Set test active flag here so userspace doesn't interrupt things */
	intel_dp->compliance.test_active = true;

	return test_result;
}

static u8 intel_dp_prepare_phytest(struct intel_dp *intel_dp)
{
	struct drm_dp_phy_test_params *data =
		&intel_dp->compliance.test_data.phytest;

	if (drm_dp_get_phy_test_pattern(&intel_dp->aux, data)) {
		DRM_DEBUG_KMS("DP Phy Test pattern AUX read failure\n");
		return DP_TEST_NAK;
	}

	/*
	 * link_mst is set to false to avoid executing mst related code
	 * during compliance testing.
	 */
	intel_dp->link_mst = false;

	return DP_TEST_ACK;
}

static void intel_dp_phy_pattern_update(struct intel_dp *intel_dp)
{
	struct drm_i915_private *dev_priv =
			to_i915(dp_to_dig_port(intel_dp)->base.base.dev);
	struct intel_digital_port *dig_port = dp_to_dig_port(intel_dp);
	struct drm_dp_phy_test_params *data =
			&intel_dp->compliance.test_data.phytest;
	struct intel_crtc *crtc = to_intel_crtc(dig_port->base.base.crtc);
	enum pipe pipe = crtc->pipe;
	u32 pattern_val;

	switch (data->phy_pattern) {
	case DP_PHY_TEST_PATTERN_NONE:
		DRM_DEBUG_KMS("Disable Phy Test Pattern\n");
		intel_de_write(dev_priv, DDI_DP_COMP_CTL(pipe), 0x0);
		break;
	case DP_PHY_TEST_PATTERN_D10_2:
		DRM_DEBUG_KMS("Set D10.2 Phy Test Pattern\n");
		intel_de_write(dev_priv, DDI_DP_COMP_CTL(pipe),
			       DDI_DP_COMP_CTL_ENABLE | DDI_DP_COMP_CTL_D10_2);
		break;
	case DP_PHY_TEST_PATTERN_ERROR_COUNT:
		DRM_DEBUG_KMS("Set Error Count Phy Test Pattern\n");
		intel_de_write(dev_priv, DDI_DP_COMP_CTL(pipe),
			       DDI_DP_COMP_CTL_ENABLE |
			       DDI_DP_COMP_CTL_SCRAMBLED_0);
		break;
	case DP_PHY_TEST_PATTERN_PRBS7:
		DRM_DEBUG_KMS("Set PRBS7 Phy Test Pattern\n");
		intel_de_write(dev_priv, DDI_DP_COMP_CTL(pipe),
			       DDI_DP_COMP_CTL_ENABLE | DDI_DP_COMP_CTL_PRBS7);
		break;
	case DP_PHY_TEST_PATTERN_80BIT_CUSTOM:
		/*
		 * FIXME: Ideally pattern should come from DPCD 0x250. As
		 * current firmware of DPR-100 could not set it, so hardcoding
		 * now for complaince test.
		 */
		DRM_DEBUG_KMS("Set 80Bit Custom Phy Test Pattern 0x3e0f83e0 0x0f83e0f8 0x0000f83e\n");
		pattern_val = 0x3e0f83e0;
		intel_de_write(dev_priv, DDI_DP_COMP_PAT(pipe, 0), pattern_val);
		pattern_val = 0x0f83e0f8;
		intel_de_write(dev_priv, DDI_DP_COMP_PAT(pipe, 1), pattern_val);
		pattern_val = 0x0000f83e;
		intel_de_write(dev_priv, DDI_DP_COMP_PAT(pipe, 2), pattern_val);
		intel_de_write(dev_priv, DDI_DP_COMP_CTL(pipe),
			       DDI_DP_COMP_CTL_ENABLE |
			       DDI_DP_COMP_CTL_CUSTOM80);
		break;
	case DP_PHY_TEST_PATTERN_CP2520:
		/*
		 * FIXME: Ideally pattern should come from DPCD 0x24A. As
		 * current firmware of DPR-100 could not set it, so hardcoding
		 * now for complaince test.
		 */
		DRM_DEBUG_KMS("Set HBR2 compliance Phy Test Pattern\n");
		pattern_val = 0xFB;
		intel_de_write(dev_priv, DDI_DP_COMP_CTL(pipe),
			       DDI_DP_COMP_CTL_ENABLE | DDI_DP_COMP_CTL_HBR2 |
			       pattern_val);
		break;
	default:
		WARN(1, "Invalid Phy Test Pattern\n");
	}
}

static void
intel_dp_autotest_phy_ddi_disable(struct intel_dp *intel_dp)
{
	struct intel_digital_port *dig_port = dp_to_dig_port(intel_dp);
	struct drm_device *dev = dig_port->base.base.dev;
	struct drm_i915_private *dev_priv = to_i915(dev);
	struct intel_crtc *crtc = to_intel_crtc(dig_port->base.base.crtc);
	enum pipe pipe = crtc->pipe;
	u32 trans_ddi_func_ctl_value, trans_conf_value, dp_tp_ctl_value;

	trans_ddi_func_ctl_value = intel_de_read(dev_priv,
						 TRANS_DDI_FUNC_CTL(pipe));
	trans_conf_value = intel_de_read(dev_priv, PIPECONF(pipe));
	dp_tp_ctl_value = intel_de_read(dev_priv, TGL_DP_TP_CTL(pipe));

	trans_ddi_func_ctl_value &= ~(TRANS_DDI_FUNC_ENABLE |
				      TGL_TRANS_DDI_PORT_MASK);
	trans_conf_value &= ~PIPECONF_ENABLE;
	dp_tp_ctl_value &= ~DP_TP_CTL_ENABLE;

	intel_de_write(dev_priv, PIPECONF(pipe), trans_conf_value);
	intel_de_write(dev_priv, TRANS_DDI_FUNC_CTL(pipe),
		       trans_ddi_func_ctl_value);
	intel_de_write(dev_priv, TGL_DP_TP_CTL(pipe), dp_tp_ctl_value);
}

static void
intel_dp_autotest_phy_ddi_enable(struct intel_dp *intel_dp, uint8_t lane_cnt)
{
	struct intel_digital_port *dig_port = dp_to_dig_port(intel_dp);
	struct drm_device *dev = dig_port->base.base.dev;
	struct drm_i915_private *dev_priv = to_i915(dev);
	enum port port = dig_port->base.port;
	struct intel_crtc *crtc = to_intel_crtc(dig_port->base.base.crtc);
	enum pipe pipe = crtc->pipe;
	u32 trans_ddi_func_ctl_value, trans_conf_value, dp_tp_ctl_value;

	trans_ddi_func_ctl_value = intel_de_read(dev_priv,
						 TRANS_DDI_FUNC_CTL(pipe));
	trans_conf_value = intel_de_read(dev_priv, PIPECONF(pipe));
	dp_tp_ctl_value = intel_de_read(dev_priv, TGL_DP_TP_CTL(pipe));

	trans_ddi_func_ctl_value |= TRANS_DDI_FUNC_ENABLE |
				    TGL_TRANS_DDI_SELECT_PORT(port);
	trans_conf_value |= PIPECONF_ENABLE;
	dp_tp_ctl_value |= DP_TP_CTL_ENABLE;

	intel_de_write(dev_priv, PIPECONF(pipe), trans_conf_value);
	intel_de_write(dev_priv, TGL_DP_TP_CTL(pipe), dp_tp_ctl_value);
	intel_de_write(dev_priv, TRANS_DDI_FUNC_CTL(pipe),
		       trans_ddi_func_ctl_value);
}

void intel_dp_process_phy_request(struct intel_dp *intel_dp)
{
	struct drm_dp_phy_test_params *data =
		&intel_dp->compliance.test_data.phytest;
	u8 link_status[DP_LINK_STATUS_SIZE];

	if (!intel_dp_get_link_status(intel_dp, link_status)) {
		DRM_DEBUG_KMS("failed to get link status\n");
		return;
	}

	/* retrieve vswing & pre-emphasis setting */
	intel_dp_get_adjust_train(intel_dp, link_status);

	intel_dp_autotest_phy_ddi_disable(intel_dp);

	intel_dp_set_signal_levels(intel_dp);

	intel_dp_phy_pattern_update(intel_dp);

	intel_dp_autotest_phy_ddi_enable(intel_dp, data->num_lanes);

	drm_dp_set_phy_test_pattern(&intel_dp->aux, data,
				    link_status[DP_DPCD_REV]);
}

static u8 intel_dp_autotest_phy_pattern(struct intel_dp *intel_dp)
{
	u8 test_result;

	test_result = intel_dp_prepare_phytest(intel_dp);
	if (test_result != DP_TEST_ACK)
		DRM_ERROR("Phy test preparation failed\n");

	intel_dp_process_phy_request(intel_dp);

	return test_result;
}

static void intel_dp_handle_test_request(struct intel_dp *intel_dp)
{
	struct drm_i915_private *i915 = dp_to_i915(intel_dp);
	u8 response = DP_TEST_NAK;
	u8 request = 0;
	int status;

	status = drm_dp_dpcd_readb(&intel_dp->aux, DP_TEST_REQUEST, &request);
	if (status <= 0) {
		drm_dbg_kms(&i915->drm,
			    "Could not read test request from sink\n");
		goto update_status;
	}

	switch (request) {
	case DP_TEST_LINK_TRAINING:
		drm_dbg_kms(&i915->drm, "LINK_TRAINING test requested\n");
		response = intel_dp_autotest_link_training(intel_dp);
		break;
	case DP_TEST_LINK_VIDEO_PATTERN:
		drm_dbg_kms(&i915->drm, "TEST_PATTERN test requested\n");
		response = intel_dp_autotest_video_pattern(intel_dp);
		break;
	case DP_TEST_LINK_EDID_READ:
		drm_dbg_kms(&i915->drm, "EDID test requested\n");
		response = intel_dp_autotest_edid(intel_dp);
		break;
	case DP_TEST_LINK_PHY_TEST_PATTERN:
		drm_dbg_kms(&i915->drm, "PHY_PATTERN test requested\n");
		response = intel_dp_autotest_phy_pattern(intel_dp);
		break;
	default:
		drm_dbg_kms(&i915->drm, "Invalid test request '%02x'\n",
			    request);
		break;
	}

	if (response & DP_TEST_ACK)
		intel_dp->compliance.test_type = request;

update_status:
	status = drm_dp_dpcd_writeb(&intel_dp->aux, DP_TEST_RESPONSE, response);
	if (status <= 0)
		drm_dbg_kms(&i915->drm,
			    "Could not write test response to sink\n");
}

/**
 * intel_dp_check_mst_status - service any pending MST interrupts, check link status
 * @intel_dp: Intel DP struct
 *
 * Read any pending MST interrupts, call MST core to handle these and ack the
 * interrupts. Check if the main and AUX link state is ok.
 *
 * Returns:
 * - %true if pending interrupts were serviced (or no interrupts were
 *   pending) w/o detecting an error condition.
 * - %false if an error condition - like AUX failure or a loss of link - is
 *   detected, which needs servicing from the hotplug work.
 */
static bool
intel_dp_check_mst_status(struct intel_dp *intel_dp)
{
	struct drm_i915_private *i915 = dp_to_i915(intel_dp);
	bool link_ok = true;

	drm_WARN_ON_ONCE(&i915->drm, intel_dp->active_mst_links < 0);

	for (;;) {
		u8 esi[DP_DPRX_ESI_LEN] = {};
		bool handled;
		int retry;

		if (!intel_dp_get_sink_irq_esi(intel_dp, esi)) {
			drm_dbg_kms(&i915->drm,
				    "failed to get ESI - device may have failed\n");
			link_ok = false;

			break;
		}

		/* check link status - esi[10] = 0x200c */
		if (intel_dp->active_mst_links > 0 && link_ok &&
		    !drm_dp_channel_eq_ok(&esi[10], intel_dp->lane_count)) {
			drm_dbg_kms(&i915->drm,
				    "channel EQ not ok, retraining\n");
			link_ok = false;
		}

		drm_dbg_kms(&i915->drm, "got esi %3ph\n", esi);

		drm_dp_mst_hpd_irq(&intel_dp->mst_mgr, esi, &handled);
		if (!handled)
			break;

		for (retry = 0; retry < 3; retry++) {
			int wret;

			wret = drm_dp_dpcd_write(&intel_dp->aux,
						 DP_SINK_COUNT_ESI+1,
						 &esi[1], 3);
			if (wret == 3)
				break;
		}
	}

	return link_ok;
}

static bool
intel_dp_needs_link_retrain(struct intel_dp *intel_dp)
{
	u8 link_status[DP_LINK_STATUS_SIZE];

	if (!intel_dp->link_trained)
		return false;

	/*
	 * While PSR source HW is enabled, it will control main-link sending
	 * frames, enabling and disabling it so trying to do a retrain will fail
	 * as the link would or not be on or it could mix training patterns
	 * and frame data at the same time causing retrain to fail.
	 * Also when exiting PSR, HW will retrain the link anyways fixing
	 * any link status error.
	 */
	if (intel_psr_enabled(intel_dp))
		return false;

	if (!intel_dp_get_link_status(intel_dp, link_status))
		return false;

	/*
	 * Validate the cached values of intel_dp->link_rate and
	 * intel_dp->lane_count before attempting to retrain.
	 */
	if (!intel_dp_link_params_valid(intel_dp, intel_dp->link_rate,
					intel_dp->lane_count))
		return false;

	/* Retrain if Channel EQ or CR not ok */
	return !drm_dp_channel_eq_ok(link_status, intel_dp->lane_count);
}

static bool intel_dp_has_connector(struct intel_dp *intel_dp,
				   const struct drm_connector_state *conn_state)
{
	struct drm_i915_private *i915 = dp_to_i915(intel_dp);
	struct intel_encoder *encoder;
	enum pipe pipe;

	if (!conn_state->best_encoder)
		return false;

	/* SST */
	encoder = &dp_to_dig_port(intel_dp)->base;
	if (conn_state->best_encoder == &encoder->base)
		return true;

	/* MST */
	for_each_pipe(i915, pipe) {
		encoder = &intel_dp->mst_encoders[pipe]->base;
		if (conn_state->best_encoder == &encoder->base)
			return true;
	}

	return false;
}

static int intel_dp_prep_link_retrain(struct intel_dp *intel_dp,
				      struct drm_modeset_acquire_ctx *ctx,
				      u32 *crtc_mask)
{
	struct drm_i915_private *i915 = dp_to_i915(intel_dp);
	struct drm_connector_list_iter conn_iter;
	struct intel_connector *connector;
	int ret = 0;

	*crtc_mask = 0;

	if (!intel_dp_needs_link_retrain(intel_dp))
		return 0;

	drm_connector_list_iter_begin(&i915->drm, &conn_iter);
	for_each_intel_connector_iter(connector, &conn_iter) {
		struct drm_connector_state *conn_state =
			connector->base.state;
		struct intel_crtc_state *crtc_state;
		struct intel_crtc *crtc;

		if (!intel_dp_has_connector(intel_dp, conn_state))
			continue;

		crtc = to_intel_crtc(conn_state->crtc);
		if (!crtc)
			continue;

		ret = drm_modeset_lock(&crtc->base.mutex, ctx);
		if (ret)
			break;

		crtc_state = to_intel_crtc_state(crtc->base.state);

		drm_WARN_ON(&i915->drm, !intel_crtc_has_dp_encoder(crtc_state));

		if (!crtc_state->hw.active)
			continue;

		if (conn_state->commit &&
		    !try_wait_for_completion(&conn_state->commit->hw_done))
			continue;

		*crtc_mask |= drm_crtc_mask(&crtc->base);
	}
	drm_connector_list_iter_end(&conn_iter);

	if (!intel_dp_needs_link_retrain(intel_dp))
		*crtc_mask = 0;

	return ret;
}

static bool intel_dp_is_connected(struct intel_dp *intel_dp)
{
	struct intel_connector *connector = intel_dp->attached_connector;

	return connector->base.status == connector_status_connected ||
		intel_dp->is_mst;
}

int intel_dp_retrain_link(struct intel_encoder *encoder,
			  struct drm_modeset_acquire_ctx *ctx)
{
	struct drm_i915_private *dev_priv = to_i915(encoder->base.dev);
	struct intel_dp *intel_dp = enc_to_intel_dp(encoder);
	struct intel_crtc *crtc;
	u32 crtc_mask;
	int ret;

	if (!intel_dp_is_connected(intel_dp))
		return 0;

	ret = drm_modeset_lock(&dev_priv->drm.mode_config.connection_mutex,
			       ctx);
	if (ret)
		return ret;

	ret = intel_dp_prep_link_retrain(intel_dp, ctx, &crtc_mask);
	if (ret)
		return ret;

	if (crtc_mask == 0)
		return 0;

	drm_dbg_kms(&dev_priv->drm, "[ENCODER:%d:%s] retraining link\n",
		    encoder->base.base.id, encoder->base.name);

	for_each_intel_crtc_mask(&dev_priv->drm, crtc, crtc_mask) {
		const struct intel_crtc_state *crtc_state =
			to_intel_crtc_state(crtc->base.state);

		/* Suppress underruns caused by re-training */
		intel_set_cpu_fifo_underrun_reporting(dev_priv, crtc->pipe, false);
		if (crtc_state->has_pch_encoder)
			intel_set_pch_fifo_underrun_reporting(dev_priv,
							      intel_crtc_pch_transcoder(crtc), false);
	}

	intel_dp_start_link_train(intel_dp);
	intel_dp_stop_link_train(intel_dp);

	for_each_intel_crtc_mask(&dev_priv->drm, crtc, crtc_mask) {
		const struct intel_crtc_state *crtc_state =
			to_intel_crtc_state(crtc->base.state);

		/* Keep underrun reporting disabled until things are stable */
		intel_wait_for_vblank(dev_priv, crtc->pipe);

		intel_set_cpu_fifo_underrun_reporting(dev_priv, crtc->pipe, true);
		if (crtc_state->has_pch_encoder)
			intel_set_pch_fifo_underrun_reporting(dev_priv,
							      intel_crtc_pch_transcoder(crtc), true);
	}

	return 0;
}

/*
 * If display is now connected check links status,
 * there has been known issues of link loss triggering
 * long pulse.
 *
 * Some sinks (eg. ASUS PB287Q) seem to perform some
 * weird HPD ping pong during modesets. So we can apparently
 * end up with HPD going low during a modeset, and then
 * going back up soon after. And once that happens we must
 * retrain the link to get a picture. That's in case no
 * userspace component reacted to intermittent HPD dip.
 */
static enum intel_hotplug_state
intel_dp_hotplug(struct intel_encoder *encoder,
		 struct intel_connector *connector)
{
	struct drm_modeset_acquire_ctx ctx;
	enum intel_hotplug_state state;
	int ret;

	state = intel_encoder_hotplug(encoder, connector);

	drm_modeset_acquire_init(&ctx, 0);

	for (;;) {
		ret = intel_dp_retrain_link(encoder, &ctx);

		if (ret == -EDEADLK) {
			drm_modeset_backoff(&ctx);
			continue;
		}

		break;
	}

	drm_modeset_drop_locks(&ctx);
	drm_modeset_acquire_fini(&ctx);
	drm_WARN(encoder->base.dev, ret,
		 "Acquiring modeset locks failed with %i\n", ret);

	/*
	 * Keeping it consistent with intel_ddi_hotplug() and
	 * intel_hdmi_hotplug().
	 */
	if (state == INTEL_HOTPLUG_UNCHANGED && !connector->hotplug_retries)
		state = INTEL_HOTPLUG_RETRY;

	return state;
}

static void intel_dp_check_service_irq(struct intel_dp *intel_dp)
{
	struct drm_i915_private *i915 = dp_to_i915(intel_dp);
	u8 val;

	if (intel_dp->dpcd[DP_DPCD_REV] < 0x11)
		return;

	if (drm_dp_dpcd_readb(&intel_dp->aux,
			      DP_DEVICE_SERVICE_IRQ_VECTOR, &val) != 1 || !val)
		return;

	drm_dp_dpcd_writeb(&intel_dp->aux, DP_DEVICE_SERVICE_IRQ_VECTOR, val);

	if (val & DP_AUTOMATED_TEST_REQUEST)
		intel_dp_handle_test_request(intel_dp);

	if (val & DP_CP_IRQ)
		intel_hdcp_handle_cp_irq(intel_dp->attached_connector);

	if (val & DP_SINK_SPECIFIC_IRQ)
		drm_dbg_kms(&i915->drm, "Sink specific irq unhandled\n");
}

/*
 * According to DP spec
 * 5.1.2:
 *  1. Read DPCD
 *  2. Configure link according to Receiver Capabilities
 *  3. Use Link Training from 2.5.3.3 and 3.5.1.3
 *  4. Check link status on receipt of hot-plug interrupt
 *
 * intel_dp_short_pulse -  handles short pulse interrupts
 * when full detection is not required.
 * Returns %true if short pulse is handled and full detection
 * is NOT required and %false otherwise.
 */
static bool
intel_dp_short_pulse(struct intel_dp *intel_dp)
{
	struct drm_i915_private *dev_priv = dp_to_i915(intel_dp);
	u8 old_sink_count = intel_dp->sink_count;
	bool ret;

	/*
	 * Clearing compliance test variables to allow capturing
	 * of values for next automated test request.
	 */
	memset(&intel_dp->compliance, 0, sizeof(intel_dp->compliance));

	/*
	 * Now read the DPCD to see if it's actually running
	 * If the current value of sink count doesn't match with
	 * the value that was stored earlier or dpcd read failed
	 * we need to do full detection
	 */
	ret = intel_dp_get_dpcd(intel_dp);

	if ((old_sink_count != intel_dp->sink_count) || !ret) {
		/* No need to proceed if we are going to do full detect */
		return false;
	}

	intel_dp_check_service_irq(intel_dp);

	/* Handle CEC interrupts, if any */
	drm_dp_cec_irq(&intel_dp->aux);

	/* defer to the hotplug work for link retraining if needed */
	if (intel_dp_needs_link_retrain(intel_dp))
		return false;

	intel_psr_short_pulse(intel_dp);

	if (intel_dp->compliance.test_type == DP_TEST_LINK_TRAINING) {
		drm_dbg_kms(&dev_priv->drm,
			    "Link Training Compliance Test requested\n");
		/* Send a Hotplug Uevent to userspace to start modeset */
		drm_kms_helper_hotplug_event(&dev_priv->drm);
	}

	return true;
}

/* XXX this is probably wrong for multiple downstream ports */
static enum drm_connector_status
intel_dp_detect_dpcd(struct intel_dp *intel_dp)
{
	struct drm_i915_private *i915 = dp_to_i915(intel_dp);
	struct intel_lspcon *lspcon = dp_to_lspcon(intel_dp);
	u8 *dpcd = intel_dp->dpcd;
	u8 type;

	if (drm_WARN_ON(&i915->drm, intel_dp_is_edp(intel_dp)))
		return connector_status_connected;

	if (lspcon->active)
		lspcon_resume(lspcon);

	if (!intel_dp_get_dpcd(intel_dp))
		return connector_status_disconnected;

	/* if there's no downstream port, we're done */
	if (!drm_dp_is_branch(dpcd))
		return connector_status_connected;

	/* If we're HPD-aware, SINK_COUNT changes dynamically */
	if (intel_dp_has_sink_count(intel_dp) &&
	    intel_dp->downstream_ports[0] & DP_DS_PORT_HPD) {
		return intel_dp->sink_count ?
		connector_status_connected : connector_status_disconnected;
	}

	if (intel_dp_can_mst(intel_dp))
		return connector_status_connected;

	/* If no HPD, poke DDC gently */
	if (drm_probe_ddc(&intel_dp->aux.ddc))
		return connector_status_connected;

	/* Well we tried, say unknown for unreliable port types */
	if (intel_dp->dpcd[DP_DPCD_REV] >= 0x11) {
		type = intel_dp->downstream_ports[0] & DP_DS_PORT_TYPE_MASK;
		if (type == DP_DS_PORT_TYPE_VGA ||
		    type == DP_DS_PORT_TYPE_NON_EDID)
			return connector_status_unknown;
	} else {
		type = intel_dp->dpcd[DP_DOWNSTREAMPORT_PRESENT] &
			DP_DWN_STRM_PORT_TYPE_MASK;
		if (type == DP_DWN_STRM_PORT_TYPE_ANALOG ||
		    type == DP_DWN_STRM_PORT_TYPE_OTHER)
			return connector_status_unknown;
	}

	/* Anything else is out of spec, warn and ignore */
	drm_dbg_kms(&i915->drm, "Broken DP branch device, ignoring\n");
	return connector_status_disconnected;
}

static enum drm_connector_status
edp_detect(struct intel_dp *intel_dp)
{
	return connector_status_connected;
}

static bool ibx_digital_port_connected(struct intel_encoder *encoder)
{
	struct drm_i915_private *dev_priv = to_i915(encoder->base.dev);
	u32 bit = dev_priv->hotplug.pch_hpd[encoder->hpd_pin];

	return intel_de_read(dev_priv, SDEISR) & bit;
}

static bool g4x_digital_port_connected(struct intel_encoder *encoder)
{
	struct drm_i915_private *dev_priv = to_i915(encoder->base.dev);
	u32 bit;

	switch (encoder->hpd_pin) {
	case HPD_PORT_B:
		bit = PORTB_HOTPLUG_LIVE_STATUS_G4X;
		break;
	case HPD_PORT_C:
		bit = PORTC_HOTPLUG_LIVE_STATUS_G4X;
		break;
	case HPD_PORT_D:
		bit = PORTD_HOTPLUG_LIVE_STATUS_G4X;
		break;
	default:
		MISSING_CASE(encoder->hpd_pin);
		return false;
	}

	return intel_de_read(dev_priv, PORT_HOTPLUG_STAT) & bit;
}

static bool gm45_digital_port_connected(struct intel_encoder *encoder)
{
	struct drm_i915_private *dev_priv = to_i915(encoder->base.dev);
	u32 bit;

	switch (encoder->hpd_pin) {
	case HPD_PORT_B:
		bit = PORTB_HOTPLUG_LIVE_STATUS_GM45;
		break;
	case HPD_PORT_C:
		bit = PORTC_HOTPLUG_LIVE_STATUS_GM45;
		break;
	case HPD_PORT_D:
		bit = PORTD_HOTPLUG_LIVE_STATUS_GM45;
		break;
	default:
		MISSING_CASE(encoder->hpd_pin);
		return false;
	}

	return intel_de_read(dev_priv, PORT_HOTPLUG_STAT) & bit;
}

static bool ilk_digital_port_connected(struct intel_encoder *encoder)
{
	struct drm_i915_private *dev_priv = to_i915(encoder->base.dev);
	u32 bit = dev_priv->hotplug.hpd[encoder->hpd_pin];

	return intel_de_read(dev_priv, DEISR) & bit;
}

/*
 * intel_digital_port_connected - is the specified port connected?
 * @encoder: intel_encoder
 *
 * In cases where there's a connector physically connected but it can't be used
 * by our hardware we also return false, since the rest of the driver should
 * pretty much treat the port as disconnected. This is relevant for type-C
 * (starting on ICL) where there's ownership involved.
 *
 * Return %true if port is connected, %false otherwise.
 */
bool intel_digital_port_connected(struct intel_encoder *encoder)
{
	struct drm_i915_private *dev_priv = to_i915(encoder->base.dev);
	struct intel_digital_port *dig_port = enc_to_dig_port(encoder);
	bool is_connected = false;
	intel_wakeref_t wakeref;

	with_intel_display_power(dev_priv, POWER_DOMAIN_DISPLAY_CORE, wakeref)
		is_connected = dig_port->connected(encoder);

	return is_connected;
}

static struct edid *
intel_dp_get_edid(struct intel_dp *intel_dp)
{
	struct intel_connector *intel_connector = intel_dp->attached_connector;

	/* use cached edid if we have one */
	if (intel_connector->edid) {
		/* invalid edid */
		if (IS_ERR(intel_connector->edid))
			return NULL;

		return drm_edid_duplicate(intel_connector->edid);
	} else
		return drm_get_edid(&intel_connector->base,
				    &intel_dp->aux.ddc);
}

static void
intel_dp_update_dfp(struct intel_dp *intel_dp,
		    const struct edid *edid)
{
	struct drm_i915_private *i915 = dp_to_i915(intel_dp);
	struct intel_connector *connector = intel_dp->attached_connector;

	intel_dp->dfp.max_bpc =
		drm_dp_downstream_max_bpc(intel_dp->dpcd,
					  intel_dp->downstream_ports, edid);

	intel_dp->dfp.max_dotclock =
		drm_dp_downstream_max_dotclock(intel_dp->dpcd,
					       intel_dp->downstream_ports);

	intel_dp->dfp.min_tmds_clock =
		drm_dp_downstream_min_tmds_clock(intel_dp->dpcd,
						 intel_dp->downstream_ports,
						 edid);
	intel_dp->dfp.max_tmds_clock =
		drm_dp_downstream_max_tmds_clock(intel_dp->dpcd,
						 intel_dp->downstream_ports,
						 edid);

	drm_dbg_kms(&i915->drm,
		    "[CONNECTOR:%d:%s] DFP max bpc %d, max dotclock %d, TMDS clock %d-%d\n",
		    connector->base.base.id, connector->base.name,
		    intel_dp->dfp.max_bpc,
		    intel_dp->dfp.max_dotclock,
		    intel_dp->dfp.min_tmds_clock,
		    intel_dp->dfp.max_tmds_clock);
}

static void
intel_dp_update_420(struct intel_dp *intel_dp)
{
	struct drm_i915_private *i915 = dp_to_i915(intel_dp);
	struct intel_connector *connector = intel_dp->attached_connector;
	bool is_branch, ycbcr_420_passthrough, ycbcr_444_to_420;

	/* No YCbCr output support on gmch platforms */
	if (HAS_GMCH(i915))
		return;

	/*
	 * ILK doesn't seem capable of DP YCbCr output. The
	 * displayed image is severly corrupted. SNB+ is fine.
	 */
	if (IS_GEN(i915, 5))
		return;

	is_branch = drm_dp_is_branch(intel_dp->dpcd);
	ycbcr_420_passthrough =
		drm_dp_downstream_420_passthrough(intel_dp->dpcd,
						  intel_dp->downstream_ports);
	ycbcr_444_to_420 =
		drm_dp_downstream_444_to_420_conversion(intel_dp->dpcd,
							intel_dp->downstream_ports);

	if (INTEL_GEN(i915) >= 11) {
		/* Prefer 4:2:0 passthrough over 4:4:4->4:2:0 conversion */
		intel_dp->dfp.ycbcr_444_to_420 =
			ycbcr_444_to_420 && !ycbcr_420_passthrough;

		connector->base.ycbcr_420_allowed =
			!is_branch || ycbcr_444_to_420 || ycbcr_420_passthrough;
	} else {
		/* 4:4:4->4:2:0 conversion is the only way */
		intel_dp->dfp.ycbcr_444_to_420 = ycbcr_444_to_420;

		connector->base.ycbcr_420_allowed = ycbcr_444_to_420;
	}

	drm_dbg_kms(&i915->drm,
		    "[CONNECTOR:%d:%s] YCbCr 4:2:0 allowed? %s, YCbCr 4:4:4->4:2:0 conversion? %s\n",
		    connector->base.base.id, connector->base.name,
		    yesno(connector->base.ycbcr_420_allowed),
		    yesno(intel_dp->dfp.ycbcr_444_to_420));
}

static void
intel_dp_set_edid(struct intel_dp *intel_dp)
{
	struct intel_connector *connector = intel_dp->attached_connector;
	struct edid *edid;

	intel_dp_unset_edid(intel_dp);
	edid = intel_dp_get_edid(intel_dp);
	connector->detect_edid = edid;

	intel_dp_update_dfp(intel_dp, edid);
	intel_dp_update_420(intel_dp);

	if (edid && edid->input & DRM_EDID_INPUT_DIGITAL) {
		intel_dp->has_hdmi_sink = drm_detect_hdmi_monitor(edid);
		intel_dp->has_audio = drm_detect_monitor_audio(edid);
	}

	drm_dp_cec_set_edid(&intel_dp->aux, edid);
	intel_dp->edid_quirks = drm_dp_get_edid_quirks(edid);
}

static void
intel_dp_unset_edid(struct intel_dp *intel_dp)
{
	struct intel_connector *connector = intel_dp->attached_connector;

	drm_dp_cec_unset_edid(&intel_dp->aux);
	kfree(connector->detect_edid);
	connector->detect_edid = NULL;

	intel_dp->has_hdmi_sink = false;
	intel_dp->has_audio = false;
	intel_dp->edid_quirks = 0;

	intel_dp->dfp.max_bpc = 0;
	intel_dp->dfp.max_dotclock = 0;
	intel_dp->dfp.min_tmds_clock = 0;
	intel_dp->dfp.max_tmds_clock = 0;

	intel_dp->dfp.ycbcr_444_to_420 = false;
	connector->base.ycbcr_420_allowed = false;
}

static int
intel_dp_detect(struct drm_connector *connector,
		struct drm_modeset_acquire_ctx *ctx,
		bool force)
{
	struct drm_i915_private *dev_priv = to_i915(connector->dev);
	struct intel_dp *intel_dp = intel_attached_dp(to_intel_connector(connector));
	struct intel_digital_port *dig_port = dp_to_dig_port(intel_dp);
	struct intel_encoder *encoder = &dig_port->base;
	enum drm_connector_status status;

	drm_dbg_kms(&dev_priv->drm, "[CONNECTOR:%d:%s]\n",
		    connector->base.id, connector->name);
	drm_WARN_ON(&dev_priv->drm,
		    !drm_modeset_is_locked(&dev_priv->drm.mode_config.connection_mutex));

	if (!INTEL_DISPLAY_ENABLED(dev_priv))
		return connector_status_disconnected;

	/* Can't disconnect eDP */
	if (intel_dp_is_edp(intel_dp))
		status = edp_detect(intel_dp);
	else if (intel_digital_port_connected(encoder))
		status = intel_dp_detect_dpcd(intel_dp);
	else
		status = connector_status_disconnected;

	if (status == connector_status_disconnected) {
		memset(&intel_dp->compliance, 0, sizeof(intel_dp->compliance));
		memset(intel_dp->dsc_dpcd, 0, sizeof(intel_dp->dsc_dpcd));

		if (intel_dp->is_mst) {
			drm_dbg_kms(&dev_priv->drm,
				    "MST device may have disappeared %d vs %d\n",
				    intel_dp->is_mst,
				    intel_dp->mst_mgr.mst_state);
			intel_dp->is_mst = false;
			drm_dp_mst_topology_mgr_set_mst(&intel_dp->mst_mgr,
							intel_dp->is_mst);
		}

		goto out;
	}

	/* Read DP Sink DSC Cap DPCD regs for DP v1.4 */
	if (INTEL_GEN(dev_priv) >= 11)
		intel_dp_get_dsc_sink_cap(intel_dp);

	intel_dp_configure_mst(intel_dp);

	/*
	 * TODO: Reset link params when switching to MST mode, until MST
	 * supports link training fallback params.
	 */
	if (intel_dp->reset_link_params || intel_dp->is_mst) {
		/* Initial max link lane count */
		intel_dp->max_link_lane_count = intel_dp_max_common_lane_count(intel_dp);

		/* Initial max link rate */
		intel_dp->max_link_rate = intel_dp_max_common_rate(intel_dp);

		intel_dp->reset_link_params = false;
	}

	intel_dp_print_rates(intel_dp);

	if (intel_dp->is_mst) {
		/*
		 * If we are in MST mode then this connector
		 * won't appear connected or have anything
		 * with EDID on it
		 */
		status = connector_status_disconnected;
		goto out;
	}

	/*
	 * Some external monitors do not signal loss of link synchronization
	 * with an IRQ_HPD, so force a link status check.
	 */
	if (!intel_dp_is_edp(intel_dp)) {
		int ret;

		ret = intel_dp_retrain_link(encoder, ctx);
		if (ret)
			return ret;
	}

	/*
	 * Clearing NACK and defer counts to get their exact values
	 * while reading EDID which are required by Compliance tests
	 * 4.2.2.4 and 4.2.2.5
	 */
	intel_dp->aux.i2c_nack_count = 0;
	intel_dp->aux.i2c_defer_count = 0;

	intel_dp_set_edid(intel_dp);
	if (intel_dp_is_edp(intel_dp) ||
	    to_intel_connector(connector)->detect_edid)
		status = connector_status_connected;

	intel_dp_check_service_irq(intel_dp);

out:
	if (status != connector_status_connected && !intel_dp->is_mst)
		intel_dp_unset_edid(intel_dp);

	/*
	 * Make sure the refs for power wells enabled during detect are
	 * dropped to avoid a new detect cycle triggered by HPD polling.
	 */
	intel_display_power_flush_work(dev_priv);

	if (!intel_dp_is_edp(intel_dp))
		drm_dp_set_subconnector_property(connector,
						 status,
						 intel_dp->dpcd,
						 intel_dp->downstream_ports);
	return status;
}

static void
intel_dp_force(struct drm_connector *connector)
{
	struct intel_dp *intel_dp = intel_attached_dp(to_intel_connector(connector));
	struct intel_digital_port *dig_port = dp_to_dig_port(intel_dp);
	struct intel_encoder *intel_encoder = &dig_port->base;
	struct drm_i915_private *dev_priv = to_i915(intel_encoder->base.dev);
	enum intel_display_power_domain aux_domain =
		intel_aux_power_domain(dig_port);
	intel_wakeref_t wakeref;

	drm_dbg_kms(&dev_priv->drm, "[CONNECTOR:%d:%s]\n",
		    connector->base.id, connector->name);
	intel_dp_unset_edid(intel_dp);

	if (connector->status != connector_status_connected)
		return;

	wakeref = intel_display_power_get(dev_priv, aux_domain);

	intel_dp_set_edid(intel_dp);

	intel_display_power_put(dev_priv, aux_domain, wakeref);
}

static int intel_dp_get_modes(struct drm_connector *connector)
{
	struct intel_connector *intel_connector = to_intel_connector(connector);
	struct edid *edid;

	edid = intel_connector->detect_edid;
	if (edid) {
		int ret = intel_connector_update_modes(connector, edid);
		if (ret)
			return ret;
	}

	/* if eDP has no EDID, fall back to fixed mode */
	if (intel_dp_is_edp(intel_attached_dp(intel_connector)) &&
	    intel_connector->panel.fixed_mode) {
		struct drm_display_mode *mode;

		mode = drm_mode_duplicate(connector->dev,
					  intel_connector->panel.fixed_mode);
		if (mode) {
			drm_mode_probed_add(connector, mode);
			return 1;
		}
	}

	if (!edid) {
		struct intel_dp *intel_dp = intel_attached_dp(intel_connector);
		struct drm_display_mode *mode;

		mode = drm_dp_downstream_mode(connector->dev,
					      intel_dp->dpcd,
					      intel_dp->downstream_ports);
		if (mode) {
			drm_mode_probed_add(connector, mode);
			return 1;
		}
	}

	return 0;
}

static int
intel_dp_connector_register(struct drm_connector *connector)
{
	struct drm_i915_private *i915 = to_i915(connector->dev);
	struct intel_dp *intel_dp = intel_attached_dp(to_intel_connector(connector));
	int ret;

	ret = intel_connector_register(connector);
	if (ret)
		return ret;

	drm_dbg_kms(&i915->drm, "registering %s bus for %s\n",
		    intel_dp->aux.name, connector->kdev->kobj.name);

	intel_dp->aux.dev = connector->kdev;
	ret = drm_dp_aux_register(&intel_dp->aux);
	if (!ret)
		drm_dp_cec_register_connector(&intel_dp->aux, connector);
	return ret;
}

static void
intel_dp_connector_unregister(struct drm_connector *connector)
{
	struct intel_dp *intel_dp = intel_attached_dp(to_intel_connector(connector));

	drm_dp_cec_unregister_connector(&intel_dp->aux);
	drm_dp_aux_unregister(&intel_dp->aux);
	intel_connector_unregister(connector);
}

void intel_dp_encoder_flush_work(struct drm_encoder *encoder)
{
	struct intel_digital_port *dig_port = enc_to_dig_port(to_intel_encoder(encoder));
	struct intel_dp *intel_dp = &dig_port->dp;

	intel_dp_mst_encoder_cleanup(dig_port);
	if (intel_dp_is_edp(intel_dp)) {
		intel_wakeref_t wakeref;

		cancel_delayed_work_sync(&intel_dp->panel_vdd_work);
		/*
		 * vdd might still be enabled do to the delayed vdd off.
		 * Make sure vdd is actually turned off here.
		 */
		with_pps_lock(intel_dp, wakeref)
			edp_panel_vdd_off_sync(intel_dp);

		if (intel_dp->edp_notifier.notifier_call) {
			unregister_reboot_notifier(&intel_dp->edp_notifier);
			intel_dp->edp_notifier.notifier_call = NULL;
		}
	}

	intel_dp_aux_fini(intel_dp);
}

static void intel_dp_encoder_destroy(struct drm_encoder *encoder)
{
	intel_dp_encoder_flush_work(encoder);

	drm_encoder_cleanup(encoder);
	kfree(enc_to_dig_port(to_intel_encoder(encoder)));
}

void intel_dp_encoder_suspend(struct intel_encoder *intel_encoder)
{
	struct intel_dp *intel_dp = enc_to_intel_dp(intel_encoder);
	intel_wakeref_t wakeref;

	if (!intel_dp_is_edp(intel_dp))
		return;

	/*
	 * vdd might still be enabled do to the delayed vdd off.
	 * Make sure vdd is actually turned off here.
	 */
	cancel_delayed_work_sync(&intel_dp->panel_vdd_work);
	with_pps_lock(intel_dp, wakeref)
		edp_panel_vdd_off_sync(intel_dp);
}

static void intel_edp_panel_vdd_sanitize(struct intel_dp *intel_dp)
{
	struct drm_i915_private *dev_priv = dp_to_i915(intel_dp);
	struct intel_digital_port *dig_port = dp_to_dig_port(intel_dp);

	lockdep_assert_held(&dev_priv->pps_mutex);

	if (!edp_have_panel_vdd(intel_dp))
		return;

	/*
	 * The VDD bit needs a power domain reference, so if the bit is
	 * already enabled when we boot or resume, grab this reference and
	 * schedule a vdd off, so we don't hold on to the reference
	 * indefinitely.
	 */
	drm_dbg_kms(&dev_priv->drm,
		    "VDD left on by BIOS, adjusting state tracking\n");
	intel_display_power_get(dev_priv, intel_aux_power_domain(dig_port));

	edp_panel_vdd_schedule_off(intel_dp);
}

static enum pipe vlv_active_pipe(struct intel_dp *intel_dp)
{
	struct drm_i915_private *dev_priv = dp_to_i915(intel_dp);
	struct intel_encoder *encoder = &dp_to_dig_port(intel_dp)->base;
	enum pipe pipe;

	if (intel_dp_port_enabled(dev_priv, intel_dp->output_reg,
				  encoder->port, &pipe))
		return pipe;

	return INVALID_PIPE;
}

void intel_dp_encoder_reset(struct drm_encoder *encoder)
{
	struct drm_i915_private *dev_priv = to_i915(encoder->dev);
	struct intel_dp *intel_dp = enc_to_intel_dp(to_intel_encoder(encoder));
	struct intel_lspcon *lspcon = dp_to_lspcon(intel_dp);
	intel_wakeref_t wakeref;

	if (!HAS_DDI(dev_priv))
		intel_dp->DP = intel_de_read(dev_priv, intel_dp->output_reg);

	if (lspcon->active)
		lspcon_resume(lspcon);

	intel_dp->reset_link_params = true;

	if (!IS_VALLEYVIEW(dev_priv) && !IS_CHERRYVIEW(dev_priv) &&
	    !intel_dp_is_edp(intel_dp))
		return;

	with_pps_lock(intel_dp, wakeref) {
		if (IS_VALLEYVIEW(dev_priv) || IS_CHERRYVIEW(dev_priv))
			intel_dp->active_pipe = vlv_active_pipe(intel_dp);

		if (intel_dp_is_edp(intel_dp)) {
			/*
			 * Reinit the power sequencer, in case BIOS did
			 * something nasty with it.
			 */
			intel_dp_pps_init(intel_dp);
			intel_edp_panel_vdd_sanitize(intel_dp);
		}
	}
}

static int intel_modeset_tile_group(struct intel_atomic_state *state,
				    int tile_group_id)
{
	struct drm_i915_private *dev_priv = to_i915(state->base.dev);
	struct drm_connector_list_iter conn_iter;
	struct drm_connector *connector;
	int ret = 0;

	drm_connector_list_iter_begin(&dev_priv->drm, &conn_iter);
	drm_for_each_connector_iter(connector, &conn_iter) {
		struct drm_connector_state *conn_state;
		struct intel_crtc_state *crtc_state;
		struct intel_crtc *crtc;

		if (!connector->has_tile ||
		    connector->tile_group->id != tile_group_id)
			continue;

		conn_state = drm_atomic_get_connector_state(&state->base,
							    connector);
		if (IS_ERR(conn_state)) {
			ret = PTR_ERR(conn_state);
			break;
		}

		crtc = to_intel_crtc(conn_state->crtc);

		if (!crtc)
			continue;

		crtc_state = intel_atomic_get_new_crtc_state(state, crtc);
		crtc_state->uapi.mode_changed = true;

		ret = drm_atomic_add_affected_planes(&state->base, &crtc->base);
		if (ret)
			break;
	}
	drm_connector_list_iter_end(&conn_iter);

	return ret;
}

static int intel_modeset_affected_transcoders(struct intel_atomic_state *state, u8 transcoders)
{
	struct drm_i915_private *dev_priv = to_i915(state->base.dev);
	struct intel_crtc *crtc;

	if (transcoders == 0)
		return 0;

	for_each_intel_crtc(&dev_priv->drm, crtc) {
		struct intel_crtc_state *crtc_state;
		int ret;

		crtc_state = intel_atomic_get_crtc_state(&state->base, crtc);
		if (IS_ERR(crtc_state))
			return PTR_ERR(crtc_state);

		if (!crtc_state->hw.enable)
			continue;

		if (!(transcoders & BIT(crtc_state->cpu_transcoder)))
			continue;

		crtc_state->uapi.mode_changed = true;

		ret = drm_atomic_add_affected_connectors(&state->base, &crtc->base);
		if (ret)
			return ret;

		ret = drm_atomic_add_affected_planes(&state->base, &crtc->base);
		if (ret)
			return ret;

		transcoders &= ~BIT(crtc_state->cpu_transcoder);
	}

	drm_WARN_ON(&dev_priv->drm, transcoders != 0);

	return 0;
}

static int intel_modeset_synced_crtcs(struct intel_atomic_state *state,
				      struct drm_connector *connector)
{
	const struct drm_connector_state *old_conn_state =
		drm_atomic_get_old_connector_state(&state->base, connector);
	const struct intel_crtc_state *old_crtc_state;
	struct intel_crtc *crtc;
	u8 transcoders;

	crtc = to_intel_crtc(old_conn_state->crtc);
	if (!crtc)
		return 0;

	old_crtc_state = intel_atomic_get_old_crtc_state(state, crtc);

	if (!old_crtc_state->hw.active)
		return 0;

	transcoders = old_crtc_state->sync_mode_slaves_mask;
	if (old_crtc_state->master_transcoder != INVALID_TRANSCODER)
		transcoders |= BIT(old_crtc_state->master_transcoder);

	return intel_modeset_affected_transcoders(state,
						  transcoders);
}

static int intel_dp_connector_atomic_check(struct drm_connector *conn,
					   struct drm_atomic_state *_state)
{
	struct drm_i915_private *dev_priv = to_i915(conn->dev);
	struct intel_atomic_state *state = to_intel_atomic_state(_state);
	int ret;

	ret = intel_digital_connector_atomic_check(conn, &state->base);
	if (ret)
		return ret;

	/*
	 * We don't enable port sync on BDW due to missing w/as and
	 * due to not having adjusted the modeset sequence appropriately.
	 */
	if (INTEL_GEN(dev_priv) < 9)
		return 0;

	if (!intel_connector_needs_modeset(state, conn))
		return 0;

	if (conn->has_tile) {
		ret = intel_modeset_tile_group(state, conn->tile_group->id);
		if (ret)
			return ret;
	}

	return intel_modeset_synced_crtcs(state, conn);
}

static const struct drm_connector_funcs intel_dp_connector_funcs = {
	.force = intel_dp_force,
	.fill_modes = drm_helper_probe_single_connector_modes,
	.atomic_get_property = intel_digital_connector_atomic_get_property,
	.atomic_set_property = intel_digital_connector_atomic_set_property,
	.late_register = intel_dp_connector_register,
	.early_unregister = intel_dp_connector_unregister,
	.destroy = intel_connector_destroy,
	.atomic_destroy_state = drm_atomic_helper_connector_destroy_state,
	.atomic_duplicate_state = intel_digital_connector_duplicate_state,
};

static const struct drm_connector_helper_funcs intel_dp_connector_helper_funcs = {
	.detect_ctx = intel_dp_detect,
	.get_modes = intel_dp_get_modes,
	.mode_valid = intel_dp_mode_valid,
	.atomic_check = intel_dp_connector_atomic_check,
};

static const struct drm_encoder_funcs intel_dp_enc_funcs = {
	.reset = intel_dp_encoder_reset,
	.destroy = intel_dp_encoder_destroy,
};

static bool intel_edp_have_power(struct intel_dp *intel_dp)
{
	intel_wakeref_t wakeref;
	bool have_power = false;

	with_pps_lock(intel_dp, wakeref) {
		have_power = edp_have_panel_power(intel_dp) &&
						  edp_have_panel_vdd(intel_dp);
	}

	return have_power;
}

enum irqreturn
intel_dp_hpd_pulse(struct intel_digital_port *dig_port, bool long_hpd)
{
	struct drm_i915_private *i915 = to_i915(dig_port->base.base.dev);
	struct intel_dp *intel_dp = &dig_port->dp;

	if (dig_port->base.type == INTEL_OUTPUT_EDP &&
	    (long_hpd || !intel_edp_have_power(intel_dp))) {
		/*
		 * vdd off can generate a long/short pulse on eDP which
		 * would require vdd on to handle it, and thus we
		 * would end up in an endless cycle of
		 * "vdd off -> long/short hpd -> vdd on -> detect -> vdd off -> ..."
		 */
		drm_dbg_kms(&i915->drm,
			    "ignoring %s hpd on eDP [ENCODER:%d:%s]\n",
			    long_hpd ? "long" : "short",
			    dig_port->base.base.base.id,
			    dig_port->base.base.name);
		return IRQ_HANDLED;
	}

	drm_dbg_kms(&i915->drm, "got hpd irq on [ENCODER:%d:%s] - %s\n",
		    dig_port->base.base.base.id,
		    dig_port->base.base.name,
		    long_hpd ? "long" : "short");

	if (long_hpd) {
		intel_dp->reset_link_params = true;
		return IRQ_NONE;
	}

	if (intel_dp->is_mst) {
		if (!intel_dp_check_mst_status(intel_dp))
			return IRQ_NONE;
	} else if (!intel_dp_short_pulse(intel_dp)) {
		return IRQ_NONE;
	}

	return IRQ_HANDLED;
}

/* check the VBT to see whether the eDP is on another port */
bool intel_dp_is_port_edp(struct drm_i915_private *dev_priv, enum port port)
{
	/*
	 * eDP not supported on g4x. so bail out early just
	 * for a bit extra safety in case the VBT is bonkers.
	 */
	if (INTEL_GEN(dev_priv) < 5)
		return false;

	if (INTEL_GEN(dev_priv) < 9 && port == PORT_A)
		return true;

	return intel_bios_is_port_edp(dev_priv, port);
}

static void
intel_dp_add_properties(struct intel_dp *intel_dp, struct drm_connector *connector)
{
	struct drm_i915_private *dev_priv = to_i915(connector->dev);
	enum port port = dp_to_dig_port(intel_dp)->base.port;

	if (!intel_dp_is_edp(intel_dp))
		drm_connector_attach_dp_subconnector_property(connector);

	if (!IS_G4X(dev_priv) && port != PORT_A)
		intel_attach_force_audio_property(connector);

	intel_attach_broadcast_rgb_property(connector);
	if (HAS_GMCH(dev_priv))
		drm_connector_attach_max_bpc_property(connector, 6, 10);
	else if (INTEL_GEN(dev_priv) >= 5)
		drm_connector_attach_max_bpc_property(connector, 6, 12);

	intel_attach_colorspace_property(connector);

	if (IS_GEMINILAKE(dev_priv) || INTEL_GEN(dev_priv) >= 11)
		drm_object_attach_property(&connector->base,
					   connector->dev->mode_config.hdr_output_metadata_property,
					   0);

	if (intel_dp_is_edp(intel_dp)) {
		u32 allowed_scalers;

		allowed_scalers = BIT(DRM_MODE_SCALE_ASPECT) | BIT(DRM_MODE_SCALE_FULLSCREEN);
		if (!HAS_GMCH(dev_priv))
			allowed_scalers |= BIT(DRM_MODE_SCALE_CENTER);

		drm_connector_attach_scaling_mode_property(connector, allowed_scalers);

		connector->state->scaling_mode = DRM_MODE_SCALE_ASPECT;

	}
}

static void intel_dp_init_panel_power_timestamps(struct intel_dp *intel_dp)
{
	intel_dp->panel_power_off_time = ktime_get_boottime();
	intel_dp->last_power_on = jiffies;
	intel_dp->last_backlight_off = jiffies;
}

static void
intel_pps_readout_hw_state(struct intel_dp *intel_dp, struct edp_power_seq *seq)
{
	struct drm_i915_private *dev_priv = dp_to_i915(intel_dp);
	u32 pp_on, pp_off, pp_ctl;
	struct pps_registers regs;

	intel_pps_get_registers(intel_dp, &regs);

	pp_ctl = ilk_get_pp_control(intel_dp);

	/* Ensure PPS is unlocked */
	if (!HAS_DDI(dev_priv))
		intel_de_write(dev_priv, regs.pp_ctrl, pp_ctl);

	pp_on = intel_de_read(dev_priv, regs.pp_on);
	pp_off = intel_de_read(dev_priv, regs.pp_off);

	/* Pull timing values out of registers */
	seq->t1_t3 = REG_FIELD_GET(PANEL_POWER_UP_DELAY_MASK, pp_on);
	seq->t8 = REG_FIELD_GET(PANEL_LIGHT_ON_DELAY_MASK, pp_on);
	seq->t9 = REG_FIELD_GET(PANEL_LIGHT_OFF_DELAY_MASK, pp_off);
	seq->t10 = REG_FIELD_GET(PANEL_POWER_DOWN_DELAY_MASK, pp_off);

	if (i915_mmio_reg_valid(regs.pp_div)) {
		u32 pp_div;

		pp_div = intel_de_read(dev_priv, regs.pp_div);

		seq->t11_t12 = REG_FIELD_GET(PANEL_POWER_CYCLE_DELAY_MASK, pp_div) * 1000;
	} else {
		seq->t11_t12 = REG_FIELD_GET(BXT_POWER_CYCLE_DELAY_MASK, pp_ctl) * 1000;
	}
}

static void
intel_pps_dump_state(const char *state_name, const struct edp_power_seq *seq)
{
	DRM_DEBUG_KMS("%s t1_t3 %d t8 %d t9 %d t10 %d t11_t12 %d\n",
		      state_name,
		      seq->t1_t3, seq->t8, seq->t9, seq->t10, seq->t11_t12);
}

static void
intel_pps_verify_state(struct intel_dp *intel_dp)
{
	struct edp_power_seq hw;
	struct edp_power_seq *sw = &intel_dp->pps_delays;

	intel_pps_readout_hw_state(intel_dp, &hw);

	if (hw.t1_t3 != sw->t1_t3 || hw.t8 != sw->t8 || hw.t9 != sw->t9 ||
	    hw.t10 != sw->t10 || hw.t11_t12 != sw->t11_t12) {
		DRM_ERROR("PPS state mismatch\n");
		intel_pps_dump_state("sw", sw);
		intel_pps_dump_state("hw", &hw);
	}
}

static void
intel_dp_init_panel_power_sequencer(struct intel_dp *intel_dp)
{
	struct drm_i915_private *dev_priv = dp_to_i915(intel_dp);
	struct edp_power_seq cur, vbt, spec,
		*final = &intel_dp->pps_delays;

	lockdep_assert_held(&dev_priv->pps_mutex);

	/* already initialized? */
	if (final->t11_t12 != 0)
		return;

	intel_pps_readout_hw_state(intel_dp, &cur);

	intel_pps_dump_state("cur", &cur);

	vbt = dev_priv->vbt.edp.pps;
	/* On Toshiba Satellite P50-C-18C system the VBT T12 delay
	 * of 500ms appears to be too short. Ocassionally the panel
	 * just fails to power back on. Increasing the delay to 800ms
	 * seems sufficient to avoid this problem.
	 */
	if (dev_priv->quirks & QUIRK_INCREASE_T12_DELAY) {
		vbt.t11_t12 = max_t(u16, vbt.t11_t12, 1300 * 10);
		drm_dbg_kms(&dev_priv->drm,
			    "Increasing T12 panel delay as per the quirk to %d\n",
			    vbt.t11_t12);
	}
	/* T11_T12 delay is special and actually in units of 100ms, but zero
	 * based in the hw (so we need to add 100 ms). But the sw vbt
	 * table multiplies it with 1000 to make it in units of 100usec,
	 * too. */
	vbt.t11_t12 += 100 * 10;

	/* Upper limits from eDP 1.3 spec. Note that we use the clunky units of
	 * our hw here, which are all in 100usec. */
	spec.t1_t3 = 210 * 10;
	spec.t8 = 50 * 10; /* no limit for t8, use t7 instead */
	spec.t9 = 50 * 10; /* no limit for t9, make it symmetric with t8 */
	spec.t10 = 500 * 10;
	/* This one is special and actually in units of 100ms, but zero
	 * based in the hw (so we need to add 100 ms). But the sw vbt
	 * table multiplies it with 1000 to make it in units of 100usec,
	 * too. */
	spec.t11_t12 = (510 + 100) * 10;

	intel_pps_dump_state("vbt", &vbt);

	/* Use the max of the register settings and vbt. If both are
	 * unset, fall back to the spec limits. */
#define assign_final(field)	final->field = (max(cur.field, vbt.field) == 0 ? \
				       spec.field : \
				       max(cur.field, vbt.field))
	assign_final(t1_t3);
	assign_final(t8);
	assign_final(t9);
	assign_final(t10);
	assign_final(t11_t12);
#undef assign_final

#define get_delay(field)	(DIV_ROUND_UP(final->field, 10))
	intel_dp->panel_power_up_delay = get_delay(t1_t3);
	intel_dp->backlight_on_delay = get_delay(t8);
	intel_dp->backlight_off_delay = get_delay(t9);
	intel_dp->panel_power_down_delay = get_delay(t10);
	intel_dp->panel_power_cycle_delay = get_delay(t11_t12);
#undef get_delay

	drm_dbg_kms(&dev_priv->drm,
		    "panel power up delay %d, power down delay %d, power cycle delay %d\n",
		    intel_dp->panel_power_up_delay,
		    intel_dp->panel_power_down_delay,
		    intel_dp->panel_power_cycle_delay);

	drm_dbg_kms(&dev_priv->drm, "backlight on delay %d, off delay %d\n",
		    intel_dp->backlight_on_delay,
		    intel_dp->backlight_off_delay);

	/*
	 * We override the HW backlight delays to 1 because we do manual waits
	 * on them. For T8, even BSpec recommends doing it. For T9, if we
	 * don't do this, we'll end up waiting for the backlight off delay
	 * twice: once when we do the manual sleep, and once when we disable
	 * the panel and wait for the PP_STATUS bit to become zero.
	 */
	final->t8 = 1;
	final->t9 = 1;

	/*
	 * HW has only a 100msec granularity for t11_t12 so round it up
	 * accordingly.
	 */
	final->t11_t12 = roundup(final->t11_t12, 100 * 10);
}

static void
intel_dp_init_panel_power_sequencer_registers(struct intel_dp *intel_dp,
					      bool force_disable_vdd)
{
	struct drm_i915_private *dev_priv = dp_to_i915(intel_dp);
	u32 pp_on, pp_off, port_sel = 0;
	int div = RUNTIME_INFO(dev_priv)->rawclk_freq / 1000;
	struct pps_registers regs;
	enum port port = dp_to_dig_port(intel_dp)->base.port;
	const struct edp_power_seq *seq = &intel_dp->pps_delays;

	lockdep_assert_held(&dev_priv->pps_mutex);

	intel_pps_get_registers(intel_dp, &regs);

	/*
	 * On some VLV machines the BIOS can leave the VDD
	 * enabled even on power sequencers which aren't
	 * hooked up to any port. This would mess up the
	 * power domain tracking the first time we pick
	 * one of these power sequencers for use since
	 * edp_panel_vdd_on() would notice that the VDD was
	 * already on and therefore wouldn't grab the power
	 * domain reference. Disable VDD first to avoid this.
	 * This also avoids spuriously turning the VDD on as
	 * soon as the new power sequencer gets initialized.
	 */
	if (force_disable_vdd) {
		u32 pp = ilk_get_pp_control(intel_dp);

		drm_WARN(&dev_priv->drm, pp & PANEL_POWER_ON,
			 "Panel power already on\n");

		if (pp & EDP_FORCE_VDD)
			drm_dbg_kms(&dev_priv->drm,
				    "VDD already on, disabling first\n");

		pp &= ~EDP_FORCE_VDD;

		intel_de_write(dev_priv, regs.pp_ctrl, pp);
	}

	pp_on = REG_FIELD_PREP(PANEL_POWER_UP_DELAY_MASK, seq->t1_t3) |
		REG_FIELD_PREP(PANEL_LIGHT_ON_DELAY_MASK, seq->t8);
	pp_off = REG_FIELD_PREP(PANEL_LIGHT_OFF_DELAY_MASK, seq->t9) |
		REG_FIELD_PREP(PANEL_POWER_DOWN_DELAY_MASK, seq->t10);

	/* Haswell doesn't have any port selection bits for the panel
	 * power sequencer any more. */
	if (IS_VALLEYVIEW(dev_priv) || IS_CHERRYVIEW(dev_priv)) {
		port_sel = PANEL_PORT_SELECT_VLV(port);
	} else if (HAS_PCH_IBX(dev_priv) || HAS_PCH_CPT(dev_priv)) {
		switch (port) {
		case PORT_A:
			port_sel = PANEL_PORT_SELECT_DPA;
			break;
		case PORT_C:
			port_sel = PANEL_PORT_SELECT_DPC;
			break;
		case PORT_D:
			port_sel = PANEL_PORT_SELECT_DPD;
			break;
		default:
			MISSING_CASE(port);
			break;
		}
	}

	pp_on |= port_sel;

	intel_de_write(dev_priv, regs.pp_on, pp_on);
	intel_de_write(dev_priv, regs.pp_off, pp_off);

	/*
	 * Compute the divisor for the pp clock, simply match the Bspec formula.
	 */
	if (i915_mmio_reg_valid(regs.pp_div)) {
		intel_de_write(dev_priv, regs.pp_div,
			       REG_FIELD_PREP(PP_REFERENCE_DIVIDER_MASK, (100 * div) / 2 - 1) | REG_FIELD_PREP(PANEL_POWER_CYCLE_DELAY_MASK, DIV_ROUND_UP(seq->t11_t12, 1000)));
	} else {
		u32 pp_ctl;

		pp_ctl = intel_de_read(dev_priv, regs.pp_ctrl);
		pp_ctl &= ~BXT_POWER_CYCLE_DELAY_MASK;
		pp_ctl |= REG_FIELD_PREP(BXT_POWER_CYCLE_DELAY_MASK, DIV_ROUND_UP(seq->t11_t12, 1000));
		intel_de_write(dev_priv, regs.pp_ctrl, pp_ctl);
	}

	drm_dbg_kms(&dev_priv->drm,
		    "panel power sequencer register settings: PP_ON %#x, PP_OFF %#x, PP_DIV %#x\n",
		    intel_de_read(dev_priv, regs.pp_on),
		    intel_de_read(dev_priv, regs.pp_off),
		    i915_mmio_reg_valid(regs.pp_div) ?
		    intel_de_read(dev_priv, regs.pp_div) :
		    (intel_de_read(dev_priv, regs.pp_ctrl) & BXT_POWER_CYCLE_DELAY_MASK));
}

static void intel_dp_pps_init(struct intel_dp *intel_dp)
{
	struct drm_i915_private *dev_priv = dp_to_i915(intel_dp);

	if (IS_VALLEYVIEW(dev_priv) || IS_CHERRYVIEW(dev_priv)) {
		vlv_initial_power_sequencer_setup(intel_dp);
	} else {
		intel_dp_init_panel_power_sequencer(intel_dp);
		intel_dp_init_panel_power_sequencer_registers(intel_dp, false);
	}
}

/**
 * intel_dp_set_drrs_state - program registers for RR switch to take effect
 * @dev_priv: i915 device
 * @crtc_state: a pointer to the active intel_crtc_state
 * @refresh_rate: RR to be programmed
 *
 * This function gets called when refresh rate (RR) has to be changed from
 * one frequency to another. Switches can be between high and low RR
 * supported by the panel or to any other RR based on media playback (in
 * this case, RR value needs to be passed from user space).
 *
 * The caller of this function needs to take a lock on dev_priv->drrs.
 */
static void intel_dp_set_drrs_state(struct drm_i915_private *dev_priv,
				    const struct intel_crtc_state *crtc_state,
				    int refresh_rate)
{
	struct intel_dp *intel_dp = dev_priv->drrs.dp;
	struct intel_crtc *intel_crtc = to_intel_crtc(crtc_state->uapi.crtc);
	enum drrs_refresh_rate_type index = DRRS_HIGH_RR;

	if (refresh_rate <= 0) {
		drm_dbg_kms(&dev_priv->drm,
			    "Refresh rate should be positive non-zero.\n");
		return;
	}

	if (intel_dp == NULL) {
		drm_dbg_kms(&dev_priv->drm, "DRRS not supported.\n");
		return;
	}

	if (!intel_crtc) {
		drm_dbg_kms(&dev_priv->drm,
			    "DRRS: intel_crtc not initialized\n");
		return;
	}

	if (dev_priv->drrs.type < SEAMLESS_DRRS_SUPPORT) {
		drm_dbg_kms(&dev_priv->drm, "Only Seamless DRRS supported.\n");
		return;
	}

	if (drm_mode_vrefresh(intel_dp->attached_connector->panel.downclock_mode) ==
			refresh_rate)
		index = DRRS_LOW_RR;

	if (index == dev_priv->drrs.refresh_rate_type) {
		drm_dbg_kms(&dev_priv->drm,
			    "DRRS requested for previously set RR...ignoring\n");
		return;
	}

	if (!crtc_state->hw.active) {
		drm_dbg_kms(&dev_priv->drm,
			    "eDP encoder disabled. CRTC not Active\n");
		return;
	}

	if (INTEL_GEN(dev_priv) >= 8 && !IS_CHERRYVIEW(dev_priv)) {
		switch (index) {
		case DRRS_HIGH_RR:
			intel_dp_set_m_n(crtc_state, M1_N1);
			break;
		case DRRS_LOW_RR:
			intel_dp_set_m_n(crtc_state, M2_N2);
			break;
		case DRRS_MAX_RR:
		default:
			drm_err(&dev_priv->drm,
				"Unsupported refreshrate type\n");
		}
	} else if (INTEL_GEN(dev_priv) > 6) {
		i915_reg_t reg = PIPECONF(crtc_state->cpu_transcoder);
		u32 val;

		val = intel_de_read(dev_priv, reg);
		if (index > DRRS_HIGH_RR) {
			if (IS_VALLEYVIEW(dev_priv) || IS_CHERRYVIEW(dev_priv))
				val |= PIPECONF_EDP_RR_MODE_SWITCH_VLV;
			else
				val |= PIPECONF_EDP_RR_MODE_SWITCH;
		} else {
			if (IS_VALLEYVIEW(dev_priv) || IS_CHERRYVIEW(dev_priv))
				val &= ~PIPECONF_EDP_RR_MODE_SWITCH_VLV;
			else
				val &= ~PIPECONF_EDP_RR_MODE_SWITCH;
		}
		intel_de_write(dev_priv, reg, val);
	}

	dev_priv->drrs.refresh_rate_type = index;

	drm_dbg_kms(&dev_priv->drm, "eDP Refresh Rate set to : %dHz\n",
		    refresh_rate);
}

static void
intel_edp_drrs_enable_locked(struct intel_dp *intel_dp)
{
	struct drm_i915_private *dev_priv = dp_to_i915(intel_dp);

	dev_priv->drrs.busy_frontbuffer_bits = 0;
	dev_priv->drrs.dp = intel_dp;
}

/**
 * intel_edp_drrs_enable - init drrs struct if supported
 * @intel_dp: DP struct
 * @crtc_state: A pointer to the active crtc state.
 *
 * Initializes frontbuffer_bits and drrs.dp
 */
void intel_edp_drrs_enable(struct intel_dp *intel_dp,
			   const struct intel_crtc_state *crtc_state)
{
	struct drm_i915_private *dev_priv = dp_to_i915(intel_dp);

	if (!crtc_state->has_drrs)
		return;

	drm_dbg_kms(&dev_priv->drm, "Enabling DRRS\n");

	mutex_lock(&dev_priv->drrs.mutex);

	if (dev_priv->drrs.dp) {
		drm_warn(&dev_priv->drm, "DRRS already enabled\n");
		goto unlock;
	}

	intel_edp_drrs_enable_locked(intel_dp);

unlock:
	mutex_unlock(&dev_priv->drrs.mutex);
}

static void
intel_edp_drrs_disable_locked(struct intel_dp *intel_dp,
			      const struct intel_crtc_state *crtc_state)
{
	struct drm_i915_private *dev_priv = dp_to_i915(intel_dp);

	if (dev_priv->drrs.refresh_rate_type == DRRS_LOW_RR) {
		int refresh;

		refresh = drm_mode_vrefresh(intel_dp->attached_connector->panel.fixed_mode);
		intel_dp_set_drrs_state(dev_priv, crtc_state, refresh);
	}

	dev_priv->drrs.dp = NULL;
}

/**
 * intel_edp_drrs_disable - Disable DRRS
 * @intel_dp: DP struct
 * @old_crtc_state: Pointer to old crtc_state.
 *
 */
void intel_edp_drrs_disable(struct intel_dp *intel_dp,
			    const struct intel_crtc_state *old_crtc_state)
{
	struct drm_i915_private *dev_priv = dp_to_i915(intel_dp);

	if (!old_crtc_state->has_drrs)
		return;

	mutex_lock(&dev_priv->drrs.mutex);
	if (!dev_priv->drrs.dp) {
		mutex_unlock(&dev_priv->drrs.mutex);
		return;
	}

	intel_edp_drrs_disable_locked(intel_dp, old_crtc_state);
	mutex_unlock(&dev_priv->drrs.mutex);

	cancel_delayed_work_sync(&dev_priv->drrs.work);
}

/**
 * intel_edp_drrs_update - Update DRRS state
 * @intel_dp: Intel DP
 * @crtc_state: new CRTC state
 *
 * This function will update DRRS states, disabling or enabling DRRS when
 * executing fastsets. For full modeset, intel_edp_drrs_disable() and
 * intel_edp_drrs_enable() should be called instead.
 */
void
intel_edp_drrs_update(struct intel_dp *intel_dp,
		      const struct intel_crtc_state *crtc_state)
{
	struct drm_i915_private *dev_priv = dp_to_i915(intel_dp);

	if (dev_priv->drrs.type != SEAMLESS_DRRS_SUPPORT)
		return;

	mutex_lock(&dev_priv->drrs.mutex);

	/* New state matches current one? */
	if (crtc_state->has_drrs == !!dev_priv->drrs.dp)
		goto unlock;

	if (crtc_state->has_drrs)
		intel_edp_drrs_enable_locked(intel_dp);
	else
		intel_edp_drrs_disable_locked(intel_dp, crtc_state);

unlock:
	mutex_unlock(&dev_priv->drrs.mutex);
}

static void intel_edp_drrs_downclock_work(struct work_struct *work)
{
	struct drm_i915_private *dev_priv =
		container_of(work, typeof(*dev_priv), drrs.work.work);
	struct intel_dp *intel_dp;

	mutex_lock(&dev_priv->drrs.mutex);

	intel_dp = dev_priv->drrs.dp;

	if (!intel_dp)
		goto unlock;

	/*
	 * The delayed work can race with an invalidate hence we need to
	 * recheck.
	 */

	if (dev_priv->drrs.busy_frontbuffer_bits)
		goto unlock;

	if (dev_priv->drrs.refresh_rate_type != DRRS_LOW_RR) {
		struct drm_crtc *crtc = dp_to_dig_port(intel_dp)->base.base.crtc;

		intel_dp_set_drrs_state(dev_priv, to_intel_crtc(crtc)->config,
			drm_mode_vrefresh(intel_dp->attached_connector->panel.downclock_mode));
	}

unlock:
	mutex_unlock(&dev_priv->drrs.mutex);
}

/**
 * intel_edp_drrs_invalidate - Disable Idleness DRRS
 * @dev_priv: i915 device
 * @frontbuffer_bits: frontbuffer plane tracking bits
 *
 * This function gets called everytime rendering on the given planes start.
 * Hence DRRS needs to be Upclocked, i.e. (LOW_RR -> HIGH_RR).
 *
 * Dirty frontbuffers relevant to DRRS are tracked in busy_frontbuffer_bits.
 */
void intel_edp_drrs_invalidate(struct drm_i915_private *dev_priv,
			       unsigned int frontbuffer_bits)
{
	struct intel_dp *intel_dp;
	struct drm_crtc *crtc;
	enum pipe pipe;

	if (dev_priv->drrs.type == DRRS_NOT_SUPPORTED)
		return;

	cancel_delayed_work(&dev_priv->drrs.work);

	mutex_lock(&dev_priv->drrs.mutex);

	intel_dp = dev_priv->drrs.dp;
	if (!intel_dp) {
		mutex_unlock(&dev_priv->drrs.mutex);
		return;
	}

	crtc = dp_to_dig_port(intel_dp)->base.base.crtc;
	pipe = to_intel_crtc(crtc)->pipe;

	frontbuffer_bits &= INTEL_FRONTBUFFER_ALL_MASK(pipe);
	dev_priv->drrs.busy_frontbuffer_bits |= frontbuffer_bits;

	/* invalidate means busy screen hence upclock */
	if (frontbuffer_bits && dev_priv->drrs.refresh_rate_type == DRRS_LOW_RR)
		intel_dp_set_drrs_state(dev_priv, to_intel_crtc(crtc)->config,
					drm_mode_vrefresh(intel_dp->attached_connector->panel.fixed_mode));

	mutex_unlock(&dev_priv->drrs.mutex);
}

/**
 * intel_edp_drrs_flush - Restart Idleness DRRS
 * @dev_priv: i915 device
 * @frontbuffer_bits: frontbuffer plane tracking bits
 *
 * This function gets called every time rendering on the given planes has
 * completed or flip on a crtc is completed. So DRRS should be upclocked
 * (LOW_RR -> HIGH_RR). And also Idleness detection should be started again,
 * if no other planes are dirty.
 *
 * Dirty frontbuffers relevant to DRRS are tracked in busy_frontbuffer_bits.
 */
void intel_edp_drrs_flush(struct drm_i915_private *dev_priv,
			  unsigned int frontbuffer_bits)
{
	struct intel_dp *intel_dp;
	struct drm_crtc *crtc;
	enum pipe pipe;

	if (dev_priv->drrs.type == DRRS_NOT_SUPPORTED)
		return;

	cancel_delayed_work(&dev_priv->drrs.work);

	mutex_lock(&dev_priv->drrs.mutex);

	intel_dp = dev_priv->drrs.dp;
	if (!intel_dp) {
		mutex_unlock(&dev_priv->drrs.mutex);
		return;
	}

	crtc = dp_to_dig_port(intel_dp)->base.base.crtc;
	pipe = to_intel_crtc(crtc)->pipe;

	frontbuffer_bits &= INTEL_FRONTBUFFER_ALL_MASK(pipe);
	dev_priv->drrs.busy_frontbuffer_bits &= ~frontbuffer_bits;

	/* flush means busy screen hence upclock */
	if (frontbuffer_bits && dev_priv->drrs.refresh_rate_type == DRRS_LOW_RR)
		intel_dp_set_drrs_state(dev_priv, to_intel_crtc(crtc)->config,
					drm_mode_vrefresh(intel_dp->attached_connector->panel.fixed_mode));

	/*
	 * flush also means no more activity hence schedule downclock, if all
	 * other fbs are quiescent too
	 */
	if (!dev_priv->drrs.busy_frontbuffer_bits)
		schedule_delayed_work(&dev_priv->drrs.work,
				msecs_to_jiffies(1000));
	mutex_unlock(&dev_priv->drrs.mutex);
}

/**
 * DOC: Display Refresh Rate Switching (DRRS)
 *
 * Display Refresh Rate Switching (DRRS) is a power conservation feature
 * which enables swtching between low and high refresh rates,
 * dynamically, based on the usage scenario. This feature is applicable
 * for internal panels.
 *
 * Indication that the panel supports DRRS is given by the panel EDID, which
 * would list multiple refresh rates for one resolution.
 *
 * DRRS is of 2 types - static and seamless.
 * Static DRRS involves changing refresh rate (RR) by doing a full modeset
 * (may appear as a blink on screen) and is used in dock-undock scenario.
 * Seamless DRRS involves changing RR without any visual effect to the user
 * and can be used during normal system usage. This is done by programming
 * certain registers.
 *
 * Support for static/seamless DRRS may be indicated in the VBT based on
 * inputs from the panel spec.
 *
 * DRRS saves power by switching to low RR based on usage scenarios.
 *
 * The implementation is based on frontbuffer tracking implementation.  When
 * there is a disturbance on the screen triggered by user activity or a periodic
 * system activity, DRRS is disabled (RR is changed to high RR).  When there is
 * no movement on screen, after a timeout of 1 second, a switch to low RR is
 * made.
 *
 * For integration with frontbuffer tracking code, intel_edp_drrs_invalidate()
 * and intel_edp_drrs_flush() are called.
 *
 * DRRS can be further extended to support other internal panels and also
 * the scenario of video playback wherein RR is set based on the rate
 * requested by userspace.
 */

/**
 * intel_dp_drrs_init - Init basic DRRS work and mutex.
 * @connector: eDP connector
 * @fixed_mode: preferred mode of panel
 *
 * This function is  called only once at driver load to initialize basic
 * DRRS stuff.
 *
 * Returns:
 * Downclock mode if panel supports it, else return NULL.
 * DRRS support is determined by the presence of downclock mode (apart
 * from VBT setting).
 */
static struct drm_display_mode *
intel_dp_drrs_init(struct intel_connector *connector,
		   struct drm_display_mode *fixed_mode)
{
	struct drm_i915_private *dev_priv = to_i915(connector->base.dev);
	struct drm_display_mode *downclock_mode = NULL;

	INIT_DELAYED_WORK(&dev_priv->drrs.work, intel_edp_drrs_downclock_work);
	mutex_init(&dev_priv->drrs.mutex);

	if (INTEL_GEN(dev_priv) <= 6) {
		drm_dbg_kms(&dev_priv->drm,
			    "DRRS supported for Gen7 and above\n");
		return NULL;
	}

	if (dev_priv->vbt.drrs_type != SEAMLESS_DRRS_SUPPORT) {
		drm_dbg_kms(&dev_priv->drm, "VBT doesn't support DRRS\n");
		return NULL;
	}

	downclock_mode = intel_panel_edid_downclock_mode(connector, fixed_mode);
	if (!downclock_mode) {
		drm_dbg_kms(&dev_priv->drm,
			    "Downclock mode is not found. DRRS not supported\n");
		return NULL;
	}

	dev_priv->drrs.type = dev_priv->vbt.drrs_type;

	dev_priv->drrs.refresh_rate_type = DRRS_HIGH_RR;
	drm_dbg_kms(&dev_priv->drm,
		    "seamless DRRS supported for eDP panel.\n");
	return downclock_mode;
}

static bool intel_edp_init_connector(struct intel_dp *intel_dp,
				     struct intel_connector *intel_connector)
{
	struct drm_i915_private *dev_priv = dp_to_i915(intel_dp);
	struct drm_device *dev = &dev_priv->drm;
	struct drm_connector *connector = &intel_connector->base;
	struct drm_display_mode *fixed_mode = NULL;
	struct drm_display_mode *downclock_mode = NULL;
	bool has_dpcd;
	enum pipe pipe = INVALID_PIPE;
	intel_wakeref_t wakeref;
	struct edid *edid;

	if (!intel_dp_is_edp(intel_dp))
		return true;

	INIT_DELAYED_WORK(&intel_dp->panel_vdd_work, edp_panel_vdd_work);

	/*
	 * On IBX/CPT we may get here with LVDS already registered. Since the
	 * driver uses the only internal power sequencer available for both
	 * eDP and LVDS bail out early in this case to prevent interfering
	 * with an already powered-on LVDS power sequencer.
	 */
	if (intel_get_lvds_encoder(dev_priv)) {
		drm_WARN_ON(dev,
			    !(HAS_PCH_IBX(dev_priv) || HAS_PCH_CPT(dev_priv)));
		drm_info(&dev_priv->drm,
			 "LVDS was detected, not registering eDP\n");

		return false;
	}

	with_pps_lock(intel_dp, wakeref) {
		intel_dp_init_panel_power_timestamps(intel_dp);
		intel_dp_pps_init(intel_dp);
		intel_edp_panel_vdd_sanitize(intel_dp);
	}

	/* Cache DPCD and EDID for edp. */
	has_dpcd = intel_edp_init_dpcd(intel_dp);

	if (!has_dpcd) {
		/* if this fails, presume the device is a ghost */
		drm_info(&dev_priv->drm,
			 "failed to retrieve link info, disabling eDP\n");
		goto out_vdd_off;
	}

	mutex_lock(&dev->mode_config.mutex);
	edid = drm_get_edid(connector, &intel_dp->aux.ddc);
	if (edid) {
		if (drm_add_edid_modes(connector, edid)) {
			drm_connector_update_edid_property(connector, edid);
			intel_dp->edid_quirks = drm_dp_get_edid_quirks(edid);
		} else {
			kfree(edid);
			edid = ERR_PTR(-EINVAL);
		}
	} else {
		edid = ERR_PTR(-ENOENT);
	}
	intel_connector->edid = edid;

	fixed_mode = intel_panel_edid_fixed_mode(intel_connector);
	if (fixed_mode)
		downclock_mode = intel_dp_drrs_init(intel_connector, fixed_mode);

	/* fallback to VBT if available for eDP */
	if (!fixed_mode)
		fixed_mode = intel_panel_vbt_fixed_mode(intel_connector);
	mutex_unlock(&dev->mode_config.mutex);

	if (IS_VALLEYVIEW(dev_priv) || IS_CHERRYVIEW(dev_priv)) {
		intel_dp->edp_notifier.notifier_call = edp_notify_handler;
		register_reboot_notifier(&intel_dp->edp_notifier);

		/*
		 * Figure out the current pipe for the initial backlight setup.
		 * If the current pipe isn't valid, try the PPS pipe, and if that
		 * fails just assume pipe A.
		 */
		pipe = vlv_active_pipe(intel_dp);

		if (pipe != PIPE_A && pipe != PIPE_B)
			pipe = intel_dp->pps_pipe;

		if (pipe != PIPE_A && pipe != PIPE_B)
			pipe = PIPE_A;

		drm_dbg_kms(&dev_priv->drm,
			    "using pipe %c for initial backlight setup\n",
			    pipe_name(pipe));
	}

	intel_panel_init(&intel_connector->panel, fixed_mode, downclock_mode);
	intel_connector->panel.backlight.power = intel_edp_backlight_power;
	intel_panel_setup_backlight(connector, pipe);

	if (fixed_mode) {
		drm_connector_set_panel_orientation_with_quirk(connector,
				dev_priv->vbt.orientation,
				fixed_mode->hdisplay, fixed_mode->vdisplay);
	}

	return true;

out_vdd_off:
	cancel_delayed_work_sync(&intel_dp->panel_vdd_work);
	/*
	 * vdd might still be enabled do to the delayed vdd off.
	 * Make sure vdd is actually turned off here.
	 */
	with_pps_lock(intel_dp, wakeref)
		edp_panel_vdd_off_sync(intel_dp);

	return false;
}

static void intel_dp_modeset_retry_work_fn(struct work_struct *work)
{
	struct intel_connector *intel_connector;
	struct drm_connector *connector;

	intel_connector = container_of(work, typeof(*intel_connector),
				       modeset_retry_work);
	connector = &intel_connector->base;
	DRM_DEBUG_KMS("[CONNECTOR:%d:%s]\n", connector->base.id,
		      connector->name);

	/* Grab the locks before changing connector property*/
	mutex_lock(&connector->dev->mode_config.mutex);
	/* Set connector link status to BAD and send a Uevent to notify
	 * userspace to do a modeset.
	 */
	drm_connector_set_link_status_property(connector,
					       DRM_MODE_LINK_STATUS_BAD);
	mutex_unlock(&connector->dev->mode_config.mutex);
	/* Send Hotplug uevent so userspace can reprobe */
	drm_kms_helper_hotplug_event(connector->dev);
}

bool
intel_dp_init_connector(struct intel_digital_port *dig_port,
			struct intel_connector *intel_connector)
{
	struct drm_connector *connector = &intel_connector->base;
	struct intel_dp *intel_dp = &dig_port->dp;
	struct intel_encoder *intel_encoder = &dig_port->base;
	struct drm_device *dev = intel_encoder->base.dev;
	struct drm_i915_private *dev_priv = to_i915(dev);
	enum port port = intel_encoder->port;
	enum phy phy = intel_port_to_phy(dev_priv, port);
	int type;

	/* Initialize the work for modeset in case of link train failure */
	INIT_WORK(&intel_connector->modeset_retry_work,
		  intel_dp_modeset_retry_work_fn);

	if (drm_WARN(dev, dig_port->max_lanes < 1,
		     "Not enough lanes (%d) for DP on [ENCODER:%d:%s]\n",
		     dig_port->max_lanes, intel_encoder->base.base.id,
		     intel_encoder->base.name))
		return false;

	intel_dp_set_source_rates(intel_dp);

	intel_dp->reset_link_params = true;
	intel_dp->pps_pipe = INVALID_PIPE;
	intel_dp->active_pipe = INVALID_PIPE;

	/* Preserve the current hw state. */
	intel_dp->DP = intel_de_read(dev_priv, intel_dp->output_reg);
	intel_dp->attached_connector = intel_connector;

	if (intel_dp_is_port_edp(dev_priv, port)) {
		/*
		 * Currently we don't support eDP on TypeC ports, although in
		 * theory it could work on TypeC legacy ports.
		 */
		drm_WARN_ON(dev, intel_phy_is_tc(dev_priv, phy));
		type = DRM_MODE_CONNECTOR_eDP;
	} else {
		type = DRM_MODE_CONNECTOR_DisplayPort;
	}

	if (IS_VALLEYVIEW(dev_priv) || IS_CHERRYVIEW(dev_priv))
		intel_dp->active_pipe = vlv_active_pipe(intel_dp);

	/*
	 * For eDP we always set the encoder type to INTEL_OUTPUT_EDP, but
	 * for DP the encoder type can be set by the caller to
	 * INTEL_OUTPUT_UNKNOWN for DDI, so don't rewrite it.
	 */
	if (type == DRM_MODE_CONNECTOR_eDP)
		intel_encoder->type = INTEL_OUTPUT_EDP;

	/* eDP only on port B and/or C on vlv/chv */
	if (drm_WARN_ON(dev, (IS_VALLEYVIEW(dev_priv) ||
			      IS_CHERRYVIEW(dev_priv)) &&
			intel_dp_is_edp(intel_dp) &&
			port != PORT_B && port != PORT_C))
		return false;

	drm_dbg_kms(&dev_priv->drm,
		    "Adding %s connector on [ENCODER:%d:%s]\n",
		    type == DRM_MODE_CONNECTOR_eDP ? "eDP" : "DP",
		    intel_encoder->base.base.id, intel_encoder->base.name);

	drm_connector_init(dev, connector, &intel_dp_connector_funcs, type);
	drm_connector_helper_add(connector, &intel_dp_connector_helper_funcs);

	if (!HAS_GMCH(dev_priv))
		connector->interlace_allowed = true;
	connector->doublescan_allowed = 0;

	intel_connector->polled = DRM_CONNECTOR_POLL_HPD;

	intel_dp_aux_init(intel_dp);

	intel_connector_attach_encoder(intel_connector, intel_encoder);

	if (HAS_DDI(dev_priv))
		intel_connector->get_hw_state = intel_ddi_connector_get_hw_state;
	else
		intel_connector->get_hw_state = intel_connector_get_hw_state;

	/* init MST on ports that can support it */
<<<<<<< HEAD
	intel_dp_mst_encoder_init(intel_dig_port,
=======
	intel_dp_mst_encoder_init(dig_port,
>>>>>>> d1988041
				  intel_connector->base.base.id);

	if (!intel_edp_init_connector(intel_dp, intel_connector)) {
		intel_dp_aux_fini(intel_dp);
		intel_dp_mst_encoder_cleanup(dig_port);
		goto fail;
	}

	intel_dp_add_properties(intel_dp, connector);

	if (is_hdcp_supported(dev_priv, port) && !intel_dp_is_edp(intel_dp)) {
		int ret = intel_dp_init_hdcp(dig_port, intel_connector);
		if (ret)
			drm_dbg_kms(&dev_priv->drm,
				    "HDCP init failed, skipping.\n");
	}

	/* For G4X desktop chip, PEG_BAND_GAP_DATA 3:0 must first be written
	 * 0xd.  Failure to do so will result in spurious interrupts being
	 * generated on the port when a cable is not attached.
	 */
	if (IS_G45(dev_priv)) {
		u32 temp = intel_de_read(dev_priv, PEG_BAND_GAP_DATA);
		intel_de_write(dev_priv, PEG_BAND_GAP_DATA,
			       (temp & ~0xf) | 0xd);
	}

	return true;

fail:
	drm_connector_cleanup(connector);

	return false;
}

bool intel_dp_init(struct drm_i915_private *dev_priv,
		   i915_reg_t output_reg,
		   enum port port)
{
	struct intel_digital_port *dig_port;
	struct intel_encoder *intel_encoder;
	struct drm_encoder *encoder;
	struct intel_connector *intel_connector;

	dig_port = kzalloc(sizeof(*dig_port), GFP_KERNEL);
	if (!dig_port)
		return false;

	intel_connector = intel_connector_alloc();
	if (!intel_connector)
		goto err_connector_alloc;

	intel_encoder = &dig_port->base;
	encoder = &intel_encoder->base;

	mutex_init(&dig_port->hdcp_mutex);

	if (drm_encoder_init(&dev_priv->drm, &intel_encoder->base,
			     &intel_dp_enc_funcs, DRM_MODE_ENCODER_TMDS,
			     "DP %c", port_name(port)))
		goto err_encoder_init;

	intel_encoder->hotplug = intel_dp_hotplug;
	intel_encoder->compute_config = intel_dp_compute_config;
	intel_encoder->get_hw_state = intel_dp_get_hw_state;
	intel_encoder->get_config = intel_dp_get_config;
	intel_encoder->update_pipe = intel_panel_update_backlight;
	intel_encoder->suspend = intel_dp_encoder_suspend;
	if (IS_CHERRYVIEW(dev_priv)) {
		intel_encoder->pre_pll_enable = chv_dp_pre_pll_enable;
		intel_encoder->pre_enable = chv_pre_enable_dp;
		intel_encoder->enable = vlv_enable_dp;
		intel_encoder->disable = vlv_disable_dp;
		intel_encoder->post_disable = chv_post_disable_dp;
		intel_encoder->post_pll_disable = chv_dp_post_pll_disable;
	} else if (IS_VALLEYVIEW(dev_priv)) {
		intel_encoder->pre_pll_enable = vlv_dp_pre_pll_enable;
		intel_encoder->pre_enable = vlv_pre_enable_dp;
		intel_encoder->enable = vlv_enable_dp;
		intel_encoder->disable = vlv_disable_dp;
		intel_encoder->post_disable = vlv_post_disable_dp;
	} else {
		intel_encoder->pre_enable = g4x_pre_enable_dp;
		intel_encoder->enable = g4x_enable_dp;
		intel_encoder->disable = g4x_disable_dp;
		intel_encoder->post_disable = g4x_post_disable_dp;
	}

	if ((IS_IVYBRIDGE(dev_priv) && port == PORT_A) ||
	    (HAS_PCH_CPT(dev_priv) && port != PORT_A))
		dig_port->dp.set_link_train = cpt_set_link_train;
	else
		dig_port->dp.set_link_train = g4x_set_link_train;

	if (IS_CHERRYVIEW(dev_priv))
		dig_port->dp.set_signal_levels = chv_set_signal_levels;
	else if (IS_VALLEYVIEW(dev_priv))
		dig_port->dp.set_signal_levels = vlv_set_signal_levels;
	else if (IS_IVYBRIDGE(dev_priv) && port == PORT_A)
		dig_port->dp.set_signal_levels = ivb_cpu_edp_set_signal_levels;
	else if (IS_GEN(dev_priv, 6) && port == PORT_A)
		dig_port->dp.set_signal_levels = snb_cpu_edp_set_signal_levels;
	else
		dig_port->dp.set_signal_levels = g4x_set_signal_levels;

	if (IS_VALLEYVIEW(dev_priv) || IS_CHERRYVIEW(dev_priv) ||
	    (HAS_PCH_SPLIT(dev_priv) && port != PORT_A)) {
		dig_port->dp.preemph_max = intel_dp_pre_empemph_max_3;
		dig_port->dp.voltage_max = intel_dp_voltage_max_3;
	} else {
		dig_port->dp.preemph_max = intel_dp_pre_empemph_max_2;
		dig_port->dp.voltage_max = intel_dp_voltage_max_2;
	}

	dig_port->dp.output_reg = output_reg;
	dig_port->max_lanes = 4;
	dig_port->dp.regs.dp_tp_ctl = DP_TP_CTL(port);
	dig_port->dp.regs.dp_tp_status = DP_TP_STATUS(port);

	intel_encoder->type = INTEL_OUTPUT_DP;
	intel_encoder->power_domain = intel_port_to_power_domain(port);
	if (IS_CHERRYVIEW(dev_priv)) {
		if (port == PORT_D)
			intel_encoder->pipe_mask = BIT(PIPE_C);
		else
			intel_encoder->pipe_mask = BIT(PIPE_A) | BIT(PIPE_B);
	} else {
		intel_encoder->pipe_mask = ~0;
	}
	intel_encoder->cloneable = 0;
	intel_encoder->port = port;
	intel_encoder->hpd_pin = intel_hpd_pin_default(dev_priv, port);

	dig_port->hpd_pulse = intel_dp_hpd_pulse;

	if (HAS_GMCH(dev_priv)) {
		if (IS_GM45(dev_priv))
			dig_port->connected = gm45_digital_port_connected;
		else
			dig_port->connected = g4x_digital_port_connected;
	} else {
		if (port == PORT_A)
			dig_port->connected = ilk_digital_port_connected;
		else
			dig_port->connected = ibx_digital_port_connected;
	}

	if (port != PORT_A)
		intel_infoframe_init(dig_port);

	dig_port->aux_ch = intel_bios_port_aux_ch(dev_priv, port);
	if (!intel_dp_init_connector(dig_port, intel_connector))
		goto err_init_connector;

	return true;

err_init_connector:
	drm_encoder_cleanup(encoder);
err_encoder_init:
	kfree(intel_connector);
err_connector_alloc:
	kfree(dig_port);
	return false;
}

void intel_dp_mst_suspend(struct drm_i915_private *dev_priv)
{
	struct intel_encoder *encoder;

	for_each_intel_encoder(&dev_priv->drm, encoder) {
		struct intel_dp *intel_dp;

		if (encoder->type != INTEL_OUTPUT_DDI)
			continue;

		intel_dp = enc_to_intel_dp(encoder);

		if (!intel_dp->can_mst)
			continue;

		if (intel_dp->is_mst)
			drm_dp_mst_topology_mgr_suspend(&intel_dp->mst_mgr);
	}
}

void intel_dp_mst_resume(struct drm_i915_private *dev_priv)
{
	struct intel_encoder *encoder;

	for_each_intel_encoder(&dev_priv->drm, encoder) {
		struct intel_dp *intel_dp;
		int ret;

		if (encoder->type != INTEL_OUTPUT_DDI)
			continue;

		intel_dp = enc_to_intel_dp(encoder);

		if (!intel_dp->can_mst)
			continue;

		ret = drm_dp_mst_topology_mgr_resume(&intel_dp->mst_mgr,
						     true);
		if (ret) {
			intel_dp->is_mst = false;
			drm_dp_mst_topology_mgr_set_mst(&intel_dp->mst_mgr,
							false);
		}
	}
}<|MERGE_RESOLUTION|>--- conflicted
+++ resolved
@@ -1395,8 +1395,6 @@
 		intel_tc_port_lock(dig_port);
 
 	aux_domain = intel_aux_power_domain(dig_port);
-
-	aux_domain = intel_aux_power_domain(intel_dig_port);
 
 	aux_wakeref = intel_display_power_get(i915, aux_domain);
 	pps_wakeref = pps_lock(intel_dp);
@@ -7827,11 +7825,7 @@
 		intel_connector->get_hw_state = intel_connector_get_hw_state;
 
 	/* init MST on ports that can support it */
-<<<<<<< HEAD
-	intel_dp_mst_encoder_init(intel_dig_port,
-=======
 	intel_dp_mst_encoder_init(dig_port,
->>>>>>> d1988041
 				  intel_connector->base.base.id);
 
 	if (!intel_edp_init_connector(intel_dp, intel_connector)) {
