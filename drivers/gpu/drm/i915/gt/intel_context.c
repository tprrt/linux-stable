--- conflicted
+++ resolved
@@ -362,14 +362,9 @@
 	return 0;
 }
 
-<<<<<<< HEAD
-static int sw_fence_dummy_notify(struct i915_sw_fence *sf,
-				 enum i915_sw_fence_notify state)
-=======
 static int __i915_sw_fence_call
 sw_fence_dummy_notify(struct i915_sw_fence *sf,
 		      enum i915_sw_fence_notify state)
->>>>>>> 6195eb15
 {
 	return NOTIFY_DONE;
 }
