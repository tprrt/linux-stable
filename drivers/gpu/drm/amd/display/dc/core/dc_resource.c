--- conflicted
+++ resolved
@@ -931,8 +931,6 @@
 				|| data->format == PIXEL_FORMAT_420BPP10) ? 2 : 1;
 	int split_count, split_idx, ro_lb, ro_tb, recout_full_x, recout_full_y;
 	bool orthogonal_rotation, flip_vert_scan_dir, flip_horz_scan_dir;
-<<<<<<< HEAD
-=======
 
 	calculate_split_count_and_index(pipe_ctx, &split_count, &split_idx);
 	/*
@@ -951,30 +949,8 @@
 		ro_lb = data->recout.x - recout_full_x;
 	ro_tb = data->recout.y - recout_full_y;
 	ASSERT(ro_lb >= 0 && ro_tb >= 0);
->>>>>>> d92805b6
-
-	calculate_split_count_and_index(pipe_ctx, &split_count, &split_idx);
+
 	/*
-<<<<<<< HEAD
-	 * recout full is what the recout would have been if we didnt clip
-	 * the source plane at all. We only care about left(ro_lb) and top(ro_tb)
-	 * offsets of recout within recout full because those are the directions
-	 * we scan from and therefore the only ones that affect inits.
-	 */
-	recout_full_x = stream->dst.x + (plane_state->dst_rect.x - stream->src.x)
-			* stream->dst.width / stream->src.width;
-	recout_full_y = stream->dst.y + (plane_state->dst_rect.y - stream->src.y)
-			* stream->dst.height / stream->src.height;
-	if (pipe_ctx->prev_odm_pipe && split_idx)
-		ro_lb = data->h_active * split_idx - recout_full_x;
-	else
-		ro_lb = data->recout.x - recout_full_x;
-	ro_tb = data->recout.y - recout_full_y;
-	ASSERT(ro_lb >= 0 && ro_tb >= 0);
-
-	/*
-=======
->>>>>>> d92805b6
 	 * Work in recout rotation since that requires less transformations
 	 */
 	get_vp_scan_direction(
@@ -1056,33 +1032,6 @@
 	 * to any stream dst offset. Since dm logic assumes dst is in addressable
 	 * space we need to add the the left and top borders to dst offsets temporarily.
 	 * TODO: fix in DM, stream dst is supposed to be in vactive
-<<<<<<< HEAD
-	 */
-	pipe_ctx->stream->dst.x += timing->h_border_left;
-	pipe_ctx->stream->dst.y += timing->v_border_top;
-
-	/* Calculate H and V active size */
-	pipe_ctx->plane_res.scl_data.h_active = timing->h_addressable +
-			timing->h_border_left + timing->h_border_right;
-	pipe_ctx->plane_res.scl_data.v_active = timing->v_addressable +
-		timing->v_border_top + timing->v_border_bottom;
-	if (pipe_ctx->next_odm_pipe || pipe_ctx->prev_odm_pipe)
-		pipe_ctx->plane_res.scl_data.h_active /= get_num_odm_splits(pipe_ctx) + 1;
-
-	/* depends on h_active */
-	calculate_recout(pipe_ctx);
-	/* depends on pixel format */
-	calculate_scaling_ratios(pipe_ctx);
-	/* depends on scaling ratios and recout, does not calculate offset yet */
-	calculate_viewport_size(pipe_ctx);
-
-	/*
-	 * LB calculations depend on vp size, h/v_active and scaling ratios
-	 * Setting line buffer pixel depth to 24bpp yields banding
-	 * on certain displays, such as the Sharp 4k
-	 */
-	pipe_ctx->plane_res.scl_data.lb_params.depth = LB_PIXEL_DEPTH_30BPP;
-=======
 	 */
 	pipe_ctx->stream->dst.x += timing->h_border_left;
 	pipe_ctx->stream->dst.y += timing->v_border_top;
@@ -1118,7 +1067,6 @@
 	else
 		pipe_ctx->plane_res.scl_data.lb_params.depth = LB_PIXEL_DEPTH_30BPP;
 
->>>>>>> d92805b6
 	pipe_ctx->plane_res.scl_data.lb_params.alpha_en = plane_state->per_pixel_alpha;
 
 	if (pipe_ctx->plane_res.xfm != NULL)
