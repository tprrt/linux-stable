--- conflicted
+++ resolved
@@ -196,11 +196,7 @@
 {
 	bool use_semaphore = gmc_v10_0_use_invalidate_semaphore(adev, vmhub);
 	struct amdgpu_vmhub *hub = &adev->vmhub[vmhub];
-<<<<<<< HEAD
-	u32 inv_req = gmc_v10_0_get_invalidate_req(vmid, flush_type);
-=======
 	u32 inv_req = hub->vmhub_funcs->get_invalidate_req(vmid, flush_type);
->>>>>>> d1988041
 	u32 tmp;
 	/* Use register 17 for GART */
 	const unsigned eng = 17;
@@ -215,19 +211,11 @@
 	 */
 
 	/* TODO: It needs to continue working on debugging with semaphore for GFXHUB as well. */
-<<<<<<< HEAD
-	if (vmhub == AMDGPU_MMHUB_0 ||
-	    vmhub == AMDGPU_MMHUB_1) {
-		for (i = 0; i < adev->usec_timeout; i++) {
-			/* a read return value of 1 means semaphore acuqire */
-			tmp = RREG32_NO_KIQ(hub->vm_inv_eng0_sem + eng);
-=======
 	if (use_semaphore) {
 		for (i = 0; i < adev->usec_timeout; i++) {
 			/* a read return value of 1 means semaphore acuqire */
 			tmp = RREG32_NO_KIQ(hub->vm_inv_eng0_sem +
 					    hub->eng_distance * eng);
->>>>>>> d1988041
 			if (tmp & 0x1)
 				break;
 			udelay(1);
@@ -237,11 +225,7 @@
 			DRM_ERROR("Timeout waiting for sem acquire in VM flush!\n");
 	}
 
-<<<<<<< HEAD
-	WREG32_NO_KIQ(hub->vm_inv_eng0_req + eng, inv_req);
-=======
 	WREG32_NO_KIQ(hub->vm_inv_eng0_req + hub->eng_distance * eng, inv_req);
->>>>>>> d1988041
 
 	/*
 	 * Issue a dummy read to wait for the ACK register to be cleared
@@ -262,22 +246,13 @@
 	}
 
 	/* TODO: It needs to continue working on debugging with semaphore for GFXHUB as well. */
-<<<<<<< HEAD
-	if (vmhub == AMDGPU_MMHUB_0 ||
-	    vmhub == AMDGPU_MMHUB_1)
-=======
 	if (use_semaphore)
->>>>>>> d1988041
 		/*
 		 * add semaphore release after invalidation,
 		 * write with 0 means semaphore release
 		 */
-<<<<<<< HEAD
-		WREG32_NO_KIQ(hub->vm_inv_eng0_sem + eng, 0);
-=======
 		WREG32_NO_KIQ(hub->vm_inv_eng0_sem +
 			      hub->eng_distance * eng, 0);
->>>>>>> d1988041
 
 	spin_unlock(&adev->gmc.invalidate_lock);
 
@@ -459,15 +434,6 @@
 	 */
 
 	/* TODO: It needs to continue working on debugging with semaphore for GFXHUB as well. */
-<<<<<<< HEAD
-	if (ring->funcs->vmhub == AMDGPU_MMHUB_0 ||
-	    ring->funcs->vmhub == AMDGPU_MMHUB_1)
-		/* a read return value of 1 means semaphore acuqire */
-		amdgpu_ring_emit_reg_wait(ring,
-					  hub->vm_inv_eng0_sem + eng, 0x1, 0x1);
-
-	amdgpu_ring_emit_wreg(ring, hub->ctx0_ptb_addr_lo32 + (2 * vmid),
-=======
 	if (use_semaphore)
 		/* a read return value of 1 means semaphore acuqire */
 		amdgpu_ring_emit_reg_wait(ring,
@@ -476,7 +442,6 @@
 
 	amdgpu_ring_emit_wreg(ring, hub->ctx0_ptb_addr_lo32 +
 			      (hub->ctx_addr_distance * vmid),
->>>>>>> d1988041
 			      lower_32_bits(pd_addr));
 
 	amdgpu_ring_emit_wreg(ring, hub->ctx0_ptb_addr_hi32 +
@@ -490,22 +455,13 @@
 					    req, 1 << vmid);
 
 	/* TODO: It needs to continue working on debugging with semaphore for GFXHUB as well. */
-<<<<<<< HEAD
-	if (ring->funcs->vmhub == AMDGPU_MMHUB_0 ||
-	    ring->funcs->vmhub == AMDGPU_MMHUB_1)
-=======
 	if (use_semaphore)
->>>>>>> d1988041
 		/*
 		 * add semaphore release after invalidation,
 		 * write with 0 means semaphore release
 		 */
-<<<<<<< HEAD
-		amdgpu_ring_emit_wreg(ring, hub->vm_inv_eng0_sem + eng, 0);
-=======
 		amdgpu_ring_emit_wreg(ring, hub->vm_inv_eng0_sem +
 				      hub->eng_distance * eng, 0);
->>>>>>> d1988041
 
 	return pd_addr;
 }
