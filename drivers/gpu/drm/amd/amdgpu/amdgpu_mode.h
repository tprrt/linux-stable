/*
 * Copyright 2000 ATI Technologies Inc., Markham, Ontario, and
 *                VA Linux Systems Inc., Fremont, California.
 * Copyright 2008 Red Hat Inc.
 *
 * Permission is hereby granted, free of charge, to any person obtaining a
 * copy of this software and associated documentation files (the "Software"),
 * to deal in the Software without restriction, including without limitation
 * the rights to use, copy, modify, merge, publish, distribute, sublicense,
 * and/or sell copies of the Software, and to permit persons to whom the
 * Software is furnished to do so, subject to the following conditions:
 *
 * The above copyright notice and this permission notice shall be included in
 * all copies or substantial portions of the Software.
 *
 * THE SOFTWARE IS PROVIDED "AS IS", WITHOUT WARRANTY OF ANY KIND, EXPRESS OR
 * IMPLIED, INCLUDING BUT NOT LIMITED TO THE WARRANTIES OF MERCHANTABILITY,
 * FITNESS FOR A PARTICULAR PURPOSE AND NONINFRINGEMENT.  IN NO EVENT SHALL
 * THE COPYRIGHT HOLDER(S) OR AUTHOR(S) BE LIABLE FOR ANY CLAIM, DAMAGES OR
 * OTHER LIABILITY, WHETHER IN AN ACTION OF CONTRACT, TORT OR OTHERWISE,
 * ARISING FROM, OUT OF OR IN CONNECTION WITH THE SOFTWARE OR THE USE OR
 * OTHER DEALINGS IN THE SOFTWARE.
 *
 * Original Authors:
 *   Kevin E. Martin, Rickard E. Faith, Alan Hourihane
 *
 * Kernel port Author: Dave Airlie
 */

#ifndef AMDGPU_MODE_H
#define AMDGPU_MODE_H

#include <drm/drm_crtc.h>
#include <drm/drm_edid.h>
#include <drm/drm_encoder.h>
#include <drm/drm_dp_helper.h>
#include <drm/drm_fixed.h>
#include <drm/drm_crtc_helper.h>
#include <drm/drm_fb_helper.h>
#include <drm/drm_plane_helper.h>
#include <drm/drm_probe_helper.h>
#include <linux/i2c.h>
#include <linux/i2c-algo-bit.h>
#include <linux/hrtimer.h>
#include "amdgpu_irq.h"

#include <drm/drm_dp_mst_helper.h>
#include "modules/inc/mod_freesync.h"

struct amdgpu_bo;
struct amdgpu_device;
struct amdgpu_encoder;
struct amdgpu_router;
struct amdgpu_hpd;

#define to_amdgpu_crtc(x) container_of(x, struct amdgpu_crtc, base)
#define to_amdgpu_connector(x) container_of(x, struct amdgpu_connector, base)
#define to_amdgpu_encoder(x) container_of(x, struct amdgpu_encoder, base)
#define to_amdgpu_framebuffer(x) container_of(x, struct amdgpu_framebuffer, base)

#define to_dm_plane_state(x)	container_of(x, struct dm_plane_state, base)

#define AMDGPU_MAX_HPD_PINS 6
#define AMDGPU_MAX_CRTCS 6
#define AMDGPU_MAX_PLANES 6
#define AMDGPU_MAX_AFMT_BLOCKS 9

enum amdgpu_rmx_type {
	RMX_OFF,
	RMX_FULL,
	RMX_CENTER,
	RMX_ASPECT
};

enum amdgpu_underscan_type {
	UNDERSCAN_OFF,
	UNDERSCAN_ON,
	UNDERSCAN_AUTO,
};

#define AMDGPU_HPD_CONNECT_INT_DELAY_IN_MS 50
#define AMDGPU_HPD_DISCONNECT_INT_DELAY_IN_MS 10

enum amdgpu_hpd_id {
	AMDGPU_HPD_1 = 0,
	AMDGPU_HPD_2,
	AMDGPU_HPD_3,
	AMDGPU_HPD_4,
	AMDGPU_HPD_5,
	AMDGPU_HPD_6,
	AMDGPU_HPD_NONE = 0xff,
};

enum amdgpu_crtc_irq {
	AMDGPU_CRTC_IRQ_VBLANK1 = 0,
	AMDGPU_CRTC_IRQ_VBLANK2,
	AMDGPU_CRTC_IRQ_VBLANK3,
	AMDGPU_CRTC_IRQ_VBLANK4,
	AMDGPU_CRTC_IRQ_VBLANK5,
	AMDGPU_CRTC_IRQ_VBLANK6,
	AMDGPU_CRTC_IRQ_VLINE1,
	AMDGPU_CRTC_IRQ_VLINE2,
	AMDGPU_CRTC_IRQ_VLINE3,
	AMDGPU_CRTC_IRQ_VLINE4,
	AMDGPU_CRTC_IRQ_VLINE5,
	AMDGPU_CRTC_IRQ_VLINE6,
	AMDGPU_CRTC_IRQ_NONE = 0xff
};

enum amdgpu_pageflip_irq {
	AMDGPU_PAGEFLIP_IRQ_D1 = 0,
	AMDGPU_PAGEFLIP_IRQ_D2,
	AMDGPU_PAGEFLIP_IRQ_D3,
	AMDGPU_PAGEFLIP_IRQ_D4,
	AMDGPU_PAGEFLIP_IRQ_D5,
	AMDGPU_PAGEFLIP_IRQ_D6,
	AMDGPU_PAGEFLIP_IRQ_NONE = 0xff
};

enum amdgpu_flip_status {
	AMDGPU_FLIP_NONE,
	AMDGPU_FLIP_PENDING,
	AMDGPU_FLIP_SUBMITTED
};

#define AMDGPU_MAX_I2C_BUS 16

/* amdgpu gpio-based i2c
 * 1. "mask" reg and bits
 *    grabs the gpio pins for software use
 *    0=not held  1=held
 * 2. "a" reg and bits
 *    output pin value
 *    0=low 1=high
 * 3. "en" reg and bits
 *    sets the pin direction
 *    0=input 1=output
 * 4. "y" reg and bits
 *    input pin value
 *    0=low 1=high
 */
struct amdgpu_i2c_bus_rec {
	bool valid;
	/* id used by atom */
	uint8_t i2c_id;
	/* id used by atom */
	enum amdgpu_hpd_id hpd;
	/* can be used with hw i2c engine */
	bool hw_capable;
	/* uses multi-media i2c engine */
	bool mm_i2c;
	/* regs and bits */
	uint32_t mask_clk_reg;
	uint32_t mask_data_reg;
	uint32_t a_clk_reg;
	uint32_t a_data_reg;
	uint32_t en_clk_reg;
	uint32_t en_data_reg;
	uint32_t y_clk_reg;
	uint32_t y_data_reg;
	uint32_t mask_clk_mask;
	uint32_t mask_data_mask;
	uint32_t a_clk_mask;
	uint32_t a_data_mask;
	uint32_t en_clk_mask;
	uint32_t en_data_mask;
	uint32_t y_clk_mask;
	uint32_t y_data_mask;
};

#define AMDGPU_MAX_BIOS_CONNECTOR 16

/* pll flags */
#define AMDGPU_PLL_USE_BIOS_DIVS        (1 << 0)
#define AMDGPU_PLL_NO_ODD_POST_DIV      (1 << 1)
#define AMDGPU_PLL_USE_REF_DIV          (1 << 2)
#define AMDGPU_PLL_LEGACY               (1 << 3)
#define AMDGPU_PLL_PREFER_LOW_REF_DIV   (1 << 4)
#define AMDGPU_PLL_PREFER_HIGH_REF_DIV  (1 << 5)
#define AMDGPU_PLL_PREFER_LOW_FB_DIV    (1 << 6)
#define AMDGPU_PLL_PREFER_HIGH_FB_DIV   (1 << 7)
#define AMDGPU_PLL_PREFER_LOW_POST_DIV  (1 << 8)
#define AMDGPU_PLL_PREFER_HIGH_POST_DIV (1 << 9)
#define AMDGPU_PLL_USE_FRAC_FB_DIV      (1 << 10)
#define AMDGPU_PLL_PREFER_CLOSEST_LOWER (1 << 11)
#define AMDGPU_PLL_USE_POST_DIV         (1 << 12)
#define AMDGPU_PLL_IS_LCD               (1 << 13)
#define AMDGPU_PLL_PREFER_MINM_OVER_MAXP (1 << 14)

struct amdgpu_pll {
	/* reference frequency */
	uint32_t reference_freq;

	/* fixed dividers */
	uint32_t reference_div;
	uint32_t post_div;

	/* pll in/out limits */
	uint32_t pll_in_min;
	uint32_t pll_in_max;
	uint32_t pll_out_min;
	uint32_t pll_out_max;
	uint32_t lcd_pll_out_min;
	uint32_t lcd_pll_out_max;
	uint32_t best_vco;

	/* divider limits */
	uint32_t min_ref_div;
	uint32_t max_ref_div;
	uint32_t min_post_div;
	uint32_t max_post_div;
	uint32_t min_feedback_div;
	uint32_t max_feedback_div;
	uint32_t min_frac_feedback_div;
	uint32_t max_frac_feedback_div;

	/* flags for the current clock */
	uint32_t flags;

	/* pll id */
	uint32_t id;
};

struct amdgpu_i2c_chan {
	struct i2c_adapter adapter;
	struct drm_device *dev;
	struct i2c_algo_bit_data bit;
	struct amdgpu_i2c_bus_rec rec;
	struct drm_dp_aux aux;
	bool has_aux;
	struct mutex mutex;
};

struct amdgpu_fbdev;

struct amdgpu_afmt {
	bool enabled;
	int offset;
	bool last_buffer_filled_status;
	int id;
	struct amdgpu_audio_pin *pin;
};

/*
 * Audio
 */
struct amdgpu_audio_pin {
	int			channels;
	int			rate;
	int			bits_per_sample;
	u8			status_bits;
	u8			category_code;
	u32			offset;
	bool			connected;
	u32			id;
};

struct amdgpu_audio {
	bool enabled;
	struct amdgpu_audio_pin pin[AMDGPU_MAX_AFMT_BLOCKS];
	int num_pins;
};

struct amdgpu_display_funcs {
	/* display watermarks */
	void (*bandwidth_update)(struct amdgpu_device *adev);
	/* get frame count */
	u32 (*vblank_get_counter)(struct amdgpu_device *adev, int crtc);
	/* set backlight level */
	void (*backlight_set_level)(struct amdgpu_encoder *amdgpu_encoder,
				    u8 level);
	/* get backlight level */
	u8 (*backlight_get_level)(struct amdgpu_encoder *amdgpu_encoder);
	/* hotplug detect */
	bool (*hpd_sense)(struct amdgpu_device *adev, enum amdgpu_hpd_id hpd);
	void (*hpd_set_polarity)(struct amdgpu_device *adev,
				 enum amdgpu_hpd_id hpd);
	u32 (*hpd_get_gpio_reg)(struct amdgpu_device *adev);
	/* pageflipping */
	void (*page_flip)(struct amdgpu_device *adev,
			  int crtc_id, u64 crtc_base, bool async);
	int (*page_flip_get_scanoutpos)(struct amdgpu_device *adev, int crtc,
					u32 *vbl, u32 *position);
	/* display topology setup */
	void (*add_encoder)(struct amdgpu_device *adev,
			    uint32_t encoder_enum,
			    uint32_t supported_device,
			    u16 caps);
	void (*add_connector)(struct amdgpu_device *adev,
			      uint32_t connector_id,
			      uint32_t supported_device,
			      int connector_type,
			      struct amdgpu_i2c_bus_rec *i2c_bus,
			      uint16_t connector_object_id,
			      struct amdgpu_hpd *hpd,
			      struct amdgpu_router *router);


};

struct amdgpu_framebuffer {
	struct drm_framebuffer base;

	/* caching for later use */
	uint64_t address;
};

struct amdgpu_fbdev {
	struct drm_fb_helper helper;
	struct amdgpu_framebuffer rfb;
	struct list_head fbdev_list;
	struct amdgpu_device *adev;
};

struct amdgpu_mode_info {
	struct atom_context *atom_context;
	struct card_info *atom_card_info;
	bool mode_config_initialized;
	struct amdgpu_crtc *crtcs[AMDGPU_MAX_CRTCS];
	struct drm_plane *planes[AMDGPU_MAX_PLANES];
	struct amdgpu_afmt *afmt[AMDGPU_MAX_AFMT_BLOCKS];
	/* DVI-I properties */
	struct drm_property *coherent_mode_property;
	/* DAC enable load detect */
	struct drm_property *load_detect_property;
	/* underscan */
	struct drm_property *underscan_property;
	struct drm_property *underscan_hborder_property;
	struct drm_property *underscan_vborder_property;
	/* audio */
	struct drm_property *audio_property;
	/* FMT dithering */
	struct drm_property *dither_property;
<<<<<<< HEAD
	/* maximum number of bits per channel for monitor color */
	struct drm_property *max_bpc_property;
=======
	/* Adaptive Backlight Modulation (power feature) */
	struct drm_property *abm_level_property;
>>>>>>> f7688b48
	/* hardcoded DFP edid from BIOS */
	struct edid *bios_hardcoded_edid;
	int bios_hardcoded_edid_size;

	/* pointer to fbdev info structure */
	struct amdgpu_fbdev *rfbdev;
	/* firmware flags */
	u16 firmware_flags;
	/* pointer to backlight encoder */
	struct amdgpu_encoder *bl_encoder;
	u8 bl_level; /* saved backlight level */
	struct amdgpu_audio	audio; /* audio stuff */
	int			num_crtc; /* number of crtcs */
	int			num_hpd; /* number of hpd pins */
	int			num_dig; /* number of dig blocks */
	int			disp_priority;
	const struct amdgpu_display_funcs *funcs;
	const enum drm_plane_type *plane_type;
};

#define AMDGPU_MAX_BL_LEVEL 0xFF

#if defined(CONFIG_BACKLIGHT_CLASS_DEVICE) || defined(CONFIG_BACKLIGHT_CLASS_DEVICE_MODULE)

struct amdgpu_backlight_privdata {
	struct amdgpu_encoder *encoder;
	uint8_t negative;
};

#endif

struct amdgpu_atom_ss {
	uint16_t percentage;
	uint16_t percentage_divider;
	uint8_t type;
	uint16_t step;
	uint8_t delay;
	uint8_t range;
	uint8_t refdiv;
	/* asic_ss */
	uint16_t rate;
	uint16_t amount;
};

struct amdgpu_crtc {
	struct drm_crtc base;
	int crtc_id;
	bool enabled;
	bool can_tile;
	uint32_t crtc_offset;
	struct drm_gem_object *cursor_bo;
	uint64_t cursor_addr;
	int cursor_x;
	int cursor_y;
	int cursor_hot_x;
	int cursor_hot_y;
	int cursor_width;
	int cursor_height;
	int max_cursor_width;
	int max_cursor_height;
	enum amdgpu_rmx_type rmx_type;
	u8 h_border;
	u8 v_border;
	fixed20_12 vsc;
	fixed20_12 hsc;
	struct drm_display_mode native_mode;
	u32 pll_id;
	/* page flipping */
	struct amdgpu_flip_work *pflip_works;
	enum amdgpu_flip_status pflip_status;
	int deferred_flip_completion;
	u32 last_flip_vblank;
	/* pll sharing */
	struct amdgpu_atom_ss ss;
	bool ss_enabled;
	u32 adjusted_clock;
	int bpc;
	u32 pll_reference_div;
	u32 pll_post_div;
	u32 pll_flags;
	struct drm_encoder *encoder;
	struct drm_connector *connector;
	/* for dpm */
	u32 line_time;
	u32 wm_low;
	u32 wm_high;
	u32 lb_vblank_lead_lines;
	struct drm_display_mode hw_mode;
	/* for virtual dce */
	struct hrtimer vblank_timer;
	enum amdgpu_interrupt_state vsync_timer_enabled;

	int otg_inst;
	struct drm_pending_vblank_event *event;
};

struct amdgpu_encoder_atom_dig {
	bool linkb;
	/* atom dig */
	bool coherent_mode;
	int dig_encoder; /* -1 disabled, 0 DIGA, 1 DIGB, etc. */
	/* atom lvds/edp */
	uint32_t lcd_misc;
	uint16_t panel_pwr_delay;
	uint32_t lcd_ss_id;
	/* panel mode */
	struct drm_display_mode native_mode;
	struct backlight_device *bl_dev;
	int dpms_mode;
	uint8_t backlight_level;
	int panel_mode;
	struct amdgpu_afmt *afmt;
};

struct amdgpu_encoder {
	struct drm_encoder base;
	uint32_t encoder_enum;
	uint32_t encoder_id;
	uint32_t devices;
	uint32_t active_device;
	uint32_t flags;
	uint32_t pixel_clock;
	enum amdgpu_rmx_type rmx_type;
	enum amdgpu_underscan_type underscan_type;
	uint32_t underscan_hborder;
	uint32_t underscan_vborder;
	struct drm_display_mode native_mode;
	void *enc_priv;
	int audio_polling_active;
	bool is_ext_encoder;
	u16 caps;
};

struct amdgpu_connector_atom_dig {
	/* displayport */
	u8 dpcd[DP_RECEIVER_CAP_SIZE];
	u8 dp_sink_type;
	int dp_clock;
	int dp_lane_count;
	bool edp_on;
};

struct amdgpu_gpio_rec {
	bool valid;
	u8 id;
	u32 reg;
	u32 mask;
	u32 shift;
};

struct amdgpu_hpd {
	enum amdgpu_hpd_id hpd;
	u8 plugged_state;
	struct amdgpu_gpio_rec gpio;
};

struct amdgpu_router {
	u32 router_id;
	struct amdgpu_i2c_bus_rec i2c_info;
	u8 i2c_addr;
	/* i2c mux */
	bool ddc_valid;
	u8 ddc_mux_type;
	u8 ddc_mux_control_pin;
	u8 ddc_mux_state;
	/* clock/data mux */
	bool cd_valid;
	u8 cd_mux_type;
	u8 cd_mux_control_pin;
	u8 cd_mux_state;
};

enum amdgpu_connector_audio {
	AMDGPU_AUDIO_DISABLE = 0,
	AMDGPU_AUDIO_ENABLE = 1,
	AMDGPU_AUDIO_AUTO = 2
};

enum amdgpu_connector_dither {
	AMDGPU_FMT_DITHER_DISABLE = 0,
	AMDGPU_FMT_DITHER_ENABLE = 1,
};

struct amdgpu_dm_dp_aux {
	struct drm_dp_aux aux;
	struct ddc_service *ddc_service;
};

struct amdgpu_i2c_adapter {
	struct i2c_adapter base;

	struct ddc_service *ddc_service;
};

#define TO_DM_AUX(x) container_of((x), struct amdgpu_dm_dp_aux, aux)

struct amdgpu_connector {
	struct drm_connector base;
	uint32_t connector_id;
	uint32_t devices;
	struct amdgpu_i2c_chan *ddc_bus;
	/* some systems have an hdmi and vga port with a shared ddc line */
	bool shared_ddc;
	bool use_digital;
	/* we need to mind the EDID between detect
	   and get modes due to analog/digital/tvencoder */
	struct edid *edid;
	void *con_priv;
	bool dac_load_detect;
	bool detected_by_load; /* if the connection status was determined by load */
	uint16_t connector_object_id;
	struct amdgpu_hpd hpd;
	struct amdgpu_router router;
	struct amdgpu_i2c_chan *router_bus;
	enum amdgpu_connector_audio audio;
	enum amdgpu_connector_dither dither;
	unsigned pixelclock_for_modeset;
};

/* TODO: start to use this struct and remove same field from base one */
struct amdgpu_mst_connector {
	struct amdgpu_connector base;

	struct drm_dp_mst_topology_mgr mst_mgr;
	struct amdgpu_dm_dp_aux dm_dp_aux;
	struct drm_dp_mst_port *port;
	struct amdgpu_connector *mst_port;
	bool is_mst_connector;
	struct amdgpu_encoder *mst_encoder;
};

#define ENCODER_MODE_IS_DP(em) (((em) == ATOM_ENCODER_MODE_DP) || \
				((em) == ATOM_ENCODER_MODE_DP_MST))

/* Driver internal use only flags of amdgpu_display_get_crtc_scanoutpos() */
#define DRM_SCANOUTPOS_VALID        (1 << 0)
#define DRM_SCANOUTPOS_IN_VBLANK    (1 << 1)
#define DRM_SCANOUTPOS_ACCURATE     (1 << 2)
#define USE_REAL_VBLANKSTART		(1 << 30)
#define GET_DISTANCE_TO_VBLANKSTART	(1 << 31)

void amdgpu_link_encoder_connector(struct drm_device *dev);

struct drm_connector *
amdgpu_get_connector_for_encoder(struct drm_encoder *encoder);
struct drm_connector *
amdgpu_get_connector_for_encoder_init(struct drm_encoder *encoder);
bool amdgpu_dig_monitor_is_duallink(struct drm_encoder *encoder,
				    u32 pixel_clock);

u16 amdgpu_encoder_get_dp_bridge_encoder_id(struct drm_encoder *encoder);
struct drm_encoder *amdgpu_get_external_encoder(struct drm_encoder *encoder);

bool amdgpu_display_ddc_probe(struct amdgpu_connector *amdgpu_connector,
			      bool use_aux);

void amdgpu_encoder_set_active_device(struct drm_encoder *encoder);

int amdgpu_display_get_crtc_scanoutpos(struct drm_device *dev,
			unsigned int pipe, unsigned int flags, int *vpos,
			int *hpos, ktime_t *stime, ktime_t *etime,
			const struct drm_display_mode *mode);

int amdgpu_display_framebuffer_init(struct drm_device *dev,
				    struct amdgpu_framebuffer *rfb,
				    const struct drm_mode_fb_cmd2 *mode_cmd,
				    struct drm_gem_object *obj);

int amdgpufb_remove(struct drm_device *dev, struct drm_framebuffer *fb);

void amdgpu_enc_destroy(struct drm_encoder *encoder);
void amdgpu_copy_fb(struct drm_device *dev, struct drm_gem_object *dst_obj);
bool amdgpu_display_crtc_scaling_mode_fixup(struct drm_crtc *crtc,
				const struct drm_display_mode *mode,
				struct drm_display_mode *adjusted_mode);
void amdgpu_panel_mode_fixup(struct drm_encoder *encoder,
			     struct drm_display_mode *adjusted_mode);
int amdgpu_display_crtc_idx_to_irq_type(struct amdgpu_device *adev, int crtc);

/* fbdev layer */
int amdgpu_fbdev_init(struct amdgpu_device *adev);
void amdgpu_fbdev_fini(struct amdgpu_device *adev);
void amdgpu_fbdev_set_suspend(struct amdgpu_device *adev, int state);
int amdgpu_fbdev_total_size(struct amdgpu_device *adev);
bool amdgpu_fbdev_robj_is_fb(struct amdgpu_device *adev, struct amdgpu_bo *robj);

int amdgpu_align_pitch(struct amdgpu_device *adev, int width, int bpp, bool tiled);

/* amdgpu_display.c */
void amdgpu_display_print_display_setup(struct drm_device *dev);
int amdgpu_display_modeset_create_props(struct amdgpu_device *adev);
int amdgpu_display_crtc_set_config(struct drm_mode_set *set,
				   struct drm_modeset_acquire_ctx *ctx);
int amdgpu_display_crtc_page_flip_target(struct drm_crtc *crtc,
				struct drm_framebuffer *fb,
				struct drm_pending_vblank_event *event,
				uint32_t page_flip_flags, uint32_t target,
				struct drm_modeset_acquire_ctx *ctx);
extern const struct drm_mode_config_funcs amdgpu_mode_funcs;

#endif<|MERGE_RESOLUTION|>--- conflicted
+++ resolved
@@ -331,13 +331,8 @@
 	struct drm_property *audio_property;
 	/* FMT dithering */
 	struct drm_property *dither_property;
-<<<<<<< HEAD
-	/* maximum number of bits per channel for monitor color */
-	struct drm_property *max_bpc_property;
-=======
 	/* Adaptive Backlight Modulation (power feature) */
 	struct drm_property *abm_level_property;
->>>>>>> f7688b48
 	/* hardcoded DFP edid from BIOS */
 	struct edid *bios_hardcoded_edid;
 	int bios_hardcoded_edid_size;
