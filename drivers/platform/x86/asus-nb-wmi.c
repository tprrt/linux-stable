--- conflicted
+++ resolved
@@ -427,8 +427,6 @@
 	{
 		.callback = dmi_matched,
 		.ident = "Asus Transformer T100TA / T100HA / T100CHI",
-<<<<<<< HEAD
-=======
 		.matches = {
 			DMI_MATCH(DMI_SYS_VENDOR, "ASUSTeK COMPUTER INC."),
 			/* Match *T100* */
@@ -448,7 +446,6 @@
 	{
 		.callback = dmi_matched,
 		.ident = "Asus Transformer T200TA",
->>>>>>> 3b17187f
 		.matches = {
 			DMI_MATCH(DMI_SYS_VENDOR, "ASUSTeK COMPUTER INC."),
 			DMI_MATCH(DMI_PRODUCT_NAME, "T200TA"),
