// SPDX-License-Identifier: GPL-2.0-only
/*
 *  qla_target.c SCSI LLD infrastructure for QLogic 22xx/23xx/24xx/25xx
 *
 *  based on qla2x00t.c code:
 *
 *  Copyright (C) 2004 - 2010 Vladislav Bolkhovitin <vst@vlnb.net>
 *  Copyright (C) 2004 - 2005 Leonid Stoljar
 *  Copyright (C) 2006 Nathaniel Clark <nate@misrule.us>
 *  Copyright (C) 2006 - 2010 ID7 Ltd.
 *
 *  Forward port and refactoring to modern qla2xxx and target/configfs
 *
 *  Copyright (C) 2010-2013 Nicholas A. Bellinger <nab@kernel.org>
 */

#include <linux/module.h>
#include <linux/init.h>
#include <linux/types.h>
#include <linux/blkdev.h>
#include <linux/interrupt.h>
#include <linux/pci.h>
#include <linux/delay.h>
#include <linux/list.h>
#include <linux/workqueue.h>
#include <asm/unaligned.h>
#include <scsi/scsi.h>
#include <scsi/scsi_host.h>
#include <scsi/scsi_tcq.h>
#include <target/target_core_base.h>
#include <target/target_core_fabric.h>

#include "qla_def.h"
#include "qla_target.h"

static int ql2xtgt_tape_enable;
module_param(ql2xtgt_tape_enable, int, S_IRUGO|S_IWUSR);
MODULE_PARM_DESC(ql2xtgt_tape_enable,
		"Enables Sequence level error recovery (aka FC Tape). Default is 0 - no SLER. 1 - Enable SLER.");

static char *qlini_mode = QLA2XXX_INI_MODE_STR_ENABLED;
module_param(qlini_mode, charp, S_IRUGO);
MODULE_PARM_DESC(qlini_mode,
	"Determines when initiator mode will be enabled. Possible values: "
	"\"exclusive\" - initiator mode will be enabled on load, "
	"disabled on enabling target mode and then on disabling target mode "
	"enabled back; "
	"\"disabled\" - initiator mode will never be enabled; "
	"\"dual\" - Initiator Modes will be enabled. Target Mode can be activated "
	"when ready "
	"\"enabled\" (default) - initiator mode will always stay enabled.");

static int ql_dm_tgt_ex_pct = 0;
module_param(ql_dm_tgt_ex_pct, int, S_IRUGO|S_IWUSR);
MODULE_PARM_DESC(ql_dm_tgt_ex_pct,
	"For Dual Mode (qlini_mode=dual), this parameter determines "
	"the percentage of exchanges/cmds FW will allocate resources "
	"for Target mode.");

int ql2xuctrlirq = 1;
module_param(ql2xuctrlirq, int, 0644);
MODULE_PARM_DESC(ql2xuctrlirq,
    "User to control IRQ placement via smp_affinity."
    "Valid with qlini_mode=disabled."
    "1(default): enable");

int ql2x_ini_mode = QLA2XXX_INI_MODE_EXCLUSIVE;

static int qla_sam_status = SAM_STAT_BUSY;
static int tc_sam_status = SAM_STAT_TASK_SET_FULL; /* target core */

/*
 * From scsi/fc/fc_fcp.h
 */
enum fcp_resp_rsp_codes {
	FCP_TMF_CMPL = 0,
	FCP_DATA_LEN_INVALID = 1,
	FCP_CMND_FIELDS_INVALID = 2,
	FCP_DATA_PARAM_MISMATCH = 3,
	FCP_TMF_REJECTED = 4,
	FCP_TMF_FAILED = 5,
	FCP_TMF_INVALID_LUN = 9,
};

/*
 * fc_pri_ta from scsi/fc/fc_fcp.h
 */
#define FCP_PTA_SIMPLE      0   /* simple task attribute */
#define FCP_PTA_HEADQ       1   /* head of queue task attribute */
#define FCP_PTA_ORDERED     2   /* ordered task attribute */
#define FCP_PTA_ACA         4   /* auto. contingent allegiance */
#define FCP_PTA_MASK        7   /* mask for task attribute field */
#define FCP_PRI_SHIFT       3   /* priority field starts in bit 3 */
#define FCP_PRI_RESVD_MASK  0x80        /* reserved bits in priority field */

/*
 * This driver calls qla2x00_alloc_iocbs() and qla2x00_issue_marker(), which
 * must be called under HW lock and could unlock/lock it inside.
 * It isn't an issue, since in the current implementation on the time when
 * those functions are called:
 *
 *   - Either context is IRQ and only IRQ handler can modify HW data,
 *     including rings related fields,
 *
 *   - Or access to target mode variables from struct qla_tgt doesn't
 *     cross those functions boundaries, except tgt_stop, which
 *     additionally protected by irq_cmd_count.
 */
/* Predefs for callbacks handed to qla2xxx LLD */
static void qlt_24xx_atio_pkt(struct scsi_qla_host *ha,
	struct atio_from_isp *pkt, uint8_t);
static void qlt_response_pkt(struct scsi_qla_host *ha, struct rsp_que *rsp,
	response_t *pkt);
static int qlt_issue_task_mgmt(struct fc_port *sess, u64 lun,
	int fn, void *iocb, int flags);
static void qlt_send_term_exchange(struct qla_qpair *, struct qla_tgt_cmd
	*cmd, struct atio_from_isp *atio, int ha_locked, int ul_abort);
static void qlt_alloc_qfull_cmd(struct scsi_qla_host *vha,
	struct atio_from_isp *atio, uint16_t status, int qfull);
static void qlt_disable_vha(struct scsi_qla_host *vha);
static void qlt_clear_tgt_db(struct qla_tgt *tgt);
static void qlt_send_notify_ack(struct qla_qpair *qpair,
	struct imm_ntfy_from_isp *ntfy,
	uint32_t add_flags, uint16_t resp_code, int resp_code_valid,
	uint16_t srr_flags, uint16_t srr_reject_code, uint8_t srr_explan);
static void qlt_send_term_imm_notif(struct scsi_qla_host *vha,
	struct imm_ntfy_from_isp *imm, int ha_locked);
static struct fc_port *qlt_create_sess(struct scsi_qla_host *vha,
	fc_port_t *fcport, bool local);
void qlt_unreg_sess(struct fc_port *sess);
static void qlt_24xx_handle_abts(struct scsi_qla_host *,
	struct abts_recv_from_24xx *);
static void qlt_send_busy(struct qla_qpair *, struct atio_from_isp *,
    uint16_t);
static int qlt_check_reserve_free_req(struct qla_qpair *qpair, uint32_t);
static inline uint32_t qlt_make_handle(struct qla_qpair *);

/*
 * Global Variables
 */
static struct kmem_cache *qla_tgt_mgmt_cmd_cachep;
struct kmem_cache *qla_tgt_plogi_cachep;
static mempool_t *qla_tgt_mgmt_cmd_mempool;
static struct workqueue_struct *qla_tgt_wq;
static DEFINE_MUTEX(qla_tgt_mutex);
static LIST_HEAD(qla_tgt_glist);

static const char *prot_op_str(u32 prot_op)
{
	switch (prot_op) {
	case TARGET_PROT_NORMAL:	return "NORMAL";
	case TARGET_PROT_DIN_INSERT:	return "DIN_INSERT";
	case TARGET_PROT_DOUT_INSERT:	return "DOUT_INSERT";
	case TARGET_PROT_DIN_STRIP:	return "DIN_STRIP";
	case TARGET_PROT_DOUT_STRIP:	return "DOUT_STRIP";
	case TARGET_PROT_DIN_PASS:	return "DIN_PASS";
	case TARGET_PROT_DOUT_PASS:	return "DOUT_PASS";
	default:			return "UNKNOWN";
	}
}

/* This API intentionally takes dest as a parameter, rather than returning
 * int value to avoid caller forgetting to issue wmb() after the store */
void qlt_do_generation_tick(struct scsi_qla_host *vha, int *dest)
{
	scsi_qla_host_t *base_vha = pci_get_drvdata(vha->hw->pdev);
	*dest = atomic_inc_return(&base_vha->generation_tick);
	/* memory barrier */
	wmb();
}

/* Might release hw lock, then reaquire!! */
static inline int qlt_issue_marker(struct scsi_qla_host *vha, int vha_locked)
{
	/* Send marker if required */
	if (unlikely(vha->marker_needed != 0)) {
		int rc = qla2x00_issue_marker(vha, vha_locked);

		if (rc != QLA_SUCCESS) {
			ql_dbg(ql_dbg_tgt, vha, 0xe03d,
			    "qla_target(%d): issue_marker() failed\n",
			    vha->vp_idx);
		}
		return rc;
	}
	return QLA_SUCCESS;
}

static inline
struct scsi_qla_host *qlt_find_host_by_d_id(struct scsi_qla_host *vha,
					    be_id_t d_id)
{
	struct scsi_qla_host *host;
	uint32_t key;

	if (vha->d_id.b.area == d_id.area &&
	    vha->d_id.b.domain == d_id.domain &&
	    vha->d_id.b.al_pa == d_id.al_pa)
		return vha;

	key = be_to_port_id(d_id).b24;

	host = btree_lookup32(&vha->hw->tgt.host_map, key);
	if (!host)
		ql_dbg(ql_dbg_tgt_mgt + ql_dbg_verbose, vha, 0xf005,
		    "Unable to find host %06x\n", key);

	return host;
}

static inline
struct scsi_qla_host *qlt_find_host_by_vp_idx(struct scsi_qla_host *vha,
	uint16_t vp_idx)
{
	struct qla_hw_data *ha = vha->hw;

	if (vha->vp_idx == vp_idx)
		return vha;

	BUG_ON(ha->tgt.tgt_vp_map == NULL);
	if (likely(test_bit(vp_idx, ha->vp_idx_map)))
		return ha->tgt.tgt_vp_map[vp_idx].vha;

	return NULL;
}

static inline void qlt_incr_num_pend_cmds(struct scsi_qla_host *vha)
{
	unsigned long flags;

	spin_lock_irqsave(&vha->hw->tgt.q_full_lock, flags);

	vha->hw->tgt.num_pend_cmds++;
	if (vha->hw->tgt.num_pend_cmds > vha->qla_stats.stat_max_pend_cmds)
		vha->qla_stats.stat_max_pend_cmds =
			vha->hw->tgt.num_pend_cmds;
	spin_unlock_irqrestore(&vha->hw->tgt.q_full_lock, flags);
}
static inline void qlt_decr_num_pend_cmds(struct scsi_qla_host *vha)
{
	unsigned long flags;

	spin_lock_irqsave(&vha->hw->tgt.q_full_lock, flags);
	vha->hw->tgt.num_pend_cmds--;
	spin_unlock_irqrestore(&vha->hw->tgt.q_full_lock, flags);
}


static void qlt_queue_unknown_atio(scsi_qla_host_t *vha,
	struct atio_from_isp *atio, uint8_t ha_locked)
{
	struct qla_tgt_sess_op *u;
	struct qla_tgt *tgt = vha->vha_tgt.qla_tgt;
	unsigned long flags;

	if (tgt->tgt_stop) {
		ql_dbg(ql_dbg_async, vha, 0x502c,
		    "qla_target(%d): dropping unknown ATIO_TYPE7, because tgt is being stopped",
		    vha->vp_idx);
		goto out_term;
	}

	u = kzalloc(sizeof(*u), GFP_ATOMIC);
	if (u == NULL)
		goto out_term;

	u->vha = vha;
	memcpy(&u->atio, atio, sizeof(*atio));
	INIT_LIST_HEAD(&u->cmd_list);

	spin_lock_irqsave(&vha->cmd_list_lock, flags);
	list_add_tail(&u->cmd_list, &vha->unknown_atio_list);
	spin_unlock_irqrestore(&vha->cmd_list_lock, flags);

	schedule_delayed_work(&vha->unknown_atio_work, 1);

out:
	return;

out_term:
	qlt_send_term_exchange(vha->hw->base_qpair, NULL, atio, ha_locked, 0);
	goto out;
}

static void qlt_try_to_dequeue_unknown_atios(struct scsi_qla_host *vha,
	uint8_t ha_locked)
{
	struct qla_tgt_sess_op *u, *t;
	scsi_qla_host_t *host;
	struct qla_tgt *tgt = vha->vha_tgt.qla_tgt;
	unsigned long flags;
	uint8_t queued = 0;

	list_for_each_entry_safe(u, t, &vha->unknown_atio_list, cmd_list) {
		if (u->aborted) {
			ql_dbg(ql_dbg_async, vha, 0x502e,
			    "Freeing unknown %s %p, because of Abort\n",
			    "ATIO_TYPE7", u);
			qlt_send_term_exchange(vha->hw->base_qpair, NULL,
			    &u->atio, ha_locked, 0);
			goto abort;
		}

		host = qlt_find_host_by_d_id(vha, u->atio.u.isp24.fcp_hdr.d_id);
		if (host != NULL) {
			ql_dbg(ql_dbg_async + ql_dbg_verbose, vha, 0x502f,
			    "Requeuing unknown ATIO_TYPE7 %p\n", u);
			qlt_24xx_atio_pkt(host, &u->atio, ha_locked);
		} else if (tgt->tgt_stop) {
			ql_dbg(ql_dbg_async + ql_dbg_verbose, vha, 0x503a,
			    "Freeing unknown %s %p, because tgt is being stopped\n",
			    "ATIO_TYPE7", u);
			qlt_send_term_exchange(vha->hw->base_qpair, NULL,
			    &u->atio, ha_locked, 0);
		} else {
			ql_dbg(ql_dbg_async + ql_dbg_verbose, vha, 0x503d,
			    "Reschedule u %p, vha %p, host %p\n", u, vha, host);
			if (!queued) {
				queued = 1;
				schedule_delayed_work(&vha->unknown_atio_work,
				    1);
			}
			continue;
		}

abort:
		spin_lock_irqsave(&vha->cmd_list_lock, flags);
		list_del(&u->cmd_list);
		spin_unlock_irqrestore(&vha->cmd_list_lock, flags);
		kfree(u);
	}
}

void qlt_unknown_atio_work_fn(struct work_struct *work)
{
	struct scsi_qla_host *vha = container_of(to_delayed_work(work),
	    struct scsi_qla_host, unknown_atio_work);

	qlt_try_to_dequeue_unknown_atios(vha, 0);
}

static bool qlt_24xx_atio_pkt_all_vps(struct scsi_qla_host *vha,
	struct atio_from_isp *atio, uint8_t ha_locked)
{
	ql_dbg(ql_dbg_tgt, vha, 0xe072,
		"%s: qla_target(%d): type %x ox_id %04x\n",
		__func__, vha->vp_idx, atio->u.raw.entry_type,
		be16_to_cpu(atio->u.isp24.fcp_hdr.ox_id));

	switch (atio->u.raw.entry_type) {
	case ATIO_TYPE7:
	{
		struct scsi_qla_host *host = qlt_find_host_by_d_id(vha,
		    atio->u.isp24.fcp_hdr.d_id);
		if (unlikely(NULL == host)) {
			ql_dbg(ql_dbg_tgt, vha, 0xe03e,
			    "qla_target(%d): Received ATIO_TYPE7 "
			    "with unknown d_id %x:%x:%x\n", vha->vp_idx,
			    atio->u.isp24.fcp_hdr.d_id.domain,
			    atio->u.isp24.fcp_hdr.d_id.area,
			    atio->u.isp24.fcp_hdr.d_id.al_pa);


			qlt_queue_unknown_atio(vha, atio, ha_locked);
			break;
		}
		if (unlikely(!list_empty(&vha->unknown_atio_list)))
			qlt_try_to_dequeue_unknown_atios(vha, ha_locked);

		qlt_24xx_atio_pkt(host, atio, ha_locked);
		break;
	}

	case IMMED_NOTIFY_TYPE:
	{
		struct scsi_qla_host *host = vha;
		struct imm_ntfy_from_isp *entry =
		    (struct imm_ntfy_from_isp *)atio;

		qlt_issue_marker(vha, ha_locked);

		if ((entry->u.isp24.vp_index != 0xFF) &&
		    (entry->u.isp24.nport_handle != 0xFFFF)) {
			host = qlt_find_host_by_vp_idx(vha,
			    entry->u.isp24.vp_index);
			if (unlikely(!host)) {
				ql_dbg(ql_dbg_tgt, vha, 0xe03f,
				    "qla_target(%d): Received "
				    "ATIO (IMMED_NOTIFY_TYPE) "
				    "with unknown vp_index %d\n",
				    vha->vp_idx, entry->u.isp24.vp_index);
				break;
			}
		}
		qlt_24xx_atio_pkt(host, atio, ha_locked);
		break;
	}

	case VP_RPT_ID_IOCB_TYPE:
		qla24xx_report_id_acquisition(vha,
			(struct vp_rpt_id_entry_24xx *)atio);
		break;

	case ABTS_RECV_24XX:
	{
		struct abts_recv_from_24xx *entry =
			(struct abts_recv_from_24xx *)atio;
		struct scsi_qla_host *host = qlt_find_host_by_vp_idx(vha,
			entry->vp_index);
		unsigned long flags;

		if (unlikely(!host)) {
			ql_dbg(ql_dbg_tgt, vha, 0xe00a,
			    "qla_target(%d): Response pkt (ABTS_RECV_24XX) "
			    "received, with unknown vp_index %d\n",
			    vha->vp_idx, entry->vp_index);
			break;
		}
		if (!ha_locked)
			spin_lock_irqsave(&host->hw->hardware_lock, flags);
		qlt_24xx_handle_abts(host, (struct abts_recv_from_24xx *)atio);
		if (!ha_locked)
			spin_unlock_irqrestore(&host->hw->hardware_lock, flags);
		break;
	}

	/* case PUREX_IOCB_TYPE: ql2xmvasynctoatio */

	default:
		ql_dbg(ql_dbg_tgt, vha, 0xe040,
		    "qla_target(%d): Received unknown ATIO atio "
		    "type %x\n", vha->vp_idx, atio->u.raw.entry_type);
		break;
	}

	return false;
}

void qlt_response_pkt_all_vps(struct scsi_qla_host *vha,
	struct rsp_que *rsp, response_t *pkt)
{
	switch (pkt->entry_type) {
	case CTIO_CRC2:
		ql_dbg(ql_dbg_tgt, vha, 0xe073,
			"qla_target(%d):%s: CRC2 Response pkt\n",
			vha->vp_idx, __func__);
		/* fall through */
	case CTIO_TYPE7:
	{
		struct ctio7_from_24xx *entry = (struct ctio7_from_24xx *)pkt;
		struct scsi_qla_host *host = qlt_find_host_by_vp_idx(vha,
		    entry->vp_index);
		if (unlikely(!host)) {
			ql_dbg(ql_dbg_tgt, vha, 0xe041,
			    "qla_target(%d): Response pkt (CTIO_TYPE7) "
			    "received, with unknown vp_index %d\n",
			    vha->vp_idx, entry->vp_index);
			break;
		}
		qlt_response_pkt(host, rsp, pkt);
		break;
	}

	case IMMED_NOTIFY_TYPE:
	{
		struct scsi_qla_host *host = vha;
		struct imm_ntfy_from_isp *entry =
		    (struct imm_ntfy_from_isp *)pkt;

		host = qlt_find_host_by_vp_idx(vha, entry->u.isp24.vp_index);
		if (unlikely(!host)) {
			ql_dbg(ql_dbg_tgt, vha, 0xe042,
			    "qla_target(%d): Response pkt (IMMED_NOTIFY_TYPE) "
			    "received, with unknown vp_index %d\n",
			    vha->vp_idx, entry->u.isp24.vp_index);
			break;
		}
		qlt_response_pkt(host, rsp, pkt);
		break;
	}

	case NOTIFY_ACK_TYPE:
	{
		struct scsi_qla_host *host = vha;
		struct nack_to_isp *entry = (struct nack_to_isp *)pkt;

		if (0xFF != entry->u.isp24.vp_index) {
			host = qlt_find_host_by_vp_idx(vha,
			    entry->u.isp24.vp_index);
			if (unlikely(!host)) {
				ql_dbg(ql_dbg_tgt, vha, 0xe043,
				    "qla_target(%d): Response "
				    "pkt (NOTIFY_ACK_TYPE) "
				    "received, with unknown "
				    "vp_index %d\n", vha->vp_idx,
				    entry->u.isp24.vp_index);
				break;
			}
		}
		qlt_response_pkt(host, rsp, pkt);
		break;
	}

	case ABTS_RECV_24XX:
	{
		struct abts_recv_from_24xx *entry =
		    (struct abts_recv_from_24xx *)pkt;
		struct scsi_qla_host *host = qlt_find_host_by_vp_idx(vha,
		    entry->vp_index);
		if (unlikely(!host)) {
			ql_dbg(ql_dbg_tgt, vha, 0xe044,
			    "qla_target(%d): Response pkt "
			    "(ABTS_RECV_24XX) received, with unknown "
			    "vp_index %d\n", vha->vp_idx, entry->vp_index);
			break;
		}
		qlt_response_pkt(host, rsp, pkt);
		break;
	}

	case ABTS_RESP_24XX:
	{
		struct abts_resp_to_24xx *entry =
		    (struct abts_resp_to_24xx *)pkt;
		struct scsi_qla_host *host = qlt_find_host_by_vp_idx(vha,
		    entry->vp_index);
		if (unlikely(!host)) {
			ql_dbg(ql_dbg_tgt, vha, 0xe045,
			    "qla_target(%d): Response pkt "
			    "(ABTS_RECV_24XX) received, with unknown "
			    "vp_index %d\n", vha->vp_idx, entry->vp_index);
			break;
		}
		qlt_response_pkt(host, rsp, pkt);
		break;
	}
	default:
		qlt_response_pkt(vha, rsp, pkt);
		break;
	}

}

/*
 * All qlt_plogi_ack_t operations are protected by hardware_lock
 */
static int qla24xx_post_nack_work(struct scsi_qla_host *vha, fc_port_t *fcport,
	struct imm_ntfy_from_isp *ntfy, int type)
{
	struct qla_work_evt *e;

	e = qla2x00_alloc_work(vha, QLA_EVT_NACK);
	if (!e)
		return QLA_FUNCTION_FAILED;

	e->u.nack.fcport = fcport;
	e->u.nack.type = type;
	memcpy(e->u.nack.iocb, ntfy, sizeof(struct imm_ntfy_from_isp));
	return qla2x00_post_work(vha, e);
}

static void qla2x00_async_nack_sp_done(srb_t *sp, int res)
{
	struct scsi_qla_host *vha = sp->vha;
	unsigned long flags;

	ql_dbg(ql_dbg_disc, vha, 0x20f2,
	    "Async done-%s res %x %8phC  type %d\n",
	    sp->name, res, sp->fcport->port_name, sp->type);

	spin_lock_irqsave(&vha->hw->tgt.sess_lock, flags);
	sp->fcport->flags &= ~FCF_ASYNC_SENT;
	sp->fcport->chip_reset = vha->hw->base_qpair->chip_reset;

	switch (sp->type) {
	case SRB_NACK_PLOGI:
		sp->fcport->login_gen++;
		sp->fcport->fw_login_state = DSC_LS_PLOGI_COMP;
		sp->fcport->logout_on_delete = 1;
		sp->fcport->plogi_nack_done_deadline = jiffies + HZ;
		sp->fcport->send_els_logo = 0;
		break;

	case SRB_NACK_PRLI:
		sp->fcport->fw_login_state = DSC_LS_PRLI_COMP;
		sp->fcport->deleted = 0;
		sp->fcport->send_els_logo = 0;

		if (!sp->fcport->login_succ &&
		    !IS_SW_RESV_ADDR(sp->fcport->d_id)) {
			sp->fcport->login_succ = 1;

			vha->fcport_count++;
			spin_unlock_irqrestore(&vha->hw->tgt.sess_lock, flags);
			qla24xx_sched_upd_fcport(sp->fcport);
			spin_lock_irqsave(&vha->hw->tgt.sess_lock, flags);
		} else {
			sp->fcport->login_retry = 0;
			sp->fcport->disc_state = DSC_LOGIN_COMPLETE;
			sp->fcport->deleted = 0;
			sp->fcport->logout_on_delete = 1;
		}
		break;

	case SRB_NACK_LOGO:
		sp->fcport->login_gen++;
		sp->fcport->fw_login_state = DSC_LS_PORT_UNAVAIL;
		qlt_logo_completion_handler(sp->fcport, MBS_COMMAND_COMPLETE);
		break;
	}
	spin_unlock_irqrestore(&vha->hw->tgt.sess_lock, flags);

	sp->free(sp);
}

int qla24xx_async_notify_ack(scsi_qla_host_t *vha, fc_port_t *fcport,
	struct imm_ntfy_from_isp *ntfy, int type)
{
	int rval = QLA_FUNCTION_FAILED;
	srb_t *sp;
	char *c = NULL;

	fcport->flags |= FCF_ASYNC_SENT;
	switch (type) {
	case SRB_NACK_PLOGI:
		fcport->fw_login_state = DSC_LS_PLOGI_PEND;
		c = "PLOGI";
		break;
	case SRB_NACK_PRLI:
		fcport->fw_login_state = DSC_LS_PRLI_PEND;
		fcport->deleted = 0;
		c = "PRLI";
		break;
	case SRB_NACK_LOGO:
		fcport->fw_login_state = DSC_LS_LOGO_PEND;
		c = "LOGO";
		break;
	}

	sp = qla2x00_get_sp(vha, fcport, GFP_ATOMIC);
	if (!sp)
		goto done;

	sp->type = type;
	sp->name = "nack";

	sp->u.iocb_cmd.timeout = qla2x00_async_iocb_timeout;
	qla2x00_init_timer(sp, qla2x00_get_async_timeout(vha)+2);

	sp->u.iocb_cmd.u.nack.ntfy = ntfy;
	sp->done = qla2x00_async_nack_sp_done;

	ql_dbg(ql_dbg_disc, vha, 0x20f4,
	    "Async-%s %8phC hndl %x %s\n",
	    sp->name, fcport->port_name, sp->handle, c);

	rval = qla2x00_start_sp(sp);
	if (rval != QLA_SUCCESS)
		goto done_free_sp;

	return rval;

done_free_sp:
	sp->free(sp);
done:
	fcport->flags &= ~FCF_ASYNC_SENT;
	return rval;
}

void qla24xx_do_nack_work(struct scsi_qla_host *vha, struct qla_work_evt *e)
{
	fc_port_t *t;

	switch (e->u.nack.type) {
	case SRB_NACK_PRLI:
		t = e->u.nack.fcport;
		flush_work(&t->del_work);
		flush_work(&t->free_work);
		mutex_lock(&vha->vha_tgt.tgt_mutex);
		t = qlt_create_sess(vha, e->u.nack.fcport, 0);
		mutex_unlock(&vha->vha_tgt.tgt_mutex);
		if (t) {
			ql_log(ql_log_info, vha, 0xd034,
			    "%s create sess success %p", __func__, t);
			/* create sess has an extra kref */
			vha->hw->tgt.tgt_ops->put_sess(e->u.nack.fcport);
		}
		break;
	}
	qla24xx_async_notify_ack(vha, e->u.nack.fcport,
	    (struct imm_ntfy_from_isp *)e->u.nack.iocb, e->u.nack.type);
}

void qla24xx_delete_sess_fn(struct work_struct *work)
{
	fc_port_t *fcport = container_of(work, struct fc_port, del_work);
	struct qla_hw_data *ha = fcport->vha->hw;

	if (fcport->se_sess) {
		ha->tgt.tgt_ops->shutdown_sess(fcport);
		ha->tgt.tgt_ops->put_sess(fcport);
	} else {
		qlt_unreg_sess(fcport);
	}
}

/*
 * Called from qla2x00_reg_remote_port()
 */
void qlt_fc_port_added(struct scsi_qla_host *vha, fc_port_t *fcport)
{
	struct qla_hw_data *ha = vha->hw;
	struct qla_tgt *tgt = vha->vha_tgt.qla_tgt;
	struct fc_port *sess = fcport;
	unsigned long flags;

	if (!vha->hw->tgt.tgt_ops)
		return;

	spin_lock_irqsave(&ha->tgt.sess_lock, flags);
	if (tgt->tgt_stop) {
		spin_unlock_irqrestore(&ha->tgt.sess_lock, flags);
		return;
	}

	if (fcport->disc_state == DSC_DELETE_PEND) {
		spin_unlock_irqrestore(&ha->tgt.sess_lock, flags);
		return;
	}

	if (!sess->se_sess) {
		spin_unlock_irqrestore(&ha->tgt.sess_lock, flags);

		mutex_lock(&vha->vha_tgt.tgt_mutex);
		sess = qlt_create_sess(vha, fcport, false);
		mutex_unlock(&vha->vha_tgt.tgt_mutex);

		spin_lock_irqsave(&ha->tgt.sess_lock, flags);
	} else {
		if (fcport->fw_login_state == DSC_LS_PRLI_COMP) {
			spin_unlock_irqrestore(&ha->tgt.sess_lock, flags);
			return;
		}

		if (!kref_get_unless_zero(&sess->sess_kref)) {
			ql_dbg(ql_dbg_disc, vha, 0x2107,
			    "%s: kref_get fail sess %8phC \n",
			    __func__, sess->port_name);
			spin_unlock_irqrestore(&ha->tgt.sess_lock, flags);
			return;
		}

		ql_dbg(ql_dbg_tgt_mgt, vha, 0xf04c,
		    "qla_target(%u): %ssession for port %8phC "
		    "(loop ID %d) reappeared\n", vha->vp_idx,
		    sess->local ? "local " : "", sess->port_name, sess->loop_id);

		ql_dbg(ql_dbg_tgt_mgt, vha, 0xf007,
		    "Reappeared sess %p\n", sess);

		ha->tgt.tgt_ops->update_sess(sess, fcport->d_id,
		    fcport->loop_id,
		    (fcport->flags & FCF_CONF_COMP_SUPPORTED));
	}

	if (sess && sess->local) {
		ql_dbg(ql_dbg_tgt_mgt, vha, 0xf04d,
		    "qla_target(%u): local session for "
		    "port %8phC (loop ID %d) became global\n", vha->vp_idx,
		    fcport->port_name, sess->loop_id);
		sess->local = 0;
	}
	spin_unlock_irqrestore(&ha->tgt.sess_lock, flags);

	ha->tgt.tgt_ops->put_sess(sess);
}

/*
 * This is a zero-base ref-counting solution, since hardware_lock
 * guarantees that ref_count is not modified concurrently.
 * Upon successful return content of iocb is undefined
 */
static struct qlt_plogi_ack_t *
qlt_plogi_ack_find_add(struct scsi_qla_host *vha, port_id_t *id,
		       struct imm_ntfy_from_isp *iocb)
{
	struct qlt_plogi_ack_t *pla;

	lockdep_assert_held(&vha->hw->hardware_lock);

	list_for_each_entry(pla, &vha->plogi_ack_list, list) {
		if (pla->id.b24 == id->b24) {
			ql_dbg(ql_dbg_disc + ql_dbg_verbose, vha, 0x210d,
			    "%s %d %8phC Term INOT due to new INOT",
			    __func__, __LINE__,
			    pla->iocb.u.isp24.port_name);
			qlt_send_term_imm_notif(vha, &pla->iocb, 1);
			memcpy(&pla->iocb, iocb, sizeof(pla->iocb));
			return pla;
		}
	}

	pla = kmem_cache_zalloc(qla_tgt_plogi_cachep, GFP_ATOMIC);
	if (!pla) {
		ql_dbg(ql_dbg_async, vha, 0x5088,
		       "qla_target(%d): Allocation of plogi_ack failed\n",
		       vha->vp_idx);
		return NULL;
	}

	memcpy(&pla->iocb, iocb, sizeof(pla->iocb));
	pla->id = *id;
	list_add_tail(&pla->list, &vha->plogi_ack_list);

	return pla;
}

void qlt_plogi_ack_unref(struct scsi_qla_host *vha,
    struct qlt_plogi_ack_t *pla)
{
	struct imm_ntfy_from_isp *iocb = &pla->iocb;
	port_id_t port_id;
	uint16_t loop_id;
	fc_port_t *fcport = pla->fcport;

	BUG_ON(!pla->ref_count);
	pla->ref_count--;

	if (pla->ref_count)
		return;

	ql_dbg(ql_dbg_disc, vha, 0x5089,
	    "Sending PLOGI ACK to wwn %8phC s_id %02x:%02x:%02x loop_id %#04x"
	    " exch %#x ox_id %#x\n", iocb->u.isp24.port_name,
	    iocb->u.isp24.port_id[2], iocb->u.isp24.port_id[1],
	    iocb->u.isp24.port_id[0],
	    le16_to_cpu(iocb->u.isp24.nport_handle),
	    iocb->u.isp24.exchange_address, iocb->ox_id);

	port_id.b.domain = iocb->u.isp24.port_id[2];
	port_id.b.area   = iocb->u.isp24.port_id[1];
	port_id.b.al_pa  = iocb->u.isp24.port_id[0];
	port_id.b.rsvd_1 = 0;

	loop_id = le16_to_cpu(iocb->u.isp24.nport_handle);

	fcport->loop_id = loop_id;
	fcport->d_id = port_id;
	if (iocb->u.isp24.status_subcode == ELS_PLOGI)
		qla24xx_post_nack_work(vha, fcport, iocb, SRB_NACK_PLOGI);
	else
		qla24xx_post_nack_work(vha, fcport, iocb, SRB_NACK_PRLI);

	list_for_each_entry(fcport, &vha->vp_fcports, list) {
		if (fcport->plogi_link[QLT_PLOGI_LINK_SAME_WWN] == pla)
			fcport->plogi_link[QLT_PLOGI_LINK_SAME_WWN] = NULL;
		if (fcport->plogi_link[QLT_PLOGI_LINK_CONFLICT] == pla)
			fcport->plogi_link[QLT_PLOGI_LINK_CONFLICT] = NULL;
	}

	list_del(&pla->list);
	kmem_cache_free(qla_tgt_plogi_cachep, pla);
}

void
qlt_plogi_ack_link(struct scsi_qla_host *vha, struct qlt_plogi_ack_t *pla,
    struct fc_port *sess, enum qlt_plogi_link_t link)
{
	struct imm_ntfy_from_isp *iocb = &pla->iocb;
	/* Inc ref_count first because link might already be pointing at pla */
	pla->ref_count++;

	ql_dbg(ql_dbg_tgt_mgt, vha, 0xf097,
		"Linking sess %p [%d] wwn %8phC with PLOGI ACK to wwn %8phC"
		" s_id %02x:%02x:%02x, ref=%d pla %p link %d\n",
		sess, link, sess->port_name,
		iocb->u.isp24.port_name, iocb->u.isp24.port_id[2],
		iocb->u.isp24.port_id[1], iocb->u.isp24.port_id[0],
		pla->ref_count, pla, link);

	if (link == QLT_PLOGI_LINK_CONFLICT) {
		switch (sess->disc_state) {
		case DSC_DELETED:
		case DSC_DELETE_PEND:
			pla->ref_count--;
			return;
		default:
			break;
		}
	}

	if (sess->plogi_link[link])
		qlt_plogi_ack_unref(vha, sess->plogi_link[link]);

	if (link == QLT_PLOGI_LINK_SAME_WWN)
		pla->fcport = sess;

	sess->plogi_link[link] = pla;
}

typedef struct {
	/* These fields must be initialized by the caller */
	port_id_t id;
	/*
	 * number of cmds dropped while we were waiting for
	 * initiator to ack LOGO initialize to 1 if LOGO is
	 * triggered by a command, otherwise, to 0
	 */
	int cmd_count;

	/* These fields are used by callee */
	struct list_head list;
} qlt_port_logo_t;

static void
qlt_send_first_logo(struct scsi_qla_host *vha, qlt_port_logo_t *logo)
{
	qlt_port_logo_t *tmp;
	int res;

	mutex_lock(&vha->vha_tgt.tgt_mutex);

	list_for_each_entry(tmp, &vha->logo_list, list) {
		if (tmp->id.b24 == logo->id.b24) {
			tmp->cmd_count += logo->cmd_count;
			mutex_unlock(&vha->vha_tgt.tgt_mutex);
			return;
		}
	}

	list_add_tail(&logo->list, &vha->logo_list);

	mutex_unlock(&vha->vha_tgt.tgt_mutex);

	res = qla24xx_els_dcmd_iocb(vha, ELS_DCMD_LOGO, logo->id);

	mutex_lock(&vha->vha_tgt.tgt_mutex);
	list_del(&logo->list);
	mutex_unlock(&vha->vha_tgt.tgt_mutex);

	ql_dbg(ql_dbg_tgt_mgt, vha, 0xf098,
	    "Finished LOGO to %02x:%02x:%02x, dropped %d cmds, res = %#x\n",
	    logo->id.b.domain, logo->id.b.area, logo->id.b.al_pa,
	    logo->cmd_count, res);
}

void qlt_free_session_done(struct work_struct *work)
{
	struct fc_port *sess = container_of(work, struct fc_port,
	    free_work);
	struct qla_tgt *tgt = sess->tgt;
	struct scsi_qla_host *vha = sess->vha;
	struct qla_hw_data *ha = vha->hw;
	unsigned long flags;
	bool logout_started = false;
	scsi_qla_host_t *base_vha = pci_get_drvdata(ha->pdev);
	struct qlt_plogi_ack_t *own =
		sess->plogi_link[QLT_PLOGI_LINK_SAME_WWN];

	ql_dbg(ql_dbg_tgt_mgt, vha, 0xf084,
		"%s: se_sess %p / sess %p from port %8phC loop_id %#04x"
		" s_id %02x:%02x:%02x logout %d keep %d els_logo %d\n",
		__func__, sess->se_sess, sess, sess->port_name, sess->loop_id,
		sess->d_id.b.domain, sess->d_id.b.area, sess->d_id.b.al_pa,
		sess->logout_on_delete, sess->keep_nport_handle,
		sess->send_els_logo);

	if (!IS_SW_RESV_ADDR(sess->d_id)) {
		qla2x00_mark_device_lost(vha, sess, 0, 0);

		if (sess->send_els_logo) {
			qlt_port_logo_t logo;

			logo.id = sess->d_id;
			logo.cmd_count = 0;
			if (!own)
				qlt_send_first_logo(vha, &logo);
			sess->send_els_logo = 0;
		}

		if (sess->logout_on_delete && sess->loop_id != FC_NO_LOOP_ID) {
			int rc;

			if (!own ||
			    (own &&
			     (own->iocb.u.isp24.status_subcode == ELS_PLOGI))) {
				rc = qla2x00_post_async_logout_work(vha, sess,
				    NULL);
				if (rc != QLA_SUCCESS)
					ql_log(ql_log_warn, vha, 0xf085,
					    "Schedule logo failed sess %p rc %d\n",
					    sess, rc);
				else
					logout_started = true;
			} else if (own && (own->iocb.u.isp24.status_subcode ==
				ELS_PRLI) && ha->flags.rida_fmt2) {
				rc = qla2x00_post_async_prlo_work(vha, sess,
				    NULL);
				if (rc != QLA_SUCCESS)
					ql_log(ql_log_warn, vha, 0xf085,
					    "Schedule PRLO failed sess %p rc %d\n",
					    sess, rc);
				else
					logout_started = true;
			}
		} /* if sess->logout_on_delete */

		if (sess->nvme_flag & NVME_FLAG_REGISTERED &&
		    !(sess->nvme_flag & NVME_FLAG_DELETING)) {
			sess->nvme_flag |= NVME_FLAG_DELETING;
			qla_nvme_unregister_remote_port(sess);
		}
	}

	/*
	 * Release the target session for FC Nexus from fabric module code.
	 */
	if (sess->se_sess != NULL)
		ha->tgt.tgt_ops->free_session(sess);

	if (logout_started) {
		bool traced = false;
		u16 cnt = 0;

		while (!READ_ONCE(sess->logout_completed)) {
			if (!traced) {
				ql_dbg(ql_dbg_tgt_mgt, vha, 0xf086,
					"%s: waiting for sess %p logout\n",
					__func__, sess);
				traced = true;
			}
			msleep(100);
			cnt++;
			if (cnt > 200)
				break;
		}

		ql_dbg(ql_dbg_disc, vha, 0xf087,
		    "%s: sess %p logout completed\n", __func__, sess);
	}

	if (sess->logo_ack_needed) {
		sess->logo_ack_needed = 0;
		qla24xx_async_notify_ack(vha, sess,
			(struct imm_ntfy_from_isp *)sess->iocb, SRB_NACK_LOGO);
	}

	spin_lock_irqsave(&ha->tgt.sess_lock, flags);
	if (sess->se_sess) {
		sess->se_sess = NULL;
		if (tgt && !IS_SW_RESV_ADDR(sess->d_id))
			tgt->sess_count--;
	}

	sess->disc_state = DSC_DELETED;
	sess->fw_login_state = DSC_LS_PORT_UNAVAIL;
	sess->deleted = QLA_SESS_DELETED;

	if (sess->login_succ && !IS_SW_RESV_ADDR(sess->d_id)) {
		vha->fcport_count--;
		sess->login_succ = 0;
	}

	qla2x00_clear_loop_id(sess);

	if (sess->conflict) {
		sess->conflict->login_pause = 0;
		sess->conflict = NULL;
		if (!test_bit(UNLOADING, &vha->dpc_flags))
			set_bit(RELOGIN_NEEDED, &vha->dpc_flags);
	}

	{
		struct qlt_plogi_ack_t *con =
		    sess->plogi_link[QLT_PLOGI_LINK_CONFLICT];
		struct imm_ntfy_from_isp *iocb;

		own = sess->plogi_link[QLT_PLOGI_LINK_SAME_WWN];

		if (con) {
			iocb = &con->iocb;
			ql_dbg(ql_dbg_tgt_mgt, vha, 0xf099,
				 "se_sess %p / sess %p port %8phC is gone,"
				 " %s (ref=%d), releasing PLOGI for %8phC (ref=%d)\n",
				 sess->se_sess, sess, sess->port_name,
				 own ? "releasing own PLOGI" : "no own PLOGI pending",
				 own ? own->ref_count : -1,
				 iocb->u.isp24.port_name, con->ref_count);
			qlt_plogi_ack_unref(vha, con);
			sess->plogi_link[QLT_PLOGI_LINK_CONFLICT] = NULL;
		} else {
			ql_dbg(ql_dbg_tgt_mgt, vha, 0xf09a,
			    "se_sess %p / sess %p port %8phC is gone, %s (ref=%d)\n",
			    sess->se_sess, sess, sess->port_name,
			    own ? "releasing own PLOGI" :
			    "no own PLOGI pending",
			    own ? own->ref_count : -1);
		}

		if (own) {
			sess->fw_login_state = DSC_LS_PLOGI_PEND;
			qlt_plogi_ack_unref(vha, own);
			sess->plogi_link[QLT_PLOGI_LINK_SAME_WWN] = NULL;
		}
	}

	spin_unlock_irqrestore(&ha->tgt.sess_lock, flags);
	sess->free_pending = 0;

	ql_dbg(ql_dbg_tgt_mgt, vha, 0xf001,
	    "Unregistration of sess %p %8phC finished fcp_cnt %d\n",
		sess, sess->port_name, vha->fcport_count);

	if (tgt && (tgt->sess_count == 0))
		wake_up_all(&tgt->waitQ);

	if (!test_bit(PFLG_DRIVER_REMOVING, &base_vha->pci_flags) &&
	    !(vha->vp_idx && test_bit(VPORT_DELETE, &vha->dpc_flags)) &&
	    (!tgt || !tgt->tgt_stop) && !LOOP_TRANSITION(vha)) {
		switch (vha->host->active_mode) {
		case MODE_INITIATOR:
		case MODE_DUAL:
			set_bit(RELOGIN_NEEDED, &vha->dpc_flags);
			qla2xxx_wake_dpc(vha);
			break;
		case MODE_TARGET:
		default:
			/* no-op */
			break;
		}
	}

	if (vha->fcport_count == 0)
		wake_up_all(&vha->fcport_waitQ);
}

/* ha->tgt.sess_lock supposed to be held on entry */
void qlt_unreg_sess(struct fc_port *sess)
{
	struct scsi_qla_host *vha = sess->vha;
	unsigned long flags;

	ql_dbg(ql_dbg_disc, sess->vha, 0x210a,
	    "%s sess %p for deletion %8phC\n",
	    __func__, sess, sess->port_name);

	spin_lock_irqsave(&sess->vha->work_lock, flags);
	if (sess->free_pending) {
		spin_unlock_irqrestore(&sess->vha->work_lock, flags);
		return;
	}
	sess->free_pending = 1;
	spin_unlock_irqrestore(&sess->vha->work_lock, flags);

	if (sess->se_sess)
		vha->hw->tgt.tgt_ops->clear_nacl_from_fcport_map(sess);

	sess->deleted = QLA_SESS_DELETION_IN_PROGRESS;
	sess->disc_state = DSC_DELETE_PEND;
	sess->last_rscn_gen = sess->rscn_gen;
	sess->last_login_gen = sess->login_gen;

	INIT_WORK(&sess->free_work, qlt_free_session_done);
	queue_work(sess->vha->hw->wq, &sess->free_work);
}
EXPORT_SYMBOL(qlt_unreg_sess);

static int qlt_reset(struct scsi_qla_host *vha, void *iocb, int mcmd)
{
	struct qla_hw_data *ha = vha->hw;
	struct fc_port *sess = NULL;
	uint16_t loop_id;
	int res = 0;
	struct imm_ntfy_from_isp *n = (struct imm_ntfy_from_isp *)iocb;
	unsigned long flags;

	loop_id = le16_to_cpu(n->u.isp24.nport_handle);
	if (loop_id == 0xFFFF) {
		/* Global event */
		atomic_inc(&vha->vha_tgt.qla_tgt->tgt_global_resets_count);
		spin_lock_irqsave(&ha->tgt.sess_lock, flags);
		qlt_clear_tgt_db(vha->vha_tgt.qla_tgt);
		spin_unlock_irqrestore(&ha->tgt.sess_lock, flags);
	} else {
		spin_lock_irqsave(&ha->tgt.sess_lock, flags);
		sess = ha->tgt.tgt_ops->find_sess_by_loop_id(vha, loop_id);
		spin_unlock_irqrestore(&ha->tgt.sess_lock, flags);
	}

	ql_dbg(ql_dbg_tgt, vha, 0xe000,
	    "Using sess for qla_tgt_reset: %p\n", sess);
	if (!sess) {
		res = -ESRCH;
		return res;
	}

	ql_dbg(ql_dbg_tgt, vha, 0xe047,
	    "scsi(%ld): resetting (session %p from port %8phC mcmd %x, "
	    "loop_id %d)\n", vha->host_no, sess, sess->port_name,
	    mcmd, loop_id);

	return qlt_issue_task_mgmt(sess, 0, mcmd, iocb, QLA24XX_MGMT_SEND_NACK);
}

static void qla24xx_chk_fcp_state(struct fc_port *sess)
{
	if (sess->chip_reset != sess->vha->hw->base_qpair->chip_reset) {
		sess->logout_on_delete = 0;
		sess->logo_ack_needed = 0;
		sess->fw_login_state = DSC_LS_PORT_UNAVAIL;
	}
}

void qlt_schedule_sess_for_deletion(struct fc_port *sess)
{
	struct qla_tgt *tgt = sess->tgt;
	unsigned long flags;
	u16 sec;

	switch (sess->disc_state) {
	case DSC_DELETE_PEND:
		return;
	case DSC_DELETED:
		if (tgt && tgt->tgt_stop && (tgt->sess_count == 0))
			wake_up_all(&tgt->waitQ);
		if (sess->vha->fcport_count == 0)
			wake_up_all(&sess->vha->fcport_waitQ);

		if (!sess->plogi_link[QLT_PLOGI_LINK_SAME_WWN] &&
			!sess->plogi_link[QLT_PLOGI_LINK_CONFLICT])
			return;
		break;
	case DSC_UPD_FCPORT:
		/*
		 * This port is not done reporting to upper layer.
		 * let it finish
		 */
		sess->next_disc_state = DSC_DELETE_PEND;
		sec = jiffies_to_msecs(jiffies -
		    sess->jiffies_at_registration)/1000;
		if (sess->sec_since_registration < sec && sec && !(sec % 5)) {
			sess->sec_since_registration = sec;
			ql_dbg(ql_dbg_disc, sess->vha, 0xffff,
			    "%s %8phC : Slow Rport registration(%d Sec)\n",
			    __func__, sess->port_name, sec);
		}
		return;
	default:
		break;
	}

	spin_lock_irqsave(&sess->vha->work_lock, flags);
	if (sess->deleted == QLA_SESS_DELETION_IN_PROGRESS) {
		spin_unlock_irqrestore(&sess->vha->work_lock, flags);
		return;
	}
	sess->deleted = QLA_SESS_DELETION_IN_PROGRESS;
	spin_unlock_irqrestore(&sess->vha->work_lock, flags);

	sess->disc_state = DSC_DELETE_PEND;

	qla24xx_chk_fcp_state(sess);

	ql_dbg(ql_dbg_tgt, sess->vha, 0xe001,
	    "Scheduling sess %p for deletion %8phC\n",
	    sess, sess->port_name);

	INIT_WORK(&sess->del_work, qla24xx_delete_sess_fn);
	WARN_ON(!queue_work(sess->vha->hw->wq, &sess->del_work));
}

static void qlt_clear_tgt_db(struct qla_tgt *tgt)
{
	struct fc_port *sess;
	scsi_qla_host_t *vha = tgt->vha;

	list_for_each_entry(sess, &vha->vp_fcports, list) {
		if (sess->se_sess)
			qlt_schedule_sess_for_deletion(sess);
	}

	/* At this point tgt could be already dead */
}

static int qla24xx_get_loop_id(struct scsi_qla_host *vha, be_id_t s_id,
	uint16_t *loop_id)
{
	struct qla_hw_data *ha = vha->hw;
	dma_addr_t gid_list_dma;
	struct gid_list_info *gid_list, *gid;
	int res, rc, i;
	uint16_t entries;

	gid_list = dma_alloc_coherent(&ha->pdev->dev, qla2x00_gid_list_size(ha),
	    &gid_list_dma, GFP_KERNEL);
	if (!gid_list) {
		ql_dbg(ql_dbg_tgt_mgt, vha, 0xf044,
		    "qla_target(%d): DMA Alloc failed of %u\n",
		    vha->vp_idx, qla2x00_gid_list_size(ha));
		return -ENOMEM;
	}

	/* Get list of logged in devices */
	rc = qla24xx_gidlist_wait(vha, gid_list, gid_list_dma, &entries);
	if (rc != QLA_SUCCESS) {
		ql_dbg(ql_dbg_tgt_mgt, vha, 0xf045,
		    "qla_target(%d): get_id_list() failed: %x\n",
		    vha->vp_idx, rc);
		res = -EBUSY;
		goto out_free_id_list;
	}

	gid = gid_list;
	res = -ENOENT;
	for (i = 0; i < entries; i++) {
		if (gid->al_pa == s_id.al_pa &&
		    gid->area == s_id.area &&
		    gid->domain == s_id.domain) {
			*loop_id = le16_to_cpu(gid->loop_id);
			res = 0;
			break;
		}
		gid = (void *)gid + ha->gid_list_info_size;
	}

out_free_id_list:
	dma_free_coherent(&ha->pdev->dev, qla2x00_gid_list_size(ha),
	    gid_list, gid_list_dma);
	return res;
}

/*
 * Adds an extra ref to allow to drop hw lock after adding sess to the list.
 * Caller must put it.
 */
static struct fc_port *qlt_create_sess(
	struct scsi_qla_host *vha,
	fc_port_t *fcport,
	bool local)
{
	struct qla_hw_data *ha = vha->hw;
	struct fc_port *sess = fcport;
	unsigned long flags;

	if (vha->vha_tgt.qla_tgt->tgt_stop)
		return NULL;

	if (fcport->se_sess) {
		if (!kref_get_unless_zero(&sess->sess_kref)) {
			ql_dbg(ql_dbg_disc, vha, 0x20f6,
			    "%s: kref_get_unless_zero failed for %8phC\n",
			    __func__, sess->port_name);
			return NULL;
		}
		return fcport;
	}
	sess->tgt = vha->vha_tgt.qla_tgt;
	sess->local = local;

	/*
	 * Under normal circumstances we want to logout from firmware when
	 * session eventually ends and release corresponding nport handle.
	 * In the exception cases (e.g. when new PLOGI is waiting) corresponding
	 * code will adjust these flags as necessary.
	 */
	sess->logout_on_delete = 1;
	sess->keep_nport_handle = 0;
	sess->logout_completed = 0;

	if (ha->tgt.tgt_ops->check_initiator_node_acl(vha,
	    &fcport->port_name[0], sess) < 0) {
		ql_dbg(ql_dbg_tgt_mgt, vha, 0xf015,
		    "(%d) %8phC check_initiator_node_acl failed\n",
		    vha->vp_idx, fcport->port_name);
		return NULL;
	} else {
		kref_init(&fcport->sess_kref);
		/*
		 * Take an extra reference to ->sess_kref here to handle
		 * fc_port access across ->tgt.sess_lock reaquire.
		 */
		if (!kref_get_unless_zero(&sess->sess_kref)) {
			ql_dbg(ql_dbg_disc, vha, 0x20f7,
			    "%s: kref_get_unless_zero failed for %8phC\n",
			    __func__, sess->port_name);
			return NULL;
		}

		spin_lock_irqsave(&ha->tgt.sess_lock, flags);
		if (!IS_SW_RESV_ADDR(sess->d_id))
			vha->vha_tgt.qla_tgt->sess_count++;

		qlt_do_generation_tick(vha, &sess->generation);
		spin_unlock_irqrestore(&ha->tgt.sess_lock, flags);
	}

	ql_dbg(ql_dbg_tgt_mgt, vha, 0xf006,
	    "Adding sess %p se_sess %p  to tgt %p sess_count %d\n",
	    sess, sess->se_sess, vha->vha_tgt.qla_tgt,
	    vha->vha_tgt.qla_tgt->sess_count);

	ql_dbg(ql_dbg_tgt_mgt, vha, 0xf04b,
	    "qla_target(%d): %ssession for wwn %8phC (loop_id %d, "
	    "s_id %x:%x:%x, confirmed completion %ssupported) added\n",
	    vha->vp_idx, local ?  "local " : "", fcport->port_name,
	    fcport->loop_id, sess->d_id.b.domain, sess->d_id.b.area,
	    sess->d_id.b.al_pa, sess->conf_compl_supported ?  "" : "not ");

	return sess;
}

/*
 * max_gen - specifies maximum session generation
 * at which this deletion requestion is still valid
 */
void
qlt_fc_port_deleted(struct scsi_qla_host *vha, fc_port_t *fcport, int max_gen)
{
	struct qla_tgt *tgt = vha->vha_tgt.qla_tgt;
	struct fc_port *sess = fcport;
	unsigned long flags;

	if (!vha->hw->tgt.tgt_ops)
		return;

	if (!tgt)
		return;

	spin_lock_irqsave(&vha->hw->tgt.sess_lock, flags);
	if (tgt->tgt_stop) {
		spin_unlock_irqrestore(&vha->hw->tgt.sess_lock, flags);
		return;
	}
	if (!sess->se_sess) {
		spin_unlock_irqrestore(&vha->hw->tgt.sess_lock, flags);
		return;
	}

	if (max_gen - sess->generation < 0) {
		spin_unlock_irqrestore(&vha->hw->tgt.sess_lock, flags);
		ql_dbg(ql_dbg_tgt_mgt, vha, 0xf092,
		    "Ignoring stale deletion request for se_sess %p / sess %p"
		    " for port %8phC, req_gen %d, sess_gen %d\n",
		    sess->se_sess, sess, sess->port_name, max_gen,
		    sess->generation);
		return;
	}

	ql_dbg(ql_dbg_tgt_mgt, vha, 0xf008, "qla_tgt_fc_port_deleted %p", sess);

	sess->local = 1;
	spin_unlock_irqrestore(&vha->hw->tgt.sess_lock, flags);
	qlt_schedule_sess_for_deletion(sess);
}

static inline int test_tgt_sess_count(struct qla_tgt *tgt)
{
	struct qla_hw_data *ha = tgt->ha;
	unsigned long flags;
	int res;
	/*
	 * We need to protect against race, when tgt is freed before or
	 * inside wake_up()
	 */
	spin_lock_irqsave(&ha->tgt.sess_lock, flags);
	ql_dbg(ql_dbg_tgt, tgt->vha, 0xe002,
	    "tgt %p, sess_count=%d\n",
	    tgt, tgt->sess_count);
	res = (tgt->sess_count == 0);
	spin_unlock_irqrestore(&ha->tgt.sess_lock, flags);

	return res;
}

/* Called by tcm_qla2xxx configfs code */
int qlt_stop_phase1(struct qla_tgt *tgt)
{
	struct scsi_qla_host *vha = tgt->vha;
	struct qla_hw_data *ha = tgt->ha;
	unsigned long flags;

	mutex_lock(&ha->optrom_mutex);
	mutex_lock(&qla_tgt_mutex);

	if (tgt->tgt_stop || tgt->tgt_stopped) {
		ql_dbg(ql_dbg_tgt_mgt, vha, 0xf04e,
		    "Already in tgt->tgt_stop or tgt_stopped state\n");
		mutex_unlock(&qla_tgt_mutex);
		mutex_unlock(&ha->optrom_mutex);
		return -EPERM;
	}

	ql_dbg(ql_dbg_tgt_mgt, vha, 0xe003, "Stopping target for host %ld(%p)\n",
	    vha->host_no, vha);
	/*
	 * Mutex needed to sync with qla_tgt_fc_port_[added,deleted].
	 * Lock is needed, because we still can get an incoming packet.
	 */
	mutex_lock(&vha->vha_tgt.tgt_mutex);
	tgt->tgt_stop = 1;
	qlt_clear_tgt_db(tgt);
	mutex_unlock(&vha->vha_tgt.tgt_mutex);
	mutex_unlock(&qla_tgt_mutex);

	ql_dbg(ql_dbg_tgt_mgt, vha, 0xf009,
	    "Waiting for sess works (tgt %p)", tgt);
	spin_lock_irqsave(&tgt->sess_work_lock, flags);
	while (!list_empty(&tgt->sess_works_list)) {
		spin_unlock_irqrestore(&tgt->sess_work_lock, flags);
		flush_scheduled_work();
		spin_lock_irqsave(&tgt->sess_work_lock, flags);
	}
	spin_unlock_irqrestore(&tgt->sess_work_lock, flags);

	ql_dbg(ql_dbg_tgt_mgt, vha, 0xf00a,
	    "Waiting for tgt %p: sess_count=%d\n", tgt, tgt->sess_count);

	wait_event_timeout(tgt->waitQ, test_tgt_sess_count(tgt), 10*HZ);

	/* Big hammer */
	if (!ha->flags.host_shutting_down &&
	    (qla_tgt_mode_enabled(vha) || qla_dual_mode_enabled(vha)))
		qlt_disable_vha(vha);

	/* Wait for sessions to clear out (just in case) */
	wait_event_timeout(tgt->waitQ, test_tgt_sess_count(tgt), 10*HZ);
	mutex_unlock(&ha->optrom_mutex);

	return 0;
}
EXPORT_SYMBOL(qlt_stop_phase1);

/* Called by tcm_qla2xxx configfs code */
void qlt_stop_phase2(struct qla_tgt *tgt)
{
	scsi_qla_host_t *vha = tgt->vha;

	if (tgt->tgt_stopped) {
		ql_dbg(ql_dbg_tgt_mgt, vha, 0xf04f,
		    "Already in tgt->tgt_stopped state\n");
		dump_stack();
		return;
	}
	if (!tgt->tgt_stop) {
		ql_dbg(ql_dbg_tgt_mgt, vha, 0xf00b,
		    "%s: phase1 stop is not completed\n", __func__);
		dump_stack();
		return;
	}

	mutex_lock(&vha->vha_tgt.tgt_mutex);
	tgt->tgt_stop = 0;
	tgt->tgt_stopped = 1;
	mutex_unlock(&vha->vha_tgt.tgt_mutex);

	ql_dbg(ql_dbg_tgt_mgt, vha, 0xf00c, "Stop of tgt %p finished\n",
	    tgt);

	switch (vha->qlini_mode) {
	case QLA2XXX_INI_MODE_EXCLUSIVE:
		vha->flags.online = 1;
		set_bit(ISP_ABORT_NEEDED, &vha->dpc_flags);
		break;
	default:
		break;
	}
}
EXPORT_SYMBOL(qlt_stop_phase2);

/* Called from qlt_remove_target() -> qla2x00_remove_one() */
static void qlt_release(struct qla_tgt *tgt)
{
	scsi_qla_host_t *vha = tgt->vha;
	void *node;
	u64 key = 0;
	u16 i;
	struct qla_qpair_hint *h;
	struct qla_hw_data *ha = vha->hw;

	if (!tgt->tgt_stop && !tgt->tgt_stopped)
		qlt_stop_phase1(tgt);

	if (!tgt->tgt_stopped)
		qlt_stop_phase2(tgt);

	for (i = 0; i < vha->hw->max_qpairs + 1; i++) {
		unsigned long flags;

		h = &tgt->qphints[i];
		if (h->qpair) {
			spin_lock_irqsave(h->qpair->qp_lock_ptr, flags);
			list_del(&h->hint_elem);
			spin_unlock_irqrestore(h->qpair->qp_lock_ptr, flags);
			h->qpair = NULL;
		}
	}
	kfree(tgt->qphints);
	mutex_lock(&qla_tgt_mutex);
	list_del(&vha->vha_tgt.qla_tgt->tgt_list_entry);
	mutex_unlock(&qla_tgt_mutex);

	btree_for_each_safe64(&tgt->lun_qpair_map, key, node)
		btree_remove64(&tgt->lun_qpair_map, key);

	btree_destroy64(&tgt->lun_qpair_map);

	if (vha->vp_idx)
		if (ha->tgt.tgt_ops &&
		    ha->tgt.tgt_ops->remove_target &&
		    vha->vha_tgt.target_lport_ptr)
			ha->tgt.tgt_ops->remove_target(vha);

	vha->vha_tgt.qla_tgt = NULL;

	ql_dbg(ql_dbg_tgt_mgt, vha, 0xf00d,
	    "Release of tgt %p finished\n", tgt);

	kfree(tgt);
}

/* ha->hardware_lock supposed to be held on entry */
static int qlt_sched_sess_work(struct qla_tgt *tgt, int type,
	const void *param, unsigned int param_size)
{
	struct qla_tgt_sess_work_param *prm;
	unsigned long flags;

	prm = kzalloc(sizeof(*prm), GFP_ATOMIC);
	if (!prm) {
		ql_dbg(ql_dbg_tgt_mgt, tgt->vha, 0xf050,
		    "qla_target(%d): Unable to create session "
		    "work, command will be refused", 0);
		return -ENOMEM;
	}

	ql_dbg(ql_dbg_tgt_mgt, tgt->vha, 0xf00e,
	    "Scheduling work (type %d, prm %p)"
	    " to find session for param %p (size %d, tgt %p)\n",
	    type, prm, param, param_size, tgt);

	prm->type = type;
	memcpy(&prm->tm_iocb, param, param_size);

	spin_lock_irqsave(&tgt->sess_work_lock, flags);
	list_add_tail(&prm->sess_works_list_entry, &tgt->sess_works_list);
	spin_unlock_irqrestore(&tgt->sess_work_lock, flags);

	schedule_work(&tgt->sess_work);

	return 0;
}

/*
 * ha->hardware_lock supposed to be held on entry. Might drop it, then reaquire
 */
static void qlt_send_notify_ack(struct qla_qpair *qpair,
	struct imm_ntfy_from_isp *ntfy,
	uint32_t add_flags, uint16_t resp_code, int resp_code_valid,
	uint16_t srr_flags, uint16_t srr_reject_code, uint8_t srr_explan)
{
	struct scsi_qla_host *vha = qpair->vha;
	struct qla_hw_data *ha = vha->hw;
	request_t *pkt;
	struct nack_to_isp *nack;

	if (!ha->flags.fw_started)
		return;

	ql_dbg(ql_dbg_tgt, vha, 0xe004, "Sending NOTIFY_ACK (ha=%p)\n", ha);

	pkt = (request_t *)__qla2x00_alloc_iocbs(qpair, NULL);
	if (!pkt) {
		ql_dbg(ql_dbg_tgt, vha, 0xe049,
		    "qla_target(%d): %s failed: unable to allocate "
		    "request packet\n", vha->vp_idx, __func__);
		return;
	}

	if (vha->vha_tgt.qla_tgt != NULL)
		vha->vha_tgt.qla_tgt->notify_ack_expected++;

	pkt->entry_type = NOTIFY_ACK_TYPE;
	pkt->entry_count = 1;

	nack = (struct nack_to_isp *)pkt;
	nack->ox_id = ntfy->ox_id;

	nack->u.isp24.handle = QLA_TGT_SKIP_HANDLE;
	nack->u.isp24.nport_handle = ntfy->u.isp24.nport_handle;
	if (le16_to_cpu(ntfy->u.isp24.status) == IMM_NTFY_ELS) {
		nack->u.isp24.flags = ntfy->u.isp24.flags &
			cpu_to_le32(NOTIFY24XX_FLAGS_PUREX_IOCB);
	}
	nack->u.isp24.srr_rx_id = ntfy->u.isp24.srr_rx_id;
	nack->u.isp24.status = ntfy->u.isp24.status;
	nack->u.isp24.status_subcode = ntfy->u.isp24.status_subcode;
	nack->u.isp24.fw_handle = ntfy->u.isp24.fw_handle;
	nack->u.isp24.exchange_address = ntfy->u.isp24.exchange_address;
	nack->u.isp24.srr_rel_offs = ntfy->u.isp24.srr_rel_offs;
	nack->u.isp24.srr_ui = ntfy->u.isp24.srr_ui;
	nack->u.isp24.srr_flags = cpu_to_le16(srr_flags);
	nack->u.isp24.srr_reject_code = srr_reject_code;
	nack->u.isp24.srr_reject_code_expl = srr_explan;
	nack->u.isp24.vp_index = ntfy->u.isp24.vp_index;

	ql_dbg(ql_dbg_tgt, vha, 0xe005,
	    "qla_target(%d): Sending 24xx Notify Ack %d\n",
	    vha->vp_idx, nack->u.isp24.status);

	/* Memory Barrier */
	wmb();
	qla2x00_start_iocbs(vha, qpair->req);
}

static int qlt_build_abts_resp_iocb(struct qla_tgt_mgmt_cmd *mcmd)
{
	struct scsi_qla_host *vha = mcmd->vha;
	struct qla_hw_data *ha = vha->hw;
	struct abts_resp_to_24xx *resp;
	uint32_t f_ctl, h;
	uint8_t *p;
	int rc;
	struct abts_recv_from_24xx *abts = &mcmd->orig_iocb.abts;
	struct qla_qpair *qpair = mcmd->qpair;

	ql_dbg(ql_dbg_tgt, vha, 0xe006,
	    "Sending task mgmt ABTS response (ha=%p, status=%x)\n",
	    ha, mcmd->fc_tm_rsp);

	rc = qlt_check_reserve_free_req(qpair, 1);
	if (rc) {
		ql_dbg(ql_dbg_tgt, vha, 0xe04a,
		    "qla_target(%d): %s failed: unable to allocate request packet\n",
		    vha->vp_idx, __func__);
		return -EAGAIN;
	}

	resp = (struct abts_resp_to_24xx *)qpair->req->ring_ptr;
	memset(resp, 0, sizeof(*resp));

	h = qlt_make_handle(qpair);
	if (unlikely(h == QLA_TGT_NULL_HANDLE)) {
		/*
		 * CTIO type 7 from the firmware doesn't provide a way to
		 * know the initiator's LOOP ID, hence we can't find
		 * the session and, so, the command.
		 */
		return -EAGAIN;
	} else {
		qpair->req->outstanding_cmds[h] = (srb_t *)mcmd;
	}

	resp->handle = MAKE_HANDLE(qpair->req->id, h);
	resp->entry_type = ABTS_RESP_24XX;
	resp->entry_count = 1;
	resp->nport_handle = abts->nport_handle;
	resp->vp_index = vha->vp_idx;
	resp->sof_type = abts->sof_type;
	resp->exchange_address = abts->exchange_address;
	resp->fcp_hdr_le = abts->fcp_hdr_le;
	f_ctl = cpu_to_le32(F_CTL_EXCH_CONTEXT_RESP |
	    F_CTL_LAST_SEQ | F_CTL_END_SEQ |
	    F_CTL_SEQ_INITIATIVE);
	p = (uint8_t *)&f_ctl;
	resp->fcp_hdr_le.f_ctl[0] = *p++;
	resp->fcp_hdr_le.f_ctl[1] = *p++;
	resp->fcp_hdr_le.f_ctl[2] = *p;

	resp->fcp_hdr_le.d_id = abts->fcp_hdr_le.s_id;
	resp->fcp_hdr_le.s_id = abts->fcp_hdr_le.d_id;

	resp->exchange_addr_to_abort = abts->exchange_addr_to_abort;
	if (mcmd->fc_tm_rsp == FCP_TMF_CMPL) {
		resp->fcp_hdr_le.r_ctl = R_CTL_BASIC_LINK_SERV | R_CTL_B_ACC;
		resp->payload.ba_acct.seq_id_valid = SEQ_ID_INVALID;
		resp->payload.ba_acct.low_seq_cnt = 0x0000;
		resp->payload.ba_acct.high_seq_cnt = 0xFFFF;
		resp->payload.ba_acct.ox_id = abts->fcp_hdr_le.ox_id;
		resp->payload.ba_acct.rx_id = abts->fcp_hdr_le.rx_id;
	} else {
		resp->fcp_hdr_le.r_ctl = R_CTL_BASIC_LINK_SERV | R_CTL_B_RJT;
		resp->payload.ba_rjt.reason_code =
			BA_RJT_REASON_CODE_UNABLE_TO_PERFORM;
		/* Other bytes are zero */
	}

	vha->vha_tgt.qla_tgt->abts_resp_expected++;

	/* Memory Barrier */
	wmb();
	if (qpair->reqq_start_iocbs)
		qpair->reqq_start_iocbs(qpair);
	else
		qla2x00_start_iocbs(vha, qpair->req);

	return rc;
}

/*
 * ha->hardware_lock supposed to be held on entry. Might drop it, then reaquire
 */
static void qlt_24xx_send_abts_resp(struct qla_qpair *qpair,
	struct abts_recv_from_24xx *abts, uint32_t status,
	bool ids_reversed)
{
	struct scsi_qla_host *vha = qpair->vha;
	struct qla_hw_data *ha = vha->hw;
	struct abts_resp_to_24xx *resp;
	uint32_t f_ctl;
	uint8_t *p;

	ql_dbg(ql_dbg_tgt, vha, 0xe006,
	    "Sending task mgmt ABTS response (ha=%p, atio=%p, status=%x\n",
	    ha, abts, status);

	resp = (struct abts_resp_to_24xx *)qla2x00_alloc_iocbs_ready(qpair,
	    NULL);
	if (!resp) {
		ql_dbg(ql_dbg_tgt, vha, 0xe04a,
		    "qla_target(%d): %s failed: unable to allocate "
		    "request packet", vha->vp_idx, __func__);
		return;
	}

	resp->entry_type = ABTS_RESP_24XX;
	resp->handle = QLA_TGT_SKIP_HANDLE;
	resp->entry_count = 1;
	resp->nport_handle = abts->nport_handle;
	resp->vp_index = vha->vp_idx;
	resp->sof_type = abts->sof_type;
	resp->exchange_address = abts->exchange_address;
	resp->fcp_hdr_le = abts->fcp_hdr_le;
	f_ctl = cpu_to_le32(F_CTL_EXCH_CONTEXT_RESP |
	    F_CTL_LAST_SEQ | F_CTL_END_SEQ |
	    F_CTL_SEQ_INITIATIVE);
	p = (uint8_t *)&f_ctl;
	resp->fcp_hdr_le.f_ctl[0] = *p++;
	resp->fcp_hdr_le.f_ctl[1] = *p++;
	resp->fcp_hdr_le.f_ctl[2] = *p;
	if (ids_reversed) {
		resp->fcp_hdr_le.d_id = abts->fcp_hdr_le.d_id;
		resp->fcp_hdr_le.s_id = abts->fcp_hdr_le.s_id;
	} else {
		resp->fcp_hdr_le.d_id = abts->fcp_hdr_le.s_id;
		resp->fcp_hdr_le.s_id = abts->fcp_hdr_le.d_id;
	}
	resp->exchange_addr_to_abort = abts->exchange_addr_to_abort;
	if (status == FCP_TMF_CMPL) {
		resp->fcp_hdr_le.r_ctl = R_CTL_BASIC_LINK_SERV | R_CTL_B_ACC;
		resp->payload.ba_acct.seq_id_valid = SEQ_ID_INVALID;
		resp->payload.ba_acct.low_seq_cnt = 0x0000;
		resp->payload.ba_acct.high_seq_cnt = 0xFFFF;
		resp->payload.ba_acct.ox_id = abts->fcp_hdr_le.ox_id;
		resp->payload.ba_acct.rx_id = abts->fcp_hdr_le.rx_id;
	} else {
		resp->fcp_hdr_le.r_ctl = R_CTL_BASIC_LINK_SERV | R_CTL_B_RJT;
		resp->payload.ba_rjt.reason_code =
			BA_RJT_REASON_CODE_UNABLE_TO_PERFORM;
		/* Other bytes are zero */
	}

	vha->vha_tgt.qla_tgt->abts_resp_expected++;

	/* Memory Barrier */
	wmb();
	if (qpair->reqq_start_iocbs)
		qpair->reqq_start_iocbs(qpair);
	else
		qla2x00_start_iocbs(vha, qpair->req);
}

/*
 * ha->hardware_lock supposed to be held on entry. Might drop it, then reaquire
 */
static void qlt_24xx_retry_term_exchange(struct scsi_qla_host *vha,
    struct qla_qpair *qpair, response_t *pkt, struct qla_tgt_mgmt_cmd *mcmd)
{
	struct ctio7_to_24xx *ctio;
	u16 tmp;
	struct abts_recv_from_24xx *entry;

	ctio = (struct ctio7_to_24xx *)qla2x00_alloc_iocbs_ready(qpair, NULL);
	if (ctio == NULL) {
		ql_dbg(ql_dbg_tgt, vha, 0xe04b,
		    "qla_target(%d): %s failed: unable to allocate "
		    "request packet\n", vha->vp_idx, __func__);
		return;
	}

	if (mcmd)
		/* abts from remote port */
		entry = &mcmd->orig_iocb.abts;
	else
		/* abts from this driver.  */
		entry = (struct abts_recv_from_24xx *)pkt;

	/*
	 * We've got on entrance firmware's response on by us generated
	 * ABTS response. So, in it ID fields are reversed.
	 */

	ctio->entry_type = CTIO_TYPE7;
	ctio->entry_count = 1;
	ctio->nport_handle = entry->nport_handle;
	ctio->handle = QLA_TGT_SKIP_HANDLE |	CTIO_COMPLETION_HANDLE_MARK;
	ctio->timeout = cpu_to_le16(QLA_TGT_TIMEOUT);
	ctio->vp_index = vha->vp_idx;
	ctio->exchange_addr = entry->exchange_addr_to_abort;
	tmp = (CTIO7_FLAGS_STATUS_MODE_1 | CTIO7_FLAGS_TERMINATE);

	if (mcmd) {
		ctio->initiator_id = entry->fcp_hdr_le.s_id;

		if (mcmd->flags & QLA24XX_MGMT_ABORT_IO_ATTR_VALID)
			tmp |= (mcmd->abort_io_attr << 9);
		else if (qpair->retry_term_cnt & 1)
			tmp |= (0x4 << 9);
	} else {
		ctio->initiator_id = entry->fcp_hdr_le.d_id;

		if (qpair->retry_term_cnt & 1)
			tmp |= (0x4 << 9);
	}
	ctio->u.status1.flags = cpu_to_le16(tmp);
	ctio->u.status1.ox_id = entry->fcp_hdr_le.ox_id;

	ql_dbg(ql_dbg_tgt, vha, 0xe007,
	    "Sending retry TERM EXCH CTIO7 flags %04xh oxid %04xh attr valid %x\n",
	    le16_to_cpu(ctio->u.status1.flags),
	    le16_to_cpu(ctio->u.status1.ox_id),
	    (mcmd && mcmd->flags & QLA24XX_MGMT_ABORT_IO_ATTR_VALID) ? 1 : 0);

	/* Memory Barrier */
	wmb();
	if (qpair->reqq_start_iocbs)
		qpair->reqq_start_iocbs(qpair);
	else
		qla2x00_start_iocbs(vha, qpair->req);

	if (mcmd)
		qlt_build_abts_resp_iocb(mcmd);
	else
		qlt_24xx_send_abts_resp(qpair,
		    (struct abts_recv_from_24xx *)entry, FCP_TMF_CMPL, true);

}

/* drop cmds for the given lun
 * XXX only looks for cmds on the port through which lun reset was recieved
 * XXX does not go through the list of other port (which may have cmds
 *     for the same lun)
 */
static void abort_cmds_for_lun(struct scsi_qla_host *vha, u64 lun, be_id_t s_id)
{
	struct qla_tgt_sess_op *op;
	struct qla_tgt_cmd *cmd;
	uint32_t key;
	unsigned long flags;

	key = sid_to_key(s_id);
	spin_lock_irqsave(&vha->cmd_list_lock, flags);
	list_for_each_entry(op, &vha->qla_sess_op_cmd_list, cmd_list) {
		uint32_t op_key;
		u64 op_lun;

		op_key = sid_to_key(op->atio.u.isp24.fcp_hdr.s_id);
		op_lun = scsilun_to_int(
			(struct scsi_lun *)&op->atio.u.isp24.fcp_cmnd.lun);
		if (op_key == key && op_lun == lun)
			op->aborted = true;
	}

	list_for_each_entry(op, &vha->unknown_atio_list, cmd_list) {
		uint32_t op_key;
		u64 op_lun;

		op_key = sid_to_key(op->atio.u.isp24.fcp_hdr.s_id);
		op_lun = scsilun_to_int(
			(struct scsi_lun *)&op->atio.u.isp24.fcp_cmnd.lun);
		if (op_key == key && op_lun == lun)
			op->aborted = true;
	}

	list_for_each_entry(cmd, &vha->qla_cmd_list, cmd_list) {
		uint32_t cmd_key;
		u64 cmd_lun;

		cmd_key = sid_to_key(cmd->atio.u.isp24.fcp_hdr.s_id);
		cmd_lun = scsilun_to_int(
			(struct scsi_lun *)&cmd->atio.u.isp24.fcp_cmnd.lun);
		if (cmd_key == key && cmd_lun == lun)
			cmd->aborted = 1;
	}
	spin_unlock_irqrestore(&vha->cmd_list_lock, flags);
}

static struct qla_qpair_hint *qlt_find_qphint(struct scsi_qla_host *vha,
    uint64_t unpacked_lun)
{
	struct qla_tgt *tgt = vha->vha_tgt.qla_tgt;
	struct qla_qpair_hint *h = NULL;

	if (vha->flags.qpairs_available) {
		h = btree_lookup64(&tgt->lun_qpair_map, unpacked_lun);
		if (!h)
			h = &tgt->qphints[0];
	} else {
		h = &tgt->qphints[0];
	}

	return h;
}

static void qlt_do_tmr_work(struct work_struct *work)
{
	struct qla_tgt_mgmt_cmd *mcmd =
		container_of(work, struct qla_tgt_mgmt_cmd, work);
	struct qla_hw_data *ha = mcmd->vha->hw;
	int rc = EIO;
	uint32_t tag;
	unsigned long flags;

	switch (mcmd->tmr_func) {
	case QLA_TGT_ABTS:
		tag = mcmd->orig_iocb.abts.exchange_addr_to_abort;
		break;
	default:
		tag = 0;
		break;
	}

	rc = ha->tgt.tgt_ops->handle_tmr(mcmd, mcmd->unpacked_lun,
	    mcmd->tmr_func, tag);

	if (rc != 0) {
		spin_lock_irqsave(mcmd->qpair->qp_lock_ptr, flags);
		switch (mcmd->tmr_func) {
		case QLA_TGT_ABTS:
			mcmd->fc_tm_rsp = FCP_TMF_REJECTED;
			qlt_build_abts_resp_iocb(mcmd);
			break;
		case QLA_TGT_LUN_RESET:
		case QLA_TGT_CLEAR_TS:
		case QLA_TGT_ABORT_TS:
		case QLA_TGT_CLEAR_ACA:
		case QLA_TGT_TARGET_RESET:
			qlt_send_busy(mcmd->qpair, &mcmd->orig_iocb.atio,
			    qla_sam_status);
			break;

		case QLA_TGT_ABORT_ALL:
		case QLA_TGT_NEXUS_LOSS_SESS:
		case QLA_TGT_NEXUS_LOSS:
			qlt_send_notify_ack(mcmd->qpair,
			    &mcmd->orig_iocb.imm_ntfy, 0, 0, 0, 0, 0, 0);
			break;
		}
		spin_unlock_irqrestore(mcmd->qpair->qp_lock_ptr, flags);

		ql_dbg(ql_dbg_tgt_mgt, mcmd->vha, 0xf052,
		    "qla_target(%d):  tgt_ops->handle_tmr() failed: %d\n",
		    mcmd->vha->vp_idx, rc);
		mempool_free(mcmd, qla_tgt_mgmt_cmd_mempool);
	}
}

/* ha->hardware_lock supposed to be held on entry */
static int __qlt_24xx_handle_abts(struct scsi_qla_host *vha,
	struct abts_recv_from_24xx *abts, struct fc_port *sess)
{
	struct qla_hw_data *ha = vha->hw;
	struct qla_tgt_mgmt_cmd *mcmd;
	struct qla_qpair_hint *h = &vha->vha_tgt.qla_tgt->qphints[0];

	ql_dbg(ql_dbg_tgt_mgt, vha, 0xf00f,
	    "qla_target(%d): task abort (tag=%d)\n",
	    vha->vp_idx, abts->exchange_addr_to_abort);

	mcmd = mempool_alloc(qla_tgt_mgmt_cmd_mempool, GFP_ATOMIC);
	if (mcmd == NULL) {
		ql_dbg(ql_dbg_tgt_mgt, vha, 0xf051,
		    "qla_target(%d): %s: Allocation of ABORT cmd failed",
		    vha->vp_idx, __func__);
		return -ENOMEM;
	}
	memset(mcmd, 0, sizeof(*mcmd));
	mcmd->cmd_type = TYPE_TGT_TMCMD;
	mcmd->sess = sess;
	memcpy(&mcmd->orig_iocb.abts, abts, sizeof(mcmd->orig_iocb.abts));
	mcmd->reset_count = ha->base_qpair->chip_reset;
	mcmd->tmr_func = QLA_TGT_ABTS;
	mcmd->qpair = h->qpair;
	mcmd->vha = vha;

	/*
	 * LUN is looked up by target-core internally based on the passed
	 * abts->exchange_addr_to_abort tag.
	 */
	mcmd->se_cmd.cpuid = h->cpuid;

	if (ha->tgt.tgt_ops->find_cmd_by_tag) {
		struct qla_tgt_cmd *abort_cmd;

		abort_cmd = ha->tgt.tgt_ops->find_cmd_by_tag(sess,
		    abts->exchange_addr_to_abort);
		if (abort_cmd && abort_cmd->qpair) {
			mcmd->qpair = abort_cmd->qpair;
			mcmd->se_cmd.cpuid = abort_cmd->se_cmd.cpuid;
			mcmd->abort_io_attr = abort_cmd->atio.u.isp24.attr;
			mcmd->flags = QLA24XX_MGMT_ABORT_IO_ATTR_VALID;
		}
	}

	INIT_WORK(&mcmd->work, qlt_do_tmr_work);
	queue_work_on(mcmd->se_cmd.cpuid, qla_tgt_wq, &mcmd->work);

	return 0;
}

/*
 * ha->hardware_lock supposed to be held on entry. Might drop it, then reaquire
 */
static void qlt_24xx_handle_abts(struct scsi_qla_host *vha,
	struct abts_recv_from_24xx *abts)
{
	struct qla_hw_data *ha = vha->hw;
	struct fc_port *sess;
	uint32_t tag = abts->exchange_addr_to_abort;
	be_id_t s_id;
	int rc;
	unsigned long flags;

	if (le32_to_cpu(abts->fcp_hdr_le.parameter) & ABTS_PARAM_ABORT_SEQ) {
		ql_dbg(ql_dbg_tgt_mgt, vha, 0xf053,
		    "qla_target(%d): ABTS: Abort Sequence not "
		    "supported\n", vha->vp_idx);
		qlt_24xx_send_abts_resp(ha->base_qpair, abts, FCP_TMF_REJECTED,
		    false);
		return;
	}

	if (tag == ATIO_EXCHANGE_ADDRESS_UNKNOWN) {
		ql_dbg(ql_dbg_tgt_mgt, vha, 0xf010,
		    "qla_target(%d): ABTS: Unknown Exchange "
		    "Address received\n", vha->vp_idx);
		qlt_24xx_send_abts_resp(ha->base_qpair, abts, FCP_TMF_REJECTED,
		    false);
		return;
	}

	ql_dbg(ql_dbg_tgt_mgt, vha, 0xf011,
	    "qla_target(%d): task abort (s_id=%x:%x:%x, "
	    "tag=%d, param=%x)\n", vha->vp_idx, abts->fcp_hdr_le.s_id.domain,
	    abts->fcp_hdr_le.s_id.area, abts->fcp_hdr_le.s_id.al_pa, tag,
	    le32_to_cpu(abts->fcp_hdr_le.parameter));

	s_id = le_id_to_be(abts->fcp_hdr_le.s_id);

	spin_lock_irqsave(&ha->tgt.sess_lock, flags);
	sess = ha->tgt.tgt_ops->find_sess_by_s_id(vha, s_id);
	if (!sess) {
		ql_dbg(ql_dbg_tgt_mgt, vha, 0xf012,
		    "qla_target(%d): task abort for non-existent session\n",
		    vha->vp_idx);
		spin_unlock_irqrestore(&ha->tgt.sess_lock, flags);

		qlt_24xx_send_abts_resp(ha->base_qpair, abts, FCP_TMF_REJECTED,
			    false);
		return;
	}
	spin_unlock_irqrestore(&ha->tgt.sess_lock, flags);


	if (sess->deleted) {
		qlt_24xx_send_abts_resp(ha->base_qpair, abts, FCP_TMF_REJECTED,
		    false);
		return;
	}

	rc = __qlt_24xx_handle_abts(vha, abts, sess);
	if (rc != 0) {
		ql_dbg(ql_dbg_tgt_mgt, vha, 0xf054,
		    "qla_target(%d): __qlt_24xx_handle_abts() failed: %d\n",
		    vha->vp_idx, rc);
		qlt_24xx_send_abts_resp(ha->base_qpair, abts, FCP_TMF_REJECTED,
		    false);
		return;
	}
}

/*
 * ha->hardware_lock supposed to be held on entry. Might drop it, then reaquire
 */
static void qlt_24xx_send_task_mgmt_ctio(struct qla_qpair *qpair,
	struct qla_tgt_mgmt_cmd *mcmd, uint32_t resp_code)
{
	struct scsi_qla_host *ha = mcmd->vha;
	struct atio_from_isp *atio = &mcmd->orig_iocb.atio;
	struct ctio7_to_24xx *ctio;
	uint16_t temp;

	ql_dbg(ql_dbg_tgt, ha, 0xe008,
	    "Sending task mgmt CTIO7 (ha=%p, atio=%p, resp_code=%x\n",
	    ha, atio, resp_code);


	ctio = (struct ctio7_to_24xx *)__qla2x00_alloc_iocbs(qpair, NULL);
	if (ctio == NULL) {
		ql_dbg(ql_dbg_tgt, ha, 0xe04c,
		    "qla_target(%d): %s failed: unable to allocate "
		    "request packet\n", ha->vp_idx, __func__);
		return;
	}

	ctio->entry_type = CTIO_TYPE7;
	ctio->entry_count = 1;
	ctio->handle = QLA_TGT_SKIP_HANDLE | CTIO_COMPLETION_HANDLE_MARK;
	ctio->nport_handle = mcmd->sess->loop_id;
	ctio->timeout = cpu_to_le16(QLA_TGT_TIMEOUT);
	ctio->vp_index = ha->vp_idx;
	ctio->initiator_id = be_id_to_le(atio->u.isp24.fcp_hdr.s_id);
	ctio->exchange_addr = atio->u.isp24.exchange_addr;
	temp = (atio->u.isp24.attr << 9)|
		CTIO7_FLAGS_STATUS_MODE_1 | CTIO7_FLAGS_SEND_STATUS;
	ctio->u.status1.flags = cpu_to_le16(temp);
	temp = be16_to_cpu(atio->u.isp24.fcp_hdr.ox_id);
	ctio->u.status1.ox_id = cpu_to_le16(temp);
	ctio->u.status1.scsi_status =
	    cpu_to_le16(SS_RESPONSE_INFO_LEN_VALID);
	ctio->u.status1.response_len = cpu_to_le16(8);
	ctio->u.status1.sense_data[0] = resp_code;

	/* Memory Barrier */
	wmb();
	if (qpair->reqq_start_iocbs)
		qpair->reqq_start_iocbs(qpair);
	else
		qla2x00_start_iocbs(ha, qpair->req);
}

void qlt_free_mcmd(struct qla_tgt_mgmt_cmd *mcmd)
{
	mempool_free(mcmd, qla_tgt_mgmt_cmd_mempool);
}
EXPORT_SYMBOL(qlt_free_mcmd);

/*
 * ha->hardware_lock supposed to be held on entry. Might drop it, then
 * reacquire
 */
void qlt_send_resp_ctio(struct qla_qpair *qpair, struct qla_tgt_cmd *cmd,
    uint8_t scsi_status, uint8_t sense_key, uint8_t asc, uint8_t ascq)
{
	struct atio_from_isp *atio = &cmd->atio;
	struct ctio7_to_24xx *ctio;
	uint16_t temp;
	struct scsi_qla_host *vha = cmd->vha;

	ql_dbg(ql_dbg_tgt_dif, vha, 0x3066,
	    "Sending response CTIO7 (vha=%p, atio=%p, scsi_status=%02x, "
	    "sense_key=%02x, asc=%02x, ascq=%02x",
	    vha, atio, scsi_status, sense_key, asc, ascq);

	ctio = (struct ctio7_to_24xx *)qla2x00_alloc_iocbs(vha, NULL);
	if (!ctio) {
		ql_dbg(ql_dbg_async, vha, 0x3067,
		    "qla2x00t(%ld): %s failed: unable to allocate request packet",
		    vha->host_no, __func__);
		goto out;
	}

	ctio->entry_type = CTIO_TYPE7;
	ctio->entry_count = 1;
	ctio->handle = QLA_TGT_SKIP_HANDLE;
	ctio->nport_handle = cmd->sess->loop_id;
	ctio->timeout = cpu_to_le16(QLA_TGT_TIMEOUT);
	ctio->vp_index = vha->vp_idx;
	ctio->initiator_id = be_id_to_le(atio->u.isp24.fcp_hdr.s_id);
	ctio->exchange_addr = atio->u.isp24.exchange_addr;
	temp = (atio->u.isp24.attr << 9) |
	    CTIO7_FLAGS_STATUS_MODE_1 | CTIO7_FLAGS_SEND_STATUS;
	ctio->u.status1.flags = cpu_to_le16(temp);
	temp = be16_to_cpu(atio->u.isp24.fcp_hdr.ox_id);
	ctio->u.status1.ox_id = cpu_to_le16(temp);
	ctio->u.status1.scsi_status =
	    cpu_to_le16(SS_RESPONSE_INFO_LEN_VALID | scsi_status);
	ctio->u.status1.response_len = cpu_to_le16(18);
	ctio->u.status1.residual = cpu_to_le32(get_datalen_for_atio(atio));

	if (ctio->u.status1.residual != 0)
		ctio->u.status1.scsi_status |=
		    cpu_to_le16(SS_RESIDUAL_UNDER);

	/* Fixed format sense data. */
	ctio->u.status1.sense_data[0] = 0x70;
	ctio->u.status1.sense_data[2] = sense_key;
	/* Additional sense length */
	ctio->u.status1.sense_data[7] = 0xa;
	/* ASC and ASCQ */
	ctio->u.status1.sense_data[12] = asc;
	ctio->u.status1.sense_data[13] = ascq;

	/* Memory Barrier */
	wmb();

	if (qpair->reqq_start_iocbs)
		qpair->reqq_start_iocbs(qpair);
	else
		qla2x00_start_iocbs(vha, qpair->req);

out:
	return;
}

/* callback from target fabric module code */
void qlt_xmit_tm_rsp(struct qla_tgt_mgmt_cmd *mcmd)
{
	struct scsi_qla_host *vha = mcmd->sess->vha;
	struct qla_hw_data *ha = vha->hw;
	unsigned long flags;
	struct qla_qpair *qpair = mcmd->qpair;
	bool free_mcmd = true;

	ql_dbg(ql_dbg_tgt_mgt, vha, 0xf013,
	    "TM response mcmd (%p) status %#x state %#x",
	    mcmd, mcmd->fc_tm_rsp, mcmd->flags);

	spin_lock_irqsave(qpair->qp_lock_ptr, flags);

	if (!vha->flags.online || mcmd->reset_count != qpair->chip_reset) {
		/*
		 * Either the port is not online or this request was from
		 * previous life, just abort the processing.
		 */
		ql_dbg(ql_dbg_async, vha, 0xe100,
			"RESET-TMR online/active/old-count/new-count = %d/%d/%d/%d.\n",
			vha->flags.online, qla2x00_reset_active(vha),
			mcmd->reset_count, qpair->chip_reset);
		ha->tgt.tgt_ops->free_mcmd(mcmd);
		spin_unlock_irqrestore(qpair->qp_lock_ptr, flags);
		return;
	}

	if (mcmd->flags == QLA24XX_MGMT_SEND_NACK) {
		switch (mcmd->orig_iocb.imm_ntfy.u.isp24.status_subcode) {
		case ELS_LOGO:
		case ELS_PRLO:
		case ELS_TPRLO:
			ql_dbg(ql_dbg_disc, vha, 0x2106,
			    "TM response logo %8phC status %#x state %#x",
			    mcmd->sess->port_name, mcmd->fc_tm_rsp,
			    mcmd->flags);
			qlt_schedule_sess_for_deletion(mcmd->sess);
			break;
		default:
			qlt_send_notify_ack(vha->hw->base_qpair,
			    &mcmd->orig_iocb.imm_ntfy, 0, 0, 0, 0, 0, 0);
			break;
		}
	} else {
		if (mcmd->orig_iocb.atio.u.raw.entry_type == ABTS_RECV_24XX) {
			qlt_build_abts_resp_iocb(mcmd);
			free_mcmd = false;
		} else
			qlt_24xx_send_task_mgmt_ctio(qpair, mcmd,
			    mcmd->fc_tm_rsp);
	}
	/*
	 * Make the callback for ->free_mcmd() to queue_work() and invoke
	 * target_put_sess_cmd() to drop cmd_kref to 1.  The final
	 * target_put_sess_cmd() call will be made from TFO->check_stop_free()
	 * -> tcm_qla2xxx_check_stop_free() to release the TMR associated se_cmd
	 * descriptor after TFO->queue_tm_rsp() -> tcm_qla2xxx_queue_tm_rsp() ->
	 * qlt_xmit_tm_rsp() returns here..
	 */
	if (free_mcmd)
		ha->tgt.tgt_ops->free_mcmd(mcmd);

	spin_unlock_irqrestore(qpair->qp_lock_ptr, flags);
}
EXPORT_SYMBOL(qlt_xmit_tm_rsp);

/* No locks */
static int qlt_pci_map_calc_cnt(struct qla_tgt_prm *prm)
{
	struct qla_tgt_cmd *cmd = prm->cmd;

	BUG_ON(cmd->sg_cnt == 0);

	prm->sg = (struct scatterlist *)cmd->sg;
	prm->seg_cnt = dma_map_sg(&cmd->qpair->pdev->dev, cmd->sg,
	    cmd->sg_cnt, cmd->dma_data_direction);
	if (unlikely(prm->seg_cnt == 0))
		goto out_err;

	prm->cmd->sg_mapped = 1;

	if (cmd->se_cmd.prot_op == TARGET_PROT_NORMAL) {
		/*
		 * If greater than four sg entries then we need to allocate
		 * the continuation entries
		 */
		if (prm->seg_cnt > QLA_TGT_DATASEGS_PER_CMD_24XX)
			prm->req_cnt += DIV_ROUND_UP(prm->seg_cnt -
			QLA_TGT_DATASEGS_PER_CMD_24XX,
			QLA_TGT_DATASEGS_PER_CONT_24XX);
	} else {
		/* DIF */
		if ((cmd->se_cmd.prot_op == TARGET_PROT_DIN_INSERT) ||
		    (cmd->se_cmd.prot_op == TARGET_PROT_DOUT_STRIP)) {
			prm->seg_cnt = DIV_ROUND_UP(cmd->bufflen, cmd->blk_sz);
			prm->tot_dsds = prm->seg_cnt;
		} else
			prm->tot_dsds = prm->seg_cnt;

		if (cmd->prot_sg_cnt) {
			prm->prot_sg      = cmd->prot_sg;
			prm->prot_seg_cnt = dma_map_sg(&cmd->qpair->pdev->dev,
				cmd->prot_sg, cmd->prot_sg_cnt,
				cmd->dma_data_direction);
			if (unlikely(prm->prot_seg_cnt == 0))
				goto out_err;

			if ((cmd->se_cmd.prot_op == TARGET_PROT_DIN_INSERT) ||
			    (cmd->se_cmd.prot_op == TARGET_PROT_DOUT_STRIP)) {
				/* Dif Bundling not support here */
				prm->prot_seg_cnt = DIV_ROUND_UP(cmd->bufflen,
								cmd->blk_sz);
				prm->tot_dsds += prm->prot_seg_cnt;
			} else
				prm->tot_dsds += prm->prot_seg_cnt;
		}
	}

	return 0;

out_err:
	ql_dbg_qp(ql_dbg_tgt, prm->cmd->qpair, 0xe04d,
	    "qla_target(%d): PCI mapping failed: sg_cnt=%d",
	    0, prm->cmd->sg_cnt);
	return -1;
}

static void qlt_unmap_sg(struct scsi_qla_host *vha, struct qla_tgt_cmd *cmd)
{
	struct qla_hw_data *ha;
	struct qla_qpair *qpair;

	if (!cmd->sg_mapped)
		return;

	qpair = cmd->qpair;

	dma_unmap_sg(&qpair->pdev->dev, cmd->sg, cmd->sg_cnt,
	    cmd->dma_data_direction);
	cmd->sg_mapped = 0;

	if (cmd->prot_sg_cnt)
		dma_unmap_sg(&qpair->pdev->dev, cmd->prot_sg, cmd->prot_sg_cnt,
			cmd->dma_data_direction);

	if (!cmd->ctx)
		return;
	ha = vha->hw;
	if (cmd->ctx_dsd_alloced)
		qla2x00_clean_dsd_pool(ha, cmd->ctx);

	dma_pool_free(ha->dl_dma_pool, cmd->ctx, cmd->ctx->crc_ctx_dma);
}

static int qlt_check_reserve_free_req(struct qla_qpair *qpair,
	uint32_t req_cnt)
{
	uint32_t cnt;
	struct req_que *req = qpair->req;

	if (req->cnt < (req_cnt + 2)) {
		cnt = (uint16_t)(qpair->use_shadow_reg ? *req->out_ptr :
		    RD_REG_DWORD_RELAXED(req->req_q_out));

		if  (req->ring_index < cnt)
			req->cnt = cnt - req->ring_index;
		else
			req->cnt = req->length - (req->ring_index - cnt);

		if (unlikely(req->cnt < (req_cnt + 2)))
			return -EAGAIN;
	}

	req->cnt -= req_cnt;

	return 0;
}

/*
 * ha->hardware_lock supposed to be held on entry. Might drop it, then reaquire
 */
static inline void *qlt_get_req_pkt(struct req_que *req)
{
	/* Adjust ring index. */
	req->ring_index++;
	if (req->ring_index == req->length) {
		req->ring_index = 0;
		req->ring_ptr = req->ring;
	} else {
		req->ring_ptr++;
	}
	return (cont_entry_t *)req->ring_ptr;
}

/* ha->hardware_lock supposed to be held on entry */
static inline uint32_t qlt_make_handle(struct qla_qpair *qpair)
{
	uint32_t h;
	int index;
	uint8_t found = 0;
	struct req_que *req = qpair->req;

	h = req->current_outstanding_cmd;

	for (index = 1; index < req->num_outstanding_cmds; index++) {
		h++;
		if (h == req->num_outstanding_cmds)
			h = 1;

		if (h == QLA_TGT_SKIP_HANDLE)
			continue;

		if (!req->outstanding_cmds[h]) {
			found = 1;
			break;
		}
	}

	if (found) {
		req->current_outstanding_cmd = h;
	} else {
		ql_dbg(ql_dbg_io, qpair->vha, 0x305b,
		    "qla_target(%d): Ran out of empty cmd slots\n",
		    qpair->vha->vp_idx);
		h = QLA_TGT_NULL_HANDLE;
	}

	return h;
}

/* ha->hardware_lock supposed to be held on entry */
static int qlt_24xx_build_ctio_pkt(struct qla_qpair *qpair,
	struct qla_tgt_prm *prm)
{
	uint32_t h;
	struct ctio7_to_24xx *pkt;
	struct atio_from_isp *atio = &prm->cmd->atio;
	uint16_t temp;

	pkt = (struct ctio7_to_24xx *)qpair->req->ring_ptr;
	prm->pkt = pkt;
	memset(pkt, 0, sizeof(*pkt));

	pkt->entry_type = CTIO_TYPE7;
	pkt->entry_count = (uint8_t)prm->req_cnt;
	pkt->vp_index = prm->cmd->vp_idx;

	h = qlt_make_handle(qpair);
	if (unlikely(h == QLA_TGT_NULL_HANDLE)) {
		/*
		 * CTIO type 7 from the firmware doesn't provide a way to
		 * know the initiator's LOOP ID, hence we can't find
		 * the session and, so, the command.
		 */
		return -EAGAIN;
	} else
		qpair->req->outstanding_cmds[h] = (srb_t *)prm->cmd;

	pkt->handle = MAKE_HANDLE(qpair->req->id, h);
	pkt->handle |= CTIO_COMPLETION_HANDLE_MARK;
	pkt->nport_handle = cpu_to_le16(prm->cmd->loop_id);
	pkt->timeout = cpu_to_le16(QLA_TGT_TIMEOUT);
	pkt->initiator_id = be_id_to_le(atio->u.isp24.fcp_hdr.s_id);
	pkt->exchange_addr = atio->u.isp24.exchange_addr;
	temp = atio->u.isp24.attr << 9;
	pkt->u.status0.flags |= cpu_to_le16(temp);
	temp = be16_to_cpu(atio->u.isp24.fcp_hdr.ox_id);
	pkt->u.status0.ox_id = cpu_to_le16(temp);
	pkt->u.status0.relative_offset = cpu_to_le32(prm->cmd->offset);

	return 0;
}

/*
 * ha->hardware_lock supposed to be held on entry. We have already made sure
 * that there is sufficient amount of request entries to not drop it.
 */
static void qlt_load_cont_data_segments(struct qla_tgt_prm *prm)
{
	int cnt;
	struct dsd64 *cur_dsd;

	/* Build continuation packets */
	while (prm->seg_cnt > 0) {
		cont_a64_entry_t *cont_pkt64 =
			(cont_a64_entry_t *)qlt_get_req_pkt(
			   prm->cmd->qpair->req);

		/*
		 * Make sure that from cont_pkt64 none of
		 * 64-bit specific fields used for 32-bit
		 * addressing. Cast to (cont_entry_t *) for
		 * that.
		 */

		memset(cont_pkt64, 0, sizeof(*cont_pkt64));

		cont_pkt64->entry_count = 1;
		cont_pkt64->sys_define = 0;

		cont_pkt64->entry_type = CONTINUE_A64_TYPE;
		cur_dsd = cont_pkt64->dsd;

		/* Load continuation entry data segments */
		for (cnt = 0;
		    cnt < QLA_TGT_DATASEGS_PER_CONT_24XX && prm->seg_cnt;
		    cnt++, prm->seg_cnt--) {
			append_dsd64(&cur_dsd, prm->sg);
			prm->sg = sg_next(prm->sg);
		}
	}
}

/*
 * ha->hardware_lock supposed to be held on entry. We have already made sure
 * that there is sufficient amount of request entries to not drop it.
 */
static void qlt_load_data_segments(struct qla_tgt_prm *prm)
{
	int cnt;
	struct dsd64 *cur_dsd;
	struct ctio7_to_24xx *pkt24 = (struct ctio7_to_24xx *)prm->pkt;

	pkt24->u.status0.transfer_length = cpu_to_le32(prm->cmd->bufflen);

	/* Setup packet address segment pointer */
	cur_dsd = &pkt24->u.status0.dsd;

	/* Set total data segment count */
	if (prm->seg_cnt)
		pkt24->dseg_count = cpu_to_le16(prm->seg_cnt);

	if (prm->seg_cnt == 0) {
		/* No data transfer */
		cur_dsd->address = 0;
		cur_dsd->length = 0;
		return;
	}

	/* If scatter gather */

	/* Load command entry data segments */
	for (cnt = 0;
	    (cnt < QLA_TGT_DATASEGS_PER_CMD_24XX) && prm->seg_cnt;
	    cnt++, prm->seg_cnt--) {
		append_dsd64(&cur_dsd, prm->sg);
		prm->sg = sg_next(prm->sg);
	}

	qlt_load_cont_data_segments(prm);
}

static inline int qlt_has_data(struct qla_tgt_cmd *cmd)
{
	return cmd->bufflen > 0;
}

static void qlt_print_dif_err(struct qla_tgt_prm *prm)
{
	struct qla_tgt_cmd *cmd;
	struct scsi_qla_host *vha;

	/* asc 0x10=dif error */
	if (prm->sense_buffer && (prm->sense_buffer[12] == 0x10)) {
		cmd = prm->cmd;
		vha = cmd->vha;
		/* ASCQ */
		switch (prm->sense_buffer[13]) {
		case 1:
			ql_dbg(ql_dbg_tgt_dif, vha, 0xe00b,
			    "BE detected Guard TAG ERR: lba[0x%llx|%lld] len[0x%x] "
			    "se_cmd=%p tag[%x]",
			    cmd->lba, cmd->lba, cmd->num_blks, &cmd->se_cmd,
			    cmd->atio.u.isp24.exchange_addr);
			break;
		case 2:
			ql_dbg(ql_dbg_tgt_dif, vha, 0xe00c,
			    "BE detected APP TAG ERR: lba[0x%llx|%lld] len[0x%x] "
			    "se_cmd=%p tag[%x]",
			    cmd->lba, cmd->lba, cmd->num_blks, &cmd->se_cmd,
			    cmd->atio.u.isp24.exchange_addr);
			break;
		case 3:
			ql_dbg(ql_dbg_tgt_dif, vha, 0xe00f,
			    "BE detected REF TAG ERR: lba[0x%llx|%lld] len[0x%x] "
			    "se_cmd=%p tag[%x]",
			    cmd->lba, cmd->lba, cmd->num_blks, &cmd->se_cmd,
			    cmd->atio.u.isp24.exchange_addr);
			break;
		default:
			ql_dbg(ql_dbg_tgt_dif, vha, 0xe010,
			    "BE detected Dif ERR: lba[%llx|%lld] len[%x] "
			    "se_cmd=%p tag[%x]",
			    cmd->lba, cmd->lba, cmd->num_blks, &cmd->se_cmd,
			    cmd->atio.u.isp24.exchange_addr);
			break;
		}
		ql_dump_buffer(ql_dbg_tgt_dif, vha, 0xe011, cmd->cdb, 16);
	}
}

/*
 * Called without ha->hardware_lock held
 */
static int qlt_pre_xmit_response(struct qla_tgt_cmd *cmd,
	struct qla_tgt_prm *prm, int xmit_type, uint8_t scsi_status,
	uint32_t *full_req_cnt)
{
	struct se_cmd *se_cmd = &cmd->se_cmd;
	struct qla_qpair *qpair = cmd->qpair;

	prm->cmd = cmd;
	prm->tgt = cmd->tgt;
	prm->pkt = NULL;
	prm->rq_result = scsi_status;
	prm->sense_buffer = &cmd->sense_buffer[0];
	prm->sense_buffer_len = TRANSPORT_SENSE_BUFFER;
	prm->sg = NULL;
	prm->seg_cnt = -1;
	prm->req_cnt = 1;
	prm->residual = 0;
	prm->add_status_pkt = 0;
	prm->prot_sg = NULL;
	prm->prot_seg_cnt = 0;
	prm->tot_dsds = 0;

	if ((xmit_type & QLA_TGT_XMIT_DATA) && qlt_has_data(cmd)) {
		if  (qlt_pci_map_calc_cnt(prm) != 0)
			return -EAGAIN;
	}

	*full_req_cnt = prm->req_cnt;

	if (se_cmd->se_cmd_flags & SCF_UNDERFLOW_BIT) {
		prm->residual = se_cmd->residual_count;
		ql_dbg_qp(ql_dbg_io + ql_dbg_verbose, qpair, 0x305c,
		    "Residual underflow: %d (tag %lld, op %x, bufflen %d, rq_result %x)\n",
		       prm->residual, se_cmd->tag,
		       se_cmd->t_task_cdb ? se_cmd->t_task_cdb[0] : 0,
		       cmd->bufflen, prm->rq_result);
		prm->rq_result |= SS_RESIDUAL_UNDER;
	} else if (se_cmd->se_cmd_flags & SCF_OVERFLOW_BIT) {
		prm->residual = se_cmd->residual_count;
		ql_dbg_qp(ql_dbg_io, qpair, 0x305d,
		    "Residual overflow: %d (tag %lld, op %x, bufflen %d, rq_result %x)\n",
		       prm->residual, se_cmd->tag, se_cmd->t_task_cdb ?
		       se_cmd->t_task_cdb[0] : 0, cmd->bufflen, prm->rq_result);
		prm->rq_result |= SS_RESIDUAL_OVER;
	}

	if (xmit_type & QLA_TGT_XMIT_STATUS) {
		/*
		 * If QLA_TGT_XMIT_DATA is not set, add_status_pkt will be
		 * ignored in *xmit_response() below
		 */
		if (qlt_has_data(cmd)) {
			if (QLA_TGT_SENSE_VALID(prm->sense_buffer) ||
			    (IS_FWI2_CAPABLE(cmd->vha->hw) &&
			    (prm->rq_result != 0))) {
				prm->add_status_pkt = 1;
				(*full_req_cnt)++;
			}
		}
	}

	return 0;
}

static inline int qlt_need_explicit_conf(struct qla_tgt_cmd *cmd,
    int sending_sense)
{
	if (cmd->qpair->enable_class_2)
		return 0;

	if (sending_sense)
		return cmd->conf_compl_supported;
	else
		return cmd->qpair->enable_explicit_conf &&
                    cmd->conf_compl_supported;
}

static void qlt_24xx_init_ctio_to_isp(struct ctio7_to_24xx *ctio,
	struct qla_tgt_prm *prm)
{
	prm->sense_buffer_len = min_t(uint32_t, prm->sense_buffer_len,
	    (uint32_t)sizeof(ctio->u.status1.sense_data));
	ctio->u.status0.flags |= cpu_to_le16(CTIO7_FLAGS_SEND_STATUS);
	if (qlt_need_explicit_conf(prm->cmd, 0)) {
		ctio->u.status0.flags |= cpu_to_le16(
		    CTIO7_FLAGS_EXPLICIT_CONFORM |
		    CTIO7_FLAGS_CONFORM_REQ);
	}
	ctio->u.status0.residual = cpu_to_le32(prm->residual);
	ctio->u.status0.scsi_status = cpu_to_le16(prm->rq_result);
	if (QLA_TGT_SENSE_VALID(prm->sense_buffer)) {
		int i;

		if (qlt_need_explicit_conf(prm->cmd, 1)) {
			if ((prm->rq_result & SS_SCSI_STATUS_BYTE) != 0) {
				ql_dbg_qp(ql_dbg_tgt, prm->cmd->qpair, 0xe017,
				    "Skipping EXPLICIT_CONFORM and "
				    "CTIO7_FLAGS_CONFORM_REQ for FCP READ w/ "
				    "non GOOD status\n");
				goto skip_explict_conf;
			}
			ctio->u.status1.flags |= cpu_to_le16(
			    CTIO7_FLAGS_EXPLICIT_CONFORM |
			    CTIO7_FLAGS_CONFORM_REQ);
		}
skip_explict_conf:
		ctio->u.status1.flags &=
		    ~cpu_to_le16(CTIO7_FLAGS_STATUS_MODE_0);
		ctio->u.status1.flags |=
		    cpu_to_le16(CTIO7_FLAGS_STATUS_MODE_1);
		ctio->u.status1.scsi_status |=
		    cpu_to_le16(SS_SENSE_LEN_VALID);
		ctio->u.status1.sense_length =
		    cpu_to_le16(prm->sense_buffer_len);
		for (i = 0; i < prm->sense_buffer_len/4; i++)
			((uint32_t *)ctio->u.status1.sense_data)[i] =
				cpu_to_be32(((uint32_t *)prm->sense_buffer)[i]);

		qlt_print_dif_err(prm);

	} else {
		ctio->u.status1.flags &=
		    ~cpu_to_le16(CTIO7_FLAGS_STATUS_MODE_0);
		ctio->u.status1.flags |=
		    cpu_to_le16(CTIO7_FLAGS_STATUS_MODE_1);
		ctio->u.status1.sense_length = 0;
		memset(ctio->u.status1.sense_data, 0,
		    sizeof(ctio->u.status1.sense_data));
	}

	/* Sense with len > 24, is it possible ??? */
}

static inline int
qlt_hba_err_chk_enabled(struct se_cmd *se_cmd)
{
	switch (se_cmd->prot_op) {
	case TARGET_PROT_DOUT_INSERT:
	case TARGET_PROT_DIN_STRIP:
		if (ql2xenablehba_err_chk >= 1)
			return 1;
		break;
	case TARGET_PROT_DOUT_PASS:
	case TARGET_PROT_DIN_PASS:
		if (ql2xenablehba_err_chk >= 2)
			return 1;
		break;
	case TARGET_PROT_DIN_INSERT:
	case TARGET_PROT_DOUT_STRIP:
		return 1;
	default:
		break;
	}
	return 0;
}

static inline int
qla_tgt_ref_mask_check(struct se_cmd *se_cmd)
{
	switch (se_cmd->prot_op) {
	case TARGET_PROT_DIN_INSERT:
	case TARGET_PROT_DOUT_INSERT:
	case TARGET_PROT_DIN_STRIP:
	case TARGET_PROT_DOUT_STRIP:
	case TARGET_PROT_DIN_PASS:
	case TARGET_PROT_DOUT_PASS:
	    return 1;
	default:
	    return 0;
	}
	return 0;
}

/*
 * qla_tgt_set_dif_tags - Extract Ref and App tags from SCSI command
 */
static void
qla_tgt_set_dif_tags(struct qla_tgt_cmd *cmd, struct crc_context *ctx,
    uint16_t *pfw_prot_opts)
{
	struct se_cmd *se_cmd = &cmd->se_cmd;
	uint32_t lba = 0xffffffff & se_cmd->t_task_lba;
	scsi_qla_host_t *vha = cmd->tgt->vha;
	struct qla_hw_data *ha = vha->hw;
	uint32_t t32 = 0;

	/*
	 * wait till Mode Sense/Select cmd, modepage Ah, subpage 2
	 * have been immplemented by TCM, before AppTag is avail.
	 * Look for modesense_handlers[]
	 */
	ctx->app_tag = 0;
	ctx->app_tag_mask[0] = 0x0;
	ctx->app_tag_mask[1] = 0x0;

	if (IS_PI_UNINIT_CAPABLE(ha)) {
		if ((se_cmd->prot_type == TARGET_DIF_TYPE1_PROT) ||
		    (se_cmd->prot_type == TARGET_DIF_TYPE2_PROT))
			*pfw_prot_opts |= PO_DIS_VALD_APP_ESC;
		else if (se_cmd->prot_type == TARGET_DIF_TYPE3_PROT)
			*pfw_prot_opts |= PO_DIS_VALD_APP_REF_ESC;
	}

	t32 = ha->tgt.tgt_ops->get_dif_tags(cmd, pfw_prot_opts);

	switch (se_cmd->prot_type) {
	case TARGET_DIF_TYPE0_PROT:
		/*
		 * No check for ql2xenablehba_err_chk, as it
		 * would be an I/O error if hba tag generation
		 * is not done.
		 */
		ctx->ref_tag = cpu_to_le32(lba);
		/* enable ALL bytes of the ref tag */
		ctx->ref_tag_mask[0] = 0xff;
		ctx->ref_tag_mask[1] = 0xff;
		ctx->ref_tag_mask[2] = 0xff;
		ctx->ref_tag_mask[3] = 0xff;
		break;
	case TARGET_DIF_TYPE1_PROT:
	    /*
	     * For TYPE 1 protection: 16 bit GUARD tag, 32 bit
	     * REF tag, and 16 bit app tag.
	     */
	    ctx->ref_tag = cpu_to_le32(lba);
	    if (!qla_tgt_ref_mask_check(se_cmd) ||
		!(ha->tgt.tgt_ops->chk_dif_tags(t32))) {
		    *pfw_prot_opts |= PO_DIS_REF_TAG_VALD;
		    break;
	    }
	    /* enable ALL bytes of the ref tag */
	    ctx->ref_tag_mask[0] = 0xff;
	    ctx->ref_tag_mask[1] = 0xff;
	    ctx->ref_tag_mask[2] = 0xff;
	    ctx->ref_tag_mask[3] = 0xff;
	    break;
	case TARGET_DIF_TYPE2_PROT:
	    /*
	     * For TYPE 2 protection: 16 bit GUARD + 32 bit REF
	     * tag has to match LBA in CDB + N
	     */
	    ctx->ref_tag = cpu_to_le32(lba);
	    if (!qla_tgt_ref_mask_check(se_cmd) ||
		!(ha->tgt.tgt_ops->chk_dif_tags(t32))) {
		    *pfw_prot_opts |= PO_DIS_REF_TAG_VALD;
		    break;
	    }
	    /* enable ALL bytes of the ref tag */
	    ctx->ref_tag_mask[0] = 0xff;
	    ctx->ref_tag_mask[1] = 0xff;
	    ctx->ref_tag_mask[2] = 0xff;
	    ctx->ref_tag_mask[3] = 0xff;
	    break;
	case TARGET_DIF_TYPE3_PROT:
	    /* For TYPE 3 protection: 16 bit GUARD only */
	    *pfw_prot_opts |= PO_DIS_REF_TAG_VALD;
	    ctx->ref_tag_mask[0] = ctx->ref_tag_mask[1] =
		ctx->ref_tag_mask[2] = ctx->ref_tag_mask[3] = 0x00;
	    break;
	}
}

static inline int
qlt_build_ctio_crc2_pkt(struct qla_qpair *qpair, struct qla_tgt_prm *prm)
{
	struct dsd64		*cur_dsd;
	uint32_t		transfer_length = 0;
	uint32_t		data_bytes;
	uint32_t		dif_bytes;
	uint8_t			bundling = 1;
	struct crc_context	*crc_ctx_pkt = NULL;
	struct qla_hw_data	*ha;
	struct ctio_crc2_to_fw	*pkt;
	dma_addr_t		crc_ctx_dma;
	uint16_t		fw_prot_opts = 0;
	struct qla_tgt_cmd	*cmd = prm->cmd;
	struct se_cmd		*se_cmd = &cmd->se_cmd;
	uint32_t h;
	struct atio_from_isp *atio = &prm->cmd->atio;
	struct qla_tc_param	tc;
	uint16_t t16;
	scsi_qla_host_t *vha = cmd->vha;

	ha = vha->hw;

	pkt = (struct ctio_crc2_to_fw *)qpair->req->ring_ptr;
	prm->pkt = pkt;
	memset(pkt, 0, sizeof(*pkt));

	ql_dbg_qp(ql_dbg_tgt, cmd->qpair, 0xe071,
		"qla_target(%d):%s: se_cmd[%p] CRC2 prot_op[0x%x] cmd prot sg:cnt[%p:%x] lba[%llu]\n",
		cmd->vp_idx, __func__, se_cmd, se_cmd->prot_op,
		prm->prot_sg, prm->prot_seg_cnt, se_cmd->t_task_lba);

	if ((se_cmd->prot_op == TARGET_PROT_DIN_INSERT) ||
	    (se_cmd->prot_op == TARGET_PROT_DOUT_STRIP))
		bundling = 0;

	/* Compute dif len and adjust data len to incude protection */
	data_bytes = cmd->bufflen;
	dif_bytes  = (data_bytes / cmd->blk_sz) * 8;

	switch (se_cmd->prot_op) {
	case TARGET_PROT_DIN_INSERT:
	case TARGET_PROT_DOUT_STRIP:
		transfer_length = data_bytes;
		if (cmd->prot_sg_cnt)
			data_bytes += dif_bytes;
		break;
	case TARGET_PROT_DIN_STRIP:
	case TARGET_PROT_DOUT_INSERT:
	case TARGET_PROT_DIN_PASS:
	case TARGET_PROT_DOUT_PASS:
		transfer_length = data_bytes + dif_bytes;
		break;
	default:
		BUG();
		break;
	}

	if (!qlt_hba_err_chk_enabled(se_cmd))
		fw_prot_opts |= 0x10; /* Disable Guard tag checking */
	/* HBA error checking enabled */
	else if (IS_PI_UNINIT_CAPABLE(ha)) {
		if ((se_cmd->prot_type == TARGET_DIF_TYPE1_PROT) ||
		    (se_cmd->prot_type == TARGET_DIF_TYPE2_PROT))
			fw_prot_opts |= PO_DIS_VALD_APP_ESC;
		else if (se_cmd->prot_type == TARGET_DIF_TYPE3_PROT)
			fw_prot_opts |= PO_DIS_VALD_APP_REF_ESC;
	}

	switch (se_cmd->prot_op) {
	case TARGET_PROT_DIN_INSERT:
	case TARGET_PROT_DOUT_INSERT:
		fw_prot_opts |= PO_MODE_DIF_INSERT;
		break;
	case TARGET_PROT_DIN_STRIP:
	case TARGET_PROT_DOUT_STRIP:
		fw_prot_opts |= PO_MODE_DIF_REMOVE;
		break;
	case TARGET_PROT_DIN_PASS:
	case TARGET_PROT_DOUT_PASS:
		fw_prot_opts |= PO_MODE_DIF_PASS;
		/* FUTURE: does tcm require T10CRC<->IPCKSUM conversion? */
		break;
	default:/* Normal Request */
		fw_prot_opts |= PO_MODE_DIF_PASS;
		break;
	}

	/* ---- PKT ---- */
	/* Update entry type to indicate Command Type CRC_2 IOCB */
	pkt->entry_type  = CTIO_CRC2;
	pkt->entry_count = 1;
	pkt->vp_index = cmd->vp_idx;

	h = qlt_make_handle(qpair);
	if (unlikely(h == QLA_TGT_NULL_HANDLE)) {
		/*
		 * CTIO type 7 from the firmware doesn't provide a way to
		 * know the initiator's LOOP ID, hence we can't find
		 * the session and, so, the command.
		 */
		return -EAGAIN;
	} else
		qpair->req->outstanding_cmds[h] = (srb_t *)prm->cmd;

	pkt->handle  = MAKE_HANDLE(qpair->req->id, h);
	pkt->handle |= CTIO_COMPLETION_HANDLE_MARK;
	pkt->nport_handle = cpu_to_le16(prm->cmd->loop_id);
	pkt->timeout = cpu_to_le16(QLA_TGT_TIMEOUT);
	pkt->initiator_id = be_id_to_le(atio->u.isp24.fcp_hdr.s_id);
	pkt->exchange_addr   = atio->u.isp24.exchange_addr;

	/* silence compile warning */
	t16 = be16_to_cpu(atio->u.isp24.fcp_hdr.ox_id);
	pkt->ox_id  = cpu_to_le16(t16);

	t16 = (atio->u.isp24.attr << 9);
	pkt->flags |= cpu_to_le16(t16);
	pkt->relative_offset = cpu_to_le32(prm->cmd->offset);

	/* Set transfer direction */
	if (cmd->dma_data_direction == DMA_TO_DEVICE)
		pkt->flags = cpu_to_le16(CTIO7_FLAGS_DATA_IN);
	else if (cmd->dma_data_direction == DMA_FROM_DEVICE)
		pkt->flags = cpu_to_le16(CTIO7_FLAGS_DATA_OUT);

	pkt->dseg_count = prm->tot_dsds;
	/* Fibre channel byte count */
	pkt->transfer_length = cpu_to_le32(transfer_length);

	/* ----- CRC context -------- */

	/* Allocate CRC context from global pool */
	crc_ctx_pkt = cmd->ctx =
	    dma_pool_zalloc(ha->dl_dma_pool, GFP_ATOMIC, &crc_ctx_dma);

	if (!crc_ctx_pkt)
		goto crc_queuing_error;

	crc_ctx_pkt->crc_ctx_dma = crc_ctx_dma;
	INIT_LIST_HEAD(&crc_ctx_pkt->dsd_list);

	/* Set handle */
	crc_ctx_pkt->handle = pkt->handle;

	qla_tgt_set_dif_tags(cmd, crc_ctx_pkt, &fw_prot_opts);

	put_unaligned_le64(crc_ctx_dma, &pkt->crc_context_address);
	pkt->crc_context_len = CRC_CONTEXT_LEN_FW;

	if (!bundling) {
		cur_dsd = &crc_ctx_pkt->u.nobundling.data_dsd[0];
	} else {
		/*
		 * Configure Bundling if we need to fetch interlaving
		 * protection PCI accesses
		 */
		fw_prot_opts |= PO_ENABLE_DIF_BUNDLING;
		crc_ctx_pkt->u.bundling.dif_byte_count = cpu_to_le32(dif_bytes);
		crc_ctx_pkt->u.bundling.dseg_count =
			cpu_to_le16(prm->tot_dsds - prm->prot_seg_cnt);
		cur_dsd = &crc_ctx_pkt->u.bundling.data_dsd[0];
	}

	/* Finish the common fields of CRC pkt */
	crc_ctx_pkt->blk_size   = cpu_to_le16(cmd->blk_sz);
	crc_ctx_pkt->prot_opts  = cpu_to_le16(fw_prot_opts);
	crc_ctx_pkt->byte_count = cpu_to_le32(data_bytes);
	crc_ctx_pkt->guard_seed = cpu_to_le16(0);

	memset((uint8_t *)&tc, 0 , sizeof(tc));
	tc.vha = vha;
	tc.blk_sz = cmd->blk_sz;
	tc.bufflen = cmd->bufflen;
	tc.sg = cmd->sg;
	tc.prot_sg = cmd->prot_sg;
	tc.ctx = crc_ctx_pkt;
	tc.ctx_dsd_alloced = &cmd->ctx_dsd_alloced;

	/* Walks data segments */
	pkt->flags |= cpu_to_le16(CTIO7_FLAGS_DSD_PTR);

	if (!bundling && prm->prot_seg_cnt) {
		if (qla24xx_walk_and_build_sglist_no_difb(ha, NULL, cur_dsd,
			prm->tot_dsds, &tc))
			goto crc_queuing_error;
	} else if (qla24xx_walk_and_build_sglist(ha, NULL, cur_dsd,
		(prm->tot_dsds - prm->prot_seg_cnt), &tc))
		goto crc_queuing_error;

	if (bundling && prm->prot_seg_cnt) {
		/* Walks dif segments */
		pkt->add_flags |= CTIO_CRC2_AF_DIF_DSD_ENA;

		cur_dsd = &crc_ctx_pkt->u.bundling.dif_dsd;
		if (qla24xx_walk_and_build_prot_sglist(ha, NULL, cur_dsd,
			prm->prot_seg_cnt, cmd))
			goto crc_queuing_error;
	}
	return QLA_SUCCESS;

crc_queuing_error:
	/* Cleanup will be performed by the caller */
	qpair->req->outstanding_cmds[h] = NULL;

	return QLA_FUNCTION_FAILED;
}

/*
 * Callback to setup response of xmit_type of QLA_TGT_XMIT_DATA and *
 * QLA_TGT_XMIT_STATUS for >= 24xx silicon
 */
int qlt_xmit_response(struct qla_tgt_cmd *cmd, int xmit_type,
	uint8_t scsi_status)
{
	struct scsi_qla_host *vha = cmd->vha;
	struct qla_qpair *qpair = cmd->qpair;
	struct ctio7_to_24xx *pkt;
	struct qla_tgt_prm prm;
	uint32_t full_req_cnt = 0;
	unsigned long flags = 0;
	int res;

	if (!qpair->fw_started || (cmd->reset_count != qpair->chip_reset) ||
	    (cmd->sess && cmd->sess->deleted)) {
		cmd->state = QLA_TGT_STATE_PROCESSED;
		res = 0;
		goto free;
	}

	ql_dbg_qp(ql_dbg_tgt, qpair, 0xe018,
	    "is_send_status=%d, cmd->bufflen=%d, cmd->sg_cnt=%d, cmd->dma_data_direction=%d se_cmd[%p] qp %d\n",
	    (xmit_type & QLA_TGT_XMIT_STATUS) ?
	    1 : 0, cmd->bufflen, cmd->sg_cnt, cmd->dma_data_direction,
	    &cmd->se_cmd, qpair->id);

	res = qlt_pre_xmit_response(cmd, &prm, xmit_type, scsi_status,
	    &full_req_cnt);
	if (unlikely(res != 0))
		goto free;

	spin_lock_irqsave(qpair->qp_lock_ptr, flags);

	if (xmit_type == QLA_TGT_XMIT_STATUS)
		qpair->tgt_counters.core_qla_snd_status++;
	else
		qpair->tgt_counters.core_qla_que_buf++;

	if (!qpair->fw_started || cmd->reset_count != qpair->chip_reset) {
		/*
		 * Either the port is not online or this request was from
		 * previous life, just abort the processing.
		 */
		cmd->state = QLA_TGT_STATE_PROCESSED;
		ql_dbg_qp(ql_dbg_async, qpair, 0xe101,
			"RESET-RSP online/active/old-count/new-count = %d/%d/%d/%d.\n",
			vha->flags.online, qla2x00_reset_active(vha),
			cmd->reset_count, qpair->chip_reset);
		spin_unlock_irqrestore(qpair->qp_lock_ptr, flags);
		res = 0;
		goto free;
	}

	/* Does F/W have an IOCBs for this request */
	res = qlt_check_reserve_free_req(qpair, full_req_cnt);
	if (unlikely(res))
		goto out_unmap_unlock;

	if (cmd->se_cmd.prot_op && (xmit_type & QLA_TGT_XMIT_DATA))
		res = qlt_build_ctio_crc2_pkt(qpair, &prm);
	else
		res = qlt_24xx_build_ctio_pkt(qpair, &prm);
	if (unlikely(res != 0)) {
		qpair->req->cnt += full_req_cnt;
		goto out_unmap_unlock;
	}

	pkt = (struct ctio7_to_24xx *)prm.pkt;

	if (qlt_has_data(cmd) && (xmit_type & QLA_TGT_XMIT_DATA)) {
		pkt->u.status0.flags |=
		    cpu_to_le16(CTIO7_FLAGS_DATA_IN |
			CTIO7_FLAGS_STATUS_MODE_0);

		if (cmd->se_cmd.prot_op == TARGET_PROT_NORMAL)
			qlt_load_data_segments(&prm);

		if (prm.add_status_pkt == 0) {
			if (xmit_type & QLA_TGT_XMIT_STATUS) {
				pkt->u.status0.scsi_status =
				    cpu_to_le16(prm.rq_result);
				pkt->u.status0.residual =
				    cpu_to_le32(prm.residual);
				pkt->u.status0.flags |= cpu_to_le16(
				    CTIO7_FLAGS_SEND_STATUS);
				if (qlt_need_explicit_conf(cmd, 0)) {
					pkt->u.status0.flags |=
					    cpu_to_le16(
						CTIO7_FLAGS_EXPLICIT_CONFORM |
						CTIO7_FLAGS_CONFORM_REQ);
				}
			}

		} else {
			/*
			 * We have already made sure that there is sufficient
			 * amount of request entries to not drop HW lock in
			 * req_pkt().
			 */
			struct ctio7_to_24xx *ctio =
				(struct ctio7_to_24xx *)qlt_get_req_pkt(
				    qpair->req);

			ql_dbg_qp(ql_dbg_tgt, qpair, 0x305e,
			    "Building additional status packet 0x%p.\n",
			    ctio);

			/*
			 * T10Dif: ctio_crc2_to_fw overlay ontop of
			 * ctio7_to_24xx
			 */
			memcpy(ctio, pkt, sizeof(*ctio));
			/* reset back to CTIO7 */
			ctio->entry_count = 1;
			ctio->entry_type = CTIO_TYPE7;
			ctio->dseg_count = 0;
			ctio->u.status1.flags &= ~cpu_to_le16(
			    CTIO7_FLAGS_DATA_IN);

			/* Real finish is ctio_m1's finish */
			pkt->handle |= CTIO_INTERMEDIATE_HANDLE_MARK;
			pkt->u.status0.flags |= cpu_to_le16(
			    CTIO7_FLAGS_DONT_RET_CTIO);

			/* qlt_24xx_init_ctio_to_isp will correct
			 * all neccessary fields that's part of CTIO7.
			 * There should be no residual of CTIO-CRC2 data.
			 */
			qlt_24xx_init_ctio_to_isp((struct ctio7_to_24xx *)ctio,
			    &prm);
		}
	} else
		qlt_24xx_init_ctio_to_isp(pkt, &prm);


	cmd->state = QLA_TGT_STATE_PROCESSED; /* Mid-level is done processing */
	cmd->cmd_sent_to_fw = 1;
	cmd->ctio_flags = le16_to_cpu(pkt->u.status0.flags);

	/* Memory Barrier */
	wmb();
	if (qpair->reqq_start_iocbs)
		qpair->reqq_start_iocbs(qpair);
	else
		qla2x00_start_iocbs(vha, qpair->req);
	spin_unlock_irqrestore(qpair->qp_lock_ptr, flags);

	return 0;

out_unmap_unlock:
	qlt_unmap_sg(vha, cmd);
	spin_unlock_irqrestore(qpair->qp_lock_ptr, flags);

free:
	vha->hw->tgt.tgt_ops->free_cmd(cmd);
	return res;
}
EXPORT_SYMBOL(qlt_xmit_response);

int qlt_rdy_to_xfer(struct qla_tgt_cmd *cmd)
{
	struct ctio7_to_24xx *pkt;
	struct scsi_qla_host *vha = cmd->vha;
	struct qla_tgt *tgt = cmd->tgt;
	struct qla_tgt_prm prm;
	unsigned long flags = 0;
	int res = 0;
	struct qla_qpair *qpair = cmd->qpair;

	memset(&prm, 0, sizeof(prm));
	prm.cmd = cmd;
	prm.tgt = tgt;
	prm.sg = NULL;
	prm.req_cnt = 1;

	/* Calculate number of entries and segments required */
	if (qlt_pci_map_calc_cnt(&prm) != 0)
		return -EAGAIN;

	if (!qpair->fw_started || (cmd->reset_count != qpair->chip_reset) ||
	    (cmd->sess && cmd->sess->deleted)) {
		/*
		 * Either the port is not online or this request was from
		 * previous life, just abort the processing.
		 */
		cmd->aborted = 1;
		cmd->write_data_transferred = 0;
		cmd->state = QLA_TGT_STATE_DATA_IN;
		vha->hw->tgt.tgt_ops->handle_data(cmd);
		ql_dbg_qp(ql_dbg_async, qpair, 0xe102,
			"RESET-XFR online/active/old-count/new-count = %d/%d/%d/%d.\n",
			vha->flags.online, qla2x00_reset_active(vha),
			cmd->reset_count, qpair->chip_reset);
		return 0;
	}

	spin_lock_irqsave(qpair->qp_lock_ptr, flags);
	/* Does F/W have an IOCBs for this request */
	res = qlt_check_reserve_free_req(qpair, prm.req_cnt);
	if (res != 0)
		goto out_unlock_free_unmap;
	if (cmd->se_cmd.prot_op)
		res = qlt_build_ctio_crc2_pkt(qpair, &prm);
	else
		res = qlt_24xx_build_ctio_pkt(qpair, &prm);

	if (unlikely(res != 0)) {
		qpair->req->cnt += prm.req_cnt;
		goto out_unlock_free_unmap;
	}

	pkt = (struct ctio7_to_24xx *)prm.pkt;
	pkt->u.status0.flags |= cpu_to_le16(CTIO7_FLAGS_DATA_OUT |
	    CTIO7_FLAGS_STATUS_MODE_0);

	if (cmd->se_cmd.prot_op == TARGET_PROT_NORMAL)
		qlt_load_data_segments(&prm);

	cmd->state = QLA_TGT_STATE_NEED_DATA;
	cmd->cmd_sent_to_fw = 1;
	cmd->ctio_flags = le16_to_cpu(pkt->u.status0.flags);

	/* Memory Barrier */
	wmb();
	if (qpair->reqq_start_iocbs)
		qpair->reqq_start_iocbs(qpair);
	else
		qla2x00_start_iocbs(vha, qpair->req);
	spin_unlock_irqrestore(qpair->qp_lock_ptr, flags);

	return res;

out_unlock_free_unmap:
	qlt_unmap_sg(vha, cmd);
	spin_unlock_irqrestore(qpair->qp_lock_ptr, flags);

	return res;
}
EXPORT_SYMBOL(qlt_rdy_to_xfer);


/*
 * it is assumed either hardware_lock or qpair lock is held.
 */
static void
qlt_handle_dif_error(struct qla_qpair *qpair, struct qla_tgt_cmd *cmd,
	struct ctio_crc_from_fw *sts)
{
	uint8_t		*ap = &sts->actual_dif[0];
	uint8_t		*ep = &sts->expected_dif[0];
	uint64_t	lba = cmd->se_cmd.t_task_lba;
	uint8_t scsi_status, sense_key, asc, ascq;
	unsigned long flags;
	struct scsi_qla_host *vha = cmd->vha;

	cmd->trc_flags |= TRC_DIF_ERR;

	cmd->a_guard   = be16_to_cpu(*(uint16_t *)(ap + 0));
	cmd->a_app_tag = be16_to_cpu(*(uint16_t *)(ap + 2));
	cmd->a_ref_tag = be32_to_cpu(*(uint32_t *)(ap + 4));

	cmd->e_guard   = be16_to_cpu(*(uint16_t *)(ep + 0));
	cmd->e_app_tag = be16_to_cpu(*(uint16_t *)(ep + 2));
	cmd->e_ref_tag = be32_to_cpu(*(uint32_t *)(ep + 4));

	ql_dbg(ql_dbg_tgt_dif, vha, 0xf075,
	    "%s: aborted %d state %d\n", __func__, cmd->aborted, cmd->state);

	scsi_status = sense_key = asc = ascq = 0;

	/* check appl tag */
	if (cmd->e_app_tag != cmd->a_app_tag) {
		ql_dbg(ql_dbg_tgt_dif, vha, 0xe00d,
		    "App Tag ERR: cdb[%x] lba[%llx %llx] blks[%x] [Actual|Expected] Ref[%x|%x], App[%x|%x], Guard [%x|%x] cmd=%p ox_id[%04x]",
		    cmd->cdb[0], lba, (lba+cmd->num_blks), cmd->num_blks,
		    cmd->a_ref_tag, cmd->e_ref_tag, cmd->a_app_tag,
		    cmd->e_app_tag, cmd->a_guard, cmd->e_guard, cmd,
		    cmd->atio.u.isp24.fcp_hdr.ox_id);

		cmd->dif_err_code = DIF_ERR_APP;
		scsi_status = SAM_STAT_CHECK_CONDITION;
		sense_key = ABORTED_COMMAND;
		asc = 0x10;
		ascq = 0x2;
	}

	/* check ref tag */
	if (cmd->e_ref_tag != cmd->a_ref_tag) {
		ql_dbg(ql_dbg_tgt_dif, vha, 0xe00e,
		    "Ref Tag ERR: cdb[%x] lba[%llx %llx] blks[%x] [Actual|Expected] Ref[%x|%x], App[%x|%x], Guard[%x|%x] cmd=%p ox_id[%04x] ",
		    cmd->cdb[0], lba, (lba+cmd->num_blks), cmd->num_blks,
		    cmd->a_ref_tag, cmd->e_ref_tag, cmd->a_app_tag,
		    cmd->e_app_tag, cmd->a_guard, cmd->e_guard, cmd,
		    cmd->atio.u.isp24.fcp_hdr.ox_id);

		cmd->dif_err_code = DIF_ERR_REF;
		scsi_status = SAM_STAT_CHECK_CONDITION;
		sense_key = ABORTED_COMMAND;
		asc = 0x10;
		ascq = 0x3;
		goto out;
	}

	/* check guard */
	if (cmd->e_guard != cmd->a_guard) {
		ql_dbg(ql_dbg_tgt_dif, vha, 0xe012,
		    "Guard ERR: cdb[%x] lba[%llx %llx] blks[%x] [Actual|Expected] Ref[%x|%x], App[%x|%x], Guard [%x|%x] cmd=%p ox_id[%04x]",
		    cmd->cdb[0], lba, (lba+cmd->num_blks), cmd->num_blks,
		    cmd->a_ref_tag, cmd->e_ref_tag, cmd->a_app_tag,
		    cmd->e_app_tag, cmd->a_guard, cmd->e_guard, cmd,
		    cmd->atio.u.isp24.fcp_hdr.ox_id);

		cmd->dif_err_code = DIF_ERR_GRD;
		scsi_status = SAM_STAT_CHECK_CONDITION;
		sense_key = ABORTED_COMMAND;
		asc = 0x10;
		ascq = 0x1;
	}
out:
	switch (cmd->state) {
	case QLA_TGT_STATE_NEED_DATA:
		/* handle_data will load DIF error code  */
		cmd->state = QLA_TGT_STATE_DATA_IN;
		vha->hw->tgt.tgt_ops->handle_data(cmd);
		break;
	default:
		spin_lock_irqsave(&cmd->cmd_lock, flags);
		if (cmd->aborted) {
			spin_unlock_irqrestore(&cmd->cmd_lock, flags);
			vha->hw->tgt.tgt_ops->free_cmd(cmd);
			break;
		}
		spin_unlock_irqrestore(&cmd->cmd_lock, flags);

		qlt_send_resp_ctio(qpair, cmd, scsi_status, sense_key, asc,
		    ascq);
		/* assume scsi status gets out on the wire.
		 * Will not wait for completion.
		 */
		vha->hw->tgt.tgt_ops->free_cmd(cmd);
		break;
	}
}

/* If hardware_lock held on entry, might drop it, then reaquire */
/* This function sends the appropriate CTIO to ISP 2xxx or 24xx */
static int __qlt_send_term_imm_notif(struct scsi_qla_host *vha,
	struct imm_ntfy_from_isp *ntfy)
{
	struct nack_to_isp *nack;
	struct qla_hw_data *ha = vha->hw;
	request_t *pkt;
	int ret = 0;

	ql_dbg(ql_dbg_tgt_tmr, vha, 0xe01c,
	    "Sending TERM ELS CTIO (ha=%p)\n", ha);

	pkt = (request_t *)qla2x00_alloc_iocbs(vha, NULL);
	if (pkt == NULL) {
		ql_dbg(ql_dbg_tgt, vha, 0xe080,
		    "qla_target(%d): %s failed: unable to allocate "
		    "request packet\n", vha->vp_idx, __func__);
		return -ENOMEM;
	}

	pkt->entry_type = NOTIFY_ACK_TYPE;
	pkt->entry_count = 1;
	pkt->handle = QLA_TGT_SKIP_HANDLE;

	nack = (struct nack_to_isp *)pkt;
	nack->ox_id = ntfy->ox_id;

	nack->u.isp24.nport_handle = ntfy->u.isp24.nport_handle;
	if (le16_to_cpu(ntfy->u.isp24.status) == IMM_NTFY_ELS) {
		nack->u.isp24.flags = ntfy->u.isp24.flags &
			__constant_cpu_to_le32(NOTIFY24XX_FLAGS_PUREX_IOCB);
	}

	/* terminate */
	nack->u.isp24.flags |=
		__constant_cpu_to_le16(NOTIFY_ACK_FLAGS_TERMINATE);

	nack->u.isp24.srr_rx_id = ntfy->u.isp24.srr_rx_id;
	nack->u.isp24.status = ntfy->u.isp24.status;
	nack->u.isp24.status_subcode = ntfy->u.isp24.status_subcode;
	nack->u.isp24.fw_handle = ntfy->u.isp24.fw_handle;
	nack->u.isp24.exchange_address = ntfy->u.isp24.exchange_address;
	nack->u.isp24.srr_rel_offs = ntfy->u.isp24.srr_rel_offs;
	nack->u.isp24.srr_ui = ntfy->u.isp24.srr_ui;
	nack->u.isp24.vp_index = ntfy->u.isp24.vp_index;

	qla2x00_start_iocbs(vha, vha->req);
	return ret;
}

static void qlt_send_term_imm_notif(struct scsi_qla_host *vha,
	struct imm_ntfy_from_isp *imm, int ha_locked)
{
	int rc;

	WARN_ON_ONCE(!ha_locked);
	rc = __qlt_send_term_imm_notif(vha, imm);
	pr_debug("rc = %d\n", rc);
}

/*
 * If hardware_lock held on entry, might drop it, then reaquire
 * This function sends the appropriate CTIO to ISP 2xxx or 24xx
 */
static int __qlt_send_term_exchange(struct qla_qpair *qpair,
	struct qla_tgt_cmd *cmd,
	struct atio_from_isp *atio)
{
	struct scsi_qla_host *vha = qpair->vha;
	struct ctio7_to_24xx *ctio24;
	struct qla_hw_data *ha = vha->hw;
	request_t *pkt;
	int ret = 0;
	uint16_t temp;

	ql_dbg(ql_dbg_tgt, vha, 0xe009, "Sending TERM EXCH CTIO (ha=%p)\n", ha);

	if (cmd)
		vha = cmd->vha;

	pkt = (request_t *)qla2x00_alloc_iocbs_ready(qpair, NULL);
	if (pkt == NULL) {
		ql_dbg(ql_dbg_tgt, vha, 0xe050,
		    "qla_target(%d): %s failed: unable to allocate "
		    "request packet\n", vha->vp_idx, __func__);
		return -ENOMEM;
	}

	if (cmd != NULL) {
		if (cmd->state < QLA_TGT_STATE_PROCESSED) {
			ql_dbg(ql_dbg_tgt, vha, 0xe051,
			    "qla_target(%d): Terminating cmd %p with "
			    "incorrect state %d\n", vha->vp_idx, cmd,
			    cmd->state);
		} else
			ret = 1;
	}

	qpair->tgt_counters.num_term_xchg_sent++;
	pkt->entry_count = 1;
	pkt->handle = QLA_TGT_SKIP_HANDLE | CTIO_COMPLETION_HANDLE_MARK;

	ctio24 = (struct ctio7_to_24xx *)pkt;
	ctio24->entry_type = CTIO_TYPE7;
	ctio24->nport_handle = CTIO7_NHANDLE_UNRECOGNIZED;
	ctio24->timeout = cpu_to_le16(QLA_TGT_TIMEOUT);
	ctio24->vp_index = vha->vp_idx;
	ctio24->initiator_id = be_id_to_le(atio->u.isp24.fcp_hdr.s_id);
	ctio24->exchange_addr = atio->u.isp24.exchange_addr;
	temp = (atio->u.isp24.attr << 9) | CTIO7_FLAGS_STATUS_MODE_1 |
		CTIO7_FLAGS_TERMINATE;
	ctio24->u.status1.flags = cpu_to_le16(temp);
	temp = be16_to_cpu(atio->u.isp24.fcp_hdr.ox_id);
	ctio24->u.status1.ox_id = cpu_to_le16(temp);

	/* Memory Barrier */
	wmb();
	if (qpair->reqq_start_iocbs)
		qpair->reqq_start_iocbs(qpair);
	else
		qla2x00_start_iocbs(vha, qpair->req);
	return ret;
}

static void qlt_send_term_exchange(struct qla_qpair *qpair,
	struct qla_tgt_cmd *cmd, struct atio_from_isp *atio, int ha_locked,
	int ul_abort)
{
	struct scsi_qla_host *vha;
	unsigned long flags = 0;
	int rc;

	/* why use different vha? NPIV */
	if (cmd)
		vha = cmd->vha;
	else
		vha = qpair->vha;

	if (ha_locked) {
		rc = __qlt_send_term_exchange(qpair, cmd, atio);
		if (rc == -ENOMEM)
			qlt_alloc_qfull_cmd(vha, atio, 0, 0);
		goto done;
	}
	spin_lock_irqsave(qpair->qp_lock_ptr, flags);
	rc = __qlt_send_term_exchange(qpair, cmd, atio);
	if (rc == -ENOMEM)
		qlt_alloc_qfull_cmd(vha, atio, 0, 0);

done:
	if (cmd && !ul_abort && !cmd->aborted) {
		if (cmd->sg_mapped)
			qlt_unmap_sg(vha, cmd);
		vha->hw->tgt.tgt_ops->free_cmd(cmd);
	}

	if (!ha_locked)
		spin_unlock_irqrestore(qpair->qp_lock_ptr, flags);

	return;
}

static void qlt_init_term_exchange(struct scsi_qla_host *vha)
{
	struct list_head free_list;
	struct qla_tgt_cmd *cmd, *tcmd;

	vha->hw->tgt.leak_exchg_thresh_hold =
	    (vha->hw->cur_fw_xcb_count/100) * LEAK_EXCHG_THRESH_HOLD_PERCENT;

	cmd = tcmd = NULL;
	if (!list_empty(&vha->hw->tgt.q_full_list)) {
		INIT_LIST_HEAD(&free_list);
		list_splice_init(&vha->hw->tgt.q_full_list, &free_list);

		list_for_each_entry_safe(cmd, tcmd, &free_list, cmd_list) {
			list_del(&cmd->cmd_list);
			/* This cmd was never sent to TCM.  There is no need
			 * to schedule free or call free_cmd
			 */
			qlt_free_cmd(cmd);
			vha->hw->tgt.num_qfull_cmds_alloc--;
		}
	}
	vha->hw->tgt.num_qfull_cmds_dropped = 0;
}

static void qlt_chk_exch_leak_thresh_hold(struct scsi_qla_host *vha)
{
	uint32_t total_leaked;

	total_leaked = vha->hw->tgt.num_qfull_cmds_dropped;

	if (vha->hw->tgt.leak_exchg_thresh_hold &&
	    (total_leaked > vha->hw->tgt.leak_exchg_thresh_hold)) {

		ql_dbg(ql_dbg_tgt, vha, 0xe079,
		    "Chip reset due to exchange starvation: %d/%d.\n",
		    total_leaked, vha->hw->cur_fw_xcb_count);

		if (IS_P3P_TYPE(vha->hw))
			set_bit(FCOE_CTX_RESET_NEEDED, &vha->dpc_flags);
		else
			set_bit(ISP_ABORT_NEEDED, &vha->dpc_flags);
		qla2xxx_wake_dpc(vha);
	}

}

int qlt_abort_cmd(struct qla_tgt_cmd *cmd)
{
	struct qla_tgt *tgt = cmd->tgt;
	struct scsi_qla_host *vha = tgt->vha;
	struct se_cmd *se_cmd = &cmd->se_cmd;
	unsigned long flags;

	ql_dbg(ql_dbg_tgt_mgt, vha, 0xf014,
	    "qla_target(%d): terminating exchange for aborted cmd=%p "
	    "(se_cmd=%p, tag=%llu)", vha->vp_idx, cmd, &cmd->se_cmd,
	    se_cmd->tag);

	spin_lock_irqsave(&cmd->cmd_lock, flags);
	if (cmd->aborted) {
		spin_unlock_irqrestore(&cmd->cmd_lock, flags);
		/*
		 * It's normal to see 2 calls in this path:
		 *  1) XFER Rdy completion + CMD_T_ABORT
		 *  2) TCM TMR - drain_state_list
		 */
		ql_dbg(ql_dbg_tgt_mgt, vha, 0xf016,
		    "multiple abort. %p transport_state %x, t_state %x, "
		    "se_cmd_flags %x\n", cmd, cmd->se_cmd.transport_state,
		    cmd->se_cmd.t_state, cmd->se_cmd.se_cmd_flags);
		return EIO;
	}
	cmd->aborted = 1;
	cmd->trc_flags |= TRC_ABORT;
	spin_unlock_irqrestore(&cmd->cmd_lock, flags);

	qlt_send_term_exchange(cmd->qpair, cmd, &cmd->atio, 0, 1);
	return 0;
}
EXPORT_SYMBOL(qlt_abort_cmd);

void qlt_free_cmd(struct qla_tgt_cmd *cmd)
{
	struct fc_port *sess = cmd->sess;

	ql_dbg(ql_dbg_tgt, cmd->vha, 0xe074,
	    "%s: se_cmd[%p] ox_id %04x\n",
	    __func__, &cmd->se_cmd,
	    be16_to_cpu(cmd->atio.u.isp24.fcp_hdr.ox_id));

	BUG_ON(cmd->cmd_in_wq);

	if (cmd->sg_mapped)
		qlt_unmap_sg(cmd->vha, cmd);

	if (!cmd->q_full)
		qlt_decr_num_pend_cmds(cmd->vha);

	BUG_ON(cmd->sg_mapped);
	cmd->jiffies_at_free = get_jiffies_64();
	if (unlikely(cmd->free_sg))
		kfree(cmd->sg);

	if (!sess || !sess->se_sess) {
		WARN_ON(1);
		return;
	}
	cmd->jiffies_at_free = get_jiffies_64();
	target_free_tag(sess->se_sess, &cmd->se_cmd);
}
EXPORT_SYMBOL(qlt_free_cmd);

/*
 * ha->hardware_lock supposed to be held on entry. Might drop it, then reaquire
 */
static int qlt_term_ctio_exchange(struct qla_qpair *qpair, void *ctio,
	struct qla_tgt_cmd *cmd, uint32_t status)
{
	int term = 0;
	struct scsi_qla_host *vha = qpair->vha;

	if (cmd->se_cmd.prot_op)
		ql_dbg(ql_dbg_tgt_dif, vha, 0xe013,
		    "Term DIF cmd: lba[0x%llx|%lld] len[0x%x] "
		    "se_cmd=%p tag[%x] op %#x/%s",
		     cmd->lba, cmd->lba,
		     cmd->num_blks, &cmd->se_cmd,
		     cmd->atio.u.isp24.exchange_addr,
		     cmd->se_cmd.prot_op,
		     prot_op_str(cmd->se_cmd.prot_op));

	if (ctio != NULL) {
		struct ctio7_from_24xx *c = (struct ctio7_from_24xx *)ctio;

		term = !(c->flags &
		    cpu_to_le16(OF_TERM_EXCH));
	} else
		term = 1;

	if (term)
		qlt_send_term_exchange(qpair, cmd, &cmd->atio, 1, 0);

	return term;
}


/* ha->hardware_lock supposed to be held on entry */
static void *qlt_ctio_to_cmd(struct scsi_qla_host *vha,
	struct rsp_que *rsp, uint32_t handle, void *ctio)
{
	void *cmd = NULL;
	struct req_que *req;
	int qid = GET_QID(handle);
	uint32_t h = handle & ~QLA_TGT_HANDLE_MASK;

	if (unlikely(h == QLA_TGT_SKIP_HANDLE))
		return NULL;

	if (qid == rsp->req->id) {
		req = rsp->req;
	} else if (vha->hw->req_q_map[qid]) {
		ql_dbg(ql_dbg_tgt_mgt, vha, 0x1000a,
		    "qla_target(%d): CTIO completion with different QID %d handle %x\n",
		    vha->vp_idx, rsp->id, handle);
		req = vha->hw->req_q_map[qid];
	} else {
		return NULL;
	}

	h &= QLA_CMD_HANDLE_MASK;

	if (h != QLA_TGT_NULL_HANDLE) {
		if (unlikely(h >= req->num_outstanding_cmds)) {
			ql_dbg(ql_dbg_tgt, vha, 0xe052,
			    "qla_target(%d): Wrong handle %x received\n",
			    vha->vp_idx, handle);
			return NULL;
		}

		cmd = (void *) req->outstanding_cmds[h];
		if (unlikely(cmd == NULL)) {
			ql_dbg(ql_dbg_async, vha, 0xe053,
			    "qla_target(%d): Suspicious: unable to find the command with handle %x req->id %d rsp->id %d\n",
				vha->vp_idx, handle, req->id, rsp->id);
			return NULL;
		}
		req->outstanding_cmds[h] = NULL;
	} else if (ctio != NULL) {
		/* We can't get loop ID from CTIO7 */
		ql_dbg(ql_dbg_tgt, vha, 0xe054,
		    "qla_target(%d): Wrong CTIO received: QLA24xx doesn't "
		    "support NULL handles\n", vha->vp_idx);
		return NULL;
	}

	return cmd;
}

/*
 * ha->hardware_lock supposed to be held on entry. Might drop it, then reaquire
 */
static void qlt_do_ctio_completion(struct scsi_qla_host *vha,
    struct rsp_que *rsp, uint32_t handle, uint32_t status, void *ctio)
{
	struct qla_hw_data *ha = vha->hw;
	struct se_cmd *se_cmd;
	struct qla_tgt_cmd *cmd;
	struct qla_qpair *qpair = rsp->qpair;

	if (handle & CTIO_INTERMEDIATE_HANDLE_MARK) {
		/* That could happen only in case of an error/reset/abort */
		if (status != CTIO_SUCCESS) {
			ql_dbg(ql_dbg_tgt_mgt, vha, 0xf01d,
			    "Intermediate CTIO received"
			    " (status %x)\n", status);
		}
		return;
	}

	cmd = qlt_ctio_to_cmd(vha, rsp, handle, ctio);
	if (cmd == NULL)
		return;

	se_cmd = &cmd->se_cmd;
	cmd->cmd_sent_to_fw = 0;

	qlt_unmap_sg(vha, cmd);

	if (unlikely(status != CTIO_SUCCESS)) {
		switch (status & 0xFFFF) {
		case CTIO_INVALID_RX_ID:
			if (printk_ratelimit())
				dev_info(&vha->hw->pdev->dev,
				    "qla_target(%d): CTIO with INVALID_RX_ID ATIO attr %x CTIO Flags %x|%x\n",
				    vha->vp_idx, cmd->atio.u.isp24.attr,
				    ((cmd->ctio_flags >> 9) & 0xf),
				    cmd->ctio_flags);

			break;
		case CTIO_LIP_RESET:
		case CTIO_TARGET_RESET:
		case CTIO_ABORTED:
			/* driver request abort via Terminate exchange */
		case CTIO_TIMEOUT:
			/* They are OK */
			ql_dbg(ql_dbg_tgt_mgt, vha, 0xf058,
			    "qla_target(%d): CTIO with "
			    "status %#x received, state %x, se_cmd %p, "
			    "(LIP_RESET=e, ABORTED=2, TARGET_RESET=17, "
			    "TIMEOUT=b, INVALID_RX_ID=8)\n", vha->vp_idx,
			    status, cmd->state, se_cmd);
			break;

		case CTIO_PORT_LOGGED_OUT:
		case CTIO_PORT_UNAVAILABLE:
		{
			int logged_out =
				(status & 0xFFFF) == CTIO_PORT_LOGGED_OUT;

			ql_dbg(ql_dbg_tgt_mgt, vha, 0xf059,
			    "qla_target(%d): CTIO with %s status %x "
			    "received (state %x, se_cmd %p)\n", vha->vp_idx,
			    logged_out ? "PORT LOGGED OUT" : "PORT UNAVAILABLE",
			    status, cmd->state, se_cmd);

			if (logged_out && cmd->sess) {
				/*
				 * Session is already logged out, but we need
				 * to notify initiator, who's not aware of this
				 */
				cmd->sess->send_els_logo = 1;
				ql_dbg(ql_dbg_disc, vha, 0x20f8,
				    "%s %d %8phC post del sess\n",
				    __func__, __LINE__, cmd->sess->port_name);

				qlt_schedule_sess_for_deletion(cmd->sess);
			}
			break;
		}
		case CTIO_DIF_ERROR: {
			struct ctio_crc_from_fw *crc =
				(struct ctio_crc_from_fw *)ctio;
			ql_dbg(ql_dbg_tgt_mgt, vha, 0xf073,
			    "qla_target(%d): CTIO with DIF_ERROR status %x "
			    "received (state %x, ulp_cmd %p) actual_dif[0x%llx] "
			    "expect_dif[0x%llx]\n",
			    vha->vp_idx, status, cmd->state, se_cmd,
			    *((u64 *)&crc->actual_dif[0]),
			    *((u64 *)&crc->expected_dif[0]));

			qlt_handle_dif_error(qpair, cmd, ctio);
			return;
		}
		default:
			ql_dbg(ql_dbg_tgt_mgt, vha, 0xf05b,
			    "qla_target(%d): CTIO with error status 0x%x received (state %x, se_cmd %p\n",
			    vha->vp_idx, status, cmd->state, se_cmd);
			break;
		}


		/* "cmd->aborted" means
		 * cmd is already aborted/terminated, we don't
		 * need to terminate again.  The exchange is already
		 * cleaned up/freed at FW level.  Just cleanup at driver
		 * level.
		 */
		if ((cmd->state != QLA_TGT_STATE_NEED_DATA) &&
		    (!cmd->aborted)) {
			cmd->trc_flags |= TRC_CTIO_ERR;
			if (qlt_term_ctio_exchange(qpair, ctio, cmd, status))
				return;
		}
	}

	if (cmd->state == QLA_TGT_STATE_PROCESSED) {
		cmd->trc_flags |= TRC_CTIO_DONE;
	} else if (cmd->state == QLA_TGT_STATE_NEED_DATA) {
		cmd->state = QLA_TGT_STATE_DATA_IN;

		if (status == CTIO_SUCCESS)
			cmd->write_data_transferred = 1;

		ha->tgt.tgt_ops->handle_data(cmd);
		return;
	} else if (cmd->aborted) {
		cmd->trc_flags |= TRC_CTIO_ABORTED;
		ql_dbg(ql_dbg_tgt_mgt, vha, 0xf01e,
		  "Aborted command %p (tag %lld) finished\n", cmd, se_cmd->tag);
	} else {
		cmd->trc_flags |= TRC_CTIO_STRANGE;
		ql_dbg(ql_dbg_tgt_mgt, vha, 0xf05c,
		    "qla_target(%d): A command in state (%d) should "
		    "not return a CTIO complete\n", vha->vp_idx, cmd->state);
	}

	if (unlikely(status != CTIO_SUCCESS) &&
		!cmd->aborted) {
		ql_dbg(ql_dbg_tgt_mgt, vha, 0xf01f, "Finishing failed CTIO\n");
		dump_stack();
	}

	ha->tgt.tgt_ops->free_cmd(cmd);
}

static inline int qlt_get_fcp_task_attr(struct scsi_qla_host *vha,
	uint8_t task_codes)
{
	int fcp_task_attr;

	switch (task_codes) {
	case ATIO_SIMPLE_QUEUE:
		fcp_task_attr = TCM_SIMPLE_TAG;
		break;
	case ATIO_HEAD_OF_QUEUE:
		fcp_task_attr = TCM_HEAD_TAG;
		break;
	case ATIO_ORDERED_QUEUE:
		fcp_task_attr = TCM_ORDERED_TAG;
		break;
	case ATIO_ACA_QUEUE:
		fcp_task_attr = TCM_ACA_TAG;
		break;
	case ATIO_UNTAGGED:
		fcp_task_attr = TCM_SIMPLE_TAG;
		break;
	default:
		ql_dbg(ql_dbg_tgt_mgt, vha, 0xf05d,
		    "qla_target: unknown task code %x, use ORDERED instead\n",
		    task_codes);
		fcp_task_attr = TCM_ORDERED_TAG;
		break;
	}

	return fcp_task_attr;
}

/*
 * Process context for I/O path into tcm_qla2xxx code
 */
static void __qlt_do_work(struct qla_tgt_cmd *cmd)
{
	scsi_qla_host_t *vha = cmd->vha;
	struct qla_hw_data *ha = vha->hw;
	struct fc_port *sess = cmd->sess;
	struct atio_from_isp *atio = &cmd->atio;
	unsigned char *cdb;
	unsigned long flags;
	uint32_t data_length;
	int ret, fcp_task_attr, data_dir, bidi = 0;
	struct qla_qpair *qpair = cmd->qpair;

	cmd->cmd_in_wq = 0;
	cmd->trc_flags |= TRC_DO_WORK;

	if (cmd->aborted) {
		ql_dbg(ql_dbg_tgt_mgt, vha, 0xf082,
		    "cmd with tag %u is aborted\n",
		    cmd->atio.u.isp24.exchange_addr);
		goto out_term;
	}

	spin_lock_init(&cmd->cmd_lock);
	cdb = &atio->u.isp24.fcp_cmnd.cdb[0];
	cmd->se_cmd.tag = atio->u.isp24.exchange_addr;

	if (atio->u.isp24.fcp_cmnd.rddata &&
	    atio->u.isp24.fcp_cmnd.wrdata) {
		bidi = 1;
		data_dir = DMA_TO_DEVICE;
	} else if (atio->u.isp24.fcp_cmnd.rddata)
		data_dir = DMA_FROM_DEVICE;
	else if (atio->u.isp24.fcp_cmnd.wrdata)
		data_dir = DMA_TO_DEVICE;
	else
		data_dir = DMA_NONE;

	fcp_task_attr = qlt_get_fcp_task_attr(vha,
	    atio->u.isp24.fcp_cmnd.task_attr);
	data_length = get_datalen_for_atio(atio);

	ret = ha->tgt.tgt_ops->handle_cmd(vha, cmd, cdb, data_length,
				          fcp_task_attr, data_dir, bidi);
	if (ret != 0)
		goto out_term;
	/*
	 * Drop extra session reference from qlt_handle_cmd_for_atio().
	 */
	ha->tgt.tgt_ops->put_sess(sess);
	return;

out_term:
	ql_dbg(ql_dbg_io, vha, 0x3060, "Terminating work cmd %p", cmd);
	/*
	 * cmd has not sent to target yet, so pass NULL as the second
	 * argument to qlt_send_term_exchange() and free the memory here.
	 */
	cmd->trc_flags |= TRC_DO_WORK_ERR;
	spin_lock_irqsave(qpair->qp_lock_ptr, flags);
	qlt_send_term_exchange(qpair, NULL, &cmd->atio, 1, 0);

	qlt_decr_num_pend_cmds(vha);
	target_free_tag(sess->se_sess, &cmd->se_cmd);
	spin_unlock_irqrestore(qpair->qp_lock_ptr, flags);

	ha->tgt.tgt_ops->put_sess(sess);
}

static void qlt_do_work(struct work_struct *work)
{
	struct qla_tgt_cmd *cmd = container_of(work, struct qla_tgt_cmd, work);
	scsi_qla_host_t *vha = cmd->vha;
	unsigned long flags;

	spin_lock_irqsave(&vha->cmd_list_lock, flags);
	list_del(&cmd->cmd_list);
	spin_unlock_irqrestore(&vha->cmd_list_lock, flags);

	__qlt_do_work(cmd);
}

void qlt_clr_qp_table(struct scsi_qla_host *vha)
{
	unsigned long flags;
	struct qla_hw_data *ha = vha->hw;
	struct qla_tgt *tgt = vha->vha_tgt.qla_tgt;
	void *node;
	u64 key = 0;

	ql_log(ql_log_info, vha, 0x706c,
	    "User update Number of Active Qpairs %d\n",
	    ha->tgt.num_act_qpairs);

	spin_lock_irqsave(&ha->tgt.atio_lock, flags);

	btree_for_each_safe64(&tgt->lun_qpair_map, key, node)
		btree_remove64(&tgt->lun_qpair_map, key);

	ha->base_qpair->lun_cnt = 0;
	for (key = 0; key < ha->max_qpairs; key++)
		if (ha->queue_pair_map[key])
			ha->queue_pair_map[key]->lun_cnt = 0;

	spin_unlock_irqrestore(&ha->tgt.atio_lock, flags);
}

static void qlt_assign_qpair(struct scsi_qla_host *vha,
	struct qla_tgt_cmd *cmd)
{
	struct qla_qpair *qpair, *qp;
	struct qla_tgt *tgt = vha->vha_tgt.qla_tgt;
	struct qla_qpair_hint *h;

	if (vha->flags.qpairs_available) {
		h = btree_lookup64(&tgt->lun_qpair_map, cmd->unpacked_lun);
		if (unlikely(!h)) {
			/* spread lun to qpair ratio evently */
			int lcnt = 0, rc;
			struct scsi_qla_host *base_vha =
				pci_get_drvdata(vha->hw->pdev);

			qpair = vha->hw->base_qpair;
			if (qpair->lun_cnt == 0) {
				qpair->lun_cnt++;
				h = qla_qpair_to_hint(tgt, qpair);
				BUG_ON(!h);
				rc = btree_insert64(&tgt->lun_qpair_map,
					cmd->unpacked_lun, h, GFP_ATOMIC);
				if (rc) {
					qpair->lun_cnt--;
					ql_log(ql_log_info, vha, 0xd037,
					    "Unable to insert lun %llx into lun_qpair_map\n",
					    cmd->unpacked_lun);
				}
				goto out;
			} else {
				lcnt = qpair->lun_cnt;
			}

			h = NULL;
			list_for_each_entry(qp, &base_vha->qp_list,
			    qp_list_elem) {
				if (qp->lun_cnt == 0) {
					qp->lun_cnt++;
					h = qla_qpair_to_hint(tgt, qp);
					BUG_ON(!h);
					rc = btree_insert64(&tgt->lun_qpair_map,
					    cmd->unpacked_lun, h, GFP_ATOMIC);
					if (rc) {
						qp->lun_cnt--;
						ql_log(ql_log_info, vha, 0xd038,
							"Unable to insert lun %llx into lun_qpair_map\n",
							cmd->unpacked_lun);
					}
					qpair = qp;
					goto out;
				} else {
					if (qp->lun_cnt < lcnt) {
						lcnt = qp->lun_cnt;
						qpair = qp;
						continue;
					}
				}
			}
			BUG_ON(!qpair);
			qpair->lun_cnt++;
			h = qla_qpair_to_hint(tgt, qpair);
			BUG_ON(!h);
			rc = btree_insert64(&tgt->lun_qpair_map,
				cmd->unpacked_lun, h, GFP_ATOMIC);
			if (rc) {
				qpair->lun_cnt--;
				ql_log(ql_log_info, vha, 0xd039,
				   "Unable to insert lun %llx into lun_qpair_map\n",
				   cmd->unpacked_lun);
			}
		}
	} else {
		h = &tgt->qphints[0];
	}
out:
	cmd->qpair = h->qpair;
	cmd->se_cmd.cpuid = h->cpuid;
}

static struct qla_tgt_cmd *qlt_get_tag(scsi_qla_host_t *vha,
				       struct fc_port *sess,
				       struct atio_from_isp *atio)
{
	struct se_session *se_sess = sess->se_sess;
	struct qla_tgt_cmd *cmd;
	int tag, cpu;

	tag = sbitmap_queue_get(&se_sess->sess_tag_pool, &cpu);
	if (tag < 0)
		return NULL;

	cmd = &((struct qla_tgt_cmd *)se_sess->sess_cmd_map)[tag];
	memset(cmd, 0, sizeof(struct qla_tgt_cmd));
	cmd->cmd_type = TYPE_TGT_CMD;
	memcpy(&cmd->atio, atio, sizeof(*atio));
	cmd->state = QLA_TGT_STATE_NEW;
	cmd->tgt = vha->vha_tgt.qla_tgt;
	qlt_incr_num_pend_cmds(vha);
	cmd->vha = vha;
	cmd->se_cmd.map_tag = tag;
	cmd->se_cmd.map_cpu = cpu;
	cmd->sess = sess;
	cmd->loop_id = sess->loop_id;
	cmd->conf_compl_supported = sess->conf_compl_supported;

	cmd->trc_flags = 0;
	cmd->jiffies_at_alloc = get_jiffies_64();

	cmd->unpacked_lun = scsilun_to_int(
	    (struct scsi_lun *)&atio->u.isp24.fcp_cmnd.lun);
	qlt_assign_qpair(vha, cmd);
	cmd->reset_count = vha->hw->base_qpair->chip_reset;
	cmd->vp_idx = vha->vp_idx;

	return cmd;
}

/* ha->hardware_lock supposed to be held on entry */
static int qlt_handle_cmd_for_atio(struct scsi_qla_host *vha,
	struct atio_from_isp *atio)
{
	struct qla_hw_data *ha = vha->hw;
	struct qla_tgt *tgt = vha->vha_tgt.qla_tgt;
	struct fc_port *sess;
	struct qla_tgt_cmd *cmd;
	unsigned long flags;
	port_id_t id;

	if (unlikely(tgt->tgt_stop)) {
		ql_dbg(ql_dbg_io, vha, 0x3061,
		    "New command while device %p is shutting down\n", tgt);
		return -ENODEV;
	}

	id = be_to_port_id(atio->u.isp24.fcp_hdr.s_id);
	if (IS_SW_RESV_ADDR(id))
		return -EBUSY;

	sess = ha->tgt.tgt_ops->find_sess_by_s_id(vha, atio->u.isp24.fcp_hdr.s_id);
	if (unlikely(!sess))
		return -EFAULT;

	/* Another WWN used to have our s_id. Our PLOGI scheduled its
	 * session deletion, but it's still in sess_del_work wq */
	if (sess->deleted) {
		ql_dbg(ql_dbg_tgt_mgt, vha, 0xf002,
		    "New command while old session %p is being deleted\n",
		    sess);
		return -EFAULT;
	}

	/*
	 * Do kref_get() before returning + dropping qla_hw_data->hardware_lock.
	 */
	if (!kref_get_unless_zero(&sess->sess_kref)) {
		ql_dbg(ql_dbg_tgt_mgt, vha, 0xf004,
		    "%s: kref_get fail, %8phC oxid %x \n",
		    __func__, sess->port_name,
		     be16_to_cpu(atio->u.isp24.fcp_hdr.ox_id));
		return -EFAULT;
	}

	cmd = qlt_get_tag(vha, sess, atio);
	if (!cmd) {
		ql_dbg(ql_dbg_io, vha, 0x3062,
		    "qla_target(%d): Allocation of cmd failed\n", vha->vp_idx);
		ha->tgt.tgt_ops->put_sess(sess);
		return -EBUSY;
	}

	cmd->cmd_in_wq = 1;
	cmd->trc_flags |= TRC_NEW_CMD;

	spin_lock_irqsave(&vha->cmd_list_lock, flags);
	list_add_tail(&cmd->cmd_list, &vha->qla_cmd_list);
	spin_unlock_irqrestore(&vha->cmd_list_lock, flags);

	INIT_WORK(&cmd->work, qlt_do_work);
	if (vha->flags.qpairs_available) {
		queue_work_on(cmd->se_cmd.cpuid, qla_tgt_wq, &cmd->work);
	} else if (ha->msix_count) {
		if (cmd->atio.u.isp24.fcp_cmnd.rddata)
			queue_work_on(smp_processor_id(), qla_tgt_wq,
			    &cmd->work);
		else
			queue_work_on(cmd->se_cmd.cpuid, qla_tgt_wq,
			    &cmd->work);
	} else {
		queue_work(qla_tgt_wq, &cmd->work);
	}

	return 0;
}

/* ha->hardware_lock supposed to be held on entry */
static int qlt_issue_task_mgmt(struct fc_port *sess, u64 lun,
	int fn, void *iocb, int flags)
{
	struct scsi_qla_host *vha = sess->vha;
	struct qla_hw_data *ha = vha->hw;
	struct qla_tgt_mgmt_cmd *mcmd;
	struct atio_from_isp *a = (struct atio_from_isp *)iocb;
	struct qla_qpair_hint *h = &vha->vha_tgt.qla_tgt->qphints[0];

	mcmd = mempool_alloc(qla_tgt_mgmt_cmd_mempool, GFP_ATOMIC);
	if (!mcmd) {
		ql_dbg(ql_dbg_tgt_tmr, vha, 0x10009,
		    "qla_target(%d): Allocation of management "
		    "command failed, some commands and their data could "
		    "leak\n", vha->vp_idx);
		return -ENOMEM;
	}
	memset(mcmd, 0, sizeof(*mcmd));
	mcmd->sess = sess;

	if (iocb) {
		memcpy(&mcmd->orig_iocb.imm_ntfy, iocb,
		    sizeof(mcmd->orig_iocb.imm_ntfy));
	}
	mcmd->tmr_func = fn;
	mcmd->flags = flags;
	mcmd->reset_count = ha->base_qpair->chip_reset;
	mcmd->qpair = h->qpair;
	mcmd->vha = vha;
	mcmd->se_cmd.cpuid = h->cpuid;
	mcmd->unpacked_lun = lun;

	switch (fn) {
	case QLA_TGT_LUN_RESET:
	case QLA_TGT_CLEAR_TS:
	case QLA_TGT_ABORT_TS:
		abort_cmds_for_lun(vha, lun, a->u.isp24.fcp_hdr.s_id);
		/* fall through */
	case QLA_TGT_CLEAR_ACA:
		h = qlt_find_qphint(vha, mcmd->unpacked_lun);
		mcmd->qpair = h->qpair;
		mcmd->se_cmd.cpuid = h->cpuid;
		break;

	case QLA_TGT_TARGET_RESET:
	case QLA_TGT_NEXUS_LOSS_SESS:
	case QLA_TGT_NEXUS_LOSS:
	case QLA_TGT_ABORT_ALL:
	default:
		/* no-op */
		break;
	}

	INIT_WORK(&mcmd->work, qlt_do_tmr_work);
	queue_work_on(mcmd->se_cmd.cpuid, qla_tgt_wq,
	    &mcmd->work);

	return 0;
}

/* ha->hardware_lock supposed to be held on entry */
static int qlt_handle_task_mgmt(struct scsi_qla_host *vha, void *iocb)
{
	struct atio_from_isp *a = (struct atio_from_isp *)iocb;
	struct qla_hw_data *ha = vha->hw;
	struct fc_port *sess;
	u64 unpacked_lun;
	int fn;
	unsigned long flags;

	fn = a->u.isp24.fcp_cmnd.task_mgmt_flags;

	spin_lock_irqsave(&ha->tgt.sess_lock, flags);
	sess = ha->tgt.tgt_ops->find_sess_by_s_id(vha,
	    a->u.isp24.fcp_hdr.s_id);
	spin_unlock_irqrestore(&ha->tgt.sess_lock, flags);

	unpacked_lun =
	    scsilun_to_int((struct scsi_lun *)&a->u.isp24.fcp_cmnd.lun);

	if (sess == NULL || sess->deleted)
		return -EFAULT;

	return qlt_issue_task_mgmt(sess, unpacked_lun, fn, iocb, 0);
}

/* ha->hardware_lock supposed to be held on entry */
static int __qlt_abort_task(struct scsi_qla_host *vha,
	struct imm_ntfy_from_isp *iocb, struct fc_port *sess)
{
	struct atio_from_isp *a = (struct atio_from_isp *)iocb;
	struct qla_hw_data *ha = vha->hw;
	struct qla_tgt_mgmt_cmd *mcmd;
	u64 unpacked_lun;
	int rc;

	mcmd = mempool_alloc(qla_tgt_mgmt_cmd_mempool, GFP_ATOMIC);
	if (mcmd == NULL) {
		ql_dbg(ql_dbg_tgt_mgt, vha, 0xf05f,
		    "qla_target(%d): %s: Allocation of ABORT cmd failed\n",
		    vha->vp_idx, __func__);
		return -ENOMEM;
	}
	memset(mcmd, 0, sizeof(*mcmd));

	mcmd->sess = sess;
	memcpy(&mcmd->orig_iocb.imm_ntfy, iocb,
	    sizeof(mcmd->orig_iocb.imm_ntfy));

	unpacked_lun =
	    scsilun_to_int((struct scsi_lun *)&a->u.isp24.fcp_cmnd.lun);
	mcmd->reset_count = ha->base_qpair->chip_reset;
	mcmd->tmr_func = QLA_TGT_2G_ABORT_TASK;
	mcmd->qpair = ha->base_qpair;

	rc = ha->tgt.tgt_ops->handle_tmr(mcmd, unpacked_lun, mcmd->tmr_func,
	    le16_to_cpu(iocb->u.isp2x.seq_id));
	if (rc != 0) {
		ql_dbg(ql_dbg_tgt_mgt, vha, 0xf060,
		    "qla_target(%d): tgt_ops->handle_tmr() failed: %d\n",
		    vha->vp_idx, rc);
		mempool_free(mcmd, qla_tgt_mgmt_cmd_mempool);
		return -EFAULT;
	}

	return 0;
}

/* ha->hardware_lock supposed to be held on entry */
static int qlt_abort_task(struct scsi_qla_host *vha,
	struct imm_ntfy_from_isp *iocb)
{
	struct qla_hw_data *ha = vha->hw;
	struct fc_port *sess;
	int loop_id;
	unsigned long flags;

	loop_id = GET_TARGET_ID(ha, (struct atio_from_isp *)iocb);

	spin_lock_irqsave(&ha->tgt.sess_lock, flags);
	sess = ha->tgt.tgt_ops->find_sess_by_loop_id(vha, loop_id);
	spin_unlock_irqrestore(&ha->tgt.sess_lock, flags);

	if (sess == NULL) {
		ql_dbg(ql_dbg_tgt_mgt, vha, 0xf025,
		    "qla_target(%d): task abort for unexisting "
		    "session\n", vha->vp_idx);
		return qlt_sched_sess_work(vha->vha_tgt.qla_tgt,
		    QLA_TGT_SESS_WORK_ABORT, iocb, sizeof(*iocb));
	}

	return __qlt_abort_task(vha, iocb, sess);
}

void qlt_logo_completion_handler(fc_port_t *fcport, int rc)
{
	if (rc != MBS_COMMAND_COMPLETE) {
		ql_dbg(ql_dbg_tgt_mgt, fcport->vha, 0xf093,
			"%s: se_sess %p / sess %p from"
			" port %8phC loop_id %#04x s_id %02x:%02x:%02x"
			" LOGO failed: %#x\n",
			__func__,
			fcport->se_sess,
			fcport,
			fcport->port_name, fcport->loop_id,
			fcport->d_id.b.domain, fcport->d_id.b.area,
			fcport->d_id.b.al_pa, rc);
	}

	fcport->logout_completed = 1;
}

/*
* ha->hardware_lock supposed to be held on entry (to protect tgt->sess_list)
*
* Schedules sessions with matching port_id/loop_id but different wwn for
* deletion. Returns existing session with matching wwn if present.
* Null otherwise.
*/
struct fc_port *
qlt_find_sess_invalidate_other(scsi_qla_host_t *vha, uint64_t wwn,
    port_id_t port_id, uint16_t loop_id, struct fc_port **conflict_sess)
{
	struct fc_port *sess = NULL, *other_sess;
	uint64_t other_wwn;

	*conflict_sess = NULL;

	list_for_each_entry(other_sess, &vha->vp_fcports, list) {

		other_wwn = wwn_to_u64(other_sess->port_name);

		if (wwn == other_wwn) {
			WARN_ON(sess);
			sess = other_sess;
			continue;
		}

		/* find other sess with nport_id collision */
		if (port_id.b24 == other_sess->d_id.b24) {
			if (loop_id != other_sess->loop_id) {
				ql_dbg(ql_dbg_tgt_tmr, vha, 0x1000c,
				    "Invalidating sess %p loop_id %d wwn %llx.\n",
				    other_sess, other_sess->loop_id, other_wwn);

				/*
				 * logout_on_delete is set by default, but another
				 * session that has the same s_id/loop_id combo
				 * might have cleared it when requested this session
				 * deletion, so don't touch it
				 */
				qlt_schedule_sess_for_deletion(other_sess);
			} else {
				/*
				 * Another wwn used to have our s_id/loop_id
				 * kill the session, but don't free the loop_id
				 */
				ql_dbg(ql_dbg_tgt_tmr, vha, 0xf01b,
				    "Invalidating sess %p loop_id %d wwn %llx.\n",
				    other_sess, other_sess->loop_id, other_wwn);

				other_sess->keep_nport_handle = 1;
				if (other_sess->disc_state != DSC_DELETED)
					*conflict_sess = other_sess;
				qlt_schedule_sess_for_deletion(other_sess);
			}
			continue;
		}

		/* find other sess with nport handle collision */
		if ((loop_id == other_sess->loop_id) &&
			(loop_id != FC_NO_LOOP_ID)) {
			ql_dbg(ql_dbg_tgt_tmr, vha, 0x1000d,
			       "Invalidating sess %p loop_id %d wwn %llx.\n",
			       other_sess, other_sess->loop_id, other_wwn);

			/* Same loop_id but different s_id
			 * Ok to kill and logout */
			qlt_schedule_sess_for_deletion(other_sess);
		}
	}

	return sess;
}

/* Abort any commands for this s_id waiting on qla_tgt_wq workqueue */
static int abort_cmds_for_s_id(struct scsi_qla_host *vha, port_id_t *s_id)
{
	struct qla_tgt_sess_op *op;
	struct qla_tgt_cmd *cmd;
	uint32_t key;
	int count = 0;
	unsigned long flags;

	key = (((u32)s_id->b.domain << 16) |
	       ((u32)s_id->b.area   <<  8) |
	       ((u32)s_id->b.al_pa));

	spin_lock_irqsave(&vha->cmd_list_lock, flags);
	list_for_each_entry(op, &vha->qla_sess_op_cmd_list, cmd_list) {
		uint32_t op_key = sid_to_key(op->atio.u.isp24.fcp_hdr.s_id);

		if (op_key == key) {
			op->aborted = true;
			count++;
		}
	}

	list_for_each_entry(op, &vha->unknown_atio_list, cmd_list) {
		uint32_t op_key = sid_to_key(op->atio.u.isp24.fcp_hdr.s_id);

		if (op_key == key) {
			op->aborted = true;
			count++;
		}
	}

	list_for_each_entry(cmd, &vha->qla_cmd_list, cmd_list) {
		uint32_t cmd_key = sid_to_key(cmd->atio.u.isp24.fcp_hdr.s_id);

		if (cmd_key == key) {
			cmd->aborted = 1;
			count++;
		}
	}
	spin_unlock_irqrestore(&vha->cmd_list_lock, flags);

	return count;
}

static int qlt_handle_login(struct scsi_qla_host *vha,
    struct imm_ntfy_from_isp *iocb)
{
	struct fc_port *sess = NULL, *conflict_sess = NULL;
	uint64_t wwn;
	port_id_t port_id;
	uint16_t loop_id, wd3_lo;
	int res = 0;
	struct qlt_plogi_ack_t *pla;
	unsigned long flags;

	lockdep_assert_held(&vha->hw->hardware_lock);

	wwn = wwn_to_u64(iocb->u.isp24.port_name);

	port_id.b.domain = iocb->u.isp24.port_id[2];
	port_id.b.area   = iocb->u.isp24.port_id[1];
	port_id.b.al_pa  = iocb->u.isp24.port_id[0];
	port_id.b.rsvd_1 = 0;

	loop_id = le16_to_cpu(iocb->u.isp24.nport_handle);

	/* Mark all stale commands sitting in qla_tgt_wq for deletion */
	abort_cmds_for_s_id(vha, &port_id);

	if (wwn) {
		spin_lock_irqsave(&vha->hw->tgt.sess_lock, flags);
		sess = qlt_find_sess_invalidate_other(vha, wwn,
		    port_id, loop_id, &conflict_sess);
		spin_unlock_irqrestore(&vha->hw->tgt.sess_lock, flags);
	} else {
		ql_dbg(ql_dbg_disc, vha, 0xffff,
		    "%s %d Term INOT due to WWN=0 lid=%d, NportID %06X ",
		    __func__, __LINE__, loop_id, port_id.b24);
		qlt_send_term_imm_notif(vha, iocb, 1);
		goto out;
	}

	if (IS_SW_RESV_ADDR(port_id)) {
		res = 1;
		goto out;
	}

	pla = qlt_plogi_ack_find_add(vha, &port_id, iocb);
	if (!pla) {
		ql_dbg(ql_dbg_disc + ql_dbg_verbose, vha, 0xffff,
		    "%s %d %8phC Term INOT due to mem alloc fail",
		    __func__, __LINE__,
		    iocb->u.isp24.port_name);
		qlt_send_term_imm_notif(vha, iocb, 1);
		goto out;
	}

	if (conflict_sess) {
		conflict_sess->login_gen++;
		qlt_plogi_ack_link(vha, pla, conflict_sess,
		    QLT_PLOGI_LINK_CONFLICT);
	}

	if (!sess) {
		pla->ref_count++;
		ql_dbg(ql_dbg_disc, vha, 0xffff,
		    "%s %d %8phC post new sess\n",
		    __func__, __LINE__, iocb->u.isp24.port_name);
		if (iocb->u.isp24.status_subcode == ELS_PLOGI)
			qla24xx_post_newsess_work(vha, &port_id,
			    iocb->u.isp24.port_name,
			    iocb->u.isp24.u.plogi.node_name,
			    pla, FC4_TYPE_UNKNOWN);
		else
			qla24xx_post_newsess_work(vha, &port_id,
			    iocb->u.isp24.port_name, NULL,
			    pla, FC4_TYPE_UNKNOWN);

		goto out;
	}

	if (sess->disc_state == DSC_UPD_FCPORT) {
		u16 sec;

		/*
		 * Remote port registration is still going on from
		 * previous login. Allow it to finish before we
		 * accept the new login.
		 */
		sess->next_disc_state = DSC_DELETE_PEND;
		sec = jiffies_to_msecs(jiffies -
		    sess->jiffies_at_registration) / 1000;
		if (sess->sec_since_registration < sec && sec &&
		    !(sec % 5)) {
			sess->sec_since_registration = sec;
			ql_dbg(ql_dbg_disc, vha, 0xffff,
			    "%s %8phC - Slow Rport registration (%d Sec)\n",
			    __func__, sess->port_name, sec);
		}

		if (!conflict_sess) {
			list_del(&pla->list);
			kmem_cache_free(qla_tgt_plogi_cachep, pla);
		}

		qlt_send_term_imm_notif(vha, iocb, 1);
		goto out;
	}

	qlt_plogi_ack_link(vha, pla, sess, QLT_PLOGI_LINK_SAME_WWN);
	sess->d_id = port_id;
	sess->login_gen++;

	if (iocb->u.isp24.status_subcode == ELS_PRLI) {
		sess->fw_login_state = DSC_LS_PRLI_PEND;
		sess->local = 0;
		sess->loop_id = loop_id;
		sess->d_id = port_id;
		sess->fw_login_state = DSC_LS_PRLI_PEND;
		wd3_lo = le16_to_cpu(iocb->u.isp24.u.prli.wd3_lo);

		if (wd3_lo & BIT_7)
			sess->conf_compl_supported = 1;

		if ((wd3_lo & BIT_4) == 0)
			sess->port_type = FCT_INITIATOR;
		else
			sess->port_type = FCT_TARGET;

	} else
		sess->fw_login_state = DSC_LS_PLOGI_PEND;


	ql_dbg(ql_dbg_disc, vha, 0x20f9,
	    "%s %d %8phC  DS %d\n",
	    __func__, __LINE__, sess->port_name, sess->disc_state);

	switch (sess->disc_state) {
	case DSC_DELETED:
		qlt_plogi_ack_unref(vha, pla);
		break;

	default:
		/*
		 * Under normal circumstances we want to release nport handle
		 * during LOGO process to avoid nport handle leaks inside FW.
		 * The exception is when LOGO is done while another PLOGI with
		 * the same nport handle is waiting as might be the case here.
		 * Note: there is always a possibily of a race where session
		 * deletion has already started for other reasons (e.g. ACL
		 * removal) and now PLOGI arrives:
		 * 1. if PLOGI arrived in FW after nport handle has been freed,
		 *    FW must have assigned this PLOGI a new/same handle and we
		 *    can proceed ACK'ing it as usual when session deletion
		 *    completes.
		 * 2. if PLOGI arrived in FW before LOGO with LCF_FREE_NPORT
		 *    bit reached it, the handle has now been released. We'll
		 *    get an error when we ACK this PLOGI. Nothing will be sent
		 *    back to initiator. Initiator should eventually retry
		 *    PLOGI and situation will correct itself.
		 */
		sess->keep_nport_handle = ((sess->loop_id == loop_id) &&
		    (sess->d_id.b24 == port_id.b24));

		ql_dbg(ql_dbg_disc, vha, 0x20f9,
		    "%s %d %8phC post del sess\n",
		    __func__, __LINE__, sess->port_name);


		qlt_schedule_sess_for_deletion(sess);
		break;
	}
out:
	return res;
}

/*
 * ha->hardware_lock supposed to be held on entry. Might drop it, then reaquire
 */
static int qlt_24xx_handle_els(struct scsi_qla_host *vha,
	struct imm_ntfy_from_isp *iocb)
{
	struct qla_tgt *tgt = vha->vha_tgt.qla_tgt;
	struct qla_hw_data *ha = vha->hw;
	struct fc_port *sess = NULL, *conflict_sess = NULL;
	uint64_t wwn;
	port_id_t port_id;
	uint16_t loop_id;
	uint16_t wd3_lo;
	int res = 0;
	unsigned long flags;

	lockdep_assert_held(&ha->hardware_lock);

	wwn = wwn_to_u64(iocb->u.isp24.port_name);

	port_id.b.domain = iocb->u.isp24.port_id[2];
	port_id.b.area   = iocb->u.isp24.port_id[1];
	port_id.b.al_pa  = iocb->u.isp24.port_id[0];
	port_id.b.rsvd_1 = 0;

	loop_id = le16_to_cpu(iocb->u.isp24.nport_handle);

	ql_dbg(ql_dbg_disc, vha, 0xf026,
	    "qla_target(%d): Port ID: %02x:%02x:%02x ELS opcode: 0x%02x lid %d %8phC\n",
	    vha->vp_idx, iocb->u.isp24.port_id[2],
		iocb->u.isp24.port_id[1], iocb->u.isp24.port_id[0],
		   iocb->u.isp24.status_subcode, loop_id,
		iocb->u.isp24.port_name);

	/* res = 1 means ack at the end of thread
	 * res = 0 means ack async/later.
	 */
	switch (iocb->u.isp24.status_subcode) {
	case ELS_PLOGI:
		res = qlt_handle_login(vha, iocb);
		break;

	case ELS_PRLI:
		if (N2N_TOPO(ha)) {
			sess = qla2x00_find_fcport_by_wwpn(vha,
			    iocb->u.isp24.port_name, 1);

			if (sess && sess->plogi_link[QLT_PLOGI_LINK_SAME_WWN]) {
				ql_dbg(ql_dbg_disc, vha, 0xffff,
				    "%s %d %8phC Term PRLI due to PLOGI ACK not completed\n",
				    __func__, __LINE__,
				    iocb->u.isp24.port_name);
				qlt_send_term_imm_notif(vha, iocb, 1);
				break;
			}

			res = qlt_handle_login(vha, iocb);
			break;
		}

		if (IS_SW_RESV_ADDR(port_id)) {
			res = 1;
			break;
		}

		wd3_lo = le16_to_cpu(iocb->u.isp24.u.prli.wd3_lo);

		if (wwn) {
			spin_lock_irqsave(&tgt->ha->tgt.sess_lock, flags);
			sess = qlt_find_sess_invalidate_other(vha, wwn, port_id,
				loop_id, &conflict_sess);
			spin_unlock_irqrestore(&tgt->ha->tgt.sess_lock, flags);
		}

		if (conflict_sess) {
			switch (conflict_sess->disc_state) {
			case DSC_DELETED:
			case DSC_DELETE_PEND:
				break;
			default:
				ql_dbg(ql_dbg_tgt_mgt, vha, 0xf09b,
				    "PRLI with conflicting sess %p port %8phC\n",
				    conflict_sess, conflict_sess->port_name);
				conflict_sess->fw_login_state =
				    DSC_LS_PORT_UNAVAIL;
				qlt_send_term_imm_notif(vha, iocb, 1);
				res = 0;
				break;
			}
		}

		if (sess != NULL) {
			bool delete = false;
			int sec;

			spin_lock_irqsave(&tgt->ha->tgt.sess_lock, flags);
			switch (sess->fw_login_state) {
			case DSC_LS_PLOGI_PEND:
			case DSC_LS_PLOGI_COMP:
			case DSC_LS_PRLI_COMP:
				break;
			default:
				delete = true;
				break;
			}

			switch (sess->disc_state) {
			case DSC_UPD_FCPORT:
				spin_unlock_irqrestore(&tgt->ha->tgt.sess_lock,
				    flags);

				sec = jiffies_to_msecs(jiffies -
				    sess->jiffies_at_registration)/1000;
				if (sess->sec_since_registration < sec && sec &&
				    !(sec % 5)) {
					sess->sec_since_registration = sec;
					ql_dbg(ql_dbg_disc, sess->vha, 0xffff,
					    "%s %8phC : Slow Rport registration(%d Sec)\n",
					    __func__, sess->port_name, sec);
				}
				qlt_send_term_imm_notif(vha, iocb, 1);
				return 0;

			case DSC_LOGIN_PEND:
			case DSC_GPDB:
			case DSC_LOGIN_COMPLETE:
			case DSC_ADISC:
				delete = false;
				break;
			default:
				break;
			}

			if (delete) {
				spin_unlock_irqrestore(&tgt->ha->tgt.sess_lock,
				    flags);
				/*
				 * Impatient initiator sent PRLI before last
				 * PLOGI could finish. Will force him to re-try,
				 * while last one finishes.
				 */
				ql_log(ql_log_warn, sess->vha, 0xf095,
				    "sess %p PRLI received, before plogi ack.\n",
				    sess);
				qlt_send_term_imm_notif(vha, iocb, 1);
				res = 0;
				break;
			}

			/*
			 * This shouldn't happen under normal circumstances,
			 * since we have deleted the old session during PLOGI
			 */
			ql_dbg(ql_dbg_tgt_mgt, vha, 0xf096,
			    "PRLI (loop_id %#04x) for existing sess %p (loop_id %#04x)\n",
			    sess->loop_id, sess, iocb->u.isp24.nport_handle);

			sess->local = 0;
			sess->loop_id = loop_id;
			sess->d_id = port_id;
			sess->fw_login_state = DSC_LS_PRLI_PEND;

			if (wd3_lo & BIT_7)
				sess->conf_compl_supported = 1;

			if ((wd3_lo & BIT_4) == 0)
				sess->port_type = FCT_INITIATOR;
			else
				sess->port_type = FCT_TARGET;

			spin_unlock_irqrestore(&tgt->ha->tgt.sess_lock, flags);
		}
		res = 1; /* send notify ack */

		/* Make session global (not used in fabric mode) */
		if (ha->current_topology != ISP_CFG_F) {
			if (sess) {
				ql_dbg(ql_dbg_disc, vha, 0x20fa,
				    "%s %d %8phC post nack\n",
				    __func__, __LINE__, sess->port_name);
				qla24xx_post_nack_work(vha, sess, iocb,
					SRB_NACK_PRLI);
				res = 0;
			} else {
				set_bit(LOOP_RESYNC_NEEDED, &vha->dpc_flags);
				set_bit(LOCAL_LOOP_UPDATE, &vha->dpc_flags);
				qla2xxx_wake_dpc(vha);
			}
		} else {
			if (sess) {
				ql_dbg(ql_dbg_disc, vha, 0x20fb,
				    "%s %d %8phC post nack\n",
				    __func__, __LINE__, sess->port_name);
				qla24xx_post_nack_work(vha, sess, iocb,
					SRB_NACK_PRLI);
				res = 0;
			}
		}
		break;

	case ELS_TPRLO:
		if (le16_to_cpu(iocb->u.isp24.flags) &
			NOTIFY24XX_FLAGS_GLOBAL_TPRLO) {
			loop_id = 0xFFFF;
			qlt_reset(vha, iocb, QLA_TGT_NEXUS_LOSS);
			res = 1;
			break;
		}
		/* fall through */
	case ELS_LOGO:
	case ELS_PRLO:
		spin_lock_irqsave(&ha->tgt.sess_lock, flags);
		sess = qla2x00_find_fcport_by_loopid(vha, loop_id);
		spin_unlock_irqrestore(&ha->tgt.sess_lock, flags);

		if (sess) {
			sess->login_gen++;
			sess->fw_login_state = DSC_LS_LOGO_PEND;
			sess->logo_ack_needed = 1;
			memcpy(sess->iocb, iocb, IOCB_SIZE);
		}

		res = qlt_reset(vha, iocb, QLA_TGT_NEXUS_LOSS_SESS);

		ql_dbg(ql_dbg_disc, vha, 0x20fc,
		    "%s: logo %llx res %d sess %p ",
		    __func__, wwn, res, sess);
		if (res == 0) {
			/*
			 * cmd went upper layer, look for qlt_xmit_tm_rsp()
			 * for LOGO_ACK & sess delete
			 */
			BUG_ON(!sess);
			res = 0;
		} else {
			/* cmd did not go to upper layer. */
			if (sess) {
				qlt_schedule_sess_for_deletion(sess);
				res = 0;
			}
			/* else logo will be ack */
		}
		break;
	case ELS_PDISC:
	case ELS_ADISC:
	{
		struct qla_tgt *tgt = vha->vha_tgt.qla_tgt;

		if (tgt->link_reinit_iocb_pending) {
			qlt_send_notify_ack(ha->base_qpair,
			    &tgt->link_reinit_iocb, 0, 0, 0, 0, 0, 0);
			tgt->link_reinit_iocb_pending = 0;
		}

		sess = qla2x00_find_fcport_by_wwpn(vha,
		    iocb->u.isp24.port_name, 1);
		if (sess) {
			ql_dbg(ql_dbg_disc, vha, 0x20fd,
				"sess %p lid %d|%d DS %d LS %d\n",
				sess, sess->loop_id, loop_id,
				sess->disc_state, sess->fw_login_state);
		}

		res = 1; /* send notify ack */
		break;
	}

	case ELS_FLOGI:	/* should never happen */
	default:
		ql_dbg(ql_dbg_tgt_mgt, vha, 0xf061,
		    "qla_target(%d): Unsupported ELS command %x "
		    "received\n", vha->vp_idx, iocb->u.isp24.status_subcode);
		res = qlt_reset(vha, iocb, QLA_TGT_NEXUS_LOSS_SESS);
		break;
	}

	ql_dbg(ql_dbg_disc, vha, 0xf026,
	    "qla_target(%d): Exit ELS opcode: 0x%02x res %d\n",
	    vha->vp_idx, iocb->u.isp24.status_subcode, res);

	return res;
}

/*
 * ha->hardware_lock supposed to be held on entry. Might drop it, then reaquire
 */
static void qlt_handle_imm_notify(struct scsi_qla_host *vha,
	struct imm_ntfy_from_isp *iocb)
{
	struct qla_hw_data *ha = vha->hw;
	uint32_t add_flags = 0;
	int send_notify_ack = 1;
	uint16_t status;

	lockdep_assert_held(&ha->hardware_lock);

	status = le16_to_cpu(iocb->u.isp2x.status);
	switch (status) {
	case IMM_NTFY_LIP_RESET:
	{
		ql_dbg(ql_dbg_tgt_mgt, vha, 0xf032,
		    "qla_target(%d): LIP reset (loop %#x), subcode %x\n",
		    vha->vp_idx, le16_to_cpu(iocb->u.isp24.nport_handle),
		    iocb->u.isp24.status_subcode);

		if (qlt_reset(vha, iocb, QLA_TGT_ABORT_ALL) == 0)
			send_notify_ack = 0;
		break;
	}

	case IMM_NTFY_LIP_LINK_REINIT:
	{
		struct qla_tgt *tgt = vha->vha_tgt.qla_tgt;

		ql_dbg(ql_dbg_tgt_mgt, vha, 0xf033,
		    "qla_target(%d): LINK REINIT (loop %#x, "
		    "subcode %x)\n", vha->vp_idx,
		    le16_to_cpu(iocb->u.isp24.nport_handle),
		    iocb->u.isp24.status_subcode);
		if (tgt->link_reinit_iocb_pending) {
			qlt_send_notify_ack(ha->base_qpair,
			    &tgt->link_reinit_iocb, 0, 0, 0, 0, 0, 0);
		}
		memcpy(&tgt->link_reinit_iocb, iocb, sizeof(*iocb));
		tgt->link_reinit_iocb_pending = 1;
		/*
		 * QLogic requires to wait after LINK REINIT for possible
		 * PDISC or ADISC ELS commands
		 */
		send_notify_ack = 0;
		break;
	}

	case IMM_NTFY_PORT_LOGOUT:
		ql_dbg(ql_dbg_tgt_mgt, vha, 0xf034,
		    "qla_target(%d): Port logout (loop "
		    "%#x, subcode %x)\n", vha->vp_idx,
		    le16_to_cpu(iocb->u.isp24.nport_handle),
		    iocb->u.isp24.status_subcode);

		if (qlt_reset(vha, iocb, QLA_TGT_NEXUS_LOSS_SESS) == 0)
			send_notify_ack = 0;
		/* The sessions will be cleared in the callback, if needed */
		break;

	case IMM_NTFY_GLBL_TPRLO:
		ql_dbg(ql_dbg_tgt_mgt, vha, 0xf035,
		    "qla_target(%d): Global TPRLO (%x)\n", vha->vp_idx, status);
		if (qlt_reset(vha, iocb, QLA_TGT_NEXUS_LOSS) == 0)
			send_notify_ack = 0;
		/* The sessions will be cleared in the callback, if needed */
		break;

	case IMM_NTFY_PORT_CONFIG:
		ql_dbg(ql_dbg_tgt_mgt, vha, 0xf036,
		    "qla_target(%d): Port config changed (%x)\n", vha->vp_idx,
		    status);
		if (qlt_reset(vha, iocb, QLA_TGT_ABORT_ALL) == 0)
			send_notify_ack = 0;
		/* The sessions will be cleared in the callback, if needed */
		break;

	case IMM_NTFY_GLBL_LOGO:
		ql_dbg(ql_dbg_tgt_mgt, vha, 0xf06a,
		    "qla_target(%d): Link failure detected\n",
		    vha->vp_idx);
		/* I_T nexus loss */
		if (qlt_reset(vha, iocb, QLA_TGT_NEXUS_LOSS) == 0)
			send_notify_ack = 0;
		break;

	case IMM_NTFY_IOCB_OVERFLOW:
		ql_dbg(ql_dbg_tgt_mgt, vha, 0xf06b,
		    "qla_target(%d): Cannot provide requested "
		    "capability (IOCB overflowed the immediate notify "
		    "resource count)\n", vha->vp_idx);
		break;

	case IMM_NTFY_ABORT_TASK:
		ql_dbg(ql_dbg_tgt_mgt, vha, 0xf037,
		    "qla_target(%d): Abort Task (S %08x I %#x -> "
		    "L %#x)\n", vha->vp_idx,
		    le16_to_cpu(iocb->u.isp2x.seq_id),
		    GET_TARGET_ID(ha, (struct atio_from_isp *)iocb),
		    le16_to_cpu(iocb->u.isp2x.lun));
		if (qlt_abort_task(vha, iocb) == 0)
			send_notify_ack = 0;
		break;

	case IMM_NTFY_RESOURCE:
		ql_dbg(ql_dbg_tgt_mgt, vha, 0xf06c,
		    "qla_target(%d): Out of resources, host %ld\n",
		    vha->vp_idx, vha->host_no);
		break;

	case IMM_NTFY_MSG_RX:
		ql_dbg(ql_dbg_tgt_mgt, vha, 0xf038,
		    "qla_target(%d): Immediate notify task %x\n",
		    vha->vp_idx, iocb->u.isp2x.task_flags);
		break;

	case IMM_NTFY_ELS:
		if (qlt_24xx_handle_els(vha, iocb) == 0)
			send_notify_ack = 0;
		break;
	default:
		ql_dbg(ql_dbg_tgt_mgt, vha, 0xf06d,
		    "qla_target(%d): Received unknown immediate "
		    "notify status %x\n", vha->vp_idx, status);
		break;
	}

	if (send_notify_ack)
		qlt_send_notify_ack(ha->base_qpair, iocb, add_flags, 0, 0, 0,
		    0, 0);
}

/*
 * ha->hardware_lock supposed to be held on entry. Might drop it, then reaquire
 * This function sends busy to ISP 2xxx or 24xx.
 */
static int __qlt_send_busy(struct qla_qpair *qpair,
	struct atio_from_isp *atio, uint16_t status)
{
	struct scsi_qla_host *vha = qpair->vha;
	struct ctio7_to_24xx *ctio24;
	struct qla_hw_data *ha = vha->hw;
	request_t *pkt;
	struct fc_port *sess = NULL;
	unsigned long flags;
	u16 temp;
	port_id_t id;

	id = be_to_port_id(atio->u.isp24.fcp_hdr.s_id);

	spin_lock_irqsave(&ha->tgt.sess_lock, flags);
	sess = qla2x00_find_fcport_by_nportid(vha, &id, 1);
	spin_unlock_irqrestore(&ha->tgt.sess_lock, flags);
	if (!sess) {
		qlt_send_term_exchange(qpair, NULL, atio, 1, 0);
		return 0;
	}
	/* Sending marker isn't necessary, since we called from ISR */

	pkt = (request_t *)__qla2x00_alloc_iocbs(qpair, NULL);
	if (!pkt) {
		ql_dbg(ql_dbg_io, vha, 0x3063,
		    "qla_target(%d): %s failed: unable to allocate "
		    "request packet", vha->vp_idx, __func__);
		return -ENOMEM;
	}

	qpair->tgt_counters.num_q_full_sent++;
	pkt->entry_count = 1;
	pkt->handle = QLA_TGT_SKIP_HANDLE | CTIO_COMPLETION_HANDLE_MARK;

	ctio24 = (struct ctio7_to_24xx *)pkt;
	ctio24->entry_type = CTIO_TYPE7;
	ctio24->nport_handle = sess->loop_id;
	ctio24->timeout = cpu_to_le16(QLA_TGT_TIMEOUT);
	ctio24->vp_index = vha->vp_idx;
	ctio24->initiator_id = be_id_to_le(atio->u.isp24.fcp_hdr.s_id);
	ctio24->exchange_addr = atio->u.isp24.exchange_addr;
	temp = (atio->u.isp24.attr << 9) |
		CTIO7_FLAGS_STATUS_MODE_1 | CTIO7_FLAGS_SEND_STATUS |
		CTIO7_FLAGS_DONT_RET_CTIO;
	ctio24->u.status1.flags = cpu_to_le16(temp);
	/*
	 * CTIO from fw w/o se_cmd doesn't provide enough info to retry it,
	 * if the explicit conformation is used.
	 */
	ctio24->u.status1.ox_id = swab16(atio->u.isp24.fcp_hdr.ox_id);
	ctio24->u.status1.scsi_status = cpu_to_le16(status);

	ctio24->u.status1.residual = get_datalen_for_atio(atio);

	if (ctio24->u.status1.residual != 0)
		ctio24->u.status1.scsi_status |= SS_RESIDUAL_UNDER;

	/* Memory Barrier */
	wmb();
	if (qpair->reqq_start_iocbs)
		qpair->reqq_start_iocbs(qpair);
	else
		qla2x00_start_iocbs(vha, qpair->req);
	return 0;
}

/*
 * This routine is used to allocate a command for either a QFull condition
 * (ie reply SAM_STAT_BUSY) or to terminate an exchange that did not go
 * out previously.
 */
static void
qlt_alloc_qfull_cmd(struct scsi_qla_host *vha,
	struct atio_from_isp *atio, uint16_t status, int qfull)
{
	struct qla_tgt *tgt = vha->vha_tgt.qla_tgt;
	struct qla_hw_data *ha = vha->hw;
	struct fc_port *sess;
	struct se_session *se_sess;
	struct qla_tgt_cmd *cmd;
	int tag, cpu;
	unsigned long flags;

	if (unlikely(tgt->tgt_stop)) {
		ql_dbg(ql_dbg_io, vha, 0x300a,
			"New command while device %p is shutting down\n", tgt);
		return;
	}

	if ((vha->hw->tgt.num_qfull_cmds_alloc + 1) > MAX_QFULL_CMDS_ALLOC) {
		vha->hw->tgt.num_qfull_cmds_dropped++;
		if (vha->hw->tgt.num_qfull_cmds_dropped >
			vha->qla_stats.stat_max_qfull_cmds_dropped)
			vha->qla_stats.stat_max_qfull_cmds_dropped =
				vha->hw->tgt.num_qfull_cmds_dropped;

		ql_dbg(ql_dbg_io, vha, 0x3068,
			"qla_target(%d): %s: QFull CMD dropped[%d]\n",
			vha->vp_idx, __func__,
			vha->hw->tgt.num_qfull_cmds_dropped);

		qlt_chk_exch_leak_thresh_hold(vha);
		return;
	}

	sess = ha->tgt.tgt_ops->find_sess_by_s_id
		(vha, atio->u.isp24.fcp_hdr.s_id);
	if (!sess)
		return;

	se_sess = sess->se_sess;

	tag = sbitmap_queue_get(&se_sess->sess_tag_pool, &cpu);
	if (tag < 0) {
		ql_dbg(ql_dbg_io, vha, 0x3009,
			"qla_target(%d): %s: Allocation of cmd failed\n",
			vha->vp_idx, __func__);

		vha->hw->tgt.num_qfull_cmds_dropped++;
		if (vha->hw->tgt.num_qfull_cmds_dropped >
			vha->qla_stats.stat_max_qfull_cmds_dropped)
			vha->qla_stats.stat_max_qfull_cmds_dropped =
				vha->hw->tgt.num_qfull_cmds_dropped;

		qlt_chk_exch_leak_thresh_hold(vha);
		return;
	}

	cmd = &((struct qla_tgt_cmd *)se_sess->sess_cmd_map)[tag];
	memset(cmd, 0, sizeof(struct qla_tgt_cmd));

	qlt_incr_num_pend_cmds(vha);
	INIT_LIST_HEAD(&cmd->cmd_list);
	memcpy(&cmd->atio, atio, sizeof(*atio));

	cmd->tgt = vha->vha_tgt.qla_tgt;
	cmd->vha = vha;
	cmd->reset_count = ha->base_qpair->chip_reset;
	cmd->q_full = 1;
	cmd->qpair = ha->base_qpair;
	cmd->se_cmd.map_cpu = cpu;

	if (qfull) {
		cmd->q_full = 1;
		/* NOTE: borrowing the state field to carry the status */
		cmd->state = status;
	} else
		cmd->term_exchg = 1;

	spin_lock_irqsave(&vha->hw->tgt.q_full_lock, flags);
	list_add_tail(&cmd->cmd_list, &vha->hw->tgt.q_full_list);

	vha->hw->tgt.num_qfull_cmds_alloc++;
	if (vha->hw->tgt.num_qfull_cmds_alloc >
		vha->qla_stats.stat_max_qfull_cmds_alloc)
		vha->qla_stats.stat_max_qfull_cmds_alloc =
			vha->hw->tgt.num_qfull_cmds_alloc;
	spin_unlock_irqrestore(&vha->hw->tgt.q_full_lock, flags);
}

int
qlt_free_qfull_cmds(struct qla_qpair *qpair)
{
	struct scsi_qla_host *vha = qpair->vha;
	struct qla_hw_data *ha = vha->hw;
	unsigned long flags;
	struct qla_tgt_cmd *cmd, *tcmd;
	struct list_head free_list, q_full_list;
	int rc = 0;

	if (list_empty(&ha->tgt.q_full_list))
		return 0;

	INIT_LIST_HEAD(&free_list);
	INIT_LIST_HEAD(&q_full_list);

	spin_lock_irqsave(&vha->hw->tgt.q_full_lock, flags);
	if (list_empty(&ha->tgt.q_full_list)) {
		spin_unlock_irqrestore(&vha->hw->tgt.q_full_lock, flags);
		return 0;
	}

	list_splice_init(&vha->hw->tgt.q_full_list, &q_full_list);
	spin_unlock_irqrestore(&vha->hw->tgt.q_full_lock, flags);

	spin_lock_irqsave(qpair->qp_lock_ptr, flags);
	list_for_each_entry_safe(cmd, tcmd, &q_full_list, cmd_list) {
		if (cmd->q_full)
			/* cmd->state is a borrowed field to hold status */
			rc = __qlt_send_busy(qpair, &cmd->atio, cmd->state);
		else if (cmd->term_exchg)
			rc = __qlt_send_term_exchange(qpair, NULL, &cmd->atio);

		if (rc == -ENOMEM)
			break;

		if (cmd->q_full)
			ql_dbg(ql_dbg_io, vha, 0x3006,
			    "%s: busy sent for ox_id[%04x]\n", __func__,
			    be16_to_cpu(cmd->atio.u.isp24.fcp_hdr.ox_id));
		else if (cmd->term_exchg)
			ql_dbg(ql_dbg_io, vha, 0x3007,
			    "%s: Term exchg sent for ox_id[%04x]\n", __func__,
			    be16_to_cpu(cmd->atio.u.isp24.fcp_hdr.ox_id));
		else
			ql_dbg(ql_dbg_io, vha, 0x3008,
			    "%s: Unexpected cmd in QFull list %p\n", __func__,
			    cmd);

		list_del(&cmd->cmd_list);
		list_add_tail(&cmd->cmd_list, &free_list);

		/* piggy back on hardware_lock for protection */
		vha->hw->tgt.num_qfull_cmds_alloc--;
	}
	spin_unlock_irqrestore(qpair->qp_lock_ptr, flags);

	cmd = NULL;

	list_for_each_entry_safe(cmd, tcmd, &free_list, cmd_list) {
		list_del(&cmd->cmd_list);
		/* This cmd was never sent to TCM.  There is no need
		 * to schedule free or call free_cmd
		 */
		qlt_free_cmd(cmd);
	}

	if (!list_empty(&q_full_list)) {
		spin_lock_irqsave(&vha->hw->tgt.q_full_lock, flags);
		list_splice(&q_full_list, &vha->hw->tgt.q_full_list);
		spin_unlock_irqrestore(&vha->hw->tgt.q_full_lock, flags);
	}

	return rc;
}

static void
qlt_send_busy(struct qla_qpair *qpair, struct atio_from_isp *atio,
    uint16_t status)
{
	int rc = 0;
	struct scsi_qla_host *vha = qpair->vha;

	rc = __qlt_send_busy(qpair, atio, status);
	if (rc == -ENOMEM)
		qlt_alloc_qfull_cmd(vha, atio, status, 1);
}

static int
qlt_chk_qfull_thresh_hold(struct scsi_qla_host *vha, struct qla_qpair *qpair,
	struct atio_from_isp *atio, uint8_t ha_locked)
{
	struct qla_hw_data *ha = vha->hw;
	unsigned long flags;

	if (ha->tgt.num_pend_cmds < Q_FULL_THRESH_HOLD(ha))
		return 0;

	if (!ha_locked)
		spin_lock_irqsave(&ha->hardware_lock, flags);
	qlt_send_busy(qpair, atio, qla_sam_status);
	if (!ha_locked)
		spin_unlock_irqrestore(&ha->hardware_lock, flags);

	return 1;
}

/* ha->hardware_lock supposed to be held on entry */
/* called via callback from qla2xxx */
static void qlt_24xx_atio_pkt(struct scsi_qla_host *vha,
	struct atio_from_isp *atio, uint8_t ha_locked)
{
	struct qla_hw_data *ha = vha->hw;
	struct qla_tgt *tgt = vha->vha_tgt.qla_tgt;
	int rc;
	unsigned long flags = 0;

	if (unlikely(tgt == NULL)) {
		ql_dbg(ql_dbg_tgt, vha, 0x3064,
		    "ATIO pkt, but no tgt (ha %p)", ha);
		return;
	}
	/*
	 * In tgt_stop mode we also should allow all requests to pass.
	 * Otherwise, some commands can stuck.
	 */

	tgt->atio_irq_cmd_count++;

	switch (atio->u.raw.entry_type) {
	case ATIO_TYPE7:
		if (unlikely(atio->u.isp24.exchange_addr ==
		    ATIO_EXCHANGE_ADDRESS_UNKNOWN)) {
			ql_dbg(ql_dbg_io, vha, 0x3065,
			    "qla_target(%d): ATIO_TYPE7 "
			    "received with UNKNOWN exchange address, "
			    "sending QUEUE_FULL\n", vha->vp_idx);
			if (!ha_locked)
				spin_lock_irqsave(&ha->hardware_lock, flags);
			qlt_send_busy(ha->base_qpair, atio, qla_sam_status);
			if (!ha_locked)
				spin_unlock_irqrestore(&ha->hardware_lock,
				    flags);
			break;
		}

		if (likely(atio->u.isp24.fcp_cmnd.task_mgmt_flags == 0)) {
			rc = qlt_chk_qfull_thresh_hold(vha, ha->base_qpair,
			    atio, ha_locked);
			if (rc != 0) {
				tgt->atio_irq_cmd_count--;
				return;
			}
			rc = qlt_handle_cmd_for_atio(vha, atio);
		} else {
			rc = qlt_handle_task_mgmt(vha, atio);
		}
		if (unlikely(rc != 0)) {
			if (!ha_locked)
				spin_lock_irqsave(&ha->hardware_lock, flags);
			switch (rc) {
			case -ENODEV:
				ql_dbg(ql_dbg_tgt, vha, 0xe05f,
				    "qla_target: Unable to send command to target\n");
				break;
			case -EBADF:
				ql_dbg(ql_dbg_tgt, vha, 0xe05f,
				    "qla_target: Unable to send command to target, sending TERM EXCHANGE for rsp\n");
				qlt_send_term_exchange(ha->base_qpair, NULL,
				    atio, 1, 0);
				break;
			case -EBUSY:
				ql_dbg(ql_dbg_tgt, vha, 0xe060,
				    "qla_target(%d): Unable to send command to target, sending BUSY status\n",
				    vha->vp_idx);
				qlt_send_busy(ha->base_qpair, atio,
				    tc_sam_status);
				break;
			default:
				ql_dbg(ql_dbg_tgt, vha, 0xe060,
				    "qla_target(%d): Unable to send command to target, sending BUSY status\n",
				    vha->vp_idx);
				qlt_send_busy(ha->base_qpair, atio,
				    qla_sam_status);
				break;
			}
			if (!ha_locked)
				spin_unlock_irqrestore(&ha->hardware_lock,
				    flags);
		}
		break;

	case IMMED_NOTIFY_TYPE:
	{
		if (unlikely(atio->u.isp2x.entry_status != 0)) {
			ql_dbg(ql_dbg_tgt, vha, 0xe05b,
			    "qla_target(%d): Received ATIO packet %x "
			    "with error status %x\n", vha->vp_idx,
			    atio->u.raw.entry_type,
			    atio->u.isp2x.entry_status);
			break;
		}
		ql_dbg(ql_dbg_tgt, vha, 0xe02e, "%s", "IMMED_NOTIFY ATIO");

		if (!ha_locked)
			spin_lock_irqsave(&ha->hardware_lock, flags);
		qlt_handle_imm_notify(vha, (struct imm_ntfy_from_isp *)atio);
		if (!ha_locked)
			spin_unlock_irqrestore(&ha->hardware_lock, flags);
		break;
	}

	default:
		ql_dbg(ql_dbg_tgt, vha, 0xe05c,
		    "qla_target(%d): Received unknown ATIO atio "
		    "type %x\n", vha->vp_idx, atio->u.raw.entry_type);
		break;
	}

	tgt->atio_irq_cmd_count--;
}

/*
 * qpair lock is assume to be held
 * rc = 0 : send terminate & abts respond
 * rc != 0: do not send term & abts respond
 */
static int qlt_chk_unresolv_exchg(struct scsi_qla_host *vha,
    struct qla_qpair *qpair, struct abts_resp_from_24xx_fw *entry)
{
	struct qla_hw_data *ha = vha->hw;
	int rc = 0;

	/*
	 * Detect unresolved exchange. If the same ABTS is unable
	 * to terminate an existing command and the same ABTS loops
	 * between FW & Driver, then force FW dump. Under 1 jiff,
	 * we should see multiple loops.
	 */
	if (qpair->retry_term_exchg_addr == entry->exchange_addr_to_abort &&
	    qpair->retry_term_jiff == jiffies) {
		/* found existing exchange */
		qpair->retry_term_cnt++;
		if (qpair->retry_term_cnt >= 5) {
			rc = EIO;
			qpair->retry_term_cnt = 0;
			ql_log(ql_log_warn, vha, 0xffff,
			    "Unable to send ABTS Respond. Dumping firmware.\n");
			ql_dump_buffer(ql_dbg_tgt_mgt + ql_dbg_buffer,
			    vha, 0xffff, (uint8_t *)entry, sizeof(*entry));

			if (qpair == ha->base_qpair)
				ha->isp_ops->fw_dump(vha, 1);
			else
				ha->isp_ops->fw_dump(vha, 0);

			set_bit(ISP_ABORT_NEEDED, &vha->dpc_flags);
			qla2xxx_wake_dpc(vha);
		}
	} else if (qpair->retry_term_jiff != jiffies) {
		qpair->retry_term_exchg_addr = entry->exchange_addr_to_abort;
		qpair->retry_term_cnt = 0;
		qpair->retry_term_jiff = jiffies;
	}

	return rc;
}


static void qlt_handle_abts_completion(struct scsi_qla_host *vha,
	struct rsp_que *rsp, response_t *pkt)
{
	struct abts_resp_from_24xx_fw *entry =
		(struct abts_resp_from_24xx_fw *)pkt;
	u32 h = pkt->handle & ~QLA_TGT_HANDLE_MASK;
	struct qla_tgt_mgmt_cmd *mcmd;
	struct qla_hw_data *ha = vha->hw;

	mcmd = qlt_ctio_to_cmd(vha, rsp, pkt->handle, pkt);
	if (mcmd == NULL && h != QLA_TGT_SKIP_HANDLE) {
		ql_dbg(ql_dbg_async, vha, 0xe064,
		    "qla_target(%d): ABTS Comp without mcmd\n",
		    vha->vp_idx);
		return;
	}

	if (mcmd)
		vha  = mcmd->vha;
	vha->vha_tgt.qla_tgt->abts_resp_expected--;

	ql_dbg(ql_dbg_tgt, vha, 0xe038,
	    "ABTS_RESP_24XX: compl_status %x\n",
	    entry->compl_status);

	if (le16_to_cpu(entry->compl_status) != ABTS_RESP_COMPL_SUCCESS) {
		if ((entry->error_subcode1 == 0x1E) &&
		    (entry->error_subcode2 == 0)) {
			if (qlt_chk_unresolv_exchg(vha, rsp->qpair, entry)) {
				ha->tgt.tgt_ops->free_mcmd(mcmd);
				return;
			}
			qlt_24xx_retry_term_exchange(vha, rsp->qpair,
			    pkt, mcmd);
		} else {
			ql_dbg(ql_dbg_tgt, vha, 0xe063,
			    "qla_target(%d): ABTS_RESP_24XX failed %x (subcode %x:%x)",
			    vha->vp_idx, entry->compl_status,
			    entry->error_subcode1,
			    entry->error_subcode2);
			ha->tgt.tgt_ops->free_mcmd(mcmd);
		}
	} else if (mcmd) {
		ha->tgt.tgt_ops->free_mcmd(mcmd);
	}
}

/* ha->hardware_lock supposed to be held on entry */
/* called via callback from qla2xxx */
static void qlt_response_pkt(struct scsi_qla_host *vha,
	struct rsp_que *rsp, response_t *pkt)
{
	struct qla_tgt *tgt = vha->vha_tgt.qla_tgt;

	if (unlikely(tgt == NULL)) {
		ql_dbg(ql_dbg_tgt, vha, 0xe05d,
		    "qla_target(%d): Response pkt %x received, but no tgt (ha %p)\n",
		    vha->vp_idx, pkt->entry_type, vha->hw);
		return;
	}

	/*
	 * In tgt_stop mode we also should allow all requests to pass.
	 * Otherwise, some commands can stuck.
	 */

	switch (pkt->entry_type) {
	case CTIO_CRC2:
	case CTIO_TYPE7:
	{
		struct ctio7_from_24xx *entry = (struct ctio7_from_24xx *)pkt;

		qlt_do_ctio_completion(vha, rsp, entry->handle,
		    le16_to_cpu(entry->status)|(pkt->entry_status << 16),
		    entry);
		break;
	}

	case ACCEPT_TGT_IO_TYPE:
	{
		struct atio_from_isp *atio = (struct atio_from_isp *)pkt;
		int rc;

		if (atio->u.isp2x.status !=
		    cpu_to_le16(ATIO_CDB_VALID)) {
			ql_dbg(ql_dbg_tgt, vha, 0xe05e,
			    "qla_target(%d): ATIO with error "
			    "status %x received\n", vha->vp_idx,
			    le16_to_cpu(atio->u.isp2x.status));
			break;
		}

		rc = qlt_chk_qfull_thresh_hold(vha, rsp->qpair, atio, 1);
		if (rc != 0)
			return;

		rc = qlt_handle_cmd_for_atio(vha, atio);
		if (unlikely(rc != 0)) {
			switch (rc) {
			case -ENODEV:
				ql_dbg(ql_dbg_tgt, vha, 0xe05f,
				    "qla_target: Unable to send command to target\n");
				break;
			case -EBADF:
				ql_dbg(ql_dbg_tgt, vha, 0xe05f,
				    "qla_target: Unable to send command to target, sending TERM EXCHANGE for rsp\n");
				qlt_send_term_exchange(rsp->qpair, NULL,
				    atio, 1, 0);
				break;
			case -EBUSY:
				ql_dbg(ql_dbg_tgt, vha, 0xe060,
				    "qla_target(%d): Unable to send command to target, sending BUSY status\n",
				    vha->vp_idx);
				qlt_send_busy(rsp->qpair, atio,
				    tc_sam_status);
				break;
			default:
				ql_dbg(ql_dbg_tgt, vha, 0xe060,
				    "qla_target(%d): Unable to send command to target, sending BUSY status\n",
				    vha->vp_idx);
				qlt_send_busy(rsp->qpair, atio,
				    qla_sam_status);
				break;
			}
		}
	}
	break;

	case CONTINUE_TGT_IO_TYPE:
	{
		struct ctio_to_2xxx *entry = (struct ctio_to_2xxx *)pkt;

		qlt_do_ctio_completion(vha, rsp, entry->handle,
		    le16_to_cpu(entry->status)|(pkt->entry_status << 16),
		    entry);
		break;
	}

	case CTIO_A64_TYPE:
	{
		struct ctio_to_2xxx *entry = (struct ctio_to_2xxx *)pkt;

		qlt_do_ctio_completion(vha, rsp, entry->handle,
		    le16_to_cpu(entry->status)|(pkt->entry_status << 16),
		    entry);
		break;
	}

	case IMMED_NOTIFY_TYPE:
		ql_dbg(ql_dbg_tgt, vha, 0xe035, "%s", "IMMED_NOTIFY\n");
		qlt_handle_imm_notify(vha, (struct imm_ntfy_from_isp *)pkt);
		break;

	case NOTIFY_ACK_TYPE:
		if (tgt->notify_ack_expected > 0) {
			struct nack_to_isp *entry = (struct nack_to_isp *)pkt;

			ql_dbg(ql_dbg_tgt, vha, 0xe036,
			    "NOTIFY_ACK seq %08x status %x\n",
			    le16_to_cpu(entry->u.isp2x.seq_id),
			    le16_to_cpu(entry->u.isp2x.status));
			tgt->notify_ack_expected--;
			if (entry->u.isp2x.status !=
			    cpu_to_le16(NOTIFY_ACK_SUCCESS)) {
				ql_dbg(ql_dbg_tgt, vha, 0xe061,
				    "qla_target(%d): NOTIFY_ACK "
				    "failed %x\n", vha->vp_idx,
				    le16_to_cpu(entry->u.isp2x.status));
			}
		} else {
			ql_dbg(ql_dbg_tgt, vha, 0xe062,
			    "qla_target(%d): Unexpected NOTIFY_ACK received\n",
			    vha->vp_idx);
		}
		break;

	case ABTS_RECV_24XX:
		ql_dbg(ql_dbg_tgt, vha, 0xe037,
		    "ABTS_RECV_24XX: instance %d\n", vha->vp_idx);
		qlt_24xx_handle_abts(vha, (struct abts_recv_from_24xx *)pkt);
		break;

	case ABTS_RESP_24XX:
		if (tgt->abts_resp_expected > 0) {
			qlt_handle_abts_completion(vha, rsp, pkt);
		} else {
			ql_dbg(ql_dbg_tgt, vha, 0xe064,
			    "qla_target(%d): Unexpected ABTS_RESP_24XX "
			    "received\n", vha->vp_idx);
		}
		break;

	default:
		ql_dbg(ql_dbg_tgt, vha, 0xe065,
		    "qla_target(%d): Received unknown response pkt "
		    "type %x\n", vha->vp_idx, pkt->entry_type);
		break;
	}

}

/*
 * ha->hardware_lock supposed to be held on entry. Might drop it, then reaquire
 */
void qlt_async_event(uint16_t code, struct scsi_qla_host *vha,
	uint16_t *mailbox)
{
	struct qla_hw_data *ha = vha->hw;
	struct qla_tgt *tgt = vha->vha_tgt.qla_tgt;
	int login_code;

	if (!tgt || tgt->tgt_stop || tgt->tgt_stopped)
		return;

	if (((code == MBA_POINT_TO_POINT) || (code == MBA_CHG_IN_CONNECTION)) &&
	    IS_QLA2100(ha))
		return;
	/*
	 * In tgt_stop mode we also should allow all requests to pass.
	 * Otherwise, some commands can stuck.
	 */


	switch (code) {
	case MBA_RESET:			/* Reset */
	case MBA_SYSTEM_ERR:		/* System Error */
	case MBA_REQ_TRANSFER_ERR:	/* Request Transfer Error */
	case MBA_RSP_TRANSFER_ERR:	/* Response Transfer Error */
		ql_dbg(ql_dbg_tgt_mgt, vha, 0xf03a,
		    "qla_target(%d): System error async event %#x "
		    "occurred", vha->vp_idx, code);
		break;
	case MBA_WAKEUP_THRES:		/* Request Queue Wake-up. */
		set_bit(ISP_ABORT_NEEDED, &vha->dpc_flags);
		break;

	case MBA_LOOP_UP:
	{
		ql_dbg(ql_dbg_tgt_mgt, vha, 0xf03b,
		    "qla_target(%d): Async LOOP_UP occurred "
		    "(m[0]=%x, m[1]=%x, m[2]=%x, m[3]=%x)", vha->vp_idx,
		    le16_to_cpu(mailbox[0]), le16_to_cpu(mailbox[1]),
		    le16_to_cpu(mailbox[2]), le16_to_cpu(mailbox[3]));
		if (tgt->link_reinit_iocb_pending) {
			qlt_send_notify_ack(ha->base_qpair,
			    (void *)&tgt->link_reinit_iocb,
			    0, 0, 0, 0, 0, 0);
			tgt->link_reinit_iocb_pending = 0;
		}
		break;
	}

	case MBA_LIP_OCCURRED:
	case MBA_LOOP_DOWN:
	case MBA_LIP_RESET:
	case MBA_RSCN_UPDATE:
		ql_dbg(ql_dbg_tgt_mgt, vha, 0xf03c,
		    "qla_target(%d): Async event %#x occurred "
		    "(m[0]=%x, m[1]=%x, m[2]=%x, m[3]=%x)", vha->vp_idx, code,
		    le16_to_cpu(mailbox[0]), le16_to_cpu(mailbox[1]),
		    le16_to_cpu(mailbox[2]), le16_to_cpu(mailbox[3]));
		break;

	case MBA_REJECTED_FCP_CMD:
		ql_dbg(ql_dbg_tgt_mgt, vha, 0xf017,
		    "qla_target(%d): Async event LS_REJECT occurred (m[0]=%x, m[1]=%x, m[2]=%x, m[3]=%x)",
		    vha->vp_idx,
		    le16_to_cpu(mailbox[0]), le16_to_cpu(mailbox[1]),
		    le16_to_cpu(mailbox[2]), le16_to_cpu(mailbox[3]));

		if (le16_to_cpu(mailbox[3]) == 1) {
			/* exchange starvation. */
			vha->hw->exch_starvation++;
			if (vha->hw->exch_starvation > 5) {
				ql_log(ql_log_warn, vha, 0xd03a,
				    "Exchange starvation-. Resetting RISC\n");

				vha->hw->exch_starvation = 0;
				if (IS_P3P_TYPE(vha->hw))
					set_bit(FCOE_CTX_RESET_NEEDED,
					    &vha->dpc_flags);
				else
					set_bit(ISP_ABORT_NEEDED,
					    &vha->dpc_flags);
				qla2xxx_wake_dpc(vha);
			}
		}
		break;

	case MBA_PORT_UPDATE:
		ql_dbg(ql_dbg_tgt_mgt, vha, 0xf03d,
		    "qla_target(%d): Port update async event %#x "
		    "occurred: updating the ports database (m[0]=%x, m[1]=%x, "
		    "m[2]=%x, m[3]=%x)", vha->vp_idx, code,
		    le16_to_cpu(mailbox[0]), le16_to_cpu(mailbox[1]),
		    le16_to_cpu(mailbox[2]), le16_to_cpu(mailbox[3]));

		login_code = le16_to_cpu(mailbox[2]);
		if (login_code == 0x4) {
			ql_dbg(ql_dbg_tgt_mgt, vha, 0xf03e,
			    "Async MB 2: Got PLOGI Complete\n");
			vha->hw->exch_starvation = 0;
		} else if (login_code == 0x7)
			ql_dbg(ql_dbg_tgt_mgt, vha, 0xf03f,
			    "Async MB 2: Port Logged Out\n");
		break;
	default:
		break;
	}

}

static fc_port_t *qlt_get_port_database(struct scsi_qla_host *vha,
	uint16_t loop_id)
{
	fc_port_t *fcport, *tfcp, *del;
	int rc;
	unsigned long flags;
	u8 newfcport = 0;

	fcport = qla2x00_alloc_fcport(vha, GFP_KERNEL);
	if (!fcport) {
		ql_dbg(ql_dbg_tgt_mgt, vha, 0xf06f,
		    "qla_target(%d): Allocation of tmp FC port failed",
		    vha->vp_idx);
		return NULL;
	}

	fcport->loop_id = loop_id;

	rc = qla24xx_gpdb_wait(vha, fcport, 0);
	if (rc != QLA_SUCCESS) {
		ql_dbg(ql_dbg_tgt_mgt, vha, 0xf070,
		    "qla_target(%d): Failed to retrieve fcport "
		    "information -- get_port_database() returned %x "
		    "(loop_id=0x%04x)", vha->vp_idx, rc, loop_id);
		kfree(fcport);
		return NULL;
	}

	del = NULL;
	spin_lock_irqsave(&vha->hw->tgt.sess_lock, flags);
	tfcp = qla2x00_find_fcport_by_wwpn(vha, fcport->port_name, 1);

	if (tfcp) {
		tfcp->d_id = fcport->d_id;
		tfcp->port_type = fcport->port_type;
		tfcp->supported_classes = fcport->supported_classes;
		tfcp->flags |= fcport->flags;
		tfcp->scan_state = QLA_FCPORT_FOUND;

		del = fcport;
		fcport = tfcp;
	} else {
		if (vha->hw->current_topology == ISP_CFG_F)
			fcport->flags |= FCF_FABRIC_DEVICE;

		list_add_tail(&fcport->list, &vha->vp_fcports);
		if (!IS_SW_RESV_ADDR(fcport->d_id))
		   vha->fcport_count++;
		fcport->login_gen++;
		fcport->disc_state = DSC_LOGIN_COMPLETE;
		fcport->login_succ = 1;
		newfcport = 1;
	}

	fcport->deleted = 0;
	spin_unlock_irqrestore(&vha->hw->tgt.sess_lock, flags);

	switch (vha->host->active_mode) {
	case MODE_INITIATOR:
	case MODE_DUAL:
		if (newfcport) {
			if (!IS_IIDMA_CAPABLE(vha->hw) || !vha->hw->flags.gpsc_supported) {
				qla24xx_sched_upd_fcport(fcport);
			} else {
				ql_dbg(ql_dbg_disc, vha, 0x20ff,
				   "%s %d %8phC post gpsc fcp_cnt %d\n",
				   __func__, __LINE__, fcport->port_name, vha->fcport_count);
				qla24xx_post_gpsc_work(vha, fcport);
			}
		}
		break;

	case MODE_TARGET:
	default:
		break;
	}
	if (del)
		qla2x00_free_fcport(del);

	return fcport;
}

/* Must be called under tgt_mutex */
static struct fc_port *qlt_make_local_sess(struct scsi_qla_host *vha,
					   be_id_t s_id)
{
	struct fc_port *sess = NULL;
	fc_port_t *fcport = NULL;
	int rc, global_resets;
	uint16_t loop_id = 0;

	if (s_id.domain == 0xFF && s_id.area == 0xFC) {
		/*
		 * This is Domain Controller, so it should be
		 * OK to drop SCSI commands from it.
		 */
		ql_dbg(ql_dbg_tgt_mgt, vha, 0xf042,
		    "Unable to find initiator with S_ID %x:%x:%x",
		    s_id.domain, s_id.area, s_id.al_pa);
		return NULL;
	}

	mutex_lock(&vha->vha_tgt.tgt_mutex);

retry:
	global_resets =
	    atomic_read(&vha->vha_tgt.qla_tgt->tgt_global_resets_count);

	rc = qla24xx_get_loop_id(vha, s_id, &loop_id);
	if (rc != 0) {
		mutex_unlock(&vha->vha_tgt.tgt_mutex);

		ql_log(ql_log_info, vha, 0xf071,
		    "qla_target(%d): Unable to find "
		    "initiator with S_ID %x:%x:%x",
		    vha->vp_idx, s_id.domain, s_id.area, s_id.al_pa);

		if (rc == -ENOENT) {
			qlt_port_logo_t logo;

			logo.id = be_to_port_id(s_id);
			logo.cmd_count = 1;
			qlt_send_first_logo(vha, &logo);
		}

		return NULL;
	}

	fcport = qlt_get_port_database(vha, loop_id);
	if (!fcport) {
		mutex_unlock(&vha->vha_tgt.tgt_mutex);
		return NULL;
	}

	if (global_resets !=
	    atomic_read(&vha->vha_tgt.qla_tgt->tgt_global_resets_count)) {
		ql_dbg(ql_dbg_tgt_mgt, vha, 0xf043,
		    "qla_target(%d): global reset during session discovery "
		    "(counter was %d, new %d), retrying", vha->vp_idx,
		    global_resets,
		    atomic_read(&vha->vha_tgt.
			qla_tgt->tgt_global_resets_count));
		goto retry;
	}

	sess = qlt_create_sess(vha, fcport, true);

	mutex_unlock(&vha->vha_tgt.tgt_mutex);

	return sess;
}

static void qlt_abort_work(struct qla_tgt *tgt,
	struct qla_tgt_sess_work_param *prm)
{
	struct scsi_qla_host *vha = tgt->vha;
	struct qla_hw_data *ha = vha->hw;
	struct fc_port *sess = NULL;
	unsigned long flags = 0, flags2 = 0;
	be_id_t s_id;
	int rc;

	spin_lock_irqsave(&ha->tgt.sess_lock, flags2);

	if (tgt->tgt_stop)
		goto out_term2;

	s_id = le_id_to_be(prm->abts.fcp_hdr_le.s_id);

	sess = ha->tgt.tgt_ops->find_sess_by_s_id(vha, s_id);
	if (!sess) {
		spin_unlock_irqrestore(&ha->tgt.sess_lock, flags2);

		sess = qlt_make_local_sess(vha, s_id);
		/* sess has got an extra creation ref */

		spin_lock_irqsave(&ha->tgt.sess_lock, flags2);
		if (!sess)
			goto out_term2;
	} else {
		if (sess->deleted) {
			sess = NULL;
			goto out_term2;
		}

		if (!kref_get_unless_zero(&sess->sess_kref)) {
			ql_dbg(ql_dbg_tgt_tmr, vha, 0xf01c,
			    "%s: kref_get fail %8phC \n",
			     __func__, sess->port_name);
			sess = NULL;
			goto out_term2;
		}
	}

	rc = __qlt_24xx_handle_abts(vha, &prm->abts, sess);
	spin_unlock_irqrestore(&ha->tgt.sess_lock, flags2);

	ha->tgt.tgt_ops->put_sess(sess);

	if (rc != 0)
		goto out_term;
	return;

out_term2:
	spin_unlock_irqrestore(&ha->tgt.sess_lock, flags2);
<<<<<<< HEAD

	if (sess)
		ha->tgt.tgt_ops->put_sess(sess);
=======
>>>>>>> f7688b48

out_term:
	spin_lock_irqsave(&ha->hardware_lock, flags);
	qlt_24xx_send_abts_resp(ha->base_qpair, &prm->abts,
	    FCP_TMF_REJECTED, false);
	spin_unlock_irqrestore(&ha->hardware_lock, flags);
}

static void qlt_tmr_work(struct qla_tgt *tgt,
	struct qla_tgt_sess_work_param *prm)
{
	struct atio_from_isp *a = &prm->tm_iocb2;
	struct scsi_qla_host *vha = tgt->vha;
	struct qla_hw_data *ha = vha->hw;
	struct fc_port *sess;
	unsigned long flags;
	be_id_t s_id;
	int rc;
	u64 unpacked_lun;
	int fn;
	void *iocb;

	spin_lock_irqsave(&ha->tgt.sess_lock, flags);

	if (tgt->tgt_stop)
		goto out_term2;

	s_id = prm->tm_iocb2.u.isp24.fcp_hdr.s_id;
	sess = ha->tgt.tgt_ops->find_sess_by_s_id(vha, s_id);
	if (!sess) {
		spin_unlock_irqrestore(&ha->tgt.sess_lock, flags);

		sess = qlt_make_local_sess(vha, s_id);
		/* sess has got an extra creation ref */

		spin_lock_irqsave(&ha->tgt.sess_lock, flags);
		if (!sess)
			goto out_term2;
	} else {
		if (sess->deleted) {
			goto out_term2;
		}

		if (!kref_get_unless_zero(&sess->sess_kref)) {
			ql_dbg(ql_dbg_tgt_tmr, vha, 0xf020,
			    "%s: kref_get fail %8phC\n",
			     __func__, sess->port_name);
			goto out_term2;
		}
	}

	iocb = a;
	fn = a->u.isp24.fcp_cmnd.task_mgmt_flags;
	unpacked_lun =
	    scsilun_to_int((struct scsi_lun *)&a->u.isp24.fcp_cmnd.lun);

	rc = qlt_issue_task_mgmt(sess, unpacked_lun, fn, iocb, 0);
	spin_unlock_irqrestore(&ha->tgt.sess_lock, flags);

	ha->tgt.tgt_ops->put_sess(sess);

	if (rc != 0)
		goto out_term;
	return;

out_term2:
	spin_unlock_irqrestore(&ha->tgt.sess_lock, flags);
out_term:
	qlt_send_term_exchange(ha->base_qpair, NULL, &prm->tm_iocb2, 1, 0);
}

static void qlt_sess_work_fn(struct work_struct *work)
{
	struct qla_tgt *tgt = container_of(work, struct qla_tgt, sess_work);
	struct scsi_qla_host *vha = tgt->vha;
	unsigned long flags;

	ql_dbg(ql_dbg_tgt_mgt, vha, 0xf000, "Sess work (tgt %p)", tgt);

	spin_lock_irqsave(&tgt->sess_work_lock, flags);
	while (!list_empty(&tgt->sess_works_list)) {
		struct qla_tgt_sess_work_param *prm = list_entry(
		    tgt->sess_works_list.next, typeof(*prm),
		    sess_works_list_entry);

		/*
		 * This work can be scheduled on several CPUs at time, so we
		 * must delete the entry to eliminate double processing
		 */
		list_del(&prm->sess_works_list_entry);

		spin_unlock_irqrestore(&tgt->sess_work_lock, flags);

		switch (prm->type) {
		case QLA_TGT_SESS_WORK_ABORT:
			qlt_abort_work(tgt, prm);
			break;
		case QLA_TGT_SESS_WORK_TM:
			qlt_tmr_work(tgt, prm);
			break;
		default:
			BUG_ON(1);
			break;
		}

		spin_lock_irqsave(&tgt->sess_work_lock, flags);

		kfree(prm);
	}
	spin_unlock_irqrestore(&tgt->sess_work_lock, flags);
}

/* Must be called under tgt_host_action_mutex */
int qlt_add_target(struct qla_hw_data *ha, struct scsi_qla_host *base_vha)
{
	struct qla_tgt *tgt;
	int rc, i;
	struct qla_qpair_hint *h;

	if (!QLA_TGT_MODE_ENABLED())
		return 0;

	if (!IS_TGT_MODE_CAPABLE(ha)) {
		ql_log(ql_log_warn, base_vha, 0xe070,
		    "This adapter does not support target mode.\n");
		return 0;
	}

	ql_dbg(ql_dbg_tgt, base_vha, 0xe03b,
	    "Registering target for host %ld(%p).\n", base_vha->host_no, ha);

	BUG_ON(base_vha->vha_tgt.qla_tgt != NULL);

	tgt = kzalloc(sizeof(struct qla_tgt), GFP_KERNEL);
	if (!tgt) {
		ql_dbg(ql_dbg_tgt, base_vha, 0xe066,
		    "Unable to allocate struct qla_tgt\n");
		return -ENOMEM;
	}

	tgt->qphints = kcalloc(ha->max_qpairs + 1,
			       sizeof(struct qla_qpair_hint),
			       GFP_KERNEL);
	if (!tgt->qphints) {
		kfree(tgt);
		ql_log(ql_log_warn, base_vha, 0x0197,
		    "Unable to allocate qpair hints.\n");
		return -ENOMEM;
	}

	if (!(base_vha->host->hostt->supported_mode & MODE_TARGET))
		base_vha->host->hostt->supported_mode |= MODE_TARGET;

	rc = btree_init64(&tgt->lun_qpair_map);
	if (rc) {
		kfree(tgt->qphints);
		kfree(tgt);
		ql_log(ql_log_info, base_vha, 0x0198,
			"Unable to initialize lun_qpair_map btree\n");
		return -EIO;
	}
	h = &tgt->qphints[0];
	h->qpair = ha->base_qpair;
	INIT_LIST_HEAD(&h->hint_elem);
	h->cpuid = ha->base_qpair->cpuid;
	list_add_tail(&h->hint_elem, &ha->base_qpair->hints_list);

	for (i = 0; i < ha->max_qpairs; i++) {
		unsigned long flags;

		struct qla_qpair *qpair = ha->queue_pair_map[i];

		h = &tgt->qphints[i + 1];
		INIT_LIST_HEAD(&h->hint_elem);
		if (qpair) {
			h->qpair = qpair;
			spin_lock_irqsave(qpair->qp_lock_ptr, flags);
			list_add_tail(&h->hint_elem, &qpair->hints_list);
			spin_unlock_irqrestore(qpair->qp_lock_ptr, flags);
			h->cpuid = qpair->cpuid;
		}
	}

	tgt->ha = ha;
	tgt->vha = base_vha;
	init_waitqueue_head(&tgt->waitQ);
	INIT_LIST_HEAD(&tgt->del_sess_list);
	spin_lock_init(&tgt->sess_work_lock);
	INIT_WORK(&tgt->sess_work, qlt_sess_work_fn);
	INIT_LIST_HEAD(&tgt->sess_works_list);
	atomic_set(&tgt->tgt_global_resets_count, 0);

	base_vha->vha_tgt.qla_tgt = tgt;

	ql_dbg(ql_dbg_tgt, base_vha, 0xe067,
		"qla_target(%d): using 64 Bit PCI addressing",
		base_vha->vp_idx);
	/* 3 is reserved */
	tgt->sg_tablesize = QLA_TGT_MAX_SG_24XX(base_vha->req->length - 3);

	mutex_lock(&qla_tgt_mutex);
	list_add_tail(&tgt->tgt_list_entry, &qla_tgt_glist);
	mutex_unlock(&qla_tgt_mutex);

	if (ha->tgt.tgt_ops && ha->tgt.tgt_ops->add_target)
		ha->tgt.tgt_ops->add_target(base_vha);

	return 0;
}

/* Must be called under tgt_host_action_mutex */
int qlt_remove_target(struct qla_hw_data *ha, struct scsi_qla_host *vha)
{
	if (!vha->vha_tgt.qla_tgt)
		return 0;

	if (vha->fc_vport) {
		qlt_release(vha->vha_tgt.qla_tgt);
		return 0;
	}

	/* free left over qfull cmds */
	qlt_init_term_exchange(vha);

	ql_dbg(ql_dbg_tgt, vha, 0xe03c, "Unregistering target for host %ld(%p)",
	    vha->host_no, ha);
	qlt_release(vha->vha_tgt.qla_tgt);

	return 0;
}

void qlt_remove_target_resources(struct qla_hw_data *ha)
{
	struct scsi_qla_host *node;
	u32 key = 0;

	btree_for_each_safe32(&ha->tgt.host_map, key, node)
		btree_remove32(&ha->tgt.host_map, key);

	btree_destroy32(&ha->tgt.host_map);
}

static void qlt_lport_dump(struct scsi_qla_host *vha, u64 wwpn,
	unsigned char *b)
{
	pr_debug("qla2xxx HW vha->node_name: %8phC\n", vha->node_name);
	pr_debug("qla2xxx HW vha->port_name: %8phC\n", vha->port_name);
	put_unaligned_be64(wwpn, b);
	pr_debug("qla2xxx passed configfs WWPN: %8phC\n", b);
}

/**
 * qla_tgt_lport_register - register lport with external module
 *
 * @target_lport_ptr: pointer for tcm_qla2xxx specific lport data
 * @phys_wwpn: physical port WWPN
 * @npiv_wwpn: NPIV WWPN
 * @npiv_wwnn: NPIV WWNN
 * @callback:  lport initialization callback for tcm_qla2xxx code
 */
int qlt_lport_register(void *target_lport_ptr, u64 phys_wwpn,
		       u64 npiv_wwpn, u64 npiv_wwnn,
		       int (*callback)(struct scsi_qla_host *, void *, u64, u64))
{
	struct qla_tgt *tgt;
	struct scsi_qla_host *vha;
	struct qla_hw_data *ha;
	struct Scsi_Host *host;
	unsigned long flags;
	int rc;
	u8 b[WWN_SIZE];

	mutex_lock(&qla_tgt_mutex);
	list_for_each_entry(tgt, &qla_tgt_glist, tgt_list_entry) {
		vha = tgt->vha;
		ha = vha->hw;

		host = vha->host;
		if (!host)
			continue;

		if (!(host->hostt->supported_mode & MODE_TARGET))
			continue;

		if (vha->qlini_mode == QLA2XXX_INI_MODE_ENABLED)
			continue;

		spin_lock_irqsave(&ha->hardware_lock, flags);
		if ((!npiv_wwpn || !npiv_wwnn) && host->active_mode & MODE_TARGET) {
			pr_debug("MODE_TARGET already active on qla2xxx(%d)\n",
			    host->host_no);
			spin_unlock_irqrestore(&ha->hardware_lock, flags);
			continue;
		}
		if (tgt->tgt_stop) {
			pr_debug("MODE_TARGET in shutdown on qla2xxx(%d)\n",
				 host->host_no);
			spin_unlock_irqrestore(&ha->hardware_lock, flags);
			continue;
		}
		spin_unlock_irqrestore(&ha->hardware_lock, flags);

		if (!scsi_host_get(host)) {
			ql_dbg(ql_dbg_tgt, vha, 0xe068,
			    "Unable to scsi_host_get() for"
			    " qla2xxx scsi_host\n");
			continue;
		}
		qlt_lport_dump(vha, phys_wwpn, b);

		if (memcmp(vha->port_name, b, WWN_SIZE)) {
			scsi_host_put(host);
			continue;
		}
		rc = (*callback)(vha, target_lport_ptr, npiv_wwpn, npiv_wwnn);
		if (rc != 0)
			scsi_host_put(host);

		mutex_unlock(&qla_tgt_mutex);
		return rc;
	}
	mutex_unlock(&qla_tgt_mutex);

	return -ENODEV;
}
EXPORT_SYMBOL(qlt_lport_register);

/**
 * qla_tgt_lport_deregister - Degister lport
 *
 * @vha:  Registered scsi_qla_host pointer
 */
void qlt_lport_deregister(struct scsi_qla_host *vha)
{
	struct qla_hw_data *ha = vha->hw;
	struct Scsi_Host *sh = vha->host;
	/*
	 * Clear the target_lport_ptr qla_target_template pointer in qla_hw_data
	 */
	vha->vha_tgt.target_lport_ptr = NULL;
	ha->tgt.tgt_ops = NULL;
	/*
	 * Release the Scsi_Host reference for the underlying qla2xxx host
	 */
	scsi_host_put(sh);
}
EXPORT_SYMBOL(qlt_lport_deregister);

/* Must be called under HW lock */
void qlt_set_mode(struct scsi_qla_host *vha)
{
	switch (vha->qlini_mode) {
	case QLA2XXX_INI_MODE_DISABLED:
	case QLA2XXX_INI_MODE_EXCLUSIVE:
		vha->host->active_mode = MODE_TARGET;
		break;
	case QLA2XXX_INI_MODE_ENABLED:
		vha->host->active_mode = MODE_INITIATOR;
		break;
	case QLA2XXX_INI_MODE_DUAL:
		vha->host->active_mode = MODE_DUAL;
		break;
	default:
		break;
	}
}

/* Must be called under HW lock */
static void qlt_clear_mode(struct scsi_qla_host *vha)
{
	switch (vha->qlini_mode) {
	case QLA2XXX_INI_MODE_DISABLED:
		vha->host->active_mode = MODE_UNKNOWN;
		break;
	case QLA2XXX_INI_MODE_EXCLUSIVE:
		vha->host->active_mode = MODE_INITIATOR;
		break;
	case QLA2XXX_INI_MODE_ENABLED:
	case QLA2XXX_INI_MODE_DUAL:
		vha->host->active_mode = MODE_INITIATOR;
		break;
	default:
		break;
	}
}

/*
 * qla_tgt_enable_vha - NO LOCK HELD
 *
 * host_reset, bring up w/ Target Mode Enabled
 */
void
qlt_enable_vha(struct scsi_qla_host *vha)
{
	struct qla_hw_data *ha = vha->hw;
	struct qla_tgt *tgt = vha->vha_tgt.qla_tgt;
	unsigned long flags;
	scsi_qla_host_t *base_vha = pci_get_drvdata(ha->pdev);

	if (!tgt) {
		ql_dbg(ql_dbg_tgt, vha, 0xe069,
		    "Unable to locate qla_tgt pointer from"
		    " struct qla_hw_data\n");
		dump_stack();
		return;
	}
	if (vha->qlini_mode == QLA2XXX_INI_MODE_ENABLED)
		return;

	if (ha->tgt.num_act_qpairs > ha->max_qpairs)
		ha->tgt.num_act_qpairs = ha->max_qpairs;
	spin_lock_irqsave(&ha->hardware_lock, flags);
	tgt->tgt_stopped = 0;
	qlt_set_mode(vha);
	spin_unlock_irqrestore(&ha->hardware_lock, flags);

	mutex_lock(&ha->optrom_mutex);
	ql_dbg(ql_dbg_tgt_mgt, vha, 0xf021,
	    "%s.\n", __func__);
	if (vha->vp_idx) {
		qla24xx_disable_vp(vha);
		qla24xx_enable_vp(vha);
	} else {
		set_bit(ISP_ABORT_NEEDED, &base_vha->dpc_flags);
		qla2xxx_wake_dpc(base_vha);
		WARN_ON_ONCE(qla2x00_wait_for_hba_online(base_vha) !=
			     QLA_SUCCESS);
	}
	mutex_unlock(&ha->optrom_mutex);
}
EXPORT_SYMBOL(qlt_enable_vha);

/*
 * qla_tgt_disable_vha - NO LOCK HELD
 *
 * Disable Target Mode and reset the adapter
 */
static void qlt_disable_vha(struct scsi_qla_host *vha)
{
	struct qla_hw_data *ha = vha->hw;
	struct qla_tgt *tgt = vha->vha_tgt.qla_tgt;
	unsigned long flags;

	if (!tgt) {
		ql_dbg(ql_dbg_tgt, vha, 0xe06a,
		    "Unable to locate qla_tgt pointer from"
		    " struct qla_hw_data\n");
		dump_stack();
		return;
	}

	spin_lock_irqsave(&ha->hardware_lock, flags);
	qlt_clear_mode(vha);
	spin_unlock_irqrestore(&ha->hardware_lock, flags);

	set_bit(ISP_ABORT_NEEDED, &vha->dpc_flags);
	qla2xxx_wake_dpc(vha);
	if (qla2x00_wait_for_hba_online(vha) != QLA_SUCCESS)
		ql_dbg(ql_dbg_tgt, vha, 0xe081,
		       "qla2x00_wait_for_hba_online() failed\n");
}

/*
 * Called from qla_init.c:qla24xx_vport_create() contex to setup
 * the target mode specific struct scsi_qla_host and struct qla_hw_data
 * members.
 */
void
qlt_vport_create(struct scsi_qla_host *vha, struct qla_hw_data *ha)
{
	vha->vha_tgt.qla_tgt = NULL;

	mutex_init(&vha->vha_tgt.tgt_mutex);
	mutex_init(&vha->vha_tgt.tgt_host_action_mutex);

	qlt_clear_mode(vha);

	/*
	 * NOTE: Currently the value is kept the same for <24xx and
	 * >=24xx ISPs. If it is necessary to change it,
	 * the check should be added for specific ISPs,
	 * assigning the value appropriately.
	 */
	ha->tgt.atio_q_length = ATIO_ENTRY_CNT_24XX;

	qlt_add_target(ha, vha);
}

u8
qlt_rff_id(struct scsi_qla_host *vha)
{
	u8 fc4_feature = 0;
	/*
	 * FC-4 Feature bit 0 indicates target functionality to the name server.
	 */
	if (qla_tgt_mode_enabled(vha)) {
		fc4_feature = BIT_0;
	} else if (qla_ini_mode_enabled(vha)) {
		fc4_feature = BIT_1;
	} else if (qla_dual_mode_enabled(vha))
		fc4_feature = BIT_0 | BIT_1;

	return fc4_feature;
}

/*
 * qlt_init_atio_q_entries() - Initializes ATIO queue entries.
 * @ha: HA context
 *
 * Beginning of ATIO ring has initialization control block already built
 * by nvram config routine.
 *
 * Returns 0 on success.
 */
void
qlt_init_atio_q_entries(struct scsi_qla_host *vha)
{
	struct qla_hw_data *ha = vha->hw;
	uint16_t cnt;
	struct atio_from_isp *pkt = (struct atio_from_isp *)ha->tgt.atio_ring;

	if (qla_ini_mode_enabled(vha))
		return;

	for (cnt = 0; cnt < ha->tgt.atio_q_length; cnt++) {
		pkt->u.raw.signature = ATIO_PROCESSED;
		pkt++;
	}

}

/*
 * qlt_24xx_process_atio_queue() - Process ATIO queue entries.
 * @ha: SCSI driver HA context
 */
void
qlt_24xx_process_atio_queue(struct scsi_qla_host *vha, uint8_t ha_locked)
{
	struct qla_hw_data *ha = vha->hw;
	struct atio_from_isp *pkt;
	int cnt, i;

	if (!ha->flags.fw_started)
		return;

	while ((ha->tgt.atio_ring_ptr->signature != ATIO_PROCESSED) ||
	    fcpcmd_is_corrupted(ha->tgt.atio_ring_ptr)) {
		pkt = (struct atio_from_isp *)ha->tgt.atio_ring_ptr;
		cnt = pkt->u.raw.entry_count;

		if (unlikely(fcpcmd_is_corrupted(ha->tgt.atio_ring_ptr))) {
			/*
			 * This packet is corrupted. The header + payload
			 * can not be trusted. There is no point in passing
			 * it further up.
			 */
			ql_log(ql_log_warn, vha, 0xd03c,
			    "corrupted fcp frame SID[%3phN] OXID[%04x] EXCG[%x] %64phN\n",
			    &pkt->u.isp24.fcp_hdr.s_id,
			    be16_to_cpu(pkt->u.isp24.fcp_hdr.ox_id),
			    le32_to_cpu(pkt->u.isp24.exchange_addr), pkt);

			adjust_corrupted_atio(pkt);
			qlt_send_term_exchange(ha->base_qpair, NULL, pkt,
			    ha_locked, 0);
		} else {
			qlt_24xx_atio_pkt_all_vps(vha,
			    (struct atio_from_isp *)pkt, ha_locked);
		}

		for (i = 0; i < cnt; i++) {
			ha->tgt.atio_ring_index++;
			if (ha->tgt.atio_ring_index == ha->tgt.atio_q_length) {
				ha->tgt.atio_ring_index = 0;
				ha->tgt.atio_ring_ptr = ha->tgt.atio_ring;
			} else
				ha->tgt.atio_ring_ptr++;

			pkt->u.raw.signature = ATIO_PROCESSED;
			pkt = (struct atio_from_isp *)ha->tgt.atio_ring_ptr;
		}
		wmb();
	}

	/* Adjust ring index */
	WRT_REG_DWORD(ISP_ATIO_Q_OUT(vha), ha->tgt.atio_ring_index);
}

void
qlt_24xx_config_rings(struct scsi_qla_host *vha)
{
	struct qla_hw_data *ha = vha->hw;
	struct qla_msix_entry *msix = &ha->msix_entries[2];
	struct init_cb_24xx *icb = (struct init_cb_24xx *)ha->init_cb;

	if (!QLA_TGT_MODE_ENABLED())
		return;

	WRT_REG_DWORD(ISP_ATIO_Q_IN(vha), 0);
	WRT_REG_DWORD(ISP_ATIO_Q_OUT(vha), 0);
	RD_REG_DWORD(ISP_ATIO_Q_OUT(vha));

	if (ha->flags.msix_enabled) {
		if (IS_QLA83XX(ha) || IS_QLA27XX(ha) || IS_QLA28XX(ha)) {
			if (IS_QLA2071(ha)) {
				/* 4 ports Baker: Enable Interrupt Handshake */
				icb->msix_atio = 0;
				icb->firmware_options_2 |= BIT_26;
			} else {
				icb->msix_atio = cpu_to_le16(msix->entry);
				icb->firmware_options_2 &= ~BIT_26;
			}
			ql_dbg(ql_dbg_init, vha, 0xf072,
			    "Registering ICB vector 0x%x for atio que.\n",
			    msix->entry);
		}
	} else {
		/* INTx|MSI */
		if (IS_QLA83XX(ha) || IS_QLA27XX(ha) || IS_QLA28XX(ha)) {
			icb->msix_atio = 0;
			icb->firmware_options_2 |= BIT_26;
			ql_dbg(ql_dbg_init, vha, 0xf072,
			    "%s: Use INTx for ATIOQ.\n", __func__);
		}
	}
}

void
qlt_24xx_config_nvram_stage1(struct scsi_qla_host *vha, struct nvram_24xx *nv)
{
	struct qla_hw_data *ha = vha->hw;
	u32 tmp;

	if (!QLA_TGT_MODE_ENABLED())
		return;

	if (qla_tgt_mode_enabled(vha) || qla_dual_mode_enabled(vha)) {
		if (!ha->tgt.saved_set) {
			/* We save only once */
			ha->tgt.saved_exchange_count = nv->exchange_count;
			ha->tgt.saved_firmware_options_1 =
			    nv->firmware_options_1;
			ha->tgt.saved_firmware_options_2 =
			    nv->firmware_options_2;
			ha->tgt.saved_firmware_options_3 =
			    nv->firmware_options_3;
			ha->tgt.saved_set = 1;
		}

		if (qla_tgt_mode_enabled(vha))
			nv->exchange_count = cpu_to_le16(0xFFFF);
		else			/* dual */
			nv->exchange_count = cpu_to_le16(vha->ql2xexchoffld);

		/* Enable target mode */
		nv->firmware_options_1 |= cpu_to_le32(BIT_4);

		/* Disable ini mode, if requested */
		if (qla_tgt_mode_enabled(vha))
			nv->firmware_options_1 |= cpu_to_le32(BIT_5);

		/* Disable Full Login after LIP */
		nv->firmware_options_1 &= cpu_to_le32(~BIT_13);
		/* Enable initial LIP */
		nv->firmware_options_1 &= cpu_to_le32(~BIT_9);
		if (ql2xtgt_tape_enable)
			/* Enable FC Tape support */
			nv->firmware_options_2 |= cpu_to_le32(BIT_12);
		else
			/* Disable FC Tape support */
			nv->firmware_options_2 &= cpu_to_le32(~BIT_12);

		/* Disable Full Login after LIP */
		nv->host_p &= cpu_to_le32(~BIT_10);

		/*
		 * clear BIT 15 explicitly as we have seen at least
		 * a couple of instances where this was set and this
		 * was causing the firmware to not be initialized.
		 */
		nv->firmware_options_1 &= cpu_to_le32(~BIT_15);
		/* Enable target PRLI control */
		nv->firmware_options_2 |= cpu_to_le32(BIT_14);

		if (IS_QLA25XX(ha)) {
			/* Change Loop-prefer to Pt-Pt */
			tmp = ~(BIT_4|BIT_5|BIT_6);
			nv->firmware_options_2 &= cpu_to_le32(tmp);
			tmp = P2P << 4;
			nv->firmware_options_2 |= cpu_to_le32(tmp);
		}
	} else {
		if (ha->tgt.saved_set) {
			nv->exchange_count = ha->tgt.saved_exchange_count;
			nv->firmware_options_1 =
			    ha->tgt.saved_firmware_options_1;
			nv->firmware_options_2 =
			    ha->tgt.saved_firmware_options_2;
			nv->firmware_options_3 =
			    ha->tgt.saved_firmware_options_3;
		}
		return;
	}

	if (ha->base_qpair->enable_class_2) {
		if (vha->flags.init_done)
			fc_host_supported_classes(vha->host) =
				FC_COS_CLASS2 | FC_COS_CLASS3;

		nv->firmware_options_2 |= cpu_to_le32(BIT_8);
	} else {
		if (vha->flags.init_done)
			fc_host_supported_classes(vha->host) = FC_COS_CLASS3;

		nv->firmware_options_2 &= ~cpu_to_le32(BIT_8);
	}
}

void
qlt_24xx_config_nvram_stage2(struct scsi_qla_host *vha,
	struct init_cb_24xx *icb)
{
	struct qla_hw_data *ha = vha->hw;

	if (!QLA_TGT_MODE_ENABLED())
		return;

	if (ha->tgt.node_name_set) {
		memcpy(icb->node_name, ha->tgt.tgt_node_name, WWN_SIZE);
		icb->firmware_options_1 |= cpu_to_le32(BIT_14);
	}
}

void
qlt_81xx_config_nvram_stage1(struct scsi_qla_host *vha, struct nvram_81xx *nv)
{
	struct qla_hw_data *ha = vha->hw;
	u32 tmp;

	if (!QLA_TGT_MODE_ENABLED())
		return;

	if (qla_tgt_mode_enabled(vha) || qla_dual_mode_enabled(vha)) {
		if (!ha->tgt.saved_set) {
			/* We save only once */
			ha->tgt.saved_exchange_count = nv->exchange_count;
			ha->tgt.saved_firmware_options_1 =
			    nv->firmware_options_1;
			ha->tgt.saved_firmware_options_2 =
			    nv->firmware_options_2;
			ha->tgt.saved_firmware_options_3 =
			    nv->firmware_options_3;
			ha->tgt.saved_set = 1;
		}

		if (qla_tgt_mode_enabled(vha))
			nv->exchange_count = cpu_to_le16(0xFFFF);
		else			/* dual */
			nv->exchange_count = cpu_to_le16(vha->ql2xexchoffld);

		/* Enable target mode */
		nv->firmware_options_1 |= cpu_to_le32(BIT_4);

		/* Disable ini mode, if requested */
		if (qla_tgt_mode_enabled(vha))
			nv->firmware_options_1 |= cpu_to_le32(BIT_5);
		/* Disable Full Login after LIP */
		nv->firmware_options_1 &= cpu_to_le32(~BIT_13);
		/* Enable initial LIP */
		nv->firmware_options_1 &= cpu_to_le32(~BIT_9);
		/*
		 * clear BIT 15 explicitly as we have seen at
		 * least a couple of instances where this was set
		 * and this was causing the firmware to not be
		 * initialized.
		 */
		nv->firmware_options_1 &= cpu_to_le32(~BIT_15);
		if (ql2xtgt_tape_enable)
			/* Enable FC tape support */
			nv->firmware_options_2 |= cpu_to_le32(BIT_12);
		else
			/* Disable FC tape support */
			nv->firmware_options_2 &= cpu_to_le32(~BIT_12);

		/* Disable Full Login after LIP */
		nv->host_p &= cpu_to_le32(~BIT_10);
		/* Enable target PRLI control */
		nv->firmware_options_2 |= cpu_to_le32(BIT_14);

		/* Change Loop-prefer to Pt-Pt */
		tmp = ~(BIT_4|BIT_5|BIT_6);
		nv->firmware_options_2 &= cpu_to_le32(tmp);
		tmp = P2P << 4;
		nv->firmware_options_2 |= cpu_to_le32(tmp);
	} else {
		if (ha->tgt.saved_set) {
			nv->exchange_count = ha->tgt.saved_exchange_count;
			nv->firmware_options_1 =
			    ha->tgt.saved_firmware_options_1;
			nv->firmware_options_2 =
			    ha->tgt.saved_firmware_options_2;
			nv->firmware_options_3 =
			    ha->tgt.saved_firmware_options_3;
		}
		return;
	}

	if (ha->base_qpair->enable_class_2) {
		if (vha->flags.init_done)
			fc_host_supported_classes(vha->host) =
				FC_COS_CLASS2 | FC_COS_CLASS3;

		nv->firmware_options_2 |= cpu_to_le32(BIT_8);
	} else {
		if (vha->flags.init_done)
			fc_host_supported_classes(vha->host) = FC_COS_CLASS3;

		nv->firmware_options_2 &= ~cpu_to_le32(BIT_8);
	}
}

void
qlt_81xx_config_nvram_stage2(struct scsi_qla_host *vha,
	struct init_cb_81xx *icb)
{
	struct qla_hw_data *ha = vha->hw;

	if (!QLA_TGT_MODE_ENABLED())
		return;

	if (ha->tgt.node_name_set) {
		memcpy(icb->node_name, ha->tgt.tgt_node_name, WWN_SIZE);
		icb->firmware_options_1 |= cpu_to_le32(BIT_14);
	}
}

void
qlt_83xx_iospace_config(struct qla_hw_data *ha)
{
	if (!QLA_TGT_MODE_ENABLED())
		return;

	ha->msix_count += 1; /* For ATIO Q */
}


void
qlt_modify_vp_config(struct scsi_qla_host *vha,
	struct vp_config_entry_24xx *vpmod)
{
	/* enable target mode.  Bit5 = 1 => disable */
	if (qla_tgt_mode_enabled(vha) || qla_dual_mode_enabled(vha))
		vpmod->options_idx1 &= ~BIT_5;

	/* Disable ini mode, if requested.  bit4 = 1 => disable */
	if (qla_tgt_mode_enabled(vha))
		vpmod->options_idx1 &= ~BIT_4;
}

void
qlt_probe_one_stage1(struct scsi_qla_host *base_vha, struct qla_hw_data *ha)
{
	int rc;

	if (!QLA_TGT_MODE_ENABLED())
		return;

	if  ((ql2xenablemsix == 0) || IS_QLA83XX(ha) || IS_QLA27XX(ha) ||
	    IS_QLA28XX(ha)) {
		ISP_ATIO_Q_IN(base_vha) = &ha->mqiobase->isp25mq.atio_q_in;
		ISP_ATIO_Q_OUT(base_vha) = &ha->mqiobase->isp25mq.atio_q_out;
	} else {
		ISP_ATIO_Q_IN(base_vha) = &ha->iobase->isp24.atio_q_in;
		ISP_ATIO_Q_OUT(base_vha) = &ha->iobase->isp24.atio_q_out;
	}

	mutex_init(&base_vha->vha_tgt.tgt_mutex);
	mutex_init(&base_vha->vha_tgt.tgt_host_action_mutex);

	INIT_LIST_HEAD(&base_vha->unknown_atio_list);
	INIT_DELAYED_WORK(&base_vha->unknown_atio_work,
	    qlt_unknown_atio_work_fn);

	qlt_clear_mode(base_vha);

	rc = btree_init32(&ha->tgt.host_map);
	if (rc)
		ql_log(ql_log_info, base_vha, 0xd03d,
		    "Unable to initialize ha->host_map btree\n");

	qlt_update_vp_map(base_vha, SET_VP_IDX);
}

irqreturn_t
qla83xx_msix_atio_q(int irq, void *dev_id)
{
	struct rsp_que *rsp;
	scsi_qla_host_t	*vha;
	struct qla_hw_data *ha;
	unsigned long flags;

	rsp = (struct rsp_que *) dev_id;
	ha = rsp->hw;
	vha = pci_get_drvdata(ha->pdev);

	spin_lock_irqsave(&ha->tgt.atio_lock, flags);

	qlt_24xx_process_atio_queue(vha, 0);

	spin_unlock_irqrestore(&ha->tgt.atio_lock, flags);

	return IRQ_HANDLED;
}

static void
qlt_handle_abts_recv_work(struct work_struct *work)
{
	struct qla_tgt_sess_op *op = container_of(work,
		struct qla_tgt_sess_op, work);
	scsi_qla_host_t *vha = op->vha;
	struct qla_hw_data *ha = vha->hw;
	unsigned long flags;

	if (qla2x00_reset_active(vha) ||
	    (op->chip_reset != ha->base_qpair->chip_reset))
		return;

	spin_lock_irqsave(&ha->tgt.atio_lock, flags);
	qlt_24xx_process_atio_queue(vha, 0);
	spin_unlock_irqrestore(&ha->tgt.atio_lock, flags);

	spin_lock_irqsave(&ha->hardware_lock, flags);
	qlt_response_pkt_all_vps(vha, op->rsp, (response_t *)&op->atio);
	spin_unlock_irqrestore(&ha->hardware_lock, flags);

	kfree(op);
}

void
qlt_handle_abts_recv(struct scsi_qla_host *vha, struct rsp_que *rsp,
    response_t *pkt)
{
	struct qla_tgt_sess_op *op;

	op = kzalloc(sizeof(*op), GFP_ATOMIC);

	if (!op) {
		/* do not reach for ATIO queue here.  This is best effort err
		 * recovery at this point.
		 */
		qlt_response_pkt_all_vps(vha, rsp, pkt);
		return;
	}

	memcpy(&op->atio, pkt, sizeof(*pkt));
	op->vha = vha;
	op->chip_reset = vha->hw->base_qpair->chip_reset;
	op->rsp = rsp;
	INIT_WORK(&op->work, qlt_handle_abts_recv_work);
	queue_work(qla_tgt_wq, &op->work);
	return;
}

int
qlt_mem_alloc(struct qla_hw_data *ha)
{
	if (!QLA_TGT_MODE_ENABLED())
		return 0;

	ha->tgt.tgt_vp_map = kcalloc(MAX_MULTI_ID_FABRIC,
				     sizeof(struct qla_tgt_vp_map),
				     GFP_KERNEL);
	if (!ha->tgt.tgt_vp_map)
		return -ENOMEM;

	ha->tgt.atio_ring = dma_alloc_coherent(&ha->pdev->dev,
	    (ha->tgt.atio_q_length + 1) * sizeof(struct atio_from_isp),
	    &ha->tgt.atio_dma, GFP_KERNEL);
	if (!ha->tgt.atio_ring) {
		kfree(ha->tgt.tgt_vp_map);
		return -ENOMEM;
	}
	return 0;
}

void
qlt_mem_free(struct qla_hw_data *ha)
{
	if (!QLA_TGT_MODE_ENABLED())
		return;

	if (ha->tgt.atio_ring) {
		dma_free_coherent(&ha->pdev->dev, (ha->tgt.atio_q_length + 1) *
		    sizeof(struct atio_from_isp), ha->tgt.atio_ring,
		    ha->tgt.atio_dma);
	}
	ha->tgt.atio_ring = NULL;
	ha->tgt.atio_dma = 0;
	kfree(ha->tgt.tgt_vp_map);
	ha->tgt.tgt_vp_map = NULL;
}

/* vport_slock to be held by the caller */
void
qlt_update_vp_map(struct scsi_qla_host *vha, int cmd)
{
	void *slot;
	u32 key;
	int rc;

	if (!QLA_TGT_MODE_ENABLED())
		return;

	key = vha->d_id.b24;

	switch (cmd) {
	case SET_VP_IDX:
		vha->hw->tgt.tgt_vp_map[vha->vp_idx].vha = vha;
		break;
	case SET_AL_PA:
		slot = btree_lookup32(&vha->hw->tgt.host_map, key);
		if (!slot) {
			ql_dbg(ql_dbg_tgt_mgt, vha, 0xf018,
			    "Save vha in host_map %p %06x\n", vha, key);
			rc = btree_insert32(&vha->hw->tgt.host_map,
				key, vha, GFP_ATOMIC);
			if (rc)
				ql_log(ql_log_info, vha, 0xd03e,
				    "Unable to insert s_id into host_map: %06x\n",
				    key);
			return;
		}
		ql_dbg(ql_dbg_tgt_mgt, vha, 0xf019,
		    "replace existing vha in host_map %p %06x\n", vha, key);
		btree_update32(&vha->hw->tgt.host_map, key, vha);
		break;
	case RESET_VP_IDX:
		vha->hw->tgt.tgt_vp_map[vha->vp_idx].vha = NULL;
		break;
	case RESET_AL_PA:
		ql_dbg(ql_dbg_tgt_mgt, vha, 0xf01a,
		   "clear vha in host_map %p %06x\n", vha, key);
		slot = btree_lookup32(&vha->hw->tgt.host_map, key);
		if (slot)
			btree_remove32(&vha->hw->tgt.host_map, key);
		vha->d_id.b24 = 0;
		break;
	}
}

void qlt_update_host_map(struct scsi_qla_host *vha, port_id_t id)
{

	if (!vha->d_id.b24) {
		vha->d_id = id;
		qlt_update_vp_map(vha, SET_AL_PA);
	} else if (vha->d_id.b24 != id.b24) {
		qlt_update_vp_map(vha, RESET_AL_PA);
		vha->d_id = id;
		qlt_update_vp_map(vha, SET_AL_PA);
	}
}

static int __init qlt_parse_ini_mode(void)
{
	if (strcasecmp(qlini_mode, QLA2XXX_INI_MODE_STR_EXCLUSIVE) == 0)
		ql2x_ini_mode = QLA2XXX_INI_MODE_EXCLUSIVE;
	else if (strcasecmp(qlini_mode, QLA2XXX_INI_MODE_STR_DISABLED) == 0)
		ql2x_ini_mode = QLA2XXX_INI_MODE_DISABLED;
	else if (strcasecmp(qlini_mode, QLA2XXX_INI_MODE_STR_ENABLED) == 0)
		ql2x_ini_mode = QLA2XXX_INI_MODE_ENABLED;
	else if (strcasecmp(qlini_mode, QLA2XXX_INI_MODE_STR_DUAL) == 0)
		ql2x_ini_mode = QLA2XXX_INI_MODE_DUAL;
	else
		return false;

	return true;
}

int __init qlt_init(void)
{
	int ret;

	BUILD_BUG_ON(sizeof(struct ctio7_to_24xx) != 64);
	BUILD_BUG_ON(sizeof(struct ctio_to_2xxx) != 64);

	if (!qlt_parse_ini_mode()) {
		ql_log(ql_log_fatal, NULL, 0xe06b,
		    "qlt_parse_ini_mode() failed\n");
		return -EINVAL;
	}

	if (!QLA_TGT_MODE_ENABLED())
		return 0;

	qla_tgt_mgmt_cmd_cachep = kmem_cache_create("qla_tgt_mgmt_cmd_cachep",
	    sizeof(struct qla_tgt_mgmt_cmd), __alignof__(struct
	    qla_tgt_mgmt_cmd), 0, NULL);
	if (!qla_tgt_mgmt_cmd_cachep) {
		ql_log(ql_log_fatal, NULL, 0xd04b,
		    "kmem_cache_create for qla_tgt_mgmt_cmd_cachep failed\n");
		return -ENOMEM;
	}

	qla_tgt_plogi_cachep = kmem_cache_create("qla_tgt_plogi_cachep",
	    sizeof(struct qlt_plogi_ack_t), __alignof__(struct qlt_plogi_ack_t),
	    0, NULL);

	if (!qla_tgt_plogi_cachep) {
		ql_log(ql_log_fatal, NULL, 0xe06d,
		    "kmem_cache_create for qla_tgt_plogi_cachep failed\n");
		ret = -ENOMEM;
		goto out_mgmt_cmd_cachep;
	}

	qla_tgt_mgmt_cmd_mempool = mempool_create(25, mempool_alloc_slab,
	    mempool_free_slab, qla_tgt_mgmt_cmd_cachep);
	if (!qla_tgt_mgmt_cmd_mempool) {
		ql_log(ql_log_fatal, NULL, 0xe06e,
		    "mempool_create for qla_tgt_mgmt_cmd_mempool failed\n");
		ret = -ENOMEM;
		goto out_plogi_cachep;
	}

	qla_tgt_wq = alloc_workqueue("qla_tgt_wq", 0, 0);
	if (!qla_tgt_wq) {
		ql_log(ql_log_fatal, NULL, 0xe06f,
		    "alloc_workqueue for qla_tgt_wq failed\n");
		ret = -ENOMEM;
		goto out_cmd_mempool;
	}
	/*
	 * Return 1 to signal that initiator-mode is being disabled
	 */
	return (ql2x_ini_mode == QLA2XXX_INI_MODE_DISABLED) ? 1 : 0;

out_cmd_mempool:
	mempool_destroy(qla_tgt_mgmt_cmd_mempool);
out_plogi_cachep:
	kmem_cache_destroy(qla_tgt_plogi_cachep);
out_mgmt_cmd_cachep:
	kmem_cache_destroy(qla_tgt_mgmt_cmd_cachep);
	return ret;
}

void qlt_exit(void)
{
	if (!QLA_TGT_MODE_ENABLED())
		return;

	destroy_workqueue(qla_tgt_wq);
	mempool_destroy(qla_tgt_mgmt_cmd_mempool);
	kmem_cache_destroy(qla_tgt_plogi_cachep);
	kmem_cache_destroy(qla_tgt_mgmt_cmd_cachep);
}<|MERGE_RESOLUTION|>--- conflicted
+++ resolved
@@ -6209,12 +6209,6 @@
 
 out_term2:
 	spin_unlock_irqrestore(&ha->tgt.sess_lock, flags2);
-<<<<<<< HEAD
-
-	if (sess)
-		ha->tgt.tgt_ops->put_sess(sess);
-=======
->>>>>>> f7688b48
 
 out_term:
 	spin_lock_irqsave(&ha->hardware_lock, flags);
