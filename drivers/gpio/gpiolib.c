--- conflicted
+++ resolved
@@ -421,1134 +421,6 @@
 }
 EXPORT_SYMBOL_GPL(gpiochip_line_is_valid);
 
-<<<<<<< HEAD
-/*
- * GPIO line handle management
- */
-
-/**
- * struct linehandle_state - contains the state of a userspace handle
- * @gdev: the GPIO device the handle pertains to
- * @label: consumer label used to tag descriptors
- * @descs: the GPIO descriptors held by this handle
- * @numdescs: the number of descriptors held in the descs array
- */
-struct linehandle_state {
-	struct gpio_device *gdev;
-	const char *label;
-	struct gpio_desc *descs[GPIOHANDLES_MAX];
-	u32 numdescs;
-};
-
-#define GPIOHANDLE_REQUEST_VALID_FLAGS \
-	(GPIOHANDLE_REQUEST_INPUT | \
-	GPIOHANDLE_REQUEST_OUTPUT | \
-	GPIOHANDLE_REQUEST_ACTIVE_LOW | \
-	GPIOHANDLE_REQUEST_BIAS_PULL_UP | \
-	GPIOHANDLE_REQUEST_BIAS_PULL_DOWN | \
-	GPIOHANDLE_REQUEST_BIAS_DISABLE | \
-	GPIOHANDLE_REQUEST_OPEN_DRAIN | \
-	GPIOHANDLE_REQUEST_OPEN_SOURCE)
-
-static int linehandle_validate_flags(u32 flags)
-{
-	/* Return an error if an unknown flag is set */
-	if (flags & ~GPIOHANDLE_REQUEST_VALID_FLAGS)
-		return -EINVAL;
-
-	/*
-	 * Do not allow both INPUT & OUTPUT flags to be set as they are
-	 * contradictory.
-	 */
-	if ((flags & GPIOHANDLE_REQUEST_INPUT) &&
-	    (flags & GPIOHANDLE_REQUEST_OUTPUT))
-		return -EINVAL;
-
-	/*
-	 * Do not allow OPEN_SOURCE & OPEN_DRAIN flags in a single request. If
-	 * the hardware actually supports enabling both at the same time the
-	 * electrical result would be disastrous.
-	 */
-	if ((flags & GPIOHANDLE_REQUEST_OPEN_DRAIN) &&
-	    (flags & GPIOHANDLE_REQUEST_OPEN_SOURCE))
-		return -EINVAL;
-
-	/* OPEN_DRAIN and OPEN_SOURCE flags only make sense for output mode. */
-	if (!(flags & GPIOHANDLE_REQUEST_OUTPUT) &&
-	    ((flags & GPIOHANDLE_REQUEST_OPEN_DRAIN) ||
-	     (flags & GPIOHANDLE_REQUEST_OPEN_SOURCE)))
-		return -EINVAL;
-
-	/* Bias flags only allowed for input or output mode. */
-	if (!((flags & GPIOHANDLE_REQUEST_INPUT) ||
-	      (flags & GPIOHANDLE_REQUEST_OUTPUT)) &&
-	    ((flags & GPIOHANDLE_REQUEST_BIAS_DISABLE) ||
-	     (flags & GPIOHANDLE_REQUEST_BIAS_PULL_UP) ||
-	     (flags & GPIOHANDLE_REQUEST_BIAS_PULL_DOWN)))
-		return -EINVAL;
-
-	/* Only one bias flag can be set. */
-	if (((flags & GPIOHANDLE_REQUEST_BIAS_DISABLE) &&
-	     (flags & (GPIOHANDLE_REQUEST_BIAS_PULL_DOWN |
-			GPIOHANDLE_REQUEST_BIAS_PULL_UP))) ||
-	    ((flags & GPIOHANDLE_REQUEST_BIAS_PULL_DOWN) &&
-	     (flags & GPIOHANDLE_REQUEST_BIAS_PULL_UP)))
-		return -EINVAL;
-
-	return 0;
-}
-
-static long linehandle_set_config(struct linehandle_state *lh,
-				  void __user *ip)
-{
-	struct gpiohandle_config gcnf;
-	struct gpio_desc *desc;
-	int i, ret;
-	u32 lflags;
-	unsigned long *flagsp;
-
-	if (copy_from_user(&gcnf, ip, sizeof(gcnf)))
-		return -EFAULT;
-
-	lflags = gcnf.flags;
-	ret = linehandle_validate_flags(lflags);
-	if (ret)
-		return ret;
-
-	for (i = 0; i < lh->numdescs; i++) {
-		desc = lh->descs[i];
-		flagsp = &desc->flags;
-
-		assign_bit(FLAG_ACTIVE_LOW, flagsp,
-			lflags & GPIOHANDLE_REQUEST_ACTIVE_LOW);
-
-		assign_bit(FLAG_OPEN_DRAIN, flagsp,
-			lflags & GPIOHANDLE_REQUEST_OPEN_DRAIN);
-
-		assign_bit(FLAG_OPEN_SOURCE, flagsp,
-			lflags & GPIOHANDLE_REQUEST_OPEN_SOURCE);
-
-		assign_bit(FLAG_PULL_UP, flagsp,
-			lflags & GPIOHANDLE_REQUEST_BIAS_PULL_UP);
-
-		assign_bit(FLAG_PULL_DOWN, flagsp,
-			lflags & GPIOHANDLE_REQUEST_BIAS_PULL_DOWN);
-
-		assign_bit(FLAG_BIAS_DISABLE, flagsp,
-			lflags & GPIOHANDLE_REQUEST_BIAS_DISABLE);
-
-		/*
-		 * Lines have to be requested explicitly for input
-		 * or output, else the line will be treated "as is".
-		 */
-		if (lflags & GPIOHANDLE_REQUEST_OUTPUT) {
-			int val = !!gcnf.default_values[i];
-
-			ret = gpiod_direction_output(desc, val);
-			if (ret)
-				return ret;
-		} else if (lflags & GPIOHANDLE_REQUEST_INPUT) {
-			ret = gpiod_direction_input(desc);
-			if (ret)
-				return ret;
-		}
-
-		atomic_notifier_call_chain(&desc->gdev->notifier,
-					   GPIOLINE_CHANGED_CONFIG, desc);
-	}
-	return 0;
-}
-
-static long linehandle_ioctl(struct file *filep, unsigned int cmd,
-			     unsigned long arg)
-{
-	struct linehandle_state *lh = filep->private_data;
-	void __user *ip = (void __user *)arg;
-	struct gpiohandle_data ghd;
-	DECLARE_BITMAP(vals, GPIOHANDLES_MAX);
-	int i;
-
-	if (cmd == GPIOHANDLE_GET_LINE_VALUES_IOCTL) {
-		/* NOTE: It's ok to read values of output lines. */
-		int ret = gpiod_get_array_value_complex(false,
-							true,
-							lh->numdescs,
-							lh->descs,
-							NULL,
-							vals);
-		if (ret)
-			return ret;
-
-		memset(&ghd, 0, sizeof(ghd));
-		for (i = 0; i < lh->numdescs; i++)
-			ghd.values[i] = test_bit(i, vals);
-
-		if (copy_to_user(ip, &ghd, sizeof(ghd)))
-			return -EFAULT;
-
-		return 0;
-	} else if (cmd == GPIOHANDLE_SET_LINE_VALUES_IOCTL) {
-		/*
-		 * All line descriptors were created at once with the same
-		 * flags so just check if the first one is really output.
-		 */
-		if (!test_bit(FLAG_IS_OUT, &lh->descs[0]->flags))
-			return -EPERM;
-
-		if (copy_from_user(&ghd, ip, sizeof(ghd)))
-			return -EFAULT;
-
-		/* Clamp all values to [0,1] */
-		for (i = 0; i < lh->numdescs; i++)
-			__assign_bit(i, vals, ghd.values[i]);
-
-		/* Reuse the array setting function */
-		return gpiod_set_array_value_complex(false,
-					      true,
-					      lh->numdescs,
-					      lh->descs,
-					      NULL,
-					      vals);
-	} else if (cmd == GPIOHANDLE_SET_CONFIG_IOCTL) {
-		return linehandle_set_config(lh, ip);
-	}
-	return -EINVAL;
-}
-
-#ifdef CONFIG_COMPAT
-static long linehandle_ioctl_compat(struct file *filep, unsigned int cmd,
-			     unsigned long arg)
-{
-	return linehandle_ioctl(filep, cmd, (unsigned long)compat_ptr(arg));
-}
-#endif
-
-static int linehandle_release(struct inode *inode, struct file *filep)
-{
-	struct linehandle_state *lh = filep->private_data;
-	struct gpio_device *gdev = lh->gdev;
-	int i;
-
-	for (i = 0; i < lh->numdescs; i++)
-		gpiod_free(lh->descs[i]);
-	kfree(lh->label);
-	kfree(lh);
-	put_device(&gdev->dev);
-	return 0;
-}
-
-static const struct file_operations linehandle_fileops = {
-	.release = linehandle_release,
-	.owner = THIS_MODULE,
-	.llseek = noop_llseek,
-	.unlocked_ioctl = linehandle_ioctl,
-#ifdef CONFIG_COMPAT
-	.compat_ioctl = linehandle_ioctl_compat,
-#endif
-};
-
-static int linehandle_create(struct gpio_device *gdev, void __user *ip)
-{
-	struct gpiohandle_request handlereq;
-	struct linehandle_state *lh;
-	struct file *file;
-	int fd, i, count = 0, ret;
-	u32 lflags;
-
-	if (copy_from_user(&handlereq, ip, sizeof(handlereq)))
-		return -EFAULT;
-	if ((handlereq.lines == 0) || (handlereq.lines > GPIOHANDLES_MAX))
-		return -EINVAL;
-
-	lflags = handlereq.flags;
-
-	ret = linehandle_validate_flags(lflags);
-	if (ret)
-		return ret;
-
-	lh = kzalloc(sizeof(*lh), GFP_KERNEL);
-	if (!lh)
-		return -ENOMEM;
-	lh->gdev = gdev;
-	get_device(&gdev->dev);
-
-	/* Make sure this is terminated */
-	handlereq.consumer_label[sizeof(handlereq.consumer_label)-1] = '\0';
-	if (strlen(handlereq.consumer_label)) {
-		lh->label = kstrdup(handlereq.consumer_label,
-				    GFP_KERNEL);
-		if (!lh->label) {
-			ret = -ENOMEM;
-			goto out_free_lh;
-		}
-	}
-
-	/* Request each GPIO */
-	for (i = 0; i < handlereq.lines; i++) {
-		u32 offset = handlereq.lineoffsets[i];
-		struct gpio_desc *desc = gpiochip_get_desc(gdev->chip, offset);
-
-		if (IS_ERR(desc)) {
-			ret = PTR_ERR(desc);
-			goto out_free_descs;
-		}
-
-		ret = gpiod_request(desc, lh->label);
-		if (ret)
-			goto out_free_descs;
-		lh->descs[i] = desc;
-		count = i + 1;
-
-		if (lflags & GPIOHANDLE_REQUEST_ACTIVE_LOW)
-			set_bit(FLAG_ACTIVE_LOW, &desc->flags);
-		if (lflags & GPIOHANDLE_REQUEST_OPEN_DRAIN)
-			set_bit(FLAG_OPEN_DRAIN, &desc->flags);
-		if (lflags & GPIOHANDLE_REQUEST_OPEN_SOURCE)
-			set_bit(FLAG_OPEN_SOURCE, &desc->flags);
-		if (lflags & GPIOHANDLE_REQUEST_BIAS_DISABLE)
-			set_bit(FLAG_BIAS_DISABLE, &desc->flags);
-		if (lflags & GPIOHANDLE_REQUEST_BIAS_PULL_DOWN)
-			set_bit(FLAG_PULL_DOWN, &desc->flags);
-		if (lflags & GPIOHANDLE_REQUEST_BIAS_PULL_UP)
-			set_bit(FLAG_PULL_UP, &desc->flags);
-
-		ret = gpiod_set_transitory(desc, false);
-		if (ret < 0)
-			goto out_free_descs;
-
-		/*
-		 * Lines have to be requested explicitly for input
-		 * or output, else the line will be treated "as is".
-		 */
-		if (lflags & GPIOHANDLE_REQUEST_OUTPUT) {
-			int val = !!handlereq.default_values[i];
-
-			ret = gpiod_direction_output(desc, val);
-			if (ret)
-				goto out_free_descs;
-		} else if (lflags & GPIOHANDLE_REQUEST_INPUT) {
-			ret = gpiod_direction_input(desc);
-			if (ret)
-				goto out_free_descs;
-		}
-
-		atomic_notifier_call_chain(&desc->gdev->notifier,
-					   GPIOLINE_CHANGED_REQUESTED, desc);
-
-		dev_dbg(&gdev->dev, "registered chardev handle for line %d\n",
-			offset);
-	}
-	/* Let i point at the last handle */
-	i--;
-	lh->numdescs = handlereq.lines;
-
-	fd = get_unused_fd_flags(O_RDONLY | O_CLOEXEC);
-	if (fd < 0) {
-		ret = fd;
-		goto out_free_descs;
-	}
-
-	file = anon_inode_getfile("gpio-linehandle",
-				  &linehandle_fileops,
-				  lh,
-				  O_RDONLY | O_CLOEXEC);
-	if (IS_ERR(file)) {
-		ret = PTR_ERR(file);
-		goto out_put_unused_fd;
-	}
-
-	handlereq.fd = fd;
-	if (copy_to_user(ip, &handlereq, sizeof(handlereq))) {
-		/*
-		 * fput() will trigger the release() callback, so do not go onto
-		 * the regular error cleanup path here.
-		 */
-		fput(file);
-		put_unused_fd(fd);
-		return -EFAULT;
-	}
-
-	fd_install(fd, file);
-
-	dev_dbg(&gdev->dev, "registered chardev handle for %d lines\n",
-		lh->numdescs);
-
-	return 0;
-
-out_put_unused_fd:
-	put_unused_fd(fd);
-out_free_descs:
-	for (i = 0; i < count; i++)
-		gpiod_free(lh->descs[i]);
-	kfree(lh->label);
-out_free_lh:
-	kfree(lh);
-	put_device(&gdev->dev);
-	return ret;
-}
-
-/*
- * GPIO line event management
- */
-
-/**
- * struct lineevent_state - contains the state of a userspace event
- * @gdev: the GPIO device the event pertains to
- * @label: consumer label used to tag descriptors
- * @desc: the GPIO descriptor held by this event
- * @eflags: the event flags this line was requested with
- * @irq: the interrupt that trigger in response to events on this GPIO
- * @wait: wait queue that handles blocking reads of events
- * @events: KFIFO for the GPIO events
- * @timestamp: cache for the timestamp storing it between hardirq
- * and IRQ thread, used to bring the timestamp close to the actual
- * event
- */
-struct lineevent_state {
-	struct gpio_device *gdev;
-	const char *label;
-	struct gpio_desc *desc;
-	u32 eflags;
-	int irq;
-	wait_queue_head_t wait;
-	DECLARE_KFIFO(events, struct gpioevent_data, 16);
-	u64 timestamp;
-};
-
-#define GPIOEVENT_REQUEST_VALID_FLAGS \
-	(GPIOEVENT_REQUEST_RISING_EDGE | \
-	GPIOEVENT_REQUEST_FALLING_EDGE)
-
-static __poll_t lineevent_poll(struct file *filep,
-				   struct poll_table_struct *wait)
-{
-	struct lineevent_state *le = filep->private_data;
-	__poll_t events = 0;
-
-	poll_wait(filep, &le->wait, wait);
-
-	if (!kfifo_is_empty_spinlocked_noirqsave(&le->events, &le->wait.lock))
-		events = EPOLLIN | EPOLLRDNORM;
-
-	return events;
-}
-
-static ssize_t lineevent_get_size(void)
-{
-#if defined(CONFIG_X86_64) && !defined(CONFIG_UML)
-	/* i386 has no padding after 'id' */
-	if (in_ia32_syscall()) {
-		struct compat_gpioeevent_data {
-			compat_u64	timestamp;
-			u32		id;
-		};
-
-		return sizeof(struct compat_gpioeevent_data);
-	}
-#endif
-	return sizeof(struct gpioevent_data);
-}
-
-static ssize_t lineevent_read(struct file *filep,
-			      char __user *buf,
-			      size_t count,
-			      loff_t *f_ps)
-{
-	struct lineevent_state *le = filep->private_data;
-	struct gpioevent_data ge;
-	ssize_t bytes_read = 0;
-	ssize_t ge_size;
-	int ret;
-
-	/*
-	 * When compatible system call is being used the struct gpioevent_data,
-	 * in case of at least ia32, has different size due to the alignment
-	 * differences. Because we have first member 64 bits followed by one of
-	 * 32 bits there is no gap between them. The only difference is the
-	 * padding at the end of the data structure. Hence, we calculate the
-	 * actual sizeof() and pass this as an argument to copy_to_user() to
-	 * drop unneeded bytes from the output.
-	 */
-	ge_size = lineevent_get_size();
-	if (count < ge_size)
-		return -EINVAL;
-
-	do {
-		spin_lock(&le->wait.lock);
-		if (kfifo_is_empty(&le->events)) {
-			if (bytes_read) {
-				spin_unlock(&le->wait.lock);
-				return bytes_read;
-			}
-
-			if (filep->f_flags & O_NONBLOCK) {
-				spin_unlock(&le->wait.lock);
-				return -EAGAIN;
-			}
-
-			ret = wait_event_interruptible_locked(le->wait,
-					!kfifo_is_empty(&le->events));
-			if (ret) {
-				spin_unlock(&le->wait.lock);
-				return ret;
-			}
-		}
-
-		ret = kfifo_out(&le->events, &ge, 1);
-		spin_unlock(&le->wait.lock);
-		if (ret != 1) {
-			/*
-			 * This should never happen - we were holding the lock
-			 * from the moment we learned the fifo is no longer
-			 * empty until now.
-			 */
-			ret = -EIO;
-			break;
-		}
-
-		if (copy_to_user(buf + bytes_read, &ge, ge_size))
-			return -EFAULT;
-		bytes_read += ge_size;
-	} while (count >= bytes_read + ge_size);
-
-	return bytes_read;
-}
-
-static int lineevent_release(struct inode *inode, struct file *filep)
-{
-	struct lineevent_state *le = filep->private_data;
-	struct gpio_device *gdev = le->gdev;
-
-	free_irq(le->irq, le);
-	gpiod_free(le->desc);
-	kfree(le->label);
-	kfree(le);
-	put_device(&gdev->dev);
-	return 0;
-}
-
-static long lineevent_ioctl(struct file *filep, unsigned int cmd,
-			    unsigned long arg)
-{
-	struct lineevent_state *le = filep->private_data;
-	void __user *ip = (void __user *)arg;
-	struct gpiohandle_data ghd;
-
-	/*
-	 * We can get the value for an event line but not set it,
-	 * because it is input by definition.
-	 */
-	if (cmd == GPIOHANDLE_GET_LINE_VALUES_IOCTL) {
-		int val;
-
-		memset(&ghd, 0, sizeof(ghd));
-
-		val = gpiod_get_value_cansleep(le->desc);
-		if (val < 0)
-			return val;
-		ghd.values[0] = val;
-
-		if (copy_to_user(ip, &ghd, sizeof(ghd)))
-			return -EFAULT;
-
-		return 0;
-	}
-	return -EINVAL;
-}
-
-#ifdef CONFIG_COMPAT
-static long lineevent_ioctl_compat(struct file *filep, unsigned int cmd,
-				   unsigned long arg)
-{
-	return lineevent_ioctl(filep, cmd, (unsigned long)compat_ptr(arg));
-}
-#endif
-
-static const struct file_operations lineevent_fileops = {
-	.release = lineevent_release,
-	.read = lineevent_read,
-	.poll = lineevent_poll,
-	.owner = THIS_MODULE,
-	.llseek = noop_llseek,
-	.unlocked_ioctl = lineevent_ioctl,
-#ifdef CONFIG_COMPAT
-	.compat_ioctl = lineevent_ioctl_compat,
-#endif
-};
-
-static irqreturn_t lineevent_irq_thread(int irq, void *p)
-{
-	struct lineevent_state *le = p;
-	struct gpioevent_data ge;
-	int ret;
-
-	/* Do not leak kernel stack to userspace */
-	memset(&ge, 0, sizeof(ge));
-
-	/*
-	 * We may be running from a nested threaded interrupt in which case
-	 * we didn't get the timestamp from lineevent_irq_handler().
-	 */
-	if (!le->timestamp)
-		ge.timestamp = ktime_get_ns();
-	else
-		ge.timestamp = le->timestamp;
-
-	if (le->eflags & GPIOEVENT_REQUEST_RISING_EDGE
-	    && le->eflags & GPIOEVENT_REQUEST_FALLING_EDGE) {
-		int level = gpiod_get_value_cansleep(le->desc);
-		if (level)
-			/* Emit low-to-high event */
-			ge.id = GPIOEVENT_EVENT_RISING_EDGE;
-		else
-			/* Emit high-to-low event */
-			ge.id = GPIOEVENT_EVENT_FALLING_EDGE;
-	} else if (le->eflags & GPIOEVENT_REQUEST_RISING_EDGE) {
-		/* Emit low-to-high event */
-		ge.id = GPIOEVENT_EVENT_RISING_EDGE;
-	} else if (le->eflags & GPIOEVENT_REQUEST_FALLING_EDGE) {
-		/* Emit high-to-low event */
-		ge.id = GPIOEVENT_EVENT_FALLING_EDGE;
-	} else {
-		return IRQ_NONE;
-	}
-
-	ret = kfifo_in_spinlocked_noirqsave(&le->events, &ge,
-					    1, &le->wait.lock);
-	if (ret)
-		wake_up_poll(&le->wait, EPOLLIN);
-	else
-		pr_debug_ratelimited("event FIFO is full - event dropped\n");
-
-	return IRQ_HANDLED;
-}
-
-static irqreturn_t lineevent_irq_handler(int irq, void *p)
-{
-	struct lineevent_state *le = p;
-
-	/*
-	 * Just store the timestamp in hardirq context so we get it as
-	 * close in time as possible to the actual event.
-	 */
-	le->timestamp = ktime_get_ns();
-
-	return IRQ_WAKE_THREAD;
-}
-
-static int lineevent_create(struct gpio_device *gdev, void __user *ip)
-{
-	struct gpioevent_request eventreq;
-	struct lineevent_state *le;
-	struct gpio_desc *desc;
-	struct file *file;
-	u32 offset;
-	u32 lflags;
-	u32 eflags;
-	int fd;
-	int ret;
-	int irqflags = 0;
-
-	if (copy_from_user(&eventreq, ip, sizeof(eventreq)))
-		return -EFAULT;
-
-	offset = eventreq.lineoffset;
-	lflags = eventreq.handleflags;
-	eflags = eventreq.eventflags;
-
-	desc = gpiochip_get_desc(gdev->chip, offset);
-	if (IS_ERR(desc))
-		return PTR_ERR(desc);
-
-	/* Return an error if a unknown flag is set */
-	if ((lflags & ~GPIOHANDLE_REQUEST_VALID_FLAGS) ||
-	    (eflags & ~GPIOEVENT_REQUEST_VALID_FLAGS))
-		return -EINVAL;
-
-	/* This is just wrong: we don't look for events on output lines */
-	if ((lflags & GPIOHANDLE_REQUEST_OUTPUT) ||
-	    (lflags & GPIOHANDLE_REQUEST_OPEN_DRAIN) ||
-	    (lflags & GPIOHANDLE_REQUEST_OPEN_SOURCE))
-		return -EINVAL;
-
-	/* Only one bias flag can be set. */
-	if (((lflags & GPIOHANDLE_REQUEST_BIAS_DISABLE) &&
-	     (lflags & (GPIOHANDLE_REQUEST_BIAS_PULL_DOWN |
-			GPIOHANDLE_REQUEST_BIAS_PULL_UP))) ||
-	    ((lflags & GPIOHANDLE_REQUEST_BIAS_PULL_DOWN) &&
-	     (lflags & GPIOHANDLE_REQUEST_BIAS_PULL_UP)))
-		return -EINVAL;
-
-	le = kzalloc(sizeof(*le), GFP_KERNEL);
-	if (!le)
-		return -ENOMEM;
-	le->gdev = gdev;
-	get_device(&gdev->dev);
-
-	/* Make sure this is terminated */
-	eventreq.consumer_label[sizeof(eventreq.consumer_label)-1] = '\0';
-	if (strlen(eventreq.consumer_label)) {
-		le->label = kstrdup(eventreq.consumer_label,
-				    GFP_KERNEL);
-		if (!le->label) {
-			ret = -ENOMEM;
-			goto out_free_le;
-		}
-	}
-
-	ret = gpiod_request(desc, le->label);
-	if (ret)
-		goto out_free_label;
-	le->desc = desc;
-	le->eflags = eflags;
-
-	if (lflags & GPIOHANDLE_REQUEST_ACTIVE_LOW)
-		set_bit(FLAG_ACTIVE_LOW, &desc->flags);
-	if (lflags & GPIOHANDLE_REQUEST_BIAS_DISABLE)
-		set_bit(FLAG_BIAS_DISABLE, &desc->flags);
-	if (lflags & GPIOHANDLE_REQUEST_BIAS_PULL_DOWN)
-		set_bit(FLAG_PULL_DOWN, &desc->flags);
-	if (lflags & GPIOHANDLE_REQUEST_BIAS_PULL_UP)
-		set_bit(FLAG_PULL_UP, &desc->flags);
-
-	ret = gpiod_direction_input(desc);
-	if (ret)
-		goto out_free_desc;
-
-	atomic_notifier_call_chain(&desc->gdev->notifier,
-				   GPIOLINE_CHANGED_REQUESTED, desc);
-
-	le->irq = gpiod_to_irq(desc);
-	if (le->irq <= 0) {
-		ret = -ENODEV;
-		goto out_free_desc;
-	}
-
-	if (eflags & GPIOEVENT_REQUEST_RISING_EDGE)
-		irqflags |= test_bit(FLAG_ACTIVE_LOW, &desc->flags) ?
-			IRQF_TRIGGER_FALLING : IRQF_TRIGGER_RISING;
-	if (eflags & GPIOEVENT_REQUEST_FALLING_EDGE)
-		irqflags |= test_bit(FLAG_ACTIVE_LOW, &desc->flags) ?
-			IRQF_TRIGGER_RISING : IRQF_TRIGGER_FALLING;
-	irqflags |= IRQF_ONESHOT;
-
-	INIT_KFIFO(le->events);
-	init_waitqueue_head(&le->wait);
-
-	/* Request a thread to read the events */
-	ret = request_threaded_irq(le->irq,
-			lineevent_irq_handler,
-			lineevent_irq_thread,
-			irqflags,
-			le->label,
-			le);
-	if (ret)
-		goto out_free_desc;
-
-	fd = get_unused_fd_flags(O_RDONLY | O_CLOEXEC);
-	if (fd < 0) {
-		ret = fd;
-		goto out_free_irq;
-	}
-
-	file = anon_inode_getfile("gpio-event",
-				  &lineevent_fileops,
-				  le,
-				  O_RDONLY | O_CLOEXEC);
-	if (IS_ERR(file)) {
-		ret = PTR_ERR(file);
-		goto out_put_unused_fd;
-	}
-
-	eventreq.fd = fd;
-	if (copy_to_user(ip, &eventreq, sizeof(eventreq))) {
-		/*
-		 * fput() will trigger the release() callback, so do not go onto
-		 * the regular error cleanup path here.
-		 */
-		fput(file);
-		put_unused_fd(fd);
-		return -EFAULT;
-	}
-
-	fd_install(fd, file);
-
-	return 0;
-
-out_put_unused_fd:
-	put_unused_fd(fd);
-out_free_irq:
-	free_irq(le->irq, le);
-out_free_desc:
-	gpiod_free(le->desc);
-out_free_label:
-	kfree(le->label);
-out_free_le:
-	kfree(le);
-	put_device(&gdev->dev);
-	return ret;
-}
-
-static void gpio_desc_to_lineinfo(struct gpio_desc *desc,
-				  struct gpioline_info *info)
-{
-	struct gpio_chip *gc = desc->gdev->chip;
-	bool ok_for_pinctrl;
-	unsigned long flags;
-
-	/*
-	 * This function takes a mutex so we must check this before taking
-	 * the spinlock.
-	 *
-	 * FIXME: find a non-racy way to retrieve this information. Maybe a
-	 * lock common to both frameworks?
-	 */
-	ok_for_pinctrl =
-		pinctrl_gpio_can_use_line(gc->base + info->line_offset);
-
-	spin_lock_irqsave(&gpio_lock, flags);
-
-	if (desc->name) {
-		strncpy(info->name, desc->name, sizeof(info->name));
-		info->name[sizeof(info->name) - 1] = '\0';
-	} else {
-		info->name[0] = '\0';
-	}
-
-	if (desc->label) {
-		strncpy(info->consumer, desc->label, sizeof(info->consumer));
-		info->consumer[sizeof(info->consumer) - 1] = '\0';
-	} else {
-		info->consumer[0] = '\0';
-	}
-
-	/*
-	 * Userspace only need to know that the kernel is using this GPIO so
-	 * it can't use it.
-	 */
-	info->flags = 0;
-	if (test_bit(FLAG_REQUESTED, &desc->flags) ||
-	    test_bit(FLAG_IS_HOGGED, &desc->flags) ||
-	    test_bit(FLAG_USED_AS_IRQ, &desc->flags) ||
-	    test_bit(FLAG_EXPORT, &desc->flags) ||
-	    test_bit(FLAG_SYSFS, &desc->flags) ||
-	    !ok_for_pinctrl)
-		info->flags |= GPIOLINE_FLAG_KERNEL;
-	if (test_bit(FLAG_IS_OUT, &desc->flags))
-		info->flags |= GPIOLINE_FLAG_IS_OUT;
-	if (test_bit(FLAG_ACTIVE_LOW, &desc->flags))
-		info->flags |= GPIOLINE_FLAG_ACTIVE_LOW;
-	if (test_bit(FLAG_OPEN_DRAIN, &desc->flags))
-		info->flags |= (GPIOLINE_FLAG_OPEN_DRAIN |
-				GPIOLINE_FLAG_IS_OUT);
-	if (test_bit(FLAG_OPEN_SOURCE, &desc->flags))
-		info->flags |= (GPIOLINE_FLAG_OPEN_SOURCE |
-				GPIOLINE_FLAG_IS_OUT);
-	if (test_bit(FLAG_BIAS_DISABLE, &desc->flags))
-		info->flags |= GPIOLINE_FLAG_BIAS_DISABLE;
-	if (test_bit(FLAG_PULL_DOWN, &desc->flags))
-		info->flags |= GPIOLINE_FLAG_BIAS_PULL_DOWN;
-	if (test_bit(FLAG_PULL_UP, &desc->flags))
-		info->flags |= GPIOLINE_FLAG_BIAS_PULL_UP;
-
-	spin_unlock_irqrestore(&gpio_lock, flags);
-}
-
-struct gpio_chardev_data {
-	struct gpio_device *gdev;
-	wait_queue_head_t wait;
-	DECLARE_KFIFO(events, struct gpioline_info_changed, 32);
-	struct notifier_block lineinfo_changed_nb;
-	unsigned long *watched_lines;
-};
-
-/*
- * gpio_ioctl() - ioctl handler for the GPIO chardev
- */
-static long gpio_ioctl(struct file *filp, unsigned int cmd, unsigned long arg)
-{
-	struct gpio_chardev_data *priv = filp->private_data;
-	struct gpio_device *gdev = priv->gdev;
-	struct gpio_chip *gc = gdev->chip;
-	void __user *ip = (void __user *)arg;
-	struct gpio_desc *desc;
-	__u32 offset;
-	int hwgpio;
-
-	/* We fail any subsequent ioctl():s when the chip is gone */
-	if (!gc)
-		return -ENODEV;
-
-	/* Fill in the struct and pass to userspace */
-	if (cmd == GPIO_GET_CHIPINFO_IOCTL) {
-		struct gpiochip_info chipinfo;
-
-		memset(&chipinfo, 0, sizeof(chipinfo));
-
-		strncpy(chipinfo.name, dev_name(&gdev->dev),
-			sizeof(chipinfo.name));
-		chipinfo.name[sizeof(chipinfo.name)-1] = '\0';
-		strncpy(chipinfo.label, gdev->label,
-			sizeof(chipinfo.label));
-		chipinfo.label[sizeof(chipinfo.label)-1] = '\0';
-		chipinfo.lines = gdev->ngpio;
-		if (copy_to_user(ip, &chipinfo, sizeof(chipinfo)))
-			return -EFAULT;
-		return 0;
-	} else if (cmd == GPIO_GET_LINEINFO_IOCTL) {
-		struct gpioline_info lineinfo;
-
-		if (copy_from_user(&lineinfo, ip, sizeof(lineinfo)))
-			return -EFAULT;
-
-		desc = gpiochip_get_desc(gc, lineinfo.line_offset);
-		if (IS_ERR(desc))
-			return PTR_ERR(desc);
-
-		hwgpio = gpio_chip_hwgpio(desc);
-
-		gpio_desc_to_lineinfo(desc, &lineinfo);
-
-		if (copy_to_user(ip, &lineinfo, sizeof(lineinfo)))
-			return -EFAULT;
-		return 0;
-	} else if (cmd == GPIO_GET_LINEHANDLE_IOCTL) {
-		return linehandle_create(gdev, ip);
-	} else if (cmd == GPIO_GET_LINEEVENT_IOCTL) {
-		return lineevent_create(gdev, ip);
-	} else if (cmd == GPIO_GET_LINEINFO_WATCH_IOCTL) {
-		struct gpioline_info lineinfo;
-
-		if (copy_from_user(&lineinfo, ip, sizeof(lineinfo)))
-			return -EFAULT;
-
-		desc = gpiochip_get_desc(gc, lineinfo.line_offset);
-		if (IS_ERR(desc))
-			return PTR_ERR(desc);
-
-		hwgpio = gpio_chip_hwgpio(desc);
-
-		if (test_bit(hwgpio, priv->watched_lines))
-			return -EBUSY;
-
-		gpio_desc_to_lineinfo(desc, &lineinfo);
-
-		if (copy_to_user(ip, &lineinfo, sizeof(lineinfo)))
-			return -EFAULT;
-
-		set_bit(hwgpio, priv->watched_lines);
-		return 0;
-	} else if (cmd == GPIO_GET_LINEINFO_UNWATCH_IOCTL) {
-		if (copy_from_user(&offset, ip, sizeof(offset)))
-			return -EFAULT;
-
-		desc = gpiochip_get_desc(gc, offset);
-		if (IS_ERR(desc))
-			return PTR_ERR(desc);
-
-		hwgpio = gpio_chip_hwgpio(desc);
-
-		if (!test_bit(hwgpio, priv->watched_lines))
-			return -EBUSY;
-
-		clear_bit(hwgpio, priv->watched_lines);
-		return 0;
-	}
-	return -EINVAL;
-}
-
-#ifdef CONFIG_COMPAT
-static long gpio_ioctl_compat(struct file *filp, unsigned int cmd,
-			      unsigned long arg)
-{
-	return gpio_ioctl(filp, cmd, (unsigned long)compat_ptr(arg));
-}
-#endif
-
-static struct gpio_chardev_data *
-to_gpio_chardev_data(struct notifier_block *nb)
-{
-	return container_of(nb, struct gpio_chardev_data, lineinfo_changed_nb);
-}
-
-static int lineinfo_changed_notify(struct notifier_block *nb,
-				   unsigned long action, void *data)
-{
-	struct gpio_chardev_data *priv = to_gpio_chardev_data(nb);
-	struct gpioline_info_changed chg;
-	struct gpio_desc *desc = data;
-	int ret;
-
-	if (!test_bit(gpio_chip_hwgpio(desc), priv->watched_lines))
-		return NOTIFY_DONE;
-
-	memset(&chg, 0, sizeof(chg));
-	chg.info.line_offset = gpio_chip_hwgpio(desc);
-	chg.event_type = action;
-	chg.timestamp = ktime_get_ns();
-	gpio_desc_to_lineinfo(desc, &chg.info);
-
-	ret = kfifo_in_spinlocked(&priv->events, &chg, 1, &priv->wait.lock);
-	if (ret)
-		wake_up_poll(&priv->wait, EPOLLIN);
-	else
-		pr_debug_ratelimited("lineinfo event FIFO is full - event dropped\n");
-
-	return NOTIFY_OK;
-}
-
-static __poll_t lineinfo_watch_poll(struct file *filep,
-				    struct poll_table_struct *pollt)
-{
-	struct gpio_chardev_data *priv = filep->private_data;
-	__poll_t events = 0;
-
-	poll_wait(filep, &priv->wait, pollt);
-
-	if (!kfifo_is_empty_spinlocked_noirqsave(&priv->events,
-						 &priv->wait.lock))
-		events = EPOLLIN | EPOLLRDNORM;
-
-	return events;
-}
-
-static ssize_t lineinfo_watch_read(struct file *filep, char __user *buf,
-				   size_t count, loff_t *off)
-{
-	struct gpio_chardev_data *priv = filep->private_data;
-	struct gpioline_info_changed event;
-	ssize_t bytes_read = 0;
-	int ret;
-
-	if (count < sizeof(event))
-		return -EINVAL;
-
-	do {
-		spin_lock(&priv->wait.lock);
-		if (kfifo_is_empty(&priv->events)) {
-			if (bytes_read) {
-				spin_unlock(&priv->wait.lock);
-				return bytes_read;
-			}
-
-			if (filep->f_flags & O_NONBLOCK) {
-				spin_unlock(&priv->wait.lock);
-				return -EAGAIN;
-			}
-
-			ret = wait_event_interruptible_locked(priv->wait,
-					!kfifo_is_empty(&priv->events));
-			if (ret) {
-				spin_unlock(&priv->wait.lock);
-				return ret;
-			}
-		}
-
-		ret = kfifo_out(&priv->events, &event, 1);
-		spin_unlock(&priv->wait.lock);
-		if (ret != 1) {
-			ret = -EIO;
-			break;
-			/* We should never get here. See lineevent_read(). */
-		}
-
-		if (copy_to_user(buf + bytes_read, &event, sizeof(event)))
-			return -EFAULT;
-		bytes_read += sizeof(event);
-	} while (count >= bytes_read + sizeof(event));
-
-	return bytes_read;
-}
-
-/**
- * gpio_chrdev_open() - open the chardev for ioctl operations
- * @inode: inode for this chardev
- * @filp: file struct for storing private data
- * Returns 0 on success
- */
-static int gpio_chrdev_open(struct inode *inode, struct file *filp)
-{
-	struct gpio_device *gdev = container_of(inode->i_cdev,
-					      struct gpio_device, chrdev);
-	struct gpio_chardev_data *priv;
-	int ret = -ENOMEM;
-
-	/* Fail on open if the backing gpiochip is gone */
-	if (!gdev->chip)
-		return -ENODEV;
-
-	priv = kzalloc(sizeof(*priv), GFP_KERNEL);
-	if (!priv)
-		return -ENOMEM;
-
-	priv->watched_lines = bitmap_zalloc(gdev->chip->ngpio, GFP_KERNEL);
-	if (!priv->watched_lines)
-		goto out_free_priv;
-
-	init_waitqueue_head(&priv->wait);
-	INIT_KFIFO(priv->events);
-	priv->gdev = gdev;
-
-	priv->lineinfo_changed_nb.notifier_call = lineinfo_changed_notify;
-	ret = atomic_notifier_chain_register(&gdev->notifier,
-					     &priv->lineinfo_changed_nb);
-	if (ret)
-		goto out_free_bitmap;
-
-	get_device(&gdev->dev);
-	filp->private_data = priv;
-
-	ret = nonseekable_open(inode, filp);
-	if (ret)
-		goto out_unregister_notifier;
-
-	return ret;
-
-out_unregister_notifier:
-	atomic_notifier_chain_unregister(&gdev->notifier,
-					 &priv->lineinfo_changed_nb);
-out_free_bitmap:
-	bitmap_free(priv->watched_lines);
-out_free_priv:
-	kfree(priv);
-	return ret;
-}
-
-/**
- * gpio_chrdev_release() - close chardev after ioctl operations
- * @inode: inode for this chardev
- * @filp: file struct for storing private data
- * Returns 0 on success
- */
-static int gpio_chrdev_release(struct inode *inode, struct file *filp)
-{
-	struct gpio_chardev_data *priv = filp->private_data;
-	struct gpio_device *gdev = priv->gdev;
-
-	bitmap_free(priv->watched_lines);
-	atomic_notifier_chain_unregister(&gdev->notifier,
-					 &priv->lineinfo_changed_nb);
-	put_device(&gdev->dev);
-	kfree(priv);
-
-	return 0;
-}
-
-static const struct file_operations gpio_fileops = {
-	.release = gpio_chrdev_release,
-	.open = gpio_chrdev_open,
-	.poll = lineinfo_watch_poll,
-	.read = lineinfo_watch_read,
-	.owner = THIS_MODULE,
-	.llseek = no_llseek,
-	.unlocked_ioctl = gpio_ioctl,
-#ifdef CONFIG_COMPAT
-	.compat_ioctl = gpio_ioctl_compat,
-#endif
-};
-
-=======
->>>>>>> 85b047c6
 static void gpiodevice_release(struct device *dev)
 {
 	struct gpio_device *gdev = dev_get_drvdata(dev);
