--- conflicted
+++ resolved
@@ -731,11 +731,7 @@
 		const struct acpi_resource_gpio *agpio = &ares->data.gpio;
 		bool gpioint = agpio->connection_type == ACPI_RESOURCE_GPIO_TYPE_INT;
 		struct gpio_desc *desc;
-<<<<<<< HEAD
-		int pin_index;
-=======
 		u16 pin_index;
->>>>>>> 3b17187f
 
 		if (lookup->info.quirks & ACPI_GPIO_QUIRK_ONLY_GPIOIO && gpioint)
 			lookup->index++;
