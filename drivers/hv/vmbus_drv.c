--- conflicted
+++ resolved
@@ -48,13 +48,10 @@
 
 static void *hv_panic_page;
 
-<<<<<<< HEAD
-=======
 /* Values parsed from ACPI DSDT */
 static int vmbus_irq;
 int vmbus_interrupt;
 
->>>>>>> d1988041
 /*
  * Boolean to control whether to report panic messages over Hyper-V.
  *
@@ -93,13 +90,10 @@
 	struct die_args *die = args;
 	struct pt_regs *regs = die->regs;
 
-<<<<<<< HEAD
-=======
 	/* Don't notify Hyper-V if the die event is other than oops */
 	if (val != DIE_OOPS)
 		return NOTIFY_DONE;
 
->>>>>>> d1988041
 	/*
 	 * Hyper-V should be notified only once about a panic.  If we will be
 	 * doing hyperv_report_panic_msg() later with kmsg data, don't do
@@ -1095,15 +1089,12 @@
 	if (!entry->message_handler)
 		goto msg_handled;
 
-<<<<<<< HEAD
-=======
 	if (msg->header.payload_size < entry->min_payload_len) {
 		WARN_ONCE(1, "message too short: msgtype=%d len=%d\n",
 			  hdr->msgtype, msg->header.payload_size);
 		goto msg_handled;
 	}
 
->>>>>>> d1988041
 	if (entry->handler_type	== VMHT_BLOCKING) {
 		ctx = kmalloc(sizeof(*ctx) + msg->header.payload_size,
 			      GFP_ATOMIC);
@@ -1141,12 +1132,7 @@
 			 * work queue: the RESCIND handler can not start to
 			 * run before the OFFER handler finishes.
 			 */
-<<<<<<< HEAD
-			schedule_work_on(VMBUS_CONNECT_CPU,
-					 &ctx->work);
-=======
 			schedule_work(&ctx->work);
->>>>>>> d1988041
 			break;
 
 		case CHANNELMSG_OFFERCHANNEL:
@@ -1173,14 +1159,7 @@
 			 * works by the time these works will start execution.
 			 */
 			atomic_inc(&vmbus_connection.offer_in_progress);
-<<<<<<< HEAD
-			queue_work_on(VMBUS_CONNECT_CPU,
-				      vmbus_connection.work_queue,
-				      &ctx->work);
-			break;
-=======
 			fallthrough;
->>>>>>> d1988041
 
 		default:
 			queue_work(vmbus_connection.work_queue, &ctx->work);
@@ -1225,13 +1204,7 @@
 
 	INIT_WORK(&ctx->work, vmbus_onmessage_work);
 
-<<<<<<< HEAD
-	queue_work_on(VMBUS_CONNECT_CPU,
-		      vmbus_connection.work_queue,
-		      &ctx->work);
-=======
 	queue_work(vmbus_connection.work_queue, &ctx->work);
->>>>>>> d1988041
 }
 #endif /* CONFIG_PM_SLEEP */
 
