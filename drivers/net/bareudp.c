// SPDX-License-Identifier: GPL-2.0
/* Bareudp: UDP  tunnel encasulation for different Payload types like
 * MPLS, NSH, IP, etc.
 * Copyright (c) 2019 Nokia, Inc.
 * Authors:  Martin Varghese, <martin.varghese@nokia.com>
 */

#define pr_fmt(fmt) KBUILD_MODNAME ": " fmt

#include <linux/kernel.h>
#include <linux/module.h>
#include <linux/etherdevice.h>
#include <linux/hash.h>
#include <net/dst_metadata.h>
#include <net/gro_cells.h>
#include <net/rtnetlink.h>
#include <net/protocol.h>
#include <net/ip6_tunnel.h>
#include <net/ip_tunnels.h>
#include <net/udp_tunnel.h>
#include <net/bareudp.h>

#define BAREUDP_BASE_HLEN sizeof(struct udphdr)
#define BAREUDP_IPV4_HLEN (sizeof(struct iphdr) + \
			   sizeof(struct udphdr))
#define BAREUDP_IPV6_HLEN (sizeof(struct ipv6hdr) + \
			   sizeof(struct udphdr))

static bool log_ecn_error = true;
module_param(log_ecn_error, bool, 0644);
MODULE_PARM_DESC(log_ecn_error, "Log packets received with corrupted ECN");

/* per-network namespace private data for this module */

static unsigned int bareudp_net_id;

struct bareudp_net {
	struct list_head        bareudp_list;
};

/* Pseudo network device */
struct bareudp_dev {
	struct net         *net;        /* netns for packet i/o */
	struct net_device  *dev;        /* netdev for bareudp tunnel */
	__be16		   ethertype;
	__be16             port;
	u16	           sport_min;
	bool               multi_proto_mode;
	struct socket      __rcu *sock;
	struct list_head   next;        /* bareudp node  on namespace list */
	struct gro_cells   gro_cells;
};

static int bareudp_udp_encap_recv(struct sock *sk, struct sk_buff *skb)
{
	struct metadata_dst *tun_dst = NULL;
	struct bareudp_dev *bareudp;
	unsigned short family;
	unsigned int len;
	__be16 proto;
	void *oiph;
	int err;

	bareudp = rcu_dereference_sk_user_data(sk);
	if (!bareudp)
		goto drop;

	if (skb->protocol ==  htons(ETH_P_IP))
		family = AF_INET;
	else
		family = AF_INET6;

	if (bareudp->ethertype == htons(ETH_P_IP)) {
		__u8 ipversion;

		if (skb_copy_bits(skb, BAREUDP_BASE_HLEN, &ipversion,
				  sizeof(ipversion))) {
			bareudp->dev->stats.rx_dropped++;
			goto drop;
		}
		ipversion >>= 4;

		if (ipversion == 4) {
			proto = htons(ETH_P_IP);
		} else if (ipversion == 6 && bareudp->multi_proto_mode) {
			proto = htons(ETH_P_IPV6);
		} else {
			bareudp->dev->stats.rx_dropped++;
			goto drop;
		}
	} else if (bareudp->ethertype == htons(ETH_P_MPLS_UC)) {
		struct iphdr *tunnel_hdr;

		tunnel_hdr = (struct iphdr *)skb_network_header(skb);
		if (tunnel_hdr->version == 4) {
			if (!ipv4_is_multicast(tunnel_hdr->daddr)) {
				proto = bareudp->ethertype;
			} else if (bareudp->multi_proto_mode &&
				   ipv4_is_multicast(tunnel_hdr->daddr)) {
				proto = htons(ETH_P_MPLS_MC);
			} else {
				bareudp->dev->stats.rx_dropped++;
				goto drop;
			}
		} else {
			int addr_type;
			struct ipv6hdr *tunnel_hdr_v6;

			tunnel_hdr_v6 = (struct ipv6hdr *)skb_network_header(skb);
			addr_type =
			ipv6_addr_type((struct in6_addr *)&tunnel_hdr_v6->daddr);
			if (!(addr_type & IPV6_ADDR_MULTICAST)) {
				proto = bareudp->ethertype;
			} else if (bareudp->multi_proto_mode &&
				   (addr_type & IPV6_ADDR_MULTICAST)) {
				proto = htons(ETH_P_MPLS_MC);
			} else {
				bareudp->dev->stats.rx_dropped++;
				goto drop;
			}
		}
	} else {
		proto = bareudp->ethertype;
	}

	if (iptunnel_pull_header(skb, BAREUDP_BASE_HLEN,
				 proto,
				 !net_eq(bareudp->net,
				 dev_net(bareudp->dev)))) {
		bareudp->dev->stats.rx_dropped++;
		goto drop;
	}
	tun_dst = udp_tun_rx_dst(skb, family, TUNNEL_KEY, 0, 0);
	if (!tun_dst) {
		bareudp->dev->stats.rx_dropped++;
		goto drop;
	}
	skb_dst_set(skb, &tun_dst->dst);
	skb->dev = bareudp->dev;
	oiph = skb_network_header(skb);
	skb_reset_network_header(skb);
	skb_reset_mac_header(skb);

	if (!IS_ENABLED(CONFIG_IPV6) || family == AF_INET)
		err = IP_ECN_decapsulate(oiph, skb);
	else
		err = IP6_ECN_decapsulate(oiph, skb);

	if (unlikely(err)) {
		if (log_ecn_error) {
			if  (!IS_ENABLED(CONFIG_IPV6) || family == AF_INET)
				net_info_ratelimited("non-ECT from %pI4 "
						     "with TOS=%#x\n",
						     &((struct iphdr *)oiph)->saddr,
						     ((struct iphdr *)oiph)->tos);
			else
				net_info_ratelimited("non-ECT from %pI6\n",
						     &((struct ipv6hdr *)oiph)->saddr);
		}
		if (err > 1) {
			++bareudp->dev->stats.rx_frame_errors;
			++bareudp->dev->stats.rx_errors;
			goto drop;
		}
	}

	len = skb->len;
	err = gro_cells_receive(&bareudp->gro_cells, skb);
	if (likely(err == NET_RX_SUCCESS))
		dev_sw_netstats_rx_add(bareudp->dev, len);

	return 0;
drop:
	/* Consume bad packet */
	kfree_skb(skb);

	return 0;
}

static int bareudp_err_lookup(struct sock *sk, struct sk_buff *skb)
{
	return 0;
}

static int bareudp_init(struct net_device *dev)
{
	struct bareudp_dev *bareudp = netdev_priv(dev);
	int err;

	dev->tstats = netdev_alloc_pcpu_stats(struct pcpu_sw_netstats);
	if (!dev->tstats)
		return -ENOMEM;

	err = gro_cells_init(&bareudp->gro_cells, dev);
	if (err) {
		free_percpu(dev->tstats);
		return err;
	}
	return 0;
}

static void bareudp_uninit(struct net_device *dev)
{
	struct bareudp_dev *bareudp = netdev_priv(dev);

	gro_cells_destroy(&bareudp->gro_cells);
	free_percpu(dev->tstats);
}

static struct socket *bareudp_create_sock(struct net *net, __be16 port)
{
	struct udp_port_cfg udp_conf;
	struct socket *sock;
	int err;

	memset(&udp_conf, 0, sizeof(udp_conf));
#if IS_ENABLED(CONFIG_IPV6)
	udp_conf.family = AF_INET6;
#else
	udp_conf.family = AF_INET;
#endif
	udp_conf.local_udp_port = port;
	/* Open UDP socket */
	err = udp_sock_create(net, &udp_conf, &sock);
	if (err < 0)
		return ERR_PTR(err);

	udp_allow_gso(sock->sk);
	return sock;
}

/* Create new listen socket if needed */
static int bareudp_socket_create(struct bareudp_dev *bareudp, __be16 port)
{
	struct udp_tunnel_sock_cfg tunnel_cfg;
	struct socket *sock;

	sock = bareudp_create_sock(bareudp->net, port);
	if (IS_ERR(sock))
		return PTR_ERR(sock);

	/* Mark socket as an encapsulation socket */
	memset(&tunnel_cfg, 0, sizeof(tunnel_cfg));
	tunnel_cfg.sk_user_data = bareudp;
	tunnel_cfg.encap_type = 1;
	tunnel_cfg.encap_rcv = bareudp_udp_encap_recv;
	tunnel_cfg.encap_err_lookup = bareudp_err_lookup;
	tunnel_cfg.encap_destroy = NULL;
	setup_udp_tunnel_sock(bareudp->net, sock, &tunnel_cfg);

	rcu_assign_pointer(bareudp->sock, sock);
	return 0;
}

static int bareudp_open(struct net_device *dev)
{
	struct bareudp_dev *bareudp = netdev_priv(dev);
	int ret = 0;

	ret =  bareudp_socket_create(bareudp, bareudp->port);
	return ret;
}

static void bareudp_sock_release(struct bareudp_dev *bareudp)
{
	struct socket *sock;

	sock = bareudp->sock;
	rcu_assign_pointer(bareudp->sock, NULL);
	synchronize_net();
	udp_tunnel_sock_release(sock);
}

static int bareudp_stop(struct net_device *dev)
{
	struct bareudp_dev *bareudp = netdev_priv(dev);

	bareudp_sock_release(bareudp);
	return 0;
}

static int bareudp_xmit_skb(struct sk_buff *skb, struct net_device *dev,
			    struct bareudp_dev *bareudp,
			    const struct ip_tunnel_info *info)
{
	bool xnet = !net_eq(bareudp->net, dev_net(bareudp->dev));
	bool use_cache = ip_tunnel_dst_cache_usable(skb, info);
	struct socket *sock = rcu_dereference(bareudp->sock);
	bool udp_sum = !!(info->key.tun_flags & TUNNEL_CSUM);
	const struct ip_tunnel_key *key = &info->key;
	struct rtable *rt;
	__be16 sport, df;
	int min_headroom;
	__u8 tos, ttl;
	__be32 saddr;
	int err;

	if (!sock)
		return -ESHUTDOWN;

	rt = ip_route_output_tunnel(skb, dev, bareudp->net, &saddr, info,
				    IPPROTO_UDP, use_cache);

	if (IS_ERR(rt))
		return PTR_ERR(rt);

	skb_tunnel_check_pmtu(skb, &rt->dst,
			      BAREUDP_IPV4_HLEN + info->options_len, false);

	sport = udp_flow_src_port(bareudp->net, skb,
				  bareudp->sport_min, USHRT_MAX,
				  true);
	tos = ip_tunnel_ecn_encap(key->tos, ip_hdr(skb), skb);
	ttl = key->ttl;
	df = key->tun_flags & TUNNEL_DONT_FRAGMENT ? htons(IP_DF) : 0;
	skb_scrub_packet(skb, xnet);

	err = -ENOSPC;
	if (!skb_pull(skb, skb_network_offset(skb)))
		goto free_dst;

	min_headroom = LL_RESERVED_SPACE(rt->dst.dev) + rt->dst.header_len +
		BAREUDP_BASE_HLEN + info->options_len + sizeof(struct iphdr);

	err = skb_cow_head(skb, min_headroom);
	if (unlikely(err))
		goto free_dst;

	err = udp_tunnel_handle_offloads(skb, udp_sum);
	if (err)
		goto free_dst;

	skb_set_inner_protocol(skb, bareudp->ethertype);
	udp_tunnel_xmit_skb(rt, sock->sk, skb, saddr, info->key.u.ipv4.dst,
			    tos, ttl, df, sport, bareudp->port,
			    !net_eq(bareudp->net, dev_net(bareudp->dev)),
			    !(info->key.tun_flags & TUNNEL_CSUM));
	return 0;

free_dst:
	dst_release(&rt->dst);
	return err;
}

static int bareudp6_xmit_skb(struct sk_buff *skb, struct net_device *dev,
			     struct bareudp_dev *bareudp,
			     const struct ip_tunnel_info *info)
{
	bool xnet = !net_eq(bareudp->net, dev_net(bareudp->dev));
	bool use_cache = ip_tunnel_dst_cache_usable(skb, info);
	struct socket *sock  = rcu_dereference(bareudp->sock);
	bool udp_sum = !!(info->key.tun_flags & TUNNEL_CSUM);
	const struct ip_tunnel_key *key = &info->key;
	struct dst_entry *dst = NULL;
	struct in6_addr saddr, daddr;
	int min_headroom;
	__u8 prio, ttl;
	__be16 sport;
	int err;

	if (!sock)
		return -ESHUTDOWN;

	dst = ip6_dst_lookup_tunnel(skb, dev, bareudp->net, sock, &saddr, info,
				    IPPROTO_UDP, use_cache);
	if (IS_ERR(dst))
		return PTR_ERR(dst);

	skb_tunnel_check_pmtu(skb, dst, BAREUDP_IPV6_HLEN + info->options_len,
			      false);

	sport = udp_flow_src_port(bareudp->net, skb,
				  bareudp->sport_min, USHRT_MAX,
				  true);
	prio = ip_tunnel_ecn_encap(key->tos, ip_hdr(skb), skb);
	ttl = key->ttl;

	skb_scrub_packet(skb, xnet);

	err = -ENOSPC;
	if (!skb_pull(skb, skb_network_offset(skb)))
		goto free_dst;

	min_headroom = LL_RESERVED_SPACE(dst->dev) + dst->header_len +
		BAREUDP_BASE_HLEN + info->options_len + sizeof(struct ipv6hdr);

	err = skb_cow_head(skb, min_headroom);
	if (unlikely(err))
		goto free_dst;

	err = udp_tunnel_handle_offloads(skb, udp_sum);
	if (err)
		goto free_dst;

	daddr = info->key.u.ipv6.dst;
	udp_tunnel6_xmit_skb(dst, sock->sk, skb, dev,
			     &saddr, &daddr, prio, ttl,
			     info->key.label, sport, bareudp->port,
			     !(info->key.tun_flags & TUNNEL_CSUM));
	return 0;

free_dst:
	dst_release(dst);
	return err;
}

static bool bareudp_proto_valid(struct bareudp_dev *bareudp, __be16 proto)
{
	if (bareudp->ethertype == proto)
		return true;

	if (!bareudp->multi_proto_mode)
		return false;

	if (bareudp->ethertype == htons(ETH_P_MPLS_UC) &&
	    proto == htons(ETH_P_MPLS_MC))
		return true;

	if (bareudp->ethertype == htons(ETH_P_IP) &&
	    proto == htons(ETH_P_IPV6))
		return true;

	return false;
}

static netdev_tx_t bareudp_xmit(struct sk_buff *skb, struct net_device *dev)
{
	struct bareudp_dev *bareudp = netdev_priv(dev);
	struct ip_tunnel_info *info = NULL;
	int err;

	if (!bareudp_proto_valid(bareudp, skb->protocol)) {
		err = -EINVAL;
		goto tx_error;
	}

	info = skb_tunnel_info(skb);
	if (unlikely(!info || !(info->mode & IP_TUNNEL_INFO_TX))) {
		err = -EINVAL;
		goto tx_error;
	}

	rcu_read_lock();
	if (IS_ENABLED(CONFIG_IPV6) && info->mode & IP_TUNNEL_INFO_IPV6)
		err = bareudp6_xmit_skb(skb, dev, bareudp, info);
	else
		err = bareudp_xmit_skb(skb, dev, bareudp, info);

	rcu_read_unlock();

	if (likely(!err))
		return NETDEV_TX_OK;
tx_error:
	dev_kfree_skb(skb);

	if (err == -ELOOP)
		dev->stats.collisions++;
	else if (err == -ENETUNREACH)
		dev->stats.tx_carrier_errors++;

	dev->stats.tx_errors++;
	return NETDEV_TX_OK;
}

static int bareudp_fill_metadata_dst(struct net_device *dev,
				     struct sk_buff *skb)
{
	struct ip_tunnel_info *info = skb_tunnel_info(skb);
	struct bareudp_dev *bareudp = netdev_priv(dev);
	bool use_cache;

	use_cache = ip_tunnel_dst_cache_usable(skb, info);

	if (!IS_ENABLED(CONFIG_IPV6) || ip_tunnel_info_af(info) == AF_INET) {
		struct rtable *rt;
		__be32 saddr;

		rt = ip_route_output_tunnel(skb, dev, bareudp->net, &saddr,
					    info, IPPROTO_UDP, use_cache);
		if (IS_ERR(rt))
			return PTR_ERR(rt);

		ip_rt_put(rt);
		info->key.u.ipv4.src = saddr;
	} else if (ip_tunnel_info_af(info) == AF_INET6) {
		struct dst_entry *dst;
		struct in6_addr saddr;
		struct socket *sock = rcu_dereference(bareudp->sock);

		dst = ip6_dst_lookup_tunnel(skb, dev, bareudp->net, sock,
					    &saddr, info, IPPROTO_UDP,
					    use_cache);
		if (IS_ERR(dst))
			return PTR_ERR(dst);

		dst_release(dst);
		info->key.u.ipv6.src = saddr;
	} else {
		return -EINVAL;
	}

	info->key.tp_src = udp_flow_src_port(bareudp->net, skb,
					     bareudp->sport_min,
			USHRT_MAX, true);
	info->key.tp_dst = bareudp->port;
	return 0;
}

static const struct net_device_ops bareudp_netdev_ops = {
	.ndo_init               = bareudp_init,
	.ndo_uninit             = bareudp_uninit,
	.ndo_open               = bareudp_open,
	.ndo_stop               = bareudp_stop,
	.ndo_start_xmit         = bareudp_xmit,
	.ndo_get_stats64        = dev_get_tstats64,
	.ndo_fill_metadata_dst  = bareudp_fill_metadata_dst,
};

static const struct nla_policy bareudp_policy[IFLA_BAREUDP_MAX + 1] = {
	[IFLA_BAREUDP_PORT]                = { .type = NLA_U16 },
	[IFLA_BAREUDP_ETHERTYPE]	   = { .type = NLA_U16 },
	[IFLA_BAREUDP_SRCPORT_MIN]         = { .type = NLA_U16 },
	[IFLA_BAREUDP_MULTIPROTO_MODE]     = { .type = NLA_FLAG },
};

/* Info for udev, that this is a virtual tunnel endpoint */
static const struct device_type bareudp_type = {
	.name = "bareudp",
};

/* Initialize the device structure. */
static void bareudp_setup(struct net_device *dev)
{
	dev->netdev_ops = &bareudp_netdev_ops;
	dev->needs_free_netdev = true;
	SET_NETDEV_DEVTYPE(dev, &bareudp_type);
	dev->features    |= NETIF_F_SG | NETIF_F_HW_CSUM | NETIF_F_FRAGLIST;
	dev->features    |= NETIF_F_RXCSUM;
	dev->features    |= NETIF_F_LLTX;
	dev->features    |= NETIF_F_GSO_SOFTWARE;
	dev->hw_features |= NETIF_F_SG | NETIF_F_HW_CSUM | NETIF_F_FRAGLIST;
	dev->hw_features |= NETIF_F_RXCSUM;
	dev->hw_features |= NETIF_F_GSO_SOFTWARE;
	dev->hard_header_len = 0;
	dev->addr_len = 0;
	dev->mtu = ETH_DATA_LEN;
	dev->min_mtu = IPV4_MIN_MTU;
	dev->max_mtu = IP_MAX_MTU - BAREUDP_BASE_HLEN;
	dev->type = ARPHRD_NONE;
	netif_keep_dst(dev);
	dev->priv_flags |= IFF_NO_QUEUE;
	dev->flags = IFF_POINTOPOINT | IFF_NOARP | IFF_MULTICAST;
}

static int bareudp_validate(struct nlattr *tb[], struct nlattr *data[],
			    struct netlink_ext_ack *extack)
{
	if (!data) {
		NL_SET_ERR_MSG(extack,
			       "Not enough attributes provided to perform the operation");
		return -EINVAL;
	}
	return 0;
}

static int bareudp2info(struct nlattr *data[], struct bareudp_conf *conf,
			struct netlink_ext_ack *extack)
{
	memset(conf, 0, sizeof(*conf));

	if (!data[IFLA_BAREUDP_PORT]) {
		NL_SET_ERR_MSG(extack, "port not specified");
		return -EINVAL;
	}
	if (!data[IFLA_BAREUDP_ETHERTYPE]) {
		NL_SET_ERR_MSG(extack, "ethertype not specified");
		return -EINVAL;
	}

	if (data[IFLA_BAREUDP_PORT])
		conf->port =  nla_get_u16(data[IFLA_BAREUDP_PORT]);

	if (data[IFLA_BAREUDP_ETHERTYPE])
		conf->ethertype =  nla_get_u16(data[IFLA_BAREUDP_ETHERTYPE]);

	if (data[IFLA_BAREUDP_SRCPORT_MIN])
		conf->sport_min =  nla_get_u16(data[IFLA_BAREUDP_SRCPORT_MIN]);

	if (data[IFLA_BAREUDP_MULTIPROTO_MODE])
		conf->multi_proto_mode = true;

	return 0;
}

static struct bareudp_dev *bareudp_find_dev(struct bareudp_net *bn,
					    const struct bareudp_conf *conf)
{
	struct bareudp_dev *bareudp, *t = NULL;

	list_for_each_entry(bareudp, &bn->bareudp_list, next) {
		if (conf->port == bareudp->port)
			t = bareudp;
	}
	return t;
}

static int bareudp_configure(struct net *net, struct net_device *dev,
			     struct bareudp_conf *conf)
{
	struct bareudp_net *bn = net_generic(net, bareudp_net_id);
	struct bareudp_dev *t, *bareudp = netdev_priv(dev);
	int err;

	bareudp->net = net;
	bareudp->dev = dev;
	t = bareudp_find_dev(bn, conf);
	if (t)
		return -EBUSY;

	if (conf->multi_proto_mode &&
	    (conf->ethertype != htons(ETH_P_MPLS_UC) &&
	     conf->ethertype != htons(ETH_P_IP)))
		return -EINVAL;

	bareudp->port = conf->port;
	bareudp->ethertype = conf->ethertype;
	bareudp->sport_min = conf->sport_min;
	bareudp->multi_proto_mode = conf->multi_proto_mode;

	err = register_netdevice(dev);
	if (err)
		return err;

	list_add(&bareudp->next, &bn->bareudp_list);
	return 0;
}

static int bareudp_link_config(struct net_device *dev,
			       struct nlattr *tb[])
{
	int err;

	if (tb[IFLA_MTU]) {
		err = dev_set_mtu(dev, nla_get_u32(tb[IFLA_MTU]));
		if (err)
			return err;
	}
	return 0;
}

static void bareudp_dellink(struct net_device *dev, struct list_head *head)
{
	struct bareudp_dev *bareudp = netdev_priv(dev);

	list_del(&bareudp->next);
	unregister_netdevice_queue(dev, head);
}

static int bareudp_newlink(struct net *net, struct net_device *dev,
			   struct nlattr *tb[], struct nlattr *data[],
			   struct netlink_ext_ack *extack)
{
	struct bareudp_conf conf;
	LIST_HEAD(list_kill);
	int err;

	err = bareudp2info(data, &conf, extack);
	if (err)
		return err;

	err = bareudp_configure(net, dev, &conf);
	if (err)
		return err;

	err = bareudp_link_config(dev, tb);
	if (err)
		goto err_unconfig;

	return 0;

err_unconfig:
<<<<<<< HEAD
	bareudp_dellink(dev, &list_kill);
	unregister_netdevice_many(&list_kill);
=======
	bareudp_dellink(dev, NULL);
>>>>>>> 3b17187f
	return err;
}

static size_t bareudp_get_size(const struct net_device *dev)
{
	return  nla_total_size(sizeof(__be16)) +  /* IFLA_BAREUDP_PORT */
		nla_total_size(sizeof(__be16)) +  /* IFLA_BAREUDP_ETHERTYPE */
		nla_total_size(sizeof(__u16))  +  /* IFLA_BAREUDP_SRCPORT_MIN */
		nla_total_size(0)              +  /* IFLA_BAREUDP_MULTIPROTO_MODE */
		0;
}

static int bareudp_fill_info(struct sk_buff *skb, const struct net_device *dev)
{
	struct bareudp_dev *bareudp = netdev_priv(dev);

	if (nla_put_be16(skb, IFLA_BAREUDP_PORT, bareudp->port))
		goto nla_put_failure;
	if (nla_put_be16(skb, IFLA_BAREUDP_ETHERTYPE, bareudp->ethertype))
		goto nla_put_failure;
	if (nla_put_u16(skb, IFLA_BAREUDP_SRCPORT_MIN, bareudp->sport_min))
		goto nla_put_failure;
	if (bareudp->multi_proto_mode &&
	    nla_put_flag(skb, IFLA_BAREUDP_MULTIPROTO_MODE))
		goto nla_put_failure;

	return 0;

nla_put_failure:
	return -EMSGSIZE;
}

static struct rtnl_link_ops bareudp_link_ops __read_mostly = {
	.kind           = "bareudp",
	.maxtype        = IFLA_BAREUDP_MAX,
	.policy         = bareudp_policy,
	.priv_size      = sizeof(struct bareudp_dev),
	.setup          = bareudp_setup,
	.validate       = bareudp_validate,
	.newlink        = bareudp_newlink,
	.dellink        = bareudp_dellink,
	.get_size       = bareudp_get_size,
	.fill_info      = bareudp_fill_info,
};

struct net_device *bareudp_dev_create(struct net *net, const char *name,
				      u8 name_assign_type,
				      struct bareudp_conf *conf)
{
	struct nlattr *tb[IFLA_MAX + 1];
	struct net_device *dev;
	int err;

	memset(tb, 0, sizeof(tb));
	dev = rtnl_create_link(net, name, name_assign_type,
			       &bareudp_link_ops, tb, NULL);
	if (IS_ERR(dev))
		return dev;

	err = bareudp_configure(net, dev, conf);
	if (err) {
		free_netdev(dev);
		return ERR_PTR(err);
	}
	err = dev_set_mtu(dev, IP_MAX_MTU - BAREUDP_BASE_HLEN);
	if (err)
		goto err;

	err = rtnl_configure_link(dev, NULL);
	if (err < 0)
		goto err;

	return dev;
err:
	bareudp_dellink(dev, NULL);
	return ERR_PTR(err);
}
EXPORT_SYMBOL_GPL(bareudp_dev_create);

static __net_init int bareudp_init_net(struct net *net)
{
	struct bareudp_net *bn = net_generic(net, bareudp_net_id);

	INIT_LIST_HEAD(&bn->bareudp_list);
	return 0;
}

static void bareudp_destroy_tunnels(struct net *net, struct list_head *head)
{
	struct bareudp_net *bn = net_generic(net, bareudp_net_id);
	struct bareudp_dev *bareudp, *next;

	list_for_each_entry_safe(bareudp, next, &bn->bareudp_list, next)
		unregister_netdevice_queue(bareudp->dev, head);
}

static void __net_exit bareudp_exit_batch_net(struct list_head *net_list)
{
	struct net *net;
	LIST_HEAD(list);

	rtnl_lock();
	list_for_each_entry(net, net_list, exit_list)
		bareudp_destroy_tunnels(net, &list);

	/* unregister the devices gathered above */
	unregister_netdevice_many(&list);
	rtnl_unlock();
}

static struct pernet_operations bareudp_net_ops = {
	.init = bareudp_init_net,
	.exit_batch = bareudp_exit_batch_net,
	.id   = &bareudp_net_id,
	.size = sizeof(struct bareudp_net),
};

static int __init bareudp_init_module(void)
{
	int rc;

	rc = register_pernet_subsys(&bareudp_net_ops);
	if (rc)
		goto out1;

	rc = rtnl_link_register(&bareudp_link_ops);
	if (rc)
		goto out2;

	return 0;
out2:
	unregister_pernet_subsys(&bareudp_net_ops);
out1:
	return rc;
}
late_initcall(bareudp_init_module);

static void __exit bareudp_cleanup_module(void)
{
	rtnl_link_unregister(&bareudp_link_ops);
	unregister_pernet_subsys(&bareudp_net_ops);
}
module_exit(bareudp_cleanup_module);

MODULE_ALIAS_RTNL_LINK("bareudp");
MODULE_LICENSE("GPL");
MODULE_AUTHOR("Martin Varghese <martin.varghese@nokia.com>");
MODULE_DESCRIPTION("Interface driver for UDP encapsulated traffic");<|MERGE_RESOLUTION|>--- conflicted
+++ resolved
@@ -661,7 +661,6 @@
 			   struct netlink_ext_ack *extack)
 {
 	struct bareudp_conf conf;
-	LIST_HEAD(list_kill);
 	int err;
 
 	err = bareudp2info(data, &conf, extack);
@@ -679,12 +678,7 @@
 	return 0;
 
 err_unconfig:
-<<<<<<< HEAD
-	bareudp_dellink(dev, &list_kill);
-	unregister_netdevice_many(&list_kill);
-=======
 	bareudp_dellink(dev, NULL);
->>>>>>> 3b17187f
 	return err;
 }
 
