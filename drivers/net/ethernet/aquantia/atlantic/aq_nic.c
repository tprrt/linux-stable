// SPDX-License-Identifier: GPL-2.0-only
/* Atlantic Network Driver
 *
 * Copyright (C) 2014-2019 aQuantia Corporation
 * Copyright (C) 2019-2020 Marvell International Ltd.
 */

/* File aq_nic.c: Definition of common code for NIC. */

#include "aq_nic.h"
#include "aq_ring.h"
#include "aq_vec.h"
#include "aq_hw.h"
#include "aq_pci_func.h"
#include "aq_macsec.h"
#include "aq_main.h"
#include "aq_phy.h"
#include "aq_ptp.h"
#include "aq_filters.h"

#include <linux/moduleparam.h>
#include <linux/netdevice.h>
#include <linux/etherdevice.h>
#include <linux/timer.h>
#include <linux/cpu.h>
#include <linux/ip.h>
#include <linux/tcp.h>
#include <net/ip.h>
#include <net/pkt_cls.h>

static unsigned int aq_itr = AQ_CFG_INTERRUPT_MODERATION_AUTO;
module_param_named(aq_itr, aq_itr, uint, 0644);
MODULE_PARM_DESC(aq_itr, "Interrupt throttling mode");

static unsigned int aq_itr_tx;
module_param_named(aq_itr_tx, aq_itr_tx, uint, 0644);
MODULE_PARM_DESC(aq_itr_tx, "TX interrupt throttle rate");

static unsigned int aq_itr_rx;
module_param_named(aq_itr_rx, aq_itr_rx, uint, 0644);
MODULE_PARM_DESC(aq_itr_rx, "RX interrupt throttle rate");

static void aq_nic_update_ndev_stats(struct aq_nic_s *self);

static void aq_nic_rss_init(struct aq_nic_s *self, unsigned int num_rss_queues)
{
	static u8 rss_key[AQ_CFG_RSS_HASHKEY_SIZE] = {
		0x1e, 0xad, 0x71, 0x87, 0x65, 0xfc, 0x26, 0x7d,
		0x0d, 0x45, 0x67, 0x74, 0xcd, 0x06, 0x1a, 0x18,
		0xb6, 0xc1, 0xf0, 0xc7, 0xbb, 0x18, 0xbe, 0xf8,
		0x19, 0x13, 0x4b, 0xa9, 0xd0, 0x3e, 0xfe, 0x70,
		0x25, 0x03, 0xab, 0x50, 0x6a, 0x8b, 0x82, 0x0c
	};
	struct aq_nic_cfg_s *cfg = &self->aq_nic_cfg;
	struct aq_rss_parameters *rss_params;
	int i = 0;

	rss_params = &cfg->aq_rss;

	rss_params->hash_secret_key_size = sizeof(rss_key);
	memcpy(rss_params->hash_secret_key, rss_key, sizeof(rss_key));
	rss_params->indirection_table_size = AQ_CFG_RSS_INDIRECTION_TABLE_MAX;

	for (i = rss_params->indirection_table_size; i--;)
		rss_params->indirection_table[i] = i & (num_rss_queues - 1);
}

/* Recalculate the number of vectors */
static void aq_nic_cfg_update_num_vecs(struct aq_nic_s *self)
{
	struct aq_nic_cfg_s *cfg = &self->aq_nic_cfg;

	cfg->vecs = min(cfg->aq_hw_caps->vecs, AQ_CFG_VECS_DEF);
	cfg->vecs = min(cfg->vecs, num_online_cpus());
	if (self->irqvecs > AQ_HW_SERVICE_IRQS)
		cfg->vecs = min(cfg->vecs, self->irqvecs - AQ_HW_SERVICE_IRQS);
	/* cfg->vecs should be power of 2 for RSS */
	cfg->vecs = rounddown_pow_of_two(cfg->vecs);

	if (ATL_HW_IS_CHIP_FEATURE(self->aq_hw, ANTIGUA)) {
		if (cfg->tcs > 2)
			cfg->vecs = min(cfg->vecs, 4U);
	}

	if (cfg->vecs <= 4)
		cfg->tc_mode = AQ_TC_MODE_8TCS;
	else
		cfg->tc_mode = AQ_TC_MODE_4TCS;

	/*rss rings */
	cfg->num_rss_queues = min(cfg->vecs, AQ_CFG_NUM_RSS_QUEUES_DEF);
	aq_nic_rss_init(self, cfg->num_rss_queues);
}

/* Checks hw_caps and 'corrects' aq_nic_cfg in runtime */
void aq_nic_cfg_start(struct aq_nic_s *self)
{
	struct aq_nic_cfg_s *cfg = &self->aq_nic_cfg;
	int i;

	cfg->tcs = AQ_CFG_TCS_DEF;

	cfg->is_polling = AQ_CFG_IS_POLLING_DEF;

	cfg->itr = aq_itr;
	cfg->tx_itr = aq_itr_tx;
	cfg->rx_itr = aq_itr_rx;

	cfg->rxpageorder = AQ_CFG_RX_PAGEORDER;
	cfg->is_rss = AQ_CFG_IS_RSS_DEF;
	cfg->aq_rss.base_cpu_number = AQ_CFG_RSS_BASE_CPU_NUM_DEF;
	cfg->fc.req = AQ_CFG_FC_MODE;
	cfg->wol = AQ_CFG_WOL_MODES;

	cfg->mtu = AQ_CFG_MTU_DEF;
	cfg->link_speed_msk = AQ_CFG_SPEED_MSK;
	cfg->is_autoneg = AQ_CFG_IS_AUTONEG_DEF;

	cfg->is_lro = AQ_CFG_IS_LRO_DEF;
	cfg->is_ptp = true;

	/*descriptors */
	cfg->rxds = min(cfg->aq_hw_caps->rxds_max, AQ_CFG_RXDS_DEF);
	cfg->txds = min(cfg->aq_hw_caps->txds_max, AQ_CFG_TXDS_DEF);

	aq_nic_cfg_update_num_vecs(self);

	cfg->irq_type = aq_pci_func_get_irq_type(self);

	if ((cfg->irq_type == AQ_HW_IRQ_LEGACY) ||
	    (cfg->aq_hw_caps->vecs == 1U) ||
	    (cfg->vecs == 1U)) {
		cfg->is_rss = 0U;
		cfg->vecs = 1U;
	}

	/* Check if we have enough vectors allocated for
	 * link status IRQ. If no - we'll know link state from
	 * slower service task.
	 */
	if (AQ_HW_SERVICE_IRQS > 0 && cfg->vecs + 1 <= self->irqvecs)
		cfg->link_irq_vec = cfg->vecs;
	else
		cfg->link_irq_vec = 0;

	cfg->link_speed_msk &= cfg->aq_hw_caps->link_speed_msk;
	cfg->features = cfg->aq_hw_caps->hw_features;
	cfg->is_vlan_rx_strip = !!(cfg->features & NETIF_F_HW_VLAN_CTAG_RX);
	cfg->is_vlan_tx_insert = !!(cfg->features & NETIF_F_HW_VLAN_CTAG_TX);
	cfg->is_vlan_force_promisc = true;

	for (i = 0; i < sizeof(cfg->prio_tc_map); i++)
		cfg->prio_tc_map[i] = cfg->tcs * i / 8;
}

static int aq_nic_update_link_status(struct aq_nic_s *self)
{
	int err = self->aq_fw_ops->update_link_status(self->aq_hw);
	u32 fc = 0;

	if (err)
		return err;

	if (self->aq_fw_ops->get_flow_control)
		self->aq_fw_ops->get_flow_control(self->aq_hw, &fc);
	self->aq_nic_cfg.fc.cur = fc;

	if (self->link_status.mbps != self->aq_hw->aq_link_status.mbps) {
		netdev_info(self->ndev, "%s: link change old %d new %d\n",
			    AQ_CFG_DRV_NAME, self->link_status.mbps,
			    self->aq_hw->aq_link_status.mbps);
		aq_nic_update_interrupt_moderation_settings(self);

		if (self->aq_ptp) {
			aq_ptp_clock_init(self);
			aq_ptp_tm_offset_set(self,
					     self->aq_hw->aq_link_status.mbps);
			aq_ptp_link_change(self);
		}

		/* Driver has to update flow control settings on RX block
		 * on any link event.
		 * We should query FW whether it negotiated FC.
		 */
		if (self->aq_hw_ops->hw_set_fc)
			self->aq_hw_ops->hw_set_fc(self->aq_hw, fc, 0);
	}

	self->link_status = self->aq_hw->aq_link_status;
	if (!netif_carrier_ok(self->ndev) && self->link_status.mbps) {
		aq_utils_obj_set(&self->flags,
				 AQ_NIC_FLAG_STARTED);
		aq_utils_obj_clear(&self->flags,
				   AQ_NIC_LINK_DOWN);
		netif_carrier_on(self->ndev);
#if IS_ENABLED(CONFIG_MACSEC)
		aq_macsec_enable(self);
#endif
		if (self->aq_hw_ops->hw_tc_rate_limit_set)
			self->aq_hw_ops->hw_tc_rate_limit_set(self->aq_hw);

		netif_tx_wake_all_queues(self->ndev);
	}
	if (netif_carrier_ok(self->ndev) && !self->link_status.mbps) {
		netif_carrier_off(self->ndev);
		netif_tx_disable(self->ndev);
		aq_utils_obj_set(&self->flags, AQ_NIC_LINK_DOWN);
	}

	return 0;
}

static irqreturn_t aq_linkstate_threaded_isr(int irq, void *private)
{
	struct aq_nic_s *self = private;

	if (!self)
		return IRQ_NONE;

	aq_nic_update_link_status(self);

	self->aq_hw_ops->hw_irq_enable(self->aq_hw,
				       BIT(self->aq_nic_cfg.link_irq_vec));

	return IRQ_HANDLED;
}

static void aq_nic_service_task(struct work_struct *work)
{
	struct aq_nic_s *self = container_of(work, struct aq_nic_s,
					     service_task);
	int err;

	aq_ptp_service_task(self);

	if (aq_utils_obj_test(&self->flags, AQ_NIC_FLAGS_IS_NOT_READY))
		return;

	err = aq_nic_update_link_status(self);
	if (err)
		return;

#if IS_ENABLED(CONFIG_MACSEC)
	aq_macsec_work(self);
#endif

	mutex_lock(&self->fwreq_mutex);
	if (self->aq_fw_ops->update_stats)
		self->aq_fw_ops->update_stats(self->aq_hw);
	mutex_unlock(&self->fwreq_mutex);

	aq_nic_update_ndev_stats(self);
}

static void aq_nic_service_timer_cb(struct timer_list *t)
{
	struct aq_nic_s *self = from_timer(self, t, service_timer);

	mod_timer(&self->service_timer,
		  jiffies + AQ_CFG_SERVICE_TIMER_INTERVAL);

	aq_ndev_schedule_work(&self->service_task);
}

static void aq_nic_polling_timer_cb(struct timer_list *t)
{
	struct aq_nic_s *self = from_timer(self, t, polling_timer);
	struct aq_vec_s *aq_vec = NULL;
	unsigned int i = 0U;

	for (i = 0U, aq_vec = self->aq_vec[0];
		self->aq_vecs > i; ++i, aq_vec = self->aq_vec[i])
		aq_vec_isr(i, (void *)aq_vec);

	mod_timer(&self->polling_timer, jiffies +
		  AQ_CFG_POLLING_TIMER_INTERVAL);
}

static int aq_nic_hw_prepare(struct aq_nic_s *self)
{
	int err = 0;

	err = self->aq_hw_ops->hw_soft_reset(self->aq_hw);
	if (err)
		goto exit;

	err = self->aq_hw_ops->hw_prepare(self->aq_hw, &self->aq_fw_ops);

exit:
	return err;
}

static bool aq_nic_is_valid_ether_addr(const u8 *addr)
{
	/* Some engineering samples of Aquantia NICs are provisioned with a
	 * partially populated MAC, which is still invalid.
	 */
	return !(addr[0] == 0 && addr[1] == 0 && addr[2] == 0);
}

int aq_nic_ndev_register(struct aq_nic_s *self)
{
	int err = 0;

	if (!self->ndev) {
		err = -EINVAL;
		goto err_exit;
	}

	err = aq_nic_hw_prepare(self);
	if (err)
		goto err_exit;

#if IS_ENABLED(CONFIG_MACSEC)
	aq_macsec_init(self);
#endif

	mutex_lock(&self->fwreq_mutex);
	err = self->aq_fw_ops->get_mac_permanent(self->aq_hw,
			    self->ndev->dev_addr);
	mutex_unlock(&self->fwreq_mutex);
	if (err)
		goto err_exit;

	if (!is_valid_ether_addr(self->ndev->dev_addr) ||
	    !aq_nic_is_valid_ether_addr(self->ndev->dev_addr)) {
		netdev_warn(self->ndev, "MAC is invalid, will use random.");
		eth_hw_addr_random(self->ndev);
	}

#if defined(AQ_CFG_MAC_ADDR_PERMANENT)
	{
		static u8 mac_addr_permanent[] = AQ_CFG_MAC_ADDR_PERMANENT;

		ether_addr_copy(self->ndev->dev_addr, mac_addr_permanent);
	}
#endif

	for (self->aq_vecs = 0; self->aq_vecs < aq_nic_get_cfg(self)->vecs;
	     self->aq_vecs++) {
		self->aq_vec[self->aq_vecs] =
		    aq_vec_alloc(self, self->aq_vecs, aq_nic_get_cfg(self));
		if (!self->aq_vec[self->aq_vecs]) {
			err = -ENOMEM;
			goto err_exit;
		}
	}

	netif_carrier_off(self->ndev);

	netif_tx_disable(self->ndev);

	err = register_netdev(self->ndev);
	if (err)
		goto err_exit;

err_exit:
#if IS_ENABLED(CONFIG_MACSEC)
	if (err)
		aq_macsec_free(self);
#endif
	return err;
}

void aq_nic_ndev_init(struct aq_nic_s *self)
{
	const struct aq_hw_caps_s *aq_hw_caps = self->aq_nic_cfg.aq_hw_caps;
	struct aq_nic_cfg_s *aq_nic_cfg = &self->aq_nic_cfg;

	self->ndev->hw_features |= aq_hw_caps->hw_features;
	self->ndev->features = aq_hw_caps->hw_features;
	self->ndev->vlan_features |= NETIF_F_HW_CSUM | NETIF_F_RXCSUM |
				     NETIF_F_RXHASH | NETIF_F_SG |
				     NETIF_F_LRO | NETIF_F_TSO | NETIF_F_TSO6;
	self->ndev->gso_partial_features = NETIF_F_GSO_UDP_L4;
	self->ndev->priv_flags = aq_hw_caps->hw_priv_flags;
	self->ndev->priv_flags |= IFF_LIVE_ADDR_CHANGE;

	self->msg_enable = NETIF_MSG_DRV | NETIF_MSG_LINK;
	self->ndev->mtu = aq_nic_cfg->mtu - ETH_HLEN;
	self->ndev->max_mtu = aq_hw_caps->mtu - ETH_FCS_LEN - ETH_HLEN;

}

void aq_nic_set_tx_ring(struct aq_nic_s *self, unsigned int idx,
			struct aq_ring_s *ring)
{
	self->aq_ring_tx[idx] = ring;
}

struct net_device *aq_nic_get_ndev(struct aq_nic_s *self)
{
	return self->ndev;
}

int aq_nic_init(struct aq_nic_s *self)
{
	struct aq_vec_s *aq_vec = NULL;
	unsigned int i = 0U;
	int err = 0;

	self->power_state = AQ_HW_POWER_STATE_D0;
	mutex_lock(&self->fwreq_mutex);
	err = self->aq_hw_ops->hw_reset(self->aq_hw);
	mutex_unlock(&self->fwreq_mutex);
	if (err < 0)
		goto err_exit;
	/* Restore default settings */
	aq_nic_set_downshift(self, self->aq_nic_cfg.downshift_counter);
	aq_nic_set_media_detect(self, self->aq_nic_cfg.is_media_detect ?
				AQ_HW_MEDIA_DETECT_CNT : 0);

	err = self->aq_hw_ops->hw_init(self->aq_hw,
				       aq_nic_get_ndev(self)->dev_addr);
	if (err < 0)
		goto err_exit;

	if (ATL_HW_IS_CHIP_FEATURE(self->aq_hw, ATLANTIC) &&
	    self->aq_nic_cfg.aq_hw_caps->media_type == AQ_HW_MEDIA_TYPE_TP) {
		self->aq_hw->phy_id = HW_ATL_PHY_ID_MAX;
		err = aq_phy_init(self->aq_hw);

		/* Disable the PTP on NICs where it's known to cause datapath
		 * problems.
		 * Ideally this should have been done by PHY provisioning, but
		 * many units have been shipped with enabled PTP block already.
		 */
		if (self->aq_nic_cfg.aq_hw_caps->quirks & AQ_NIC_QUIRK_BAD_PTP)
			if (self->aq_hw->phy_id != HW_ATL_PHY_ID_MAX)
				aq_phy_disable_ptp(self->aq_hw);
	}

	for (i = 0U; i < self->aq_vecs; i++) {
		aq_vec = self->aq_vec[i];
		err = aq_vec_ring_alloc(aq_vec, self, i,
					aq_nic_get_cfg(self));
		if (err)
			goto err_exit;

		aq_vec_init(aq_vec, self->aq_hw_ops, self->aq_hw);
	}

	if (aq_nic_get_cfg(self)->is_ptp) {
		err = aq_ptp_init(self, self->irqvecs - 1);
		if (err < 0)
			goto err_exit;

		err = aq_ptp_ring_alloc(self);
		if (err < 0)
			goto err_exit;

		err = aq_ptp_ring_init(self);
		if (err < 0)
			goto err_exit;
	}

	netif_carrier_off(self->ndev);

err_exit:
	return err;
}

int aq_nic_start(struct aq_nic_s *self)
{
	struct aq_vec_s *aq_vec = NULL;
	struct aq_nic_cfg_s *cfg;
	unsigned int i = 0U;
	int err = 0;

	cfg = aq_nic_get_cfg(self);

	err = self->aq_hw_ops->hw_multicast_list_set(self->aq_hw,
						     self->mc_list.ar,
						     self->mc_list.count);
	if (err < 0)
		goto err_exit;

	err = self->aq_hw_ops->hw_packet_filter_set(self->aq_hw,
						    self->packet_filter);
	if (err < 0)
		goto err_exit;

	for (i = 0U, aq_vec = self->aq_vec[0];
		self->aq_vecs > i; ++i, aq_vec = self->aq_vec[i]) {
		err = aq_vec_start(aq_vec);
		if (err < 0)
			goto err_exit;
	}

	err = aq_ptp_ring_start(self);
	if (err < 0)
		goto err_exit;

	aq_nic_set_loopback(self);

	err = self->aq_hw_ops->hw_start(self->aq_hw);
	if (err < 0)
		goto err_exit;

	err = aq_nic_update_interrupt_moderation_settings(self);
	if (err)
		goto err_exit;

	INIT_WORK(&self->service_task, aq_nic_service_task);

	timer_setup(&self->service_timer, aq_nic_service_timer_cb, 0);
	aq_nic_service_timer_cb(&self->service_timer);

	if (cfg->is_polling) {
		timer_setup(&self->polling_timer, aq_nic_polling_timer_cb, 0);
		mod_timer(&self->polling_timer, jiffies +
			  AQ_CFG_POLLING_TIMER_INTERVAL);
	} else {
		for (i = 0U, aq_vec = self->aq_vec[0];
			self->aq_vecs > i; ++i, aq_vec = self->aq_vec[i]) {
			err = aq_pci_func_alloc_irq(self, i, self->ndev->name,
						    aq_vec_isr, aq_vec,
						    aq_vec_get_affinity_mask(aq_vec));
			if (err < 0)
				goto err_exit;
		}

		err = aq_ptp_irq_alloc(self);
		if (err < 0)
			goto err_exit;

		if (cfg->link_irq_vec) {
			int irqvec = pci_irq_vector(self->pdev,
						    cfg->link_irq_vec);
			err = request_threaded_irq(irqvec, NULL,
						   aq_linkstate_threaded_isr,
						   IRQF_SHARED | IRQF_ONESHOT,
						   self->ndev->name, self);
			if (err < 0)
				goto err_exit;
			self->msix_entry_mask |= (1 << cfg->link_irq_vec);
		}

		err = self->aq_hw_ops->hw_irq_enable(self->aq_hw,
						     AQ_CFG_IRQ_MASK);
		if (err < 0)
			goto err_exit;
	}

	err = netif_set_real_num_tx_queues(self->ndev,
					   self->aq_vecs * cfg->tcs);
	if (err < 0)
		goto err_exit;

	err = netif_set_real_num_rx_queues(self->ndev,
					   self->aq_vecs * cfg->tcs);
	if (err < 0)
		goto err_exit;

	for (i = 0; i < cfg->tcs; i++) {
		u16 offset = self->aq_vecs * i;

		netdev_set_tc_queue(self->ndev, i, self->aq_vecs, offset);
	}
	netif_tx_start_all_queues(self->ndev);

err_exit:
	return err;
}

unsigned int aq_nic_map_skb(struct aq_nic_s *self, struct sk_buff *skb,
			    struct aq_ring_s *ring)
{
	unsigned int nr_frags = skb_shinfo(skb)->nr_frags;
	struct aq_nic_cfg_s *cfg = aq_nic_get_cfg(self);
	struct device *dev = aq_nic_get_dev(self);
	struct aq_ring_buff_s *first = NULL;
	u8 ipver = ip_hdr(skb)->version;
	struct aq_ring_buff_s *dx_buff;
	bool need_context_tag = false;
	unsigned int frag_count = 0U;
	unsigned int ret = 0U;
	unsigned int dx;
	u8 l4proto = 0;

	if (ipver == 4)
		l4proto = ip_hdr(skb)->protocol;
	else if (ipver == 6)
		l4proto = ipv6_hdr(skb)->nexthdr;

	dx = ring->sw_tail;
	dx_buff = &ring->buff_ring[dx];
	dx_buff->flags = 0U;

	if (unlikely(skb_is_gso(skb))) {
		dx_buff->mss = skb_shinfo(skb)->gso_size;
		if (l4proto == IPPROTO_TCP) {
			dx_buff->is_gso_tcp = 1U;
			dx_buff->len_l4 = tcp_hdrlen(skb);
		} else if (l4proto == IPPROTO_UDP) {
			dx_buff->is_gso_udp = 1U;
			dx_buff->len_l4 = sizeof(struct udphdr);
			/* UDP GSO Hardware does not replace packet length. */
			udp_hdr(skb)->len = htons(dx_buff->mss +
						  dx_buff->len_l4);
		} else {
			WARN_ONCE(true, "Bad GSO mode");
			goto exit;
		}
		dx_buff->len_pkt = skb->len;
		dx_buff->len_l2 = ETH_HLEN;
		dx_buff->len_l3 = skb_network_header_len(skb);
		dx_buff->eop_index = 0xffffU;
		dx_buff->is_ipv6 = (ipver == 6);
		need_context_tag = true;
	}

	if (cfg->is_vlan_tx_insert && skb_vlan_tag_present(skb)) {
		dx_buff->vlan_tx_tag = skb_vlan_tag_get(skb);
		dx_buff->len_pkt = skb->len;
		dx_buff->is_vlan = 1U;
		need_context_tag = true;
	}

	if (need_context_tag) {
		dx = aq_ring_next_dx(ring, dx);
		dx_buff = &ring->buff_ring[dx];
		dx_buff->flags = 0U;
		++ret;
	}

	dx_buff->len = skb_headlen(skb);
	dx_buff->pa = dma_map_single(dev,
				     skb->data,
				     dx_buff->len,
				     DMA_TO_DEVICE);

<<<<<<< HEAD
	if (unlikely(dma_mapping_error(aq_nic_get_dev(self), dx_buff->pa))) {
=======
	if (unlikely(dma_mapping_error(dev, dx_buff->pa))) {
>>>>>>> d1988041
		ret = 0;
		goto exit;
	}

	first = dx_buff;
	dx_buff->len_pkt = skb->len;
	dx_buff->is_sop = 1U;
	dx_buff->is_mapped = 1U;
	++ret;

	if (skb->ip_summed == CHECKSUM_PARTIAL) {
		dx_buff->is_ip_cso = (htons(ETH_P_IP) == skb->protocol);
		dx_buff->is_tcp_cso = (l4proto == IPPROTO_TCP);
		dx_buff->is_udp_cso = (l4proto == IPPROTO_UDP);
	}

	for (; nr_frags--; ++frag_count) {
		unsigned int frag_len = 0U;
		unsigned int buff_offset = 0U;
		unsigned int buff_size = 0U;
		dma_addr_t frag_pa;
		skb_frag_t *frag = &skb_shinfo(skb)->frags[frag_count];

		frag_len = skb_frag_size(frag);

		while (frag_len) {
			if (frag_len > AQ_CFG_TX_FRAME_MAX)
				buff_size = AQ_CFG_TX_FRAME_MAX;
			else
				buff_size = frag_len;

			frag_pa = skb_frag_dma_map(dev,
						   frag,
						   buff_offset,
						   buff_size,
						   DMA_TO_DEVICE);

			if (unlikely(dma_mapping_error(dev,
						       frag_pa)))
				goto mapping_error;

			dx = aq_ring_next_dx(ring, dx);
			dx_buff = &ring->buff_ring[dx];

			dx_buff->flags = 0U;
			dx_buff->len = buff_size;
			dx_buff->pa = frag_pa;
			dx_buff->is_mapped = 1U;
			dx_buff->eop_index = 0xffffU;

			frag_len -= buff_size;
			buff_offset += buff_size;

			++ret;
		}
	}

	first->eop_index = dx;
	dx_buff->is_eop = 1U;
	dx_buff->skb = skb;
	goto exit;

mapping_error:
	for (dx = ring->sw_tail;
	     ret > 0;
	     --ret, dx = aq_ring_next_dx(ring, dx)) {
		dx_buff = &ring->buff_ring[dx];

		if (!(dx_buff->is_gso_tcp || dx_buff->is_gso_udp) &&
		    !dx_buff->is_vlan && dx_buff->pa) {
			if (unlikely(dx_buff->is_sop)) {
				dma_unmap_single(dev,
						 dx_buff->pa,
						 dx_buff->len,
						 DMA_TO_DEVICE);
			} else {
				dma_unmap_page(dev,
					       dx_buff->pa,
					       dx_buff->len,
					       DMA_TO_DEVICE);
			}
		}
	}

exit:
	return ret;
}

int aq_nic_xmit(struct aq_nic_s *self, struct sk_buff *skb)
{
	struct aq_nic_cfg_s *cfg = aq_nic_get_cfg(self);
	unsigned int vec = skb->queue_mapping % cfg->vecs;
	unsigned int tc = skb->queue_mapping / cfg->vecs;
	struct aq_ring_s *ring = NULL;
	unsigned int frags = 0U;
	int err = NETDEV_TX_OK;

	frags = skb_shinfo(skb)->nr_frags + 1;

	ring = self->aq_ring_tx[AQ_NIC_CFG_TCVEC2RING(cfg, tc, vec)];

	if (frags > AQ_CFG_SKB_FRAGS_MAX) {
		dev_kfree_skb_any(skb);
		goto err_exit;
	}

	aq_ring_update_queue_state(ring);

	if (cfg->priv_flags & BIT(AQ_HW_LOOPBACK_DMA_NET)) {
		err = NETDEV_TX_BUSY;
		goto err_exit;
	}

	/* Above status update may stop the queue. Check this. */
	if (__netif_subqueue_stopped(self->ndev,
				     AQ_NIC_RING2QMAP(self, ring->idx))) {
		err = NETDEV_TX_BUSY;
		goto err_exit;
	}

	frags = aq_nic_map_skb(self, skb, ring);

	if (likely(frags)) {
		err = self->aq_hw_ops->hw_ring_tx_xmit(self->aq_hw,
						       ring, frags);
	} else {
		err = NETDEV_TX_BUSY;
	}

err_exit:
	return err;
}

int aq_nic_update_interrupt_moderation_settings(struct aq_nic_s *self)
{
	return self->aq_hw_ops->hw_interrupt_moderation_set(self->aq_hw);
}

int aq_nic_set_packet_filter(struct aq_nic_s *self, unsigned int flags)
{
	int err = 0;

	err = self->aq_hw_ops->hw_packet_filter_set(self->aq_hw, flags);
	if (err < 0)
		goto err_exit;

	self->packet_filter = flags;

err_exit:
	return err;
}

int aq_nic_set_multicast_list(struct aq_nic_s *self, struct net_device *ndev)
{
	const struct aq_hw_ops *hw_ops = self->aq_hw_ops;
	struct aq_nic_cfg_s *cfg = &self->aq_nic_cfg;
	unsigned int packet_filter = ndev->flags;
	struct netdev_hw_addr *ha = NULL;
	unsigned int i = 0U;
	int err = 0;

	self->mc_list.count = 0;
	if (netdev_uc_count(ndev) > AQ_HW_MULTICAST_ADDRESS_MAX) {
		packet_filter |= IFF_PROMISC;
	} else {
		netdev_for_each_uc_addr(ha, ndev) {
			ether_addr_copy(self->mc_list.ar[i++], ha->addr);
		}
	}

	cfg->is_mc_list_enabled = !!(packet_filter & IFF_MULTICAST);
	if (cfg->is_mc_list_enabled) {
		if (i + netdev_mc_count(ndev) > AQ_HW_MULTICAST_ADDRESS_MAX) {
			packet_filter |= IFF_ALLMULTI;
		} else {
			netdev_for_each_mc_addr(ha, ndev) {
				ether_addr_copy(self->mc_list.ar[i++],
						ha->addr);
			}
		}
	}

	if (i > 0 && i <= AQ_HW_MULTICAST_ADDRESS_MAX) {
		self->mc_list.count = i;
		err = hw_ops->hw_multicast_list_set(self->aq_hw,
						    self->mc_list.ar,
						    self->mc_list.count);
		if (err < 0)
			return err;
	}

	return aq_nic_set_packet_filter(self, packet_filter);
}

int aq_nic_set_mtu(struct aq_nic_s *self, int new_mtu)
{
	self->aq_nic_cfg.mtu = new_mtu;

	return 0;
}

int aq_nic_set_mac(struct aq_nic_s *self, struct net_device *ndev)
{
	return self->aq_hw_ops->hw_set_mac_address(self->aq_hw, ndev->dev_addr);
}

unsigned int aq_nic_get_link_speed(struct aq_nic_s *self)
{
	return self->link_status.mbps;
}

int aq_nic_get_regs(struct aq_nic_s *self, struct ethtool_regs *regs, void *p)
{
	u32 *regs_buff = p;
	int err = 0;

	if (unlikely(!self->aq_hw_ops->hw_get_regs))
		return -EOPNOTSUPP;

	regs->version = 1;

	err = self->aq_hw_ops->hw_get_regs(self->aq_hw,
					   self->aq_nic_cfg.aq_hw_caps,
					   regs_buff);
	if (err < 0)
		goto err_exit;

err_exit:
	return err;
}

int aq_nic_get_regs_count(struct aq_nic_s *self)
{
	if (unlikely(!self->aq_hw_ops->hw_get_regs))
		return 0;

	return self->aq_nic_cfg.aq_hw_caps->mac_regs_count;
}

u64 *aq_nic_get_stats(struct aq_nic_s *self, u64 *data)
{
	struct aq_vec_s *aq_vec = NULL;
	struct aq_stats_s *stats;
	unsigned int count = 0U;
	unsigned int i = 0U;
	unsigned int tc;

	if (self->aq_fw_ops->update_stats) {
		mutex_lock(&self->fwreq_mutex);
		self->aq_fw_ops->update_stats(self->aq_hw);
		mutex_unlock(&self->fwreq_mutex);
	}
	stats = self->aq_hw_ops->hw_get_hw_stats(self->aq_hw);

	if (!stats)
		goto err_exit;

	data[i] = stats->uprc + stats->mprc + stats->bprc;
	data[++i] = stats->uprc;
	data[++i] = stats->mprc;
	data[++i] = stats->bprc;
	data[++i] = stats->erpt;
	data[++i] = stats->uptc + stats->mptc + stats->bptc;
	data[++i] = stats->uptc;
	data[++i] = stats->mptc;
	data[++i] = stats->bptc;
	data[++i] = stats->ubrc;
	data[++i] = stats->ubtc;
	data[++i] = stats->mbrc;
	data[++i] = stats->mbtc;
	data[++i] = stats->bbrc;
	data[++i] = stats->bbtc;
	data[++i] = stats->ubrc + stats->mbrc + stats->bbrc;
	data[++i] = stats->ubtc + stats->mbtc + stats->bbtc;
	data[++i] = stats->dma_pkt_rc;
	data[++i] = stats->dma_pkt_tc;
	data[++i] = stats->dma_oct_rc;
	data[++i] = stats->dma_oct_tc;
	data[++i] = stats->dpc;

	i++;

	data += i;

	for (tc = 0U; tc < self->aq_nic_cfg.tcs; tc++) {
		for (i = 0U, aq_vec = self->aq_vec[0];
		     aq_vec && self->aq_vecs > i;
		     ++i, aq_vec = self->aq_vec[i]) {
			data += count;
			count = aq_vec_get_sw_stats(aq_vec, tc, data);
		}
	}

	data += count;

err_exit:
	return data;
}

static void aq_nic_update_ndev_stats(struct aq_nic_s *self)
{
	struct aq_stats_s *stats = self->aq_hw_ops->hw_get_hw_stats(self->aq_hw);
	struct net_device *ndev = self->ndev;

	ndev->stats.rx_packets = stats->dma_pkt_rc;
	ndev->stats.rx_bytes = stats->dma_oct_rc;
	ndev->stats.rx_errors = stats->erpr;
	ndev->stats.rx_dropped = stats->dpc;
	ndev->stats.tx_packets = stats->dma_pkt_tc;
	ndev->stats.tx_bytes = stats->dma_oct_tc;
	ndev->stats.tx_errors = stats->erpt;
	ndev->stats.multicast = stats->mprc;
}

void aq_nic_get_link_ksettings(struct aq_nic_s *self,
			       struct ethtool_link_ksettings *cmd)
{
	u32 lp_link_speed_msk;

	if (self->aq_nic_cfg.aq_hw_caps->media_type == AQ_HW_MEDIA_TYPE_FIBRE)
		cmd->base.port = PORT_FIBRE;
	else
		cmd->base.port = PORT_TP;

	cmd->base.duplex = DUPLEX_UNKNOWN;
	if (self->link_status.mbps)
		cmd->base.duplex = self->link_status.full_duplex ?
				   DUPLEX_FULL : DUPLEX_HALF;
	cmd->base.autoneg = self->aq_nic_cfg.is_autoneg;

	ethtool_link_ksettings_zero_link_mode(cmd, supported);

	if (self->aq_nic_cfg.aq_hw_caps->link_speed_msk & AQ_NIC_RATE_10G)
		ethtool_link_ksettings_add_link_mode(cmd, supported,
						     10000baseT_Full);

	if (self->aq_nic_cfg.aq_hw_caps->link_speed_msk & AQ_NIC_RATE_5G)
		ethtool_link_ksettings_add_link_mode(cmd, supported,
						     5000baseT_Full);

	if (self->aq_nic_cfg.aq_hw_caps->link_speed_msk & AQ_NIC_RATE_2G5)
		ethtool_link_ksettings_add_link_mode(cmd, supported,
						     2500baseT_Full);

	if (self->aq_nic_cfg.aq_hw_caps->link_speed_msk & AQ_NIC_RATE_1G)
		ethtool_link_ksettings_add_link_mode(cmd, supported,
						     1000baseT_Full);

	if (self->aq_nic_cfg.aq_hw_caps->link_speed_msk & AQ_NIC_RATE_1G_HALF)
		ethtool_link_ksettings_add_link_mode(cmd, supported,
						     1000baseT_Half);

	if (self->aq_nic_cfg.aq_hw_caps->link_speed_msk & AQ_NIC_RATE_100M)
		ethtool_link_ksettings_add_link_mode(cmd, supported,
						     100baseT_Full);

	if (self->aq_nic_cfg.aq_hw_caps->link_speed_msk & AQ_NIC_RATE_100M_HALF)
		ethtool_link_ksettings_add_link_mode(cmd, supported,
						     100baseT_Half);

	if (self->aq_nic_cfg.aq_hw_caps->link_speed_msk & AQ_NIC_RATE_10M)
		ethtool_link_ksettings_add_link_mode(cmd, supported,
						     10baseT_Full);

	if (self->aq_nic_cfg.aq_hw_caps->link_speed_msk & AQ_NIC_RATE_10M_HALF)
		ethtool_link_ksettings_add_link_mode(cmd, supported,
						     10baseT_Half);

	if (self->aq_nic_cfg.aq_hw_caps->flow_control) {
		ethtool_link_ksettings_add_link_mode(cmd, supported,
						     Pause);
		ethtool_link_ksettings_add_link_mode(cmd, supported,
						     Asym_Pause);
	}

	ethtool_link_ksettings_add_link_mode(cmd, supported, Autoneg);

	if (self->aq_nic_cfg.aq_hw_caps->media_type == AQ_HW_MEDIA_TYPE_FIBRE)
		ethtool_link_ksettings_add_link_mode(cmd, supported, FIBRE);
	else
		ethtool_link_ksettings_add_link_mode(cmd, supported, TP);

	ethtool_link_ksettings_zero_link_mode(cmd, advertising);

	if (self->aq_nic_cfg.is_autoneg)
		ethtool_link_ksettings_add_link_mode(cmd, advertising, Autoneg);

	if (self->aq_nic_cfg.link_speed_msk & AQ_NIC_RATE_10G)
		ethtool_link_ksettings_add_link_mode(cmd, advertising,
						     10000baseT_Full);

	if (self->aq_nic_cfg.link_speed_msk & AQ_NIC_RATE_5G)
		ethtool_link_ksettings_add_link_mode(cmd, advertising,
						     5000baseT_Full);

	if (self->aq_nic_cfg.link_speed_msk & AQ_NIC_RATE_2G5)
		ethtool_link_ksettings_add_link_mode(cmd, advertising,
						     2500baseT_Full);

	if (self->aq_nic_cfg.link_speed_msk & AQ_NIC_RATE_1G)
		ethtool_link_ksettings_add_link_mode(cmd, advertising,
						     1000baseT_Full);

	if (self->aq_nic_cfg.link_speed_msk & AQ_NIC_RATE_1G_HALF)
		ethtool_link_ksettings_add_link_mode(cmd, advertising,
						     1000baseT_Half);

	if (self->aq_nic_cfg.link_speed_msk & AQ_NIC_RATE_100M)
		ethtool_link_ksettings_add_link_mode(cmd, advertising,
						     100baseT_Full);

	if (self->aq_nic_cfg.link_speed_msk & AQ_NIC_RATE_100M_HALF)
		ethtool_link_ksettings_add_link_mode(cmd, advertising,
						     100baseT_Half);

	if (self->aq_nic_cfg.link_speed_msk & AQ_NIC_RATE_10M)
		ethtool_link_ksettings_add_link_mode(cmd, advertising,
						     10baseT_Full);

	if (self->aq_nic_cfg.link_speed_msk & AQ_NIC_RATE_10M_HALF)
		ethtool_link_ksettings_add_link_mode(cmd, advertising,
						     10baseT_Half);

	if (self->aq_nic_cfg.fc.cur & AQ_NIC_FC_RX)
		ethtool_link_ksettings_add_link_mode(cmd, advertising,
						     Pause);

	/* Asym is when either RX or TX, but not both */
	if (!!(self->aq_nic_cfg.fc.cur & AQ_NIC_FC_TX) ^
	    !!(self->aq_nic_cfg.fc.cur & AQ_NIC_FC_RX))
		ethtool_link_ksettings_add_link_mode(cmd, advertising,
						     Asym_Pause);

	if (self->aq_nic_cfg.aq_hw_caps->media_type == AQ_HW_MEDIA_TYPE_FIBRE)
		ethtool_link_ksettings_add_link_mode(cmd, advertising, FIBRE);
	else
		ethtool_link_ksettings_add_link_mode(cmd, advertising, TP);

	ethtool_link_ksettings_zero_link_mode(cmd, lp_advertising);
	lp_link_speed_msk = self->aq_hw->aq_link_status.lp_link_speed_msk;

	if (lp_link_speed_msk & AQ_NIC_RATE_10G)
		ethtool_link_ksettings_add_link_mode(cmd, lp_advertising,
						     10000baseT_Full);

	if (lp_link_speed_msk & AQ_NIC_RATE_5G)
		ethtool_link_ksettings_add_link_mode(cmd, lp_advertising,
						     5000baseT_Full);

	if (lp_link_speed_msk & AQ_NIC_RATE_2G5)
		ethtool_link_ksettings_add_link_mode(cmd, lp_advertising,
						     2500baseT_Full);

	if (lp_link_speed_msk & AQ_NIC_RATE_1G)
		ethtool_link_ksettings_add_link_mode(cmd, lp_advertising,
						     1000baseT_Full);

	if (lp_link_speed_msk & AQ_NIC_RATE_1G_HALF)
		ethtool_link_ksettings_add_link_mode(cmd, lp_advertising,
						     1000baseT_Half);

	if (lp_link_speed_msk & AQ_NIC_RATE_100M)
		ethtool_link_ksettings_add_link_mode(cmd, lp_advertising,
						     100baseT_Full);

	if (lp_link_speed_msk & AQ_NIC_RATE_100M_HALF)
		ethtool_link_ksettings_add_link_mode(cmd, lp_advertising,
						     100baseT_Half);

	if (lp_link_speed_msk & AQ_NIC_RATE_10M)
		ethtool_link_ksettings_add_link_mode(cmd, lp_advertising,
						     10baseT_Full);

	if (lp_link_speed_msk & AQ_NIC_RATE_10M_HALF)
		ethtool_link_ksettings_add_link_mode(cmd, lp_advertising,
						     10baseT_Half);

	if (self->aq_hw->aq_link_status.lp_flow_control & AQ_NIC_FC_RX)
		ethtool_link_ksettings_add_link_mode(cmd, lp_advertising,
						     Pause);
	if (!!(self->aq_hw->aq_link_status.lp_flow_control & AQ_NIC_FC_TX) ^
	    !!(self->aq_hw->aq_link_status.lp_flow_control & AQ_NIC_FC_RX))
		ethtool_link_ksettings_add_link_mode(cmd, lp_advertising,
						     Asym_Pause);
}

int aq_nic_set_link_ksettings(struct aq_nic_s *self,
			      const struct ethtool_link_ksettings *cmd)
{
	int fduplex = (cmd->base.duplex == DUPLEX_FULL);
	u32 speed = cmd->base.speed;
	u32 rate = 0U;
	int err = 0;

	if (!fduplex && speed > SPEED_1000) {
		err = -EINVAL;
		goto err_exit;
	}

	if (cmd->base.autoneg == AUTONEG_ENABLE) {
		rate = self->aq_nic_cfg.aq_hw_caps->link_speed_msk;
		self->aq_nic_cfg.is_autoneg = true;
	} else {
		switch (speed) {
		case SPEED_10:
			rate = fduplex ? AQ_NIC_RATE_10M : AQ_NIC_RATE_10M_HALF;
			break;

		case SPEED_100:
			rate = fduplex ? AQ_NIC_RATE_100M
				       : AQ_NIC_RATE_100M_HALF;
			break;

		case SPEED_1000:
			rate = fduplex ? AQ_NIC_RATE_1G : AQ_NIC_RATE_1G_HALF;
			break;

		case SPEED_2500:
			rate = AQ_NIC_RATE_2G5;
			break;

		case SPEED_5000:
			rate = AQ_NIC_RATE_5G;
			break;

		case SPEED_10000:
			rate = AQ_NIC_RATE_10G;
			break;

		default:
			err = -1;
			goto err_exit;
		}
		if (!(self->aq_nic_cfg.aq_hw_caps->link_speed_msk & rate)) {
			err = -1;
			goto err_exit;
		}

		self->aq_nic_cfg.is_autoneg = false;
	}

	mutex_lock(&self->fwreq_mutex);
	err = self->aq_fw_ops->set_link_speed(self->aq_hw, rate);
	mutex_unlock(&self->fwreq_mutex);
	if (err < 0)
		goto err_exit;

	self->aq_nic_cfg.link_speed_msk = rate;

err_exit:
	return err;
}

struct aq_nic_cfg_s *aq_nic_get_cfg(struct aq_nic_s *self)
{
	return &self->aq_nic_cfg;
}

u32 aq_nic_get_fw_version(struct aq_nic_s *self)
{
	return self->aq_hw_ops->hw_get_fw_version(self->aq_hw);
}

int aq_nic_set_loopback(struct aq_nic_s *self)
{
	struct aq_nic_cfg_s *cfg = &self->aq_nic_cfg;

	if (!self->aq_hw_ops->hw_set_loopback ||
	    !self->aq_fw_ops->set_phyloopback)
		return -EOPNOTSUPP;

	mutex_lock(&self->fwreq_mutex);
	self->aq_hw_ops->hw_set_loopback(self->aq_hw,
					 AQ_HW_LOOPBACK_DMA_SYS,
					 !!(cfg->priv_flags &
					    BIT(AQ_HW_LOOPBACK_DMA_SYS)));

	self->aq_hw_ops->hw_set_loopback(self->aq_hw,
					 AQ_HW_LOOPBACK_PKT_SYS,
					 !!(cfg->priv_flags &
					    BIT(AQ_HW_LOOPBACK_PKT_SYS)));

	self->aq_hw_ops->hw_set_loopback(self->aq_hw,
					 AQ_HW_LOOPBACK_DMA_NET,
					 !!(cfg->priv_flags &
					    BIT(AQ_HW_LOOPBACK_DMA_NET)));

	self->aq_fw_ops->set_phyloopback(self->aq_hw,
					 AQ_HW_LOOPBACK_PHYINT_SYS,
					 !!(cfg->priv_flags &
					    BIT(AQ_HW_LOOPBACK_PHYINT_SYS)));

	self->aq_fw_ops->set_phyloopback(self->aq_hw,
					 AQ_HW_LOOPBACK_PHYEXT_SYS,
					 !!(cfg->priv_flags &
					    BIT(AQ_HW_LOOPBACK_PHYEXT_SYS)));
	mutex_unlock(&self->fwreq_mutex);

	return 0;
}

int aq_nic_stop(struct aq_nic_s *self)
{
	struct aq_vec_s *aq_vec = NULL;
	unsigned int i = 0U;

	netif_tx_disable(self->ndev);
	netif_carrier_off(self->ndev);

	del_timer_sync(&self->service_timer);
	cancel_work_sync(&self->service_task);

	self->aq_hw_ops->hw_irq_disable(self->aq_hw, AQ_CFG_IRQ_MASK);

	if (self->aq_nic_cfg.is_polling)
		del_timer_sync(&self->polling_timer);
	else
		aq_pci_func_free_irqs(self);

	aq_ptp_irq_free(self);

	for (i = 0U, aq_vec = self->aq_vec[0];
		self->aq_vecs > i; ++i, aq_vec = self->aq_vec[i])
		aq_vec_stop(aq_vec);

	aq_ptp_ring_stop(self);

	return self->aq_hw_ops->hw_stop(self->aq_hw);
}

void aq_nic_set_power(struct aq_nic_s *self)
{
	if (self->power_state != AQ_HW_POWER_STATE_D0 ||
	    self->aq_hw->aq_nic_cfg->wol)
		if (likely(self->aq_fw_ops->set_power)) {
			mutex_lock(&self->fwreq_mutex);
			self->aq_fw_ops->set_power(self->aq_hw,
						   self->power_state,
						   self->ndev->dev_addr);
			mutex_unlock(&self->fwreq_mutex);
		}
}

void aq_nic_deinit(struct aq_nic_s *self, bool link_down)
{
	struct aq_vec_s *aq_vec = NULL;
	unsigned int i = 0U;

	if (!self)
		goto err_exit;

	for (i = 0U; i < self->aq_vecs; i++) {
		aq_vec = self->aq_vec[i];
		aq_vec_deinit(aq_vec);
		aq_vec_ring_free(aq_vec);
	}

	aq_ptp_unregister(self);
	aq_ptp_ring_deinit(self);
	aq_ptp_ring_free(self);
	aq_ptp_free(self);

	if (likely(self->aq_fw_ops->deinit) && link_down) {
		mutex_lock(&self->fwreq_mutex);
		self->aq_fw_ops->deinit(self->aq_hw);
		mutex_unlock(&self->fwreq_mutex);
	}

err_exit:;
}

void aq_nic_free_vectors(struct aq_nic_s *self)
{
	unsigned int i = 0U;

	if (!self)
		goto err_exit;

	for (i = ARRAY_SIZE(self->aq_vec); i--;) {
		if (self->aq_vec[i]) {
			aq_vec_free(self->aq_vec[i]);
			self->aq_vec[i] = NULL;
		}
	}

err_exit:;
}

int aq_nic_realloc_vectors(struct aq_nic_s *self)
{
	struct aq_nic_cfg_s *cfg = aq_nic_get_cfg(self);

	aq_nic_free_vectors(self);

	for (self->aq_vecs = 0; self->aq_vecs < cfg->vecs; self->aq_vecs++) {
		self->aq_vec[self->aq_vecs] = aq_vec_alloc(self, self->aq_vecs,
							   cfg);
		if (unlikely(!self->aq_vec[self->aq_vecs]))
			return -ENOMEM;
	}

	return 0;
}

void aq_nic_shutdown(struct aq_nic_s *self)
{
	int err = 0;

	if (!self->ndev)
		return;

	rtnl_lock();

	netif_device_detach(self->ndev);

	if (netif_running(self->ndev)) {
		err = aq_nic_stop(self);
		if (err < 0)
			goto err_exit;
	}
	aq_nic_deinit(self, !self->aq_hw->aq_nic_cfg->wol);
	aq_nic_set_power(self);

err_exit:
	rtnl_unlock();
}

u8 aq_nic_reserve_filter(struct aq_nic_s *self, enum aq_rx_filter_type type)
{
	u8 location = 0xFF;
	u32 fltr_cnt;
	u32 n_bit;

	switch (type) {
	case aq_rx_filter_ethertype:
		location = AQ_RX_LAST_LOC_FETHERT - AQ_RX_FIRST_LOC_FETHERT -
			   self->aq_hw_rx_fltrs.fet_reserved_count;
		self->aq_hw_rx_fltrs.fet_reserved_count++;
		break;
	case aq_rx_filter_l3l4:
		fltr_cnt = AQ_RX_LAST_LOC_FL3L4 - AQ_RX_FIRST_LOC_FL3L4;
		n_bit = fltr_cnt - self->aq_hw_rx_fltrs.fl3l4.reserved_count;

		self->aq_hw_rx_fltrs.fl3l4.active_ipv4 |= BIT(n_bit);
		self->aq_hw_rx_fltrs.fl3l4.reserved_count++;
		location = n_bit;
		break;
	default:
		break;
	}

	return location;
}

void aq_nic_release_filter(struct aq_nic_s *self, enum aq_rx_filter_type type,
			   u32 location)
{
	switch (type) {
	case aq_rx_filter_ethertype:
		self->aq_hw_rx_fltrs.fet_reserved_count--;
		break;
	case aq_rx_filter_l3l4:
		self->aq_hw_rx_fltrs.fl3l4.reserved_count--;
		self->aq_hw_rx_fltrs.fl3l4.active_ipv4 &= ~BIT(location);
		break;
	default:
		break;
	}
}

int aq_nic_set_downshift(struct aq_nic_s *self, int val)
{
	int err = 0;
	struct aq_nic_cfg_s *cfg = &self->aq_nic_cfg;

	if (!self->aq_fw_ops->set_downshift)
		return -EOPNOTSUPP;

	if (val > 15) {
		netdev_err(self->ndev, "downshift counter should be <= 15\n");
		return -EINVAL;
	}
	cfg->downshift_counter = val;

	mutex_lock(&self->fwreq_mutex);
	err = self->aq_fw_ops->set_downshift(self->aq_hw, cfg->downshift_counter);
	mutex_unlock(&self->fwreq_mutex);

	return err;
}

int aq_nic_set_media_detect(struct aq_nic_s *self, int val)
{
	struct aq_nic_cfg_s *cfg = &self->aq_nic_cfg;
	int err = 0;

	if (!self->aq_fw_ops->set_media_detect)
		return -EOPNOTSUPP;

	if (val > 0 && val != AQ_HW_MEDIA_DETECT_CNT) {
		netdev_err(self->ndev, "EDPD on this device could have only fixed value of %d\n",
			   AQ_HW_MEDIA_DETECT_CNT);
		return -EINVAL;
	}

	mutex_lock(&self->fwreq_mutex);
	err = self->aq_fw_ops->set_media_detect(self->aq_hw, !!val);
	mutex_unlock(&self->fwreq_mutex);

	/* msecs plays no role - configuration is always fixed in PHY */
	if (!err)
		cfg->is_media_detect = !!val;

	return err;
}

int aq_nic_setup_tc_mqprio(struct aq_nic_s *self, u32 tcs, u8 *prio_tc_map)
{
	struct aq_nic_cfg_s *cfg = &self->aq_nic_cfg;
	const unsigned int prev_vecs = cfg->vecs;
	bool ndev_running;
	int err = 0;
	int i;

	/* if already the same configuration or
	 * disable request (tcs is 0) and we already is disabled
	 */
	if (tcs == cfg->tcs || (tcs == 0 && !cfg->is_qos))
		return 0;

	ndev_running = netif_running(self->ndev);
	if (ndev_running)
		dev_close(self->ndev);

	cfg->tcs = tcs;
	if (cfg->tcs == 0)
		cfg->tcs = 1;
	if (prio_tc_map)
		memcpy(cfg->prio_tc_map, prio_tc_map, sizeof(cfg->prio_tc_map));
	else
		for (i = 0; i < sizeof(cfg->prio_tc_map); i++)
			cfg->prio_tc_map[i] = cfg->tcs * i / 8;

	cfg->is_qos = (tcs != 0 ? true : false);
	cfg->is_ptp = (cfg->tcs <= AQ_HW_PTP_TC);
	if (!cfg->is_ptp)
		netdev_warn(self->ndev, "%s\n",
			    "PTP is auto disabled due to requested TC count.");

	netdev_set_num_tc(self->ndev, cfg->tcs);

	/* Changing the number of TCs might change the number of vectors */
	aq_nic_cfg_update_num_vecs(self);
	if (prev_vecs != cfg->vecs) {
		err = aq_nic_realloc_vectors(self);
		if (err)
			goto err_exit;
	}

	if (ndev_running)
		err = dev_open(self->ndev, NULL);

err_exit:
	return err;
}

int aq_nic_setup_tc_max_rate(struct aq_nic_s *self, const unsigned int tc,
			     const u32 max_rate)
{
	struct aq_nic_cfg_s *cfg = &self->aq_nic_cfg;

	if (tc >= AQ_CFG_TCS_MAX)
		return -EINVAL;

	if (max_rate && max_rate < 10) {
		netdev_warn(self->ndev,
			"Setting %s to the minimum usable value of %dMbps.\n",
			"max rate", 10);
		cfg->tc_max_rate[tc] = 10;
	} else {
		cfg->tc_max_rate[tc] = max_rate;
	}

	return 0;
}

int aq_nic_setup_tc_min_rate(struct aq_nic_s *self, const unsigned int tc,
			     const u32 min_rate)
{
	struct aq_nic_cfg_s *cfg = &self->aq_nic_cfg;

	if (tc >= AQ_CFG_TCS_MAX)
		return -EINVAL;

	if (min_rate)
		set_bit(tc, &cfg->tc_min_rate_msk);
	else
		clear_bit(tc, &cfg->tc_min_rate_msk);

	if (min_rate && min_rate < 20) {
		netdev_warn(self->ndev,
			"Setting %s to the minimum usable value of %dMbps.\n",
			"min rate", 20);
		cfg->tc_min_rate[tc] = 20;
	} else {
		cfg->tc_min_rate[tc] = min_rate;
	}

	return 0;
}<|MERGE_RESOLUTION|>--- conflicted
+++ resolved
@@ -630,11 +630,7 @@
 				     dx_buff->len,
 				     DMA_TO_DEVICE);
 
-<<<<<<< HEAD
-	if (unlikely(dma_mapping_error(aq_nic_get_dev(self), dx_buff->pa))) {
-=======
 	if (unlikely(dma_mapping_error(dev, dx_buff->pa))) {
->>>>>>> d1988041
 		ret = 0;
 		goto exit;
 	}
