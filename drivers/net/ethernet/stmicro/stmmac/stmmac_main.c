/*******************************************************************************
  This is the driver for the ST MAC 10/100/1000 on-chip Ethernet controllers.
  ST Ethernet IPs are built around a Synopsys IP Core.

	Copyright(C) 2007-2011 STMicroelectronics Ltd

  This program is free software; you can redistribute it and/or modify it
  under the terms and conditions of the GNU General Public License,
  version 2, as published by the Free Software Foundation.

  This program is distributed in the hope it will be useful, but WITHOUT
  ANY WARRANTY; without even the implied warranty of MERCHANTABILITY or
  FITNESS FOR A PARTICULAR PURPOSE.  See the GNU General Public License for
  more details.

  You should have received a copy of the GNU General Public License along with
  this program; if not, write to the Free Software Foundation, Inc.,
  51 Franklin St - Fifth Floor, Boston, MA 02110-1301 USA.

  The full GNU General Public License is included in this distribution in
  the file called "COPYING".

  Author: Giuseppe Cavallaro <peppe.cavallaro@st.com>

  Documentation available at:
	http://www.stlinux.com
  Support available at:
	https://bugzilla.stlinux.com/
*******************************************************************************/

#include <linux/clk.h>
#include <linux/kernel.h>
#include <linux/interrupt.h>
#include <linux/ip.h>
#include <linux/tcp.h>
#include <linux/skbuff.h>
#include <linux/ethtool.h>
#include <linux/if_ether.h>
#include <linux/crc32.h>
#include <linux/mii.h>
#include <linux/if.h>
#include <linux/if_vlan.h>
#include <linux/dma-mapping.h>
#include <linux/slab.h>
#include <linux/prefetch.h>
#include <linux/pinctrl/consumer.h>
#ifdef CONFIG_DEBUG_FS
#include <linux/debugfs.h>
#include <linux/seq_file.h>
#endif /* CONFIG_DEBUG_FS */
#include <linux/net_tstamp.h>
#include "stmmac_ptp.h"
#include "stmmac.h"
#include <linux/reset.h>
#include <linux/of_mdio.h>
#include "dwmac1000.h"

#define STMMAC_ALIGN(x)	L1_CACHE_ALIGN(x)
#define	TSO_MAX_BUFF_SIZE	(SZ_16K - 1)

/* Module parameters */
#define TX_TIMEO	5000
static int watchdog = TX_TIMEO;
module_param(watchdog, int, S_IRUGO | S_IWUSR);
MODULE_PARM_DESC(watchdog, "Transmit timeout in milliseconds (default 5s)");

static int debug = -1;
module_param(debug, int, S_IRUGO | S_IWUSR);
MODULE_PARM_DESC(debug, "Message Level (-1: default, 0: no output, 16: all)");

static int phyaddr = -1;
module_param(phyaddr, int, S_IRUGO);
MODULE_PARM_DESC(phyaddr, "Physical device address");

#define STMMAC_TX_THRESH	(DMA_TX_SIZE / 4)
#define STMMAC_RX_THRESH	(DMA_RX_SIZE / 4)

static int flow_ctrl = FLOW_OFF;
module_param(flow_ctrl, int, S_IRUGO | S_IWUSR);
MODULE_PARM_DESC(flow_ctrl, "Flow control ability [on/off]");

static int pause = PAUSE_TIME;
module_param(pause, int, S_IRUGO | S_IWUSR);
MODULE_PARM_DESC(pause, "Flow Control Pause Time");

#define TC_DEFAULT 64
static int tc = TC_DEFAULT;
module_param(tc, int, S_IRUGO | S_IWUSR);
MODULE_PARM_DESC(tc, "DMA threshold control value");

#define	DEFAULT_BUFSIZE	1536
static int buf_sz = DEFAULT_BUFSIZE;
module_param(buf_sz, int, S_IRUGO | S_IWUSR);
MODULE_PARM_DESC(buf_sz, "DMA buffer size");

#define	STMMAC_RX_COPYBREAK	256

static const u32 default_msg_level = (NETIF_MSG_DRV | NETIF_MSG_PROBE |
				      NETIF_MSG_LINK | NETIF_MSG_IFUP |
				      NETIF_MSG_IFDOWN | NETIF_MSG_TIMER);

#define STMMAC_DEFAULT_LPI_TIMER	1000
static int eee_timer = STMMAC_DEFAULT_LPI_TIMER;
module_param(eee_timer, int, S_IRUGO | S_IWUSR);
MODULE_PARM_DESC(eee_timer, "LPI tx expiration time in msec");
#define STMMAC_LPI_T(x) (jiffies + msecs_to_jiffies(x))

/* By default the driver will use the ring mode to manage tx and rx descriptors,
 * but allow user to force to use the chain instead of the ring
 */
static unsigned int chain_mode;
module_param(chain_mode, int, S_IRUGO);
MODULE_PARM_DESC(chain_mode, "To use chain instead of ring mode");

static irqreturn_t stmmac_interrupt(int irq, void *dev_id);

#ifdef CONFIG_DEBUG_FS
static int stmmac_init_fs(struct net_device *dev);
static void stmmac_exit_fs(struct net_device *dev);
#endif

#define STMMAC_COAL_TIMER(x) (jiffies + usecs_to_jiffies(x))

/**
 * stmmac_verify_args - verify the driver parameters.
 * Description: it checks the driver parameters and set a default in case of
 * errors.
 */
static void stmmac_verify_args(void)
{
	if (unlikely(watchdog < 0))
		watchdog = TX_TIMEO;
	if (unlikely((buf_sz < DEFAULT_BUFSIZE) || (buf_sz > BUF_SIZE_16KiB)))
		buf_sz = DEFAULT_BUFSIZE;
	if (unlikely(flow_ctrl > 1))
		flow_ctrl = FLOW_AUTO;
	else if (likely(flow_ctrl < 0))
		flow_ctrl = FLOW_OFF;
	if (unlikely((pause < 0) || (pause > 0xffff)))
		pause = PAUSE_TIME;
	if (eee_timer < 0)
		eee_timer = STMMAC_DEFAULT_LPI_TIMER;
}

/**
 * stmmac_clk_csr_set - dynamically set the MDC clock
 * @priv: driver private structure
 * Description: this is to dynamically set the MDC clock according to the csr
 * clock input.
 * Note:
 *	If a specific clk_csr value is passed from the platform
 *	this means that the CSR Clock Range selection cannot be
 *	changed at run-time and it is fixed (as reported in the driver
 *	documentation). Viceversa the driver will try to set the MDC
 *	clock dynamically according to the actual clock input.
 */
static void stmmac_clk_csr_set(struct stmmac_priv *priv)
{
	u32 clk_rate;

	clk_rate = clk_get_rate(priv->stmmac_clk);

	/* Platform provided default clk_csr would be assumed valid
	 * for all other cases except for the below mentioned ones.
	 * For values higher than the IEEE 802.3 specified frequency
	 * we can not estimate the proper divider as it is not known
	 * the frequency of clk_csr_i. So we do not change the default
	 * divider.
	 */
	if (!(priv->clk_csr & MAC_CSR_H_FRQ_MASK)) {
		if (clk_rate < CSR_F_35M)
			priv->clk_csr = STMMAC_CSR_20_35M;
		else if ((clk_rate >= CSR_F_35M) && (clk_rate < CSR_F_60M))
			priv->clk_csr = STMMAC_CSR_35_60M;
		else if ((clk_rate >= CSR_F_60M) && (clk_rate < CSR_F_100M))
			priv->clk_csr = STMMAC_CSR_60_100M;
		else if ((clk_rate >= CSR_F_100M) && (clk_rate < CSR_F_150M))
			priv->clk_csr = STMMAC_CSR_100_150M;
		else if ((clk_rate >= CSR_F_150M) && (clk_rate < CSR_F_250M))
			priv->clk_csr = STMMAC_CSR_150_250M;
		else if ((clk_rate >= CSR_F_250M) && (clk_rate < CSR_F_300M))
			priv->clk_csr = STMMAC_CSR_250_300M;
	}
}

static void print_pkt(unsigned char *buf, int len)
{
	pr_debug("len = %d byte, buf addr: 0x%p\n", len, buf);
	print_hex_dump_bytes("", DUMP_PREFIX_OFFSET, buf, len);
}

static inline u32 stmmac_tx_avail(struct stmmac_priv *priv)
{
	unsigned avail;

	if (priv->dirty_tx > priv->cur_tx)
		avail = priv->dirty_tx - priv->cur_tx - 1;
	else
		avail = DMA_TX_SIZE - priv->cur_tx + priv->dirty_tx - 1;

	return avail;
}

static inline u32 stmmac_rx_dirty(struct stmmac_priv *priv)
{
	unsigned dirty;

	if (priv->dirty_rx <= priv->cur_rx)
		dirty = priv->cur_rx - priv->dirty_rx;
	else
		dirty = DMA_RX_SIZE - priv->dirty_rx + priv->cur_rx;

	return dirty;
}

/**
 * stmmac_hw_fix_mac_speed - callback for speed selection
 * @priv: driver private structure
 * Description: on some platforms (e.g. ST), some HW system configuraton
 * registers have to be set according to the link speed negotiated.
 */
static inline void stmmac_hw_fix_mac_speed(struct stmmac_priv *priv)
{
	struct net_device *ndev = priv->dev;
	struct phy_device *phydev = ndev->phydev;

	if (likely(priv->plat->fix_mac_speed))
		priv->plat->fix_mac_speed(priv->plat->bsp_priv, phydev->speed);
}

/**
 * stmmac_enable_eee_mode - check and enter in LPI mode
 * @priv: driver private structure
 * Description: this function is to verify and enter in LPI mode in case of
 * EEE.
 */
static void stmmac_enable_eee_mode(struct stmmac_priv *priv)
{
	/* Check and enter in LPI mode */
	if ((priv->dirty_tx == priv->cur_tx) &&
	    (priv->tx_path_in_lpi_mode == false))
		priv->hw->mac->set_eee_mode(priv->hw);
}

/**
 * stmmac_disable_eee_mode - disable and exit from LPI mode
 * @priv: driver private structure
 * Description: this function is to exit and disable EEE in case of
 * LPI state is true. This is called by the xmit.
 */
void stmmac_disable_eee_mode(struct stmmac_priv *priv)
{
	priv->hw->mac->reset_eee_mode(priv->hw);
	del_timer_sync(&priv->eee_ctrl_timer);
	priv->tx_path_in_lpi_mode = false;
}

/**
 * stmmac_eee_ctrl_timer - EEE TX SW timer.
 * @arg : data hook
 * Description:
 *  if there is no data transfer and if we are not in LPI state,
 *  then MAC Transmitter can be moved to LPI state.
 */
static void stmmac_eee_ctrl_timer(unsigned long arg)
{
	struct stmmac_priv *priv = (struct stmmac_priv *)arg;

	stmmac_enable_eee_mode(priv);
	mod_timer(&priv->eee_ctrl_timer, STMMAC_LPI_T(eee_timer));
}

/**
 * stmmac_eee_init - init EEE
 * @priv: driver private structure
 * Description:
 *  if the GMAC supports the EEE (from the HW cap reg) and the phy device
 *  can also manage EEE, this function enable the LPI state and start related
 *  timer.
 */
bool stmmac_eee_init(struct stmmac_priv *priv)
{
	struct net_device *ndev = priv->dev;
	unsigned long flags;
	bool ret = false;

	/* Using PCS we cannot dial with the phy registers at this stage
	 * so we do not support extra feature like EEE.
	 */
	if ((priv->hw->pcs == STMMAC_PCS_RGMII) ||
	    (priv->hw->pcs == STMMAC_PCS_TBI) ||
	    (priv->hw->pcs == STMMAC_PCS_RTBI))
		goto out;

	/* MAC core supports the EEE feature. */
	if (priv->dma_cap.eee) {
		int tx_lpi_timer = priv->tx_lpi_timer;

		/* Check if the PHY supports EEE */
		if (phy_init_eee(ndev->phydev, 1)) {
			/* To manage at run-time if the EEE cannot be supported
			 * anymore (for example because the lp caps have been
			 * changed).
			 * In that case the driver disable own timers.
			 */
			spin_lock_irqsave(&priv->lock, flags);
			if (priv->eee_active) {
				netdev_dbg(priv->dev, "disable EEE\n");
				del_timer_sync(&priv->eee_ctrl_timer);
				priv->hw->mac->set_eee_timer(priv->hw, 0,
							     tx_lpi_timer);
			}
			priv->eee_active = 0;
			spin_unlock_irqrestore(&priv->lock, flags);
			goto out;
		}
		/* Activate the EEE and start timers */
		spin_lock_irqsave(&priv->lock, flags);
		if (!priv->eee_active) {
			priv->eee_active = 1;
			setup_timer(&priv->eee_ctrl_timer,
				    stmmac_eee_ctrl_timer,
				    (unsigned long)priv);
			mod_timer(&priv->eee_ctrl_timer,
				  STMMAC_LPI_T(eee_timer));

			priv->hw->mac->set_eee_timer(priv->hw,
						     STMMAC_DEFAULT_LIT_LS,
						     tx_lpi_timer);
		}
		/* Set HW EEE according to the speed */
		priv->hw->mac->set_eee_pls(priv->hw, ndev->phydev->link);

		ret = true;
		spin_unlock_irqrestore(&priv->lock, flags);

		netdev_dbg(priv->dev, "Energy-Efficient Ethernet initialized\n");
	}
out:
	return ret;
}

/* stmmac_get_tx_hwtstamp - get HW TX timestamps
 * @priv: driver private structure
 * @p : descriptor pointer
 * @skb : the socket buffer
 * Description :
 * This function will read timestamp from the descriptor & pass it to stack.
 * and also perform some sanity checks.
 */
static void stmmac_get_tx_hwtstamp(struct stmmac_priv *priv,
				   struct dma_desc *p, struct sk_buff *skb)
{
	struct skb_shared_hwtstamps shhwtstamp;
	u64 ns;

	if (!priv->hwts_tx_en)
		return;

	/* exit if skb doesn't support hw tstamp */
	if (likely(!skb || !(skb_shinfo(skb)->tx_flags & SKBTX_IN_PROGRESS)))
		return;

	/* check tx tstamp status */
	if (!priv->hw->desc->get_tx_timestamp_status(p)) {
		/* get the valid tstamp */
		ns = priv->hw->desc->get_timestamp(p, priv->adv_ts);

		memset(&shhwtstamp, 0, sizeof(struct skb_shared_hwtstamps));
		shhwtstamp.hwtstamp = ns_to_ktime(ns);

		netdev_info(priv->dev, "get valid TX hw timestamp %llu\n", ns);
		/* pass tstamp to stack */
		skb_tstamp_tx(skb, &shhwtstamp);
	}

	return;
}

/* stmmac_get_rx_hwtstamp - get HW RX timestamps
 * @priv: driver private structure
 * @p : descriptor pointer
 * @np : next descriptor pointer
 * @skb : the socket buffer
 * Description :
 * This function will read received packet's timestamp from the descriptor
 * and pass it to stack. It also perform some sanity checks.
 */
static void stmmac_get_rx_hwtstamp(struct stmmac_priv *priv, struct dma_desc *p,
				   struct dma_desc *np, struct sk_buff *skb)
{
	struct skb_shared_hwtstamps *shhwtstamp = NULL;
	u64 ns;

	if (!priv->hwts_rx_en)
		return;

	/* Check if timestamp is available */
	if (!priv->hw->desc->get_rx_timestamp_status(p, priv->adv_ts)) {
		/* For GMAC4, the valid timestamp is from CTX next desc. */
		if (priv->plat->has_gmac4)
			ns = priv->hw->desc->get_timestamp(np, priv->adv_ts);
		else
			ns = priv->hw->desc->get_timestamp(p, priv->adv_ts);

		netdev_info(priv->dev, "get valid RX hw timestamp %llu\n", ns);
		shhwtstamp = skb_hwtstamps(skb);
		memset(shhwtstamp, 0, sizeof(struct skb_shared_hwtstamps));
		shhwtstamp->hwtstamp = ns_to_ktime(ns);
	} else  {
		netdev_err(priv->dev, "cannot get RX hw timestamp\n");
	}
}

/**
 *  stmmac_hwtstamp_ioctl - control hardware timestamping.
 *  @dev: device pointer.
 *  @ifr: An IOCTL specefic structure, that can contain a pointer to
 *  a proprietary structure used to pass information to the driver.
 *  Description:
 *  This function configures the MAC to enable/disable both outgoing(TX)
 *  and incoming(RX) packets time stamping based on user input.
 *  Return Value:
 *  0 on success and an appropriate -ve integer on failure.
 */
static int stmmac_hwtstamp_ioctl(struct net_device *dev, struct ifreq *ifr)
{
	struct stmmac_priv *priv = netdev_priv(dev);
	struct hwtstamp_config config;
	struct timespec64 now;
	u64 temp = 0;
	u32 ptp_v2 = 0;
	u32 tstamp_all = 0;
	u32 ptp_over_ipv4_udp = 0;
	u32 ptp_over_ipv6_udp = 0;
	u32 ptp_over_ethernet = 0;
	u32 snap_type_sel = 0;
	u32 ts_master_en = 0;
	u32 ts_event_en = 0;
	u32 value = 0;
	u32 sec_inc;

	if (!(priv->dma_cap.time_stamp || priv->adv_ts)) {
		netdev_alert(priv->dev, "No support for HW time stamping\n");
		priv->hwts_tx_en = 0;
		priv->hwts_rx_en = 0;

		return -EOPNOTSUPP;
	}

	if (copy_from_user(&config, ifr->ifr_data,
			   sizeof(struct hwtstamp_config)))
		return -EFAULT;

	netdev_dbg(priv->dev, "%s config flags:0x%x, tx_type:0x%x, rx_filter:0x%x\n",
		   __func__, config.flags, config.tx_type, config.rx_filter);

	/* reserved for future extensions */
	if (config.flags)
		return -EINVAL;

	if (config.tx_type != HWTSTAMP_TX_OFF &&
	    config.tx_type != HWTSTAMP_TX_ON)
		return -ERANGE;

	if (priv->adv_ts) {
		switch (config.rx_filter) {
		case HWTSTAMP_FILTER_NONE:
			/* time stamp no incoming packet at all */
			config.rx_filter = HWTSTAMP_FILTER_NONE;
			break;

		case HWTSTAMP_FILTER_PTP_V1_L4_EVENT:
			/* PTP v1, UDP, any kind of event packet */
			config.rx_filter = HWTSTAMP_FILTER_PTP_V1_L4_EVENT;
			/* take time stamp for all event messages */
			snap_type_sel = PTP_TCR_SNAPTYPSEL_1;

			ptp_over_ipv4_udp = PTP_TCR_TSIPV4ENA;
			ptp_over_ipv6_udp = PTP_TCR_TSIPV6ENA;
			break;

		case HWTSTAMP_FILTER_PTP_V1_L4_SYNC:
			/* PTP v1, UDP, Sync packet */
			config.rx_filter = HWTSTAMP_FILTER_PTP_V1_L4_SYNC;
			/* take time stamp for SYNC messages only */
			ts_event_en = PTP_TCR_TSEVNTENA;

			ptp_over_ipv4_udp = PTP_TCR_TSIPV4ENA;
			ptp_over_ipv6_udp = PTP_TCR_TSIPV6ENA;
			break;

		case HWTSTAMP_FILTER_PTP_V1_L4_DELAY_REQ:
			/* PTP v1, UDP, Delay_req packet */
			config.rx_filter = HWTSTAMP_FILTER_PTP_V1_L4_DELAY_REQ;
			/* take time stamp for Delay_Req messages only */
			ts_master_en = PTP_TCR_TSMSTRENA;
			ts_event_en = PTP_TCR_TSEVNTENA;

			ptp_over_ipv4_udp = PTP_TCR_TSIPV4ENA;
			ptp_over_ipv6_udp = PTP_TCR_TSIPV6ENA;
			break;

		case HWTSTAMP_FILTER_PTP_V2_L4_EVENT:
			/* PTP v2, UDP, any kind of event packet */
			config.rx_filter = HWTSTAMP_FILTER_PTP_V2_L4_EVENT;
			ptp_v2 = PTP_TCR_TSVER2ENA;
			/* take time stamp for all event messages */
			snap_type_sel = PTP_TCR_SNAPTYPSEL_1;

			ptp_over_ipv4_udp = PTP_TCR_TSIPV4ENA;
			ptp_over_ipv6_udp = PTP_TCR_TSIPV6ENA;
			break;

		case HWTSTAMP_FILTER_PTP_V2_L4_SYNC:
			/* PTP v2, UDP, Sync packet */
			config.rx_filter = HWTSTAMP_FILTER_PTP_V2_L4_SYNC;
			ptp_v2 = PTP_TCR_TSVER2ENA;
			/* take time stamp for SYNC messages only */
			ts_event_en = PTP_TCR_TSEVNTENA;

			ptp_over_ipv4_udp = PTP_TCR_TSIPV4ENA;
			ptp_over_ipv6_udp = PTP_TCR_TSIPV6ENA;
			break;

		case HWTSTAMP_FILTER_PTP_V2_L4_DELAY_REQ:
			/* PTP v2, UDP, Delay_req packet */
			config.rx_filter = HWTSTAMP_FILTER_PTP_V2_L4_DELAY_REQ;
			ptp_v2 = PTP_TCR_TSVER2ENA;
			/* take time stamp for Delay_Req messages only */
			ts_master_en = PTP_TCR_TSMSTRENA;
			ts_event_en = PTP_TCR_TSEVNTENA;

			ptp_over_ipv4_udp = PTP_TCR_TSIPV4ENA;
			ptp_over_ipv6_udp = PTP_TCR_TSIPV6ENA;
			break;

		case HWTSTAMP_FILTER_PTP_V2_EVENT:
			/* PTP v2/802.AS1 any layer, any kind of event packet */
			config.rx_filter = HWTSTAMP_FILTER_PTP_V2_EVENT;
			ptp_v2 = PTP_TCR_TSVER2ENA;
			/* take time stamp for all event messages */
			snap_type_sel = PTP_TCR_SNAPTYPSEL_1;

			ptp_over_ipv4_udp = PTP_TCR_TSIPV4ENA;
			ptp_over_ipv6_udp = PTP_TCR_TSIPV6ENA;
			ptp_over_ethernet = PTP_TCR_TSIPENA;
			break;

		case HWTSTAMP_FILTER_PTP_V2_SYNC:
			/* PTP v2/802.AS1, any layer, Sync packet */
			config.rx_filter = HWTSTAMP_FILTER_PTP_V2_SYNC;
			ptp_v2 = PTP_TCR_TSVER2ENA;
			/* take time stamp for SYNC messages only */
			ts_event_en = PTP_TCR_TSEVNTENA;

			ptp_over_ipv4_udp = PTP_TCR_TSIPV4ENA;
			ptp_over_ipv6_udp = PTP_TCR_TSIPV6ENA;
			ptp_over_ethernet = PTP_TCR_TSIPENA;
			break;

		case HWTSTAMP_FILTER_PTP_V2_DELAY_REQ:
			/* PTP v2/802.AS1, any layer, Delay_req packet */
			config.rx_filter = HWTSTAMP_FILTER_PTP_V2_DELAY_REQ;
			ptp_v2 = PTP_TCR_TSVER2ENA;
			/* take time stamp for Delay_Req messages only */
			ts_master_en = PTP_TCR_TSMSTRENA;
			ts_event_en = PTP_TCR_TSEVNTENA;

			ptp_over_ipv4_udp = PTP_TCR_TSIPV4ENA;
			ptp_over_ipv6_udp = PTP_TCR_TSIPV6ENA;
			ptp_over_ethernet = PTP_TCR_TSIPENA;
			break;

		case HWTSTAMP_FILTER_ALL:
			/* time stamp any incoming packet */
			config.rx_filter = HWTSTAMP_FILTER_ALL;
			tstamp_all = PTP_TCR_TSENALL;
			break;

		default:
			return -ERANGE;
		}
	} else {
		switch (config.rx_filter) {
		case HWTSTAMP_FILTER_NONE:
			config.rx_filter = HWTSTAMP_FILTER_NONE;
			break;
		default:
			/* PTP v1, UDP, any kind of event packet */
			config.rx_filter = HWTSTAMP_FILTER_PTP_V1_L4_EVENT;
			break;
		}
	}
	priv->hwts_rx_en = ((config.rx_filter == HWTSTAMP_FILTER_NONE) ? 0 : 1);
	priv->hwts_tx_en = config.tx_type == HWTSTAMP_TX_ON;

	if (!priv->hwts_tx_en && !priv->hwts_rx_en)
		priv->hw->ptp->config_hw_tstamping(priv->ptpaddr, 0);
	else {
		value = (PTP_TCR_TSENA | PTP_TCR_TSCFUPDT | PTP_TCR_TSCTRLSSR |
			 tstamp_all | ptp_v2 | ptp_over_ethernet |
			 ptp_over_ipv6_udp | ptp_over_ipv4_udp | ts_event_en |
			 ts_master_en | snap_type_sel);
		priv->hw->ptp->config_hw_tstamping(priv->ptpaddr, value);

		/* program Sub Second Increment reg */
		sec_inc = priv->hw->ptp->config_sub_second_increment(
			priv->ptpaddr, priv->clk_ptp_rate,
			priv->plat->has_gmac4);
		temp = div_u64(1000000000ULL, sec_inc);

		/* calculate default added value:
		 * formula is :
		 * addend = (2^32)/freq_div_ratio;
		 * where, freq_div_ratio = 1e9ns/sec_inc
		 */
		temp = (u64)(temp << 32);
		priv->default_addend = div_u64(temp, priv->clk_ptp_rate);
		priv->hw->ptp->config_addend(priv->ptpaddr,
					     priv->default_addend);

		/* initialize system time */
		ktime_get_real_ts64(&now);

		/* lower 32 bits of tv_sec are safe until y2106 */
		priv->hw->ptp->init_systime(priv->ptpaddr, (u32)now.tv_sec,
					    now.tv_nsec);
	}

	return copy_to_user(ifr->ifr_data, &config,
			    sizeof(struct hwtstamp_config)) ? -EFAULT : 0;
}

/**
 * stmmac_init_ptp - init PTP
 * @priv: driver private structure
 * Description: this is to verify if the HW supports the PTPv1 or PTPv2.
 * This is done by looking at the HW cap. register.
 * This function also registers the ptp driver.
 */
static int stmmac_init_ptp(struct stmmac_priv *priv)
{
	if (!(priv->dma_cap.time_stamp || priv->dma_cap.atime_stamp))
		return -EOPNOTSUPP;

	/* Fall-back to main clock in case of no PTP ref is passed */
	priv->clk_ptp_ref = devm_clk_get(priv->device, "clk_ptp_ref");
	if (IS_ERR(priv->clk_ptp_ref)) {
		priv->clk_ptp_rate = clk_get_rate(priv->stmmac_clk);
		priv->clk_ptp_ref = NULL;
		netdev_dbg(priv->dev, "PTP uses main clock\n");
	} else {
		clk_prepare_enable(priv->clk_ptp_ref);
		priv->clk_ptp_rate = clk_get_rate(priv->clk_ptp_ref);
		netdev_dbg(priv->dev, "PTP rate %d\n", priv->clk_ptp_rate);
	}

	priv->adv_ts = 0;
	/* Check if adv_ts can be enabled for dwmac 4.x core */
	if (priv->plat->has_gmac4 && priv->dma_cap.atime_stamp)
		priv->adv_ts = 1;
	/* Dwmac 3.x core with extend_desc can support adv_ts */
	else if (priv->extend_desc && priv->dma_cap.atime_stamp)
		priv->adv_ts = 1;

	if (priv->dma_cap.time_stamp)
		netdev_info(priv->dev, "IEEE 1588-2002 Timestamp supported\n");

	if (priv->adv_ts)
		netdev_info(priv->dev,
			    "IEEE 1588-2008 Advanced Timestamp supported\n");

	priv->hw->ptp = &stmmac_ptp;
	priv->hwts_tx_en = 0;
	priv->hwts_rx_en = 0;

	stmmac_ptp_register(priv);

	return 0;
}

static void stmmac_release_ptp(struct stmmac_priv *priv)
{
	if (priv->clk_ptp_ref)
		clk_disable_unprepare(priv->clk_ptp_ref);
	stmmac_ptp_unregister(priv);
}

/**
 * stmmac_adjust_link - adjusts the link parameters
 * @dev: net device structure
 * Description: this is the helper called by the physical abstraction layer
 * drivers to communicate the phy link status. According the speed and duplex
 * this driver can invoke registered glue-logic as well.
 * It also invoke the eee initialization because it could happen when switch
 * on different networks (that are eee capable).
 */
static void stmmac_adjust_link(struct net_device *dev)
{
	struct stmmac_priv *priv = netdev_priv(dev);
	struct phy_device *phydev = dev->phydev;
	unsigned long flags;
	int new_state = 0;
	unsigned int fc = priv->flow_ctrl, pause_time = priv->pause;

	if (phydev == NULL)
		return;

	spin_lock_irqsave(&priv->lock, flags);

	if (phydev->link) {
		u32 ctrl = readl(priv->ioaddr + MAC_CTRL_REG);

		/* Now we make sure that we can be in full duplex mode.
		 * If not, we operate in half-duplex mode. */
		if (phydev->duplex != priv->oldduplex) {
			new_state = 1;
			if (!(phydev->duplex))
				ctrl &= ~priv->hw->link.duplex;
			else
				ctrl |= priv->hw->link.duplex;
			priv->oldduplex = phydev->duplex;
		}
		/* Flow Control operation */
		if (phydev->pause)
			priv->hw->mac->flow_ctrl(priv->hw, phydev->duplex,
						 fc, pause_time);

		if (phydev->speed != priv->speed) {
			new_state = 1;
			switch (phydev->speed) {
			case 1000:
				if (likely((priv->plat->has_gmac) ||
					   (priv->plat->has_gmac4)))
					ctrl &= ~priv->hw->link.port;
				stmmac_hw_fix_mac_speed(priv);
				break;
			case 100:
			case 10:
				if (likely((priv->plat->has_gmac) ||
					   (priv->plat->has_gmac4))) {
					ctrl |= priv->hw->link.port;
					if (phydev->speed == SPEED_100) {
						ctrl |= priv->hw->link.speed;
					} else {
						ctrl &= ~(priv->hw->link.speed);
					}
				} else {
					ctrl &= ~priv->hw->link.port;
				}
				stmmac_hw_fix_mac_speed(priv);
				break;
			default:
				netif_warn(priv, link, priv->dev,
					   "Speed (%d) not 10/100\n",
					   phydev->speed);
				break;
			}

			priv->speed = phydev->speed;
		}

		writel(ctrl, priv->ioaddr + MAC_CTRL_REG);

		if (!priv->oldlink) {
			new_state = 1;
			priv->oldlink = 1;
		}
	} else if (priv->oldlink) {
		new_state = 1;
		priv->oldlink = 0;
		priv->speed = 0;
		priv->oldduplex = -1;
	}

	if (new_state && netif_msg_link(priv))
		phy_print_status(phydev);

	spin_unlock_irqrestore(&priv->lock, flags);

	if (phydev->is_pseudo_fixed_link)
		/* Stop PHY layer to call the hook to adjust the link in case
		 * of a switch is attached to the stmmac driver.
		 */
		phydev->irq = PHY_IGNORE_INTERRUPT;
	else
		/* At this stage, init the EEE if supported.
		 * Never called in case of fixed_link.
		 */
		priv->eee_enabled = stmmac_eee_init(priv);
}

/**
 * stmmac_check_pcs_mode - verify if RGMII/SGMII is supported
 * @priv: driver private structure
 * Description: this is to verify if the HW supports the PCS.
 * Physical Coding Sublayer (PCS) interface that can be used when the MAC is
 * configured for the TBI, RTBI, or SGMII PHY interface.
 */
static void stmmac_check_pcs_mode(struct stmmac_priv *priv)
{
	int interface = priv->plat->interface;

	if (priv->dma_cap.pcs) {
		if ((interface == PHY_INTERFACE_MODE_RGMII) ||
		    (interface == PHY_INTERFACE_MODE_RGMII_ID) ||
		    (interface == PHY_INTERFACE_MODE_RGMII_RXID) ||
		    (interface == PHY_INTERFACE_MODE_RGMII_TXID)) {
			netdev_dbg(priv->dev, "PCS RGMII support enabled\n");
			priv->hw->pcs = STMMAC_PCS_RGMII;
		} else if (interface == PHY_INTERFACE_MODE_SGMII) {
			netdev_dbg(priv->dev, "PCS SGMII support enabled\n");
			priv->hw->pcs = STMMAC_PCS_SGMII;
		}
	}
}

/**
 * stmmac_init_phy - PHY initialization
 * @dev: net device structure
 * Description: it initializes the driver's PHY state, and attaches the PHY
 * to the mac driver.
 *  Return value:
 *  0 on success
 */
static int stmmac_init_phy(struct net_device *dev)
{
	struct stmmac_priv *priv = netdev_priv(dev);
	struct phy_device *phydev;
	char phy_id_fmt[MII_BUS_ID_SIZE + 3];
	char bus_id[MII_BUS_ID_SIZE];
	int interface = priv->plat->interface;
	int max_speed = priv->plat->max_speed;
	priv->oldlink = 0;
	priv->speed = 0;
	priv->oldduplex = -1;

	if (priv->plat->phy_node) {
		phydev = of_phy_connect(dev, priv->plat->phy_node,
					&stmmac_adjust_link, 0, interface);
	} else {
		snprintf(bus_id, MII_BUS_ID_SIZE, "stmmac-%x",
			 priv->plat->bus_id);

		snprintf(phy_id_fmt, MII_BUS_ID_SIZE + 3, PHY_ID_FMT, bus_id,
			 priv->plat->phy_addr);
		netdev_dbg(priv->dev, "%s: trying to attach to %s\n", __func__,
			   phy_id_fmt);

		phydev = phy_connect(dev, phy_id_fmt, &stmmac_adjust_link,
				     interface);
	}

	if (IS_ERR_OR_NULL(phydev)) {
		netdev_err(priv->dev, "Could not attach to PHY\n");
		if (!phydev)
			return -ENODEV;

		return PTR_ERR(phydev);
	}

	/* Stop Advertising 1000BASE Capability if interface is not GMII */
	if ((interface == PHY_INTERFACE_MODE_MII) ||
	    (interface == PHY_INTERFACE_MODE_RMII) ||
		(max_speed < 1000 && max_speed > 0))
		phydev->advertising &= ~(SUPPORTED_1000baseT_Half |
					 SUPPORTED_1000baseT_Full);

	/*
	 * Broken HW is sometimes missing the pull-up resistor on the
	 * MDIO line, which results in reads to non-existent devices returning
	 * 0 rather than 0xffff. Catch this here and treat 0 as a non-existent
	 * device as well.
	 * Note: phydev->phy_id is the result of reading the UID PHY registers.
	 */
	if (!priv->plat->phy_node && phydev->phy_id == 0) {
		phy_disconnect(phydev);
		return -ENODEV;
	}

	/* stmmac_adjust_link will change this to PHY_IGNORE_INTERRUPT to avoid
	 * subsequent PHY polling, make sure we force a link transition if
	 * we have a UP/DOWN/UP transition
	 */
	if (phydev->is_pseudo_fixed_link)
		phydev->irq = PHY_POLL;
<<<<<<< HEAD

	pr_debug("stmmac_init_phy:  %s: attached to PHY (UID 0x%x)"
		 " Link = %d\n", dev->name, phydev->phy_id, phydev->link);
=======
>>>>>>> c470abd4

	netdev_dbg(priv->dev, "%s: attached to PHY (UID 0x%x) Link = %d\n",
		   __func__, phydev->phy_id, phydev->link);

	return 0;
}

static void stmmac_display_rings(struct stmmac_priv *priv)
{
	void *head_rx, *head_tx;

	if (priv->extend_desc) {
		head_rx = (void *)priv->dma_erx;
		head_tx = (void *)priv->dma_etx;
	} else {
		head_rx = (void *)priv->dma_rx;
		head_tx = (void *)priv->dma_tx;
	}

	/* Display Rx ring */
	priv->hw->desc->display_ring(head_rx, DMA_RX_SIZE, true);
	/* Display Tx ring */
	priv->hw->desc->display_ring(head_tx, DMA_TX_SIZE, false);
}

static int stmmac_set_bfsize(int mtu, int bufsize)
{
	int ret = bufsize;

	if (mtu >= BUF_SIZE_4KiB)
		ret = BUF_SIZE_8KiB;
	else if (mtu >= BUF_SIZE_2KiB)
		ret = BUF_SIZE_4KiB;
	else if (mtu > DEFAULT_BUFSIZE)
		ret = BUF_SIZE_2KiB;
	else
		ret = DEFAULT_BUFSIZE;

	return ret;
}

/**
 * stmmac_clear_descriptors - clear descriptors
 * @priv: driver private structure
 * Description: this function is called to clear the tx and rx descriptors
 * in case of both basic and extended descriptors are used.
 */
static void stmmac_clear_descriptors(struct stmmac_priv *priv)
{
	int i;

	/* Clear the Rx/Tx descriptors */
	for (i = 0; i < DMA_RX_SIZE; i++)
		if (priv->extend_desc)
			priv->hw->desc->init_rx_desc(&priv->dma_erx[i].basic,
						     priv->use_riwt, priv->mode,
						     (i == DMA_RX_SIZE - 1));
		else
			priv->hw->desc->init_rx_desc(&priv->dma_rx[i],
						     priv->use_riwt, priv->mode,
						     (i == DMA_RX_SIZE - 1));
	for (i = 0; i < DMA_TX_SIZE; i++)
		if (priv->extend_desc)
			priv->hw->desc->init_tx_desc(&priv->dma_etx[i].basic,
						     priv->mode,
						     (i == DMA_TX_SIZE - 1));
		else
			priv->hw->desc->init_tx_desc(&priv->dma_tx[i],
						     priv->mode,
						     (i == DMA_TX_SIZE - 1));
}

/**
 * stmmac_init_rx_buffers - init the RX descriptor buffer.
 * @priv: driver private structure
 * @p: descriptor pointer
 * @i: descriptor index
 * @flags: gfp flag.
 * Description: this function is called to allocate a receive buffer, perform
 * the DMA mapping and init the descriptor.
 */
static int stmmac_init_rx_buffers(struct stmmac_priv *priv, struct dma_desc *p,
				  int i, gfp_t flags)
{
	struct sk_buff *skb;

	skb = __netdev_alloc_skb_ip_align(priv->dev, priv->dma_buf_sz, flags);
	if (!skb) {
		netdev_err(priv->dev,
			   "%s: Rx init fails; skb is NULL\n", __func__);
		return -ENOMEM;
	}
	priv->rx_skbuff[i] = skb;
	priv->rx_skbuff_dma[i] = dma_map_single(priv->device, skb->data,
						priv->dma_buf_sz,
						DMA_FROM_DEVICE);
	if (dma_mapping_error(priv->device, priv->rx_skbuff_dma[i])) {
		netdev_err(priv->dev, "%s: DMA mapping error\n", __func__);
		dev_kfree_skb_any(skb);
		return -EINVAL;
	}

	if (priv->synopsys_id >= DWMAC_CORE_4_00)
		p->des0 = cpu_to_le32(priv->rx_skbuff_dma[i]);
	else
		p->des2 = cpu_to_le32(priv->rx_skbuff_dma[i]);

	if ((priv->hw->mode->init_desc3) &&
	    (priv->dma_buf_sz == BUF_SIZE_16KiB))
		priv->hw->mode->init_desc3(p);

	return 0;
}

static void stmmac_free_rx_buffers(struct stmmac_priv *priv, int i)
{
	if (priv->rx_skbuff[i]) {
		dma_unmap_single(priv->device, priv->rx_skbuff_dma[i],
				 priv->dma_buf_sz, DMA_FROM_DEVICE);
		dev_kfree_skb_any(priv->rx_skbuff[i]);
	}
	priv->rx_skbuff[i] = NULL;
}

/**
 * init_dma_desc_rings - init the RX/TX descriptor rings
 * @dev: net device structure
 * @flags: gfp flag.
 * Description: this function initializes the DMA RX/TX descriptors
 * and allocates the socket buffers. It suppors the chained and ring
 * modes.
 */
static int init_dma_desc_rings(struct net_device *dev, gfp_t flags)
{
	int i;
	struct stmmac_priv *priv = netdev_priv(dev);
	unsigned int bfsize = 0;
	int ret = -ENOMEM;

	if (priv->hw->mode->set_16kib_bfsize)
		bfsize = priv->hw->mode->set_16kib_bfsize(dev->mtu);

	if (bfsize < BUF_SIZE_16KiB)
		bfsize = stmmac_set_bfsize(dev->mtu, priv->dma_buf_sz);

	priv->dma_buf_sz = bfsize;

	netif_dbg(priv, probe, priv->dev,
		  "(%s) dma_rx_phy=0x%08x dma_tx_phy=0x%08x\n",
		  __func__, (u32)priv->dma_rx_phy, (u32)priv->dma_tx_phy);

	/* RX INITIALIZATION */
	netif_dbg(priv, probe, priv->dev,
		  "SKB addresses:\nskb\t\tskb data\tdma data\n");

	for (i = 0; i < DMA_RX_SIZE; i++) {
		struct dma_desc *p;
		if (priv->extend_desc)
			p = &((priv->dma_erx + i)->basic);
		else
			p = priv->dma_rx + i;

		ret = stmmac_init_rx_buffers(priv, p, i, flags);
		if (ret)
			goto err_init_rx_buffers;

		netif_dbg(priv, probe, priv->dev, "[%p]\t[%p]\t[%x]\n",
			  priv->rx_skbuff[i], priv->rx_skbuff[i]->data,
			  (unsigned int)priv->rx_skbuff_dma[i]);
	}
	priv->cur_rx = 0;
	priv->dirty_rx = (unsigned int)(i - DMA_RX_SIZE);
	buf_sz = bfsize;

	/* Setup the chained descriptor addresses */
	if (priv->mode == STMMAC_CHAIN_MODE) {
		if (priv->extend_desc) {
			priv->hw->mode->init(priv->dma_erx, priv->dma_rx_phy,
					     DMA_RX_SIZE, 1);
			priv->hw->mode->init(priv->dma_etx, priv->dma_tx_phy,
					     DMA_TX_SIZE, 1);
		} else {
			priv->hw->mode->init(priv->dma_rx, priv->dma_rx_phy,
					     DMA_RX_SIZE, 0);
			priv->hw->mode->init(priv->dma_tx, priv->dma_tx_phy,
					     DMA_TX_SIZE, 0);
		}
	}

	/* TX INITIALIZATION */
	for (i = 0; i < DMA_TX_SIZE; i++) {
		struct dma_desc *p;
		if (priv->extend_desc)
			p = &((priv->dma_etx + i)->basic);
		else
			p = priv->dma_tx + i;

		if (priv->synopsys_id >= DWMAC_CORE_4_00) {
			p->des0 = 0;
			p->des1 = 0;
			p->des2 = 0;
			p->des3 = 0;
		} else {
			p->des2 = 0;
		}

		priv->tx_skbuff_dma[i].buf = 0;
		priv->tx_skbuff_dma[i].map_as_page = false;
		priv->tx_skbuff_dma[i].len = 0;
		priv->tx_skbuff_dma[i].last_segment = false;
		priv->tx_skbuff[i] = NULL;
	}

	priv->dirty_tx = 0;
	priv->cur_tx = 0;
	netdev_reset_queue(priv->dev);

	stmmac_clear_descriptors(priv);

	if (netif_msg_hw(priv))
		stmmac_display_rings(priv);

	return 0;
err_init_rx_buffers:
	while (--i >= 0)
		stmmac_free_rx_buffers(priv, i);
	return ret;
}

static void dma_free_rx_skbufs(struct stmmac_priv *priv)
{
	int i;

	for (i = 0; i < DMA_RX_SIZE; i++)
		stmmac_free_rx_buffers(priv, i);
}

static void dma_free_tx_skbufs(struct stmmac_priv *priv)
{
	int i;

	for (i = 0; i < DMA_TX_SIZE; i++) {
		struct dma_desc *p;

		if (priv->extend_desc)
			p = &((priv->dma_etx + i)->basic);
		else
			p = priv->dma_tx + i;

		if (priv->tx_skbuff_dma[i].buf) {
			if (priv->tx_skbuff_dma[i].map_as_page)
				dma_unmap_page(priv->device,
					       priv->tx_skbuff_dma[i].buf,
					       priv->tx_skbuff_dma[i].len,
					       DMA_TO_DEVICE);
			else
				dma_unmap_single(priv->device,
						 priv->tx_skbuff_dma[i].buf,
						 priv->tx_skbuff_dma[i].len,
						 DMA_TO_DEVICE);
		}

		if (priv->tx_skbuff[i] != NULL) {
			dev_kfree_skb_any(priv->tx_skbuff[i]);
			priv->tx_skbuff[i] = NULL;
			priv->tx_skbuff_dma[i].buf = 0;
			priv->tx_skbuff_dma[i].map_as_page = false;
		}
	}
}

/**
 * alloc_dma_desc_resources - alloc TX/RX resources.
 * @priv: private structure
 * Description: according to which descriptor can be used (extend or basic)
 * this function allocates the resources for TX and RX paths. In case of
 * reception, for example, it pre-allocated the RX socket buffer in order to
 * allow zero-copy mechanism.
 */
static int alloc_dma_desc_resources(struct stmmac_priv *priv)
{
	int ret = -ENOMEM;

	priv->rx_skbuff_dma = kmalloc_array(DMA_RX_SIZE, sizeof(dma_addr_t),
					    GFP_KERNEL);
	if (!priv->rx_skbuff_dma)
		return -ENOMEM;

	priv->rx_skbuff = kmalloc_array(DMA_RX_SIZE, sizeof(struct sk_buff *),
					GFP_KERNEL);
	if (!priv->rx_skbuff)
		goto err_rx_skbuff;

	priv->tx_skbuff_dma = kmalloc_array(DMA_TX_SIZE,
					    sizeof(*priv->tx_skbuff_dma),
					    GFP_KERNEL);
	if (!priv->tx_skbuff_dma)
		goto err_tx_skbuff_dma;

	priv->tx_skbuff = kmalloc_array(DMA_TX_SIZE, sizeof(struct sk_buff *),
					GFP_KERNEL);
	if (!priv->tx_skbuff)
		goto err_tx_skbuff;

	if (priv->extend_desc) {
		priv->dma_erx = dma_zalloc_coherent(priv->device, DMA_RX_SIZE *
						    sizeof(struct
							   dma_extended_desc),
						    &priv->dma_rx_phy,
						    GFP_KERNEL);
		if (!priv->dma_erx)
			goto err_dma;

		priv->dma_etx = dma_zalloc_coherent(priv->device, DMA_TX_SIZE *
						    sizeof(struct
							   dma_extended_desc),
						    &priv->dma_tx_phy,
						    GFP_KERNEL);
		if (!priv->dma_etx) {
			dma_free_coherent(priv->device, DMA_RX_SIZE *
					  sizeof(struct dma_extended_desc),
					  priv->dma_erx, priv->dma_rx_phy);
			goto err_dma;
		}
	} else {
		priv->dma_rx = dma_zalloc_coherent(priv->device, DMA_RX_SIZE *
						   sizeof(struct dma_desc),
						   &priv->dma_rx_phy,
						   GFP_KERNEL);
		if (!priv->dma_rx)
			goto err_dma;

		priv->dma_tx = dma_zalloc_coherent(priv->device, DMA_TX_SIZE *
						   sizeof(struct dma_desc),
						   &priv->dma_tx_phy,
						   GFP_KERNEL);
		if (!priv->dma_tx) {
			dma_free_coherent(priv->device, DMA_RX_SIZE *
					  sizeof(struct dma_desc),
					  priv->dma_rx, priv->dma_rx_phy);
			goto err_dma;
		}
	}

	return 0;

err_dma:
	kfree(priv->tx_skbuff);
err_tx_skbuff:
	kfree(priv->tx_skbuff_dma);
err_tx_skbuff_dma:
	kfree(priv->rx_skbuff);
err_rx_skbuff:
	kfree(priv->rx_skbuff_dma);
	return ret;
}

static void free_dma_desc_resources(struct stmmac_priv *priv)
{
	/* Release the DMA TX/RX socket buffers */
	dma_free_rx_skbufs(priv);
	dma_free_tx_skbufs(priv);

	/* Free DMA regions of consistent memory previously allocated */
	if (!priv->extend_desc) {
		dma_free_coherent(priv->device,
				  DMA_TX_SIZE * sizeof(struct dma_desc),
				  priv->dma_tx, priv->dma_tx_phy);
		dma_free_coherent(priv->device,
				  DMA_RX_SIZE * sizeof(struct dma_desc),
				  priv->dma_rx, priv->dma_rx_phy);
	} else {
		dma_free_coherent(priv->device, DMA_TX_SIZE *
				  sizeof(struct dma_extended_desc),
				  priv->dma_etx, priv->dma_tx_phy);
		dma_free_coherent(priv->device, DMA_RX_SIZE *
				  sizeof(struct dma_extended_desc),
				  priv->dma_erx, priv->dma_rx_phy);
	}
	kfree(priv->rx_skbuff_dma);
	kfree(priv->rx_skbuff);
	kfree(priv->tx_skbuff_dma);
	kfree(priv->tx_skbuff);
}

/**
 *  stmmac_dma_operation_mode - HW DMA operation mode
 *  @priv: driver private structure
 *  Description: it is used for configuring the DMA operation mode register in
 *  order to program the tx/rx DMA thresholds or Store-And-Forward mode.
 */
static void stmmac_dma_operation_mode(struct stmmac_priv *priv)
{
	int rxfifosz = priv->plat->rx_fifo_size;

	if (priv->plat->force_thresh_dma_mode)
		priv->hw->dma->dma_mode(priv->ioaddr, tc, tc, rxfifosz);
	else if (priv->plat->force_sf_dma_mode || priv->plat->tx_coe) {
		/*
		 * In case of GMAC, SF mode can be enabled
		 * to perform the TX COE in HW. This depends on:
		 * 1) TX COE if actually supported
		 * 2) There is no bugged Jumbo frame support
		 *    that needs to not insert csum in the TDES.
		 */
		priv->hw->dma->dma_mode(priv->ioaddr, SF_DMA_MODE, SF_DMA_MODE,
					rxfifosz);
		priv->xstats.threshold = SF_DMA_MODE;
	} else
		priv->hw->dma->dma_mode(priv->ioaddr, tc, SF_DMA_MODE,
					rxfifosz);
}

/**
 * stmmac_tx_clean - to manage the transmission completion
 * @priv: driver private structure
 * Description: it reclaims the transmit resources after transmission completes.
 */
static void stmmac_tx_clean(struct stmmac_priv *priv)
{
	unsigned int bytes_compl = 0, pkts_compl = 0;
	unsigned int entry = priv->dirty_tx;

	netif_tx_lock(priv->dev);

	priv->xstats.tx_clean++;

	while (entry != priv->cur_tx) {
		struct sk_buff *skb = priv->tx_skbuff[entry];
		struct dma_desc *p;
		int status;

		if (priv->extend_desc)
			p = (struct dma_desc *)(priv->dma_etx + entry);
		else
			p = priv->dma_tx + entry;

		status = priv->hw->desc->tx_status(&priv->dev->stats,
						      &priv->xstats, p,
						      priv->ioaddr);
		/* Check if the descriptor is owned by the DMA */
		if (unlikely(status & tx_dma_own))
			break;

		/* Just consider the last segment and ...*/
		if (likely(!(status & tx_not_ls))) {
			/* ... verify the status error condition */
			if (unlikely(status & tx_err)) {
				priv->dev->stats.tx_errors++;
			} else {
				priv->dev->stats.tx_packets++;
				priv->xstats.tx_pkt_n++;
			}
			stmmac_get_tx_hwtstamp(priv, p, skb);
		}

		if (likely(priv->tx_skbuff_dma[entry].buf)) {
			if (priv->tx_skbuff_dma[entry].map_as_page)
				dma_unmap_page(priv->device,
					       priv->tx_skbuff_dma[entry].buf,
					       priv->tx_skbuff_dma[entry].len,
					       DMA_TO_DEVICE);
			else
				dma_unmap_single(priv->device,
						 priv->tx_skbuff_dma[entry].buf,
						 priv->tx_skbuff_dma[entry].len,
						 DMA_TO_DEVICE);
			priv->tx_skbuff_dma[entry].buf = 0;
			priv->tx_skbuff_dma[entry].len = 0;
			priv->tx_skbuff_dma[entry].map_as_page = false;
		}

		if (priv->hw->mode->clean_desc3)
			priv->hw->mode->clean_desc3(priv, p);

		priv->tx_skbuff_dma[entry].last_segment = false;
		priv->tx_skbuff_dma[entry].is_jumbo = false;

		if (likely(skb != NULL)) {
			pkts_compl++;
			bytes_compl += skb->len;
			dev_consume_skb_any(skb);
			priv->tx_skbuff[entry] = NULL;
		}

		priv->hw->desc->release_tx_desc(p, priv->mode);

		entry = STMMAC_GET_ENTRY(entry, DMA_TX_SIZE);
	}
	priv->dirty_tx = entry;

	netdev_completed_queue(priv->dev, pkts_compl, bytes_compl);

	if (unlikely(netif_queue_stopped(priv->dev) &&
	    stmmac_tx_avail(priv) > STMMAC_TX_THRESH)) {
		netif_dbg(priv, tx_done, priv->dev,
			  "%s: restart transmit\n", __func__);
		netif_wake_queue(priv->dev);
	}

	if ((priv->eee_enabled) && (!priv->tx_path_in_lpi_mode)) {
		stmmac_enable_eee_mode(priv);
		mod_timer(&priv->eee_ctrl_timer, STMMAC_LPI_T(eee_timer));
	}
	netif_tx_unlock(priv->dev);
}

static inline void stmmac_enable_dma_irq(struct stmmac_priv *priv)
{
	priv->hw->dma->enable_dma_irq(priv->ioaddr);
}

static inline void stmmac_disable_dma_irq(struct stmmac_priv *priv)
{
	priv->hw->dma->disable_dma_irq(priv->ioaddr);
}

/**
 * stmmac_tx_err - to manage the tx error
 * @priv: driver private structure
 * Description: it cleans the descriptors and restarts the transmission
 * in case of transmission errors.
 */
static void stmmac_tx_err(struct stmmac_priv *priv)
{
	int i;
	netif_stop_queue(priv->dev);

	priv->hw->dma->stop_tx(priv->ioaddr);
	dma_free_tx_skbufs(priv);
	for (i = 0; i < DMA_TX_SIZE; i++)
		if (priv->extend_desc)
			priv->hw->desc->init_tx_desc(&priv->dma_etx[i].basic,
						     priv->mode,
						     (i == DMA_TX_SIZE - 1));
		else
			priv->hw->desc->init_tx_desc(&priv->dma_tx[i],
						     priv->mode,
						     (i == DMA_TX_SIZE - 1));
	priv->dirty_tx = 0;
	priv->cur_tx = 0;
	netdev_reset_queue(priv->dev);
	priv->hw->dma->start_tx(priv->ioaddr);

	priv->dev->stats.tx_errors++;
	netif_wake_queue(priv->dev);
}

/**
 * stmmac_dma_interrupt - DMA ISR
 * @priv: driver private structure
 * Description: this is the DMA ISR. It is called by the main ISR.
 * It calls the dwmac dma routine and schedule poll method in case of some
 * work can be done.
 */
static void stmmac_dma_interrupt(struct stmmac_priv *priv)
{
	int status;
	int rxfifosz = priv->plat->rx_fifo_size;

	status = priv->hw->dma->dma_interrupt(priv->ioaddr, &priv->xstats);
	if (likely((status & handle_rx)) || (status & handle_tx)) {
		if (likely(napi_schedule_prep(&priv->napi))) {
			stmmac_disable_dma_irq(priv);
			__napi_schedule(&priv->napi);
		}
	}
	if (unlikely(status & tx_hard_error_bump_tc)) {
		/* Try to bump up the dma threshold on this failure */
		if (unlikely(priv->xstats.threshold != SF_DMA_MODE) &&
		    (tc <= 256)) {
			tc += 64;
			if (priv->plat->force_thresh_dma_mode)
				priv->hw->dma->dma_mode(priv->ioaddr, tc, tc,
							rxfifosz);
			else
				priv->hw->dma->dma_mode(priv->ioaddr, tc,
							SF_DMA_MODE, rxfifosz);
			priv->xstats.threshold = tc;
		}
	} else if (unlikely(status == tx_hard_error))
		stmmac_tx_err(priv);
}

/**
 * stmmac_mmc_setup: setup the Mac Management Counters (MMC)
 * @priv: driver private structure
 * Description: this masks the MMC irq, in fact, the counters are managed in SW.
 */
static void stmmac_mmc_setup(struct stmmac_priv *priv)
{
	unsigned int mode = MMC_CNTRL_RESET_ON_READ | MMC_CNTRL_COUNTER_RESET |
			    MMC_CNTRL_PRESET | MMC_CNTRL_FULL_HALF_PRESET;

	if (priv->synopsys_id >= DWMAC_CORE_4_00) {
		priv->ptpaddr = priv->ioaddr + PTP_GMAC4_OFFSET;
		priv->mmcaddr = priv->ioaddr + MMC_GMAC4_OFFSET;
	} else {
		priv->ptpaddr = priv->ioaddr + PTP_GMAC3_X_OFFSET;
		priv->mmcaddr = priv->ioaddr + MMC_GMAC3_X_OFFSET;
	}

	dwmac_mmc_intr_all_mask(priv->mmcaddr);

	if (priv->dma_cap.rmon) {
		dwmac_mmc_ctrl(priv->mmcaddr, mode);
		memset(&priv->mmc, 0, sizeof(struct stmmac_counters));
	} else
		netdev_info(priv->dev, "No MAC Management Counters available\n");
}

/**
 * stmmac_selec_desc_mode - to select among: normal/alternate/extend descriptors
 * @priv: driver private structure
 * Description: select the Enhanced/Alternate or Normal descriptors.
 * In case of Enhanced/Alternate, it checks if the extended descriptors are
 * supported by the HW capability register.
 */
static void stmmac_selec_desc_mode(struct stmmac_priv *priv)
{
	if (priv->plat->enh_desc) {
		dev_info(priv->device, "Enhanced/Alternate descriptors\n");

		/* GMAC older than 3.50 has no extended descriptors */
		if (priv->synopsys_id >= DWMAC_CORE_3_50) {
			dev_info(priv->device, "Enabled extended descriptors\n");
			priv->extend_desc = 1;
		} else
			dev_warn(priv->device, "Extended descriptors not supported\n");

		priv->hw->desc = &enh_desc_ops;
	} else {
		dev_info(priv->device, "Normal descriptors\n");
		priv->hw->desc = &ndesc_ops;
	}
}

/**
 * stmmac_get_hw_features - get MAC capabilities from the HW cap. register.
 * @priv: driver private structure
 * Description:
 *  new GMAC chip generations have a new register to indicate the
 *  presence of the optional feature/functions.
 *  This can be also used to override the value passed through the
 *  platform and necessary for old MAC10/100 and GMAC chips.
 */
static int stmmac_get_hw_features(struct stmmac_priv *priv)
{
	u32 ret = 0;

	if (priv->hw->dma->get_hw_feature) {
		priv->hw->dma->get_hw_feature(priv->ioaddr,
					      &priv->dma_cap);
		ret = 1;
	}

	return ret;
}

/**
 * stmmac_check_ether_addr - check if the MAC addr is valid
 * @priv: driver private structure
 * Description:
 * it is to verify if the MAC address is valid, in case of failures it
 * generates a random MAC address
 */
static void stmmac_check_ether_addr(struct stmmac_priv *priv)
{
	if (!is_valid_ether_addr(priv->dev->dev_addr)) {
		priv->hw->mac->get_umac_addr(priv->hw,
					     priv->dev->dev_addr, 0);
		if (!is_valid_ether_addr(priv->dev->dev_addr))
			eth_hw_addr_random(priv->dev);
		netdev_info(priv->dev, "device MAC address %pM\n",
			    priv->dev->dev_addr);
	}
}

/**
 * stmmac_init_dma_engine - DMA init.
 * @priv: driver private structure
 * Description:
 * It inits the DMA invoking the specific MAC/GMAC callback.
 * Some DMA parameters can be passed from the platform;
 * in case of these are not passed a default is kept for the MAC or GMAC.
 */
static int stmmac_init_dma_engine(struct stmmac_priv *priv)
{
	int atds = 0;
	int ret = 0;

	if (!priv->plat->dma_cfg || !priv->plat->dma_cfg->pbl) {
		dev_err(priv->device, "Invalid DMA configuration\n");
		return -EINVAL;
	}

	if (priv->extend_desc && (priv->mode == STMMAC_RING_MODE))
		atds = 1;

	ret = priv->hw->dma->reset(priv->ioaddr);
	if (ret) {
		dev_err(priv->device, "Failed to reset the dma\n");
		return ret;
	}

	priv->hw->dma->init(priv->ioaddr, priv->plat->dma_cfg,
			    priv->dma_tx_phy, priv->dma_rx_phy, atds);

	if (priv->synopsys_id >= DWMAC_CORE_4_00) {
		priv->rx_tail_addr = priv->dma_rx_phy +
			    (DMA_RX_SIZE * sizeof(struct dma_desc));
		priv->hw->dma->set_rx_tail_ptr(priv->ioaddr, priv->rx_tail_addr,
					       STMMAC_CHAN0);

		priv->tx_tail_addr = priv->dma_tx_phy +
			    (DMA_TX_SIZE * sizeof(struct dma_desc));
		priv->hw->dma->set_tx_tail_ptr(priv->ioaddr, priv->tx_tail_addr,
					       STMMAC_CHAN0);
	}

	if (priv->plat->axi && priv->hw->dma->axi)
		priv->hw->dma->axi(priv->ioaddr, priv->plat->axi);

	return ret;
}

/**
 * stmmac_tx_timer - mitigation sw timer for tx.
 * @data: data pointer
 * Description:
 * This is the timer handler to directly invoke the stmmac_tx_clean.
 */
static void stmmac_tx_timer(unsigned long data)
{
	struct stmmac_priv *priv = (struct stmmac_priv *)data;

	stmmac_tx_clean(priv);
}

/**
 * stmmac_init_tx_coalesce - init tx mitigation options.
 * @priv: driver private structure
 * Description:
 * This inits the transmit coalesce parameters: i.e. timer rate,
 * timer handler and default threshold used for enabling the
 * interrupt on completion bit.
 */
static void stmmac_init_tx_coalesce(struct stmmac_priv *priv)
{
	priv->tx_coal_frames = STMMAC_TX_FRAMES;
	priv->tx_coal_timer = STMMAC_COAL_TX_TIMER;
	init_timer(&priv->txtimer);
	priv->txtimer.expires = STMMAC_COAL_TIMER(priv->tx_coal_timer);
	priv->txtimer.data = (unsigned long)priv;
	priv->txtimer.function = stmmac_tx_timer;
	add_timer(&priv->txtimer);
}

/**
 * stmmac_hw_setup - setup mac in a usable state.
 *  @dev : pointer to the device structure.
 *  Description:
 *  this is the main function to setup the HW in a usable state because the
 *  dma engine is reset, the core registers are configured (e.g. AXI,
 *  Checksum features, timers). The DMA is ready to start receiving and
 *  transmitting.
 *  Return value:
 *  0 on success and an appropriate (-)ve integer as defined in errno.h
 *  file on failure.
 */
static int stmmac_hw_setup(struct net_device *dev, bool init_ptp)
{
	struct stmmac_priv *priv = netdev_priv(dev);
	int ret;

	/* DMA initialization and SW reset */
	ret = stmmac_init_dma_engine(priv);
	if (ret < 0) {
		netdev_err(priv->dev, "%s: DMA engine initialization failed\n",
			   __func__);
		return ret;
	}

	/* Copy the MAC addr into the HW  */
	priv->hw->mac->set_umac_addr(priv->hw, dev->dev_addr, 0);

	/* If required, perform hw setup of the bus. */
	if (priv->plat->bus_setup)
		priv->plat->bus_setup(priv->ioaddr);

	/* PS and related bits will be programmed according to the speed */
	if (priv->hw->pcs) {
		int speed = priv->plat->mac_port_sel_speed;

		if ((speed == SPEED_10) || (speed == SPEED_100) ||
		    (speed == SPEED_1000)) {
			priv->hw->ps = speed;
		} else {
			dev_warn(priv->device, "invalid port speed\n");
			priv->hw->ps = 0;
		}
	}

	/* Initialize the MAC Core */
	priv->hw->mac->core_init(priv->hw, dev->mtu);

	ret = priv->hw->mac->rx_ipc(priv->hw);
	if (!ret) {
		netdev_warn(priv->dev, "RX IPC Checksum Offload disabled\n");
		priv->plat->rx_coe = STMMAC_RX_COE_NONE;
		priv->hw->rx_csum = 0;
	}

	/* Enable the MAC Rx/Tx */
	if (priv->synopsys_id >= DWMAC_CORE_4_00)
		stmmac_dwmac4_set_mac(priv->ioaddr, true);
	else
		stmmac_set_mac(priv->ioaddr, true);

	/* Set the HW DMA mode and the COE */
	stmmac_dma_operation_mode(priv);

	stmmac_mmc_setup(priv);

	if (init_ptp) {
		ret = stmmac_init_ptp(priv);
		if (ret)
			netdev_warn(priv->dev, "fail to init PTP.\n");
	}

#ifdef CONFIG_DEBUG_FS
	ret = stmmac_init_fs(dev);
	if (ret < 0)
		netdev_warn(priv->dev, "%s: failed debugFS registration\n",
			    __func__);
#endif
	/* Start the ball rolling... */
	netdev_dbg(priv->dev, "DMA RX/TX processes started...\n");
	priv->hw->dma->start_tx(priv->ioaddr);
	priv->hw->dma->start_rx(priv->ioaddr);

	/* Dump DMA/MAC registers */
	if (netif_msg_hw(priv)) {
		priv->hw->mac->dump_regs(priv->hw);
		priv->hw->dma->dump_regs(priv->ioaddr);
	}
	priv->tx_lpi_timer = STMMAC_DEFAULT_TWT_LS;

	if ((priv->use_riwt) && (priv->hw->dma->rx_watchdog)) {
		priv->rx_riwt = MAX_DMA_RIWT;
		priv->hw->dma->rx_watchdog(priv->ioaddr, MAX_DMA_RIWT);
	}

	if (priv->hw->pcs && priv->hw->mac->pcs_ctrl_ane)
		priv->hw->mac->pcs_ctrl_ane(priv->hw, 1, priv->hw->ps, 0);

	/*  set TX ring length */
	if (priv->hw->dma->set_tx_ring_len)
		priv->hw->dma->set_tx_ring_len(priv->ioaddr,
					       (DMA_TX_SIZE - 1));
	/*  set RX ring length */
	if (priv->hw->dma->set_rx_ring_len)
		priv->hw->dma->set_rx_ring_len(priv->ioaddr,
					       (DMA_RX_SIZE - 1));
	/* Enable TSO */
	if (priv->tso)
		priv->hw->dma->enable_tso(priv->ioaddr, 1, STMMAC_CHAN0);

	return 0;
}

/**
 *  stmmac_open - open entry point of the driver
 *  @dev : pointer to the device structure.
 *  Description:
 *  This function is the open entry point of the driver.
 *  Return value:
 *  0 on success and an appropriate (-)ve integer as defined in errno.h
 *  file on failure.
 */
static int stmmac_open(struct net_device *dev)
{
	struct stmmac_priv *priv = netdev_priv(dev);
	int ret;

	stmmac_check_ether_addr(priv);

	if (priv->hw->pcs != STMMAC_PCS_RGMII &&
	    priv->hw->pcs != STMMAC_PCS_TBI &&
	    priv->hw->pcs != STMMAC_PCS_RTBI) {
		ret = stmmac_init_phy(dev);
		if (ret) {
			netdev_err(priv->dev,
				   "%s: Cannot attach to PHY (error: %d)\n",
				   __func__, ret);
			return ret;
		}
	}

	/* Extra statistics */
	memset(&priv->xstats, 0, sizeof(struct stmmac_extra_stats));
	priv->xstats.threshold = tc;

	priv->dma_buf_sz = STMMAC_ALIGN(buf_sz);
	priv->rx_copybreak = STMMAC_RX_COPYBREAK;

	ret = alloc_dma_desc_resources(priv);
	if (ret < 0) {
		netdev_err(priv->dev, "%s: DMA descriptors allocation failed\n",
			   __func__);
		goto dma_desc_error;
	}

	ret = init_dma_desc_rings(dev, GFP_KERNEL);
	if (ret < 0) {
		netdev_err(priv->dev, "%s: DMA descriptors initialization failed\n",
			   __func__);
		goto init_error;
	}

	ret = stmmac_hw_setup(dev, true);
	if (ret < 0) {
		netdev_err(priv->dev, "%s: Hw setup failed\n", __func__);
		goto init_error;
	}

	stmmac_init_tx_coalesce(priv);

	if (dev->phydev)
		phy_start(dev->phydev);

	/* Request the IRQ lines */
	ret = request_irq(dev->irq, stmmac_interrupt,
			  IRQF_SHARED, dev->name, dev);
	if (unlikely(ret < 0)) {
		netdev_err(priv->dev,
			   "%s: ERROR: allocating the IRQ %d (error: %d)\n",
			   __func__, dev->irq, ret);
		goto init_error;
	}

	/* Request the Wake IRQ in case of another line is used for WoL */
	if (priv->wol_irq != dev->irq) {
		ret = request_irq(priv->wol_irq, stmmac_interrupt,
				  IRQF_SHARED, dev->name, dev);
		if (unlikely(ret < 0)) {
			netdev_err(priv->dev,
				   "%s: ERROR: allocating the WoL IRQ %d (%d)\n",
				   __func__, priv->wol_irq, ret);
			goto wolirq_error;
		}
	}

	/* Request the IRQ lines */
	if (priv->lpi_irq > 0) {
		ret = request_irq(priv->lpi_irq, stmmac_interrupt, IRQF_SHARED,
				  dev->name, dev);
		if (unlikely(ret < 0)) {
			netdev_err(priv->dev,
				   "%s: ERROR: allocating the LPI IRQ %d (%d)\n",
				   __func__, priv->lpi_irq, ret);
			goto lpiirq_error;
		}
	}

	napi_enable(&priv->napi);
	netif_start_queue(dev);

	return 0;

lpiirq_error:
	if (priv->wol_irq != dev->irq)
		free_irq(priv->wol_irq, dev);
wolirq_error:
	free_irq(dev->irq, dev);

init_error:
	free_dma_desc_resources(priv);
dma_desc_error:
	if (dev->phydev)
		phy_disconnect(dev->phydev);

	return ret;
}

/**
 *  stmmac_release - close entry point of the driver
 *  @dev : device pointer.
 *  Description:
 *  This is the stop entry point of the driver.
 */
static int stmmac_release(struct net_device *dev)
{
	struct stmmac_priv *priv = netdev_priv(dev);

	if (priv->eee_enabled)
		del_timer_sync(&priv->eee_ctrl_timer);

	/* Stop and disconnect the PHY */
	if (dev->phydev) {
		phy_stop(dev->phydev);
		phy_disconnect(dev->phydev);
	}

	netif_stop_queue(dev);

	napi_disable(&priv->napi);

	del_timer_sync(&priv->txtimer);

	/* Free the IRQ lines */
	free_irq(dev->irq, dev);
	if (priv->wol_irq != dev->irq)
		free_irq(priv->wol_irq, dev);
	if (priv->lpi_irq > 0)
		free_irq(priv->lpi_irq, dev);

	/* Stop TX/RX DMA and clear the descriptors */
	priv->hw->dma->stop_tx(priv->ioaddr);
	priv->hw->dma->stop_rx(priv->ioaddr);

	/* Release and free the Rx/Tx resources */
	free_dma_desc_resources(priv);

	/* Disable the MAC Rx/Tx */
	stmmac_set_mac(priv->ioaddr, false);

	netif_carrier_off(dev);

#ifdef CONFIG_DEBUG_FS
	stmmac_exit_fs(dev);
#endif

	stmmac_release_ptp(priv);

	return 0;
}

/**
 *  stmmac_tso_allocator - close entry point of the driver
 *  @priv: driver private structure
 *  @des: buffer start address
 *  @total_len: total length to fill in descriptors
 *  @last_segmant: condition for the last descriptor
 *  Description:
 *  This function fills descriptor and request new descriptors according to
 *  buffer length to fill
 */
static void stmmac_tso_allocator(struct stmmac_priv *priv, unsigned int des,
				 int total_len, bool last_segment)
{
	struct dma_desc *desc;
	int tmp_len;
	u32 buff_size;

	tmp_len = total_len;

	while (tmp_len > 0) {
		priv->cur_tx = STMMAC_GET_ENTRY(priv->cur_tx, DMA_TX_SIZE);
		desc = priv->dma_tx + priv->cur_tx;

		desc->des0 = cpu_to_le32(des + (total_len - tmp_len));
		buff_size = tmp_len >= TSO_MAX_BUFF_SIZE ?
			    TSO_MAX_BUFF_SIZE : tmp_len;

		priv->hw->desc->prepare_tso_tx_desc(desc, 0, buff_size,
			0, 1,
			(last_segment) && (buff_size < TSO_MAX_BUFF_SIZE),
			0, 0);

		tmp_len -= TSO_MAX_BUFF_SIZE;
	}
}

/**
 *  stmmac_tso_xmit - Tx entry point of the driver for oversized frames (TSO)
 *  @skb : the socket buffer
 *  @dev : device pointer
 *  Description: this is the transmit function that is called on TSO frames
 *  (support available on GMAC4 and newer chips).
 *  Diagram below show the ring programming in case of TSO frames:
 *
 *  First Descriptor
 *   --------
 *   | DES0 |---> buffer1 = L2/L3/L4 header
 *   | DES1 |---> TCP Payload (can continue on next descr...)
 *   | DES2 |---> buffer 1 and 2 len
 *   | DES3 |---> must set TSE, TCP hdr len-> [22:19]. TCP payload len [17:0]
 *   --------
 *	|
 *     ...
 *	|
 *   --------
 *   | DES0 | --| Split TCP Payload on Buffers 1 and 2
 *   | DES1 | --|
 *   | DES2 | --> buffer 1 and 2 len
 *   | DES3 |
 *   --------
 *
 * mss is fixed when enable tso, so w/o programming the TDES3 ctx field.
 */
static netdev_tx_t stmmac_tso_xmit(struct sk_buff *skb, struct net_device *dev)
{
	u32 pay_len, mss;
	int tmp_pay_len = 0;
	struct stmmac_priv *priv = netdev_priv(dev);
	int nfrags = skb_shinfo(skb)->nr_frags;
	unsigned int first_entry, des;
	struct dma_desc *desc, *first, *mss_desc = NULL;
	u8 proto_hdr_len;
	int i;

	/* Compute header lengths */
	proto_hdr_len = skb_transport_offset(skb) + tcp_hdrlen(skb);

	/* Desc availability based on threshold should be enough safe */
	if (unlikely(stmmac_tx_avail(priv) <
		(((skb->len - proto_hdr_len) / TSO_MAX_BUFF_SIZE + 1)))) {
		if (!netif_queue_stopped(dev)) {
			netif_stop_queue(dev);
			/* This is a hard error, log it. */
			netdev_err(priv->dev,
				   "%s: Tx Ring full when queue awake\n",
				   __func__);
		}
		return NETDEV_TX_BUSY;
	}

	pay_len = skb_headlen(skb) - proto_hdr_len; /* no frags */

	mss = skb_shinfo(skb)->gso_size;

	/* set new MSS value if needed */
	if (mss != priv->mss) {
		mss_desc = priv->dma_tx + priv->cur_tx;
		priv->hw->desc->set_mss(mss_desc, mss);
		priv->mss = mss;
		priv->cur_tx = STMMAC_GET_ENTRY(priv->cur_tx, DMA_TX_SIZE);
	}

	if (netif_msg_tx_queued(priv)) {
		pr_info("%s: tcphdrlen %d, hdr_len %d, pay_len %d, mss %d\n",
			__func__, tcp_hdrlen(skb), proto_hdr_len, pay_len, mss);
		pr_info("\tskb->len %d, skb->data_len %d\n", skb->len,
			skb->data_len);
	}

	first_entry = priv->cur_tx;

	desc = priv->dma_tx + first_entry;
	first = desc;

	/* first descriptor: fill Headers on Buf1 */
	des = dma_map_single(priv->device, skb->data, skb_headlen(skb),
			     DMA_TO_DEVICE);
	if (dma_mapping_error(priv->device, des))
		goto dma_map_err;

	priv->tx_skbuff_dma[first_entry].buf = des;
	priv->tx_skbuff_dma[first_entry].len = skb_headlen(skb);
	priv->tx_skbuff[first_entry] = skb;

	first->des0 = cpu_to_le32(des);

	/* Fill start of payload in buff2 of first descriptor */
	if (pay_len)
		first->des1 = cpu_to_le32(des + proto_hdr_len);

	/* If needed take extra descriptors to fill the remaining payload */
	tmp_pay_len = pay_len - TSO_MAX_BUFF_SIZE;

	stmmac_tso_allocator(priv, des, tmp_pay_len, (nfrags == 0));

	/* Prepare fragments */
	for (i = 0; i < nfrags; i++) {
		const skb_frag_t *frag = &skb_shinfo(skb)->frags[i];

		des = skb_frag_dma_map(priv->device, frag, 0,
				       skb_frag_size(frag),
				       DMA_TO_DEVICE);

		stmmac_tso_allocator(priv, des, skb_frag_size(frag),
				     (i == nfrags - 1));

		priv->tx_skbuff_dma[priv->cur_tx].buf = des;
		priv->tx_skbuff_dma[priv->cur_tx].len = skb_frag_size(frag);
		priv->tx_skbuff[priv->cur_tx] = NULL;
		priv->tx_skbuff_dma[priv->cur_tx].map_as_page = true;
	}

	priv->tx_skbuff_dma[priv->cur_tx].last_segment = true;

	priv->cur_tx = STMMAC_GET_ENTRY(priv->cur_tx, DMA_TX_SIZE);

	if (unlikely(stmmac_tx_avail(priv) <= (MAX_SKB_FRAGS + 1))) {
		netif_dbg(priv, hw, priv->dev, "%s: stop transmitted packets\n",
			  __func__);
		netif_stop_queue(dev);
	}

	dev->stats.tx_bytes += skb->len;
	priv->xstats.tx_tso_frames++;
	priv->xstats.tx_tso_nfrags += nfrags;

	/* Manage tx mitigation */
	priv->tx_count_frames += nfrags + 1;
	if (likely(priv->tx_coal_frames > priv->tx_count_frames)) {
		mod_timer(&priv->txtimer,
			  STMMAC_COAL_TIMER(priv->tx_coal_timer));
	} else {
		priv->tx_count_frames = 0;
		priv->hw->desc->set_tx_ic(desc);
		priv->xstats.tx_set_ic_bit++;
	}

	if (!priv->hwts_tx_en)
		skb_tx_timestamp(skb);

	if (unlikely((skb_shinfo(skb)->tx_flags & SKBTX_HW_TSTAMP) &&
		     priv->hwts_tx_en)) {
		/* declare that device is doing timestamping */
		skb_shinfo(skb)->tx_flags |= SKBTX_IN_PROGRESS;
		priv->hw->desc->enable_tx_timestamp(first);
	}

	/* Complete the first descriptor before granting the DMA */
	priv->hw->desc->prepare_tso_tx_desc(first, 1,
			proto_hdr_len,
			pay_len,
			1, priv->tx_skbuff_dma[first_entry].last_segment,
			tcp_hdrlen(skb) / 4, (skb->len - proto_hdr_len));

	/* If context desc is used to change MSS */
	if (mss_desc)
		priv->hw->desc->set_tx_owner(mss_desc);

	/* The own bit must be the latest setting done when prepare the
	 * descriptor and then barrier is needed to make sure that
	 * all is coherent before granting the DMA engine.
	 */
	dma_wmb();

	if (netif_msg_pktdata(priv)) {
		pr_info("%s: curr=%d dirty=%d f=%d, e=%d, f_p=%p, nfrags %d\n",
			__func__, priv->cur_tx, priv->dirty_tx, first_entry,
			priv->cur_tx, first, nfrags);

		priv->hw->desc->display_ring((void *)priv->dma_tx, DMA_TX_SIZE,
					     0);

		pr_info(">>> frame to be transmitted: ");
		print_pkt(skb->data, skb_headlen(skb));
	}

	netdev_sent_queue(dev, skb->len);

	priv->hw->dma->set_tx_tail_ptr(priv->ioaddr, priv->tx_tail_addr,
				       STMMAC_CHAN0);

	return NETDEV_TX_OK;

dma_map_err:
	dev_err(priv->device, "Tx dma map failed\n");
	dev_kfree_skb(skb);
	priv->dev->stats.tx_dropped++;
	return NETDEV_TX_OK;
}

/**
 *  stmmac_xmit - Tx entry point of the driver
 *  @skb : the socket buffer
 *  @dev : device pointer
 *  Description : this is the tx entry point of the driver.
 *  It programs the chain or the ring and supports oversized frames
 *  and SG feature.
 */
static netdev_tx_t stmmac_xmit(struct sk_buff *skb, struct net_device *dev)
{
	struct stmmac_priv *priv = netdev_priv(dev);
	unsigned int nopaged_len = skb_headlen(skb);
	int i, csum_insertion = 0, is_jumbo = 0;
	int nfrags = skb_shinfo(skb)->nr_frags;
	unsigned int entry, first_entry;
	struct dma_desc *desc, *first;
	unsigned int enh_desc;
	unsigned int des;

	/* Manage oversized TCP frames for GMAC4 device */
	if (skb_is_gso(skb) && priv->tso) {
		if (ip_hdr(skb)->protocol == IPPROTO_TCP)
			return stmmac_tso_xmit(skb, dev);
	}

	if (unlikely(stmmac_tx_avail(priv) < nfrags + 1)) {
		if (!netif_queue_stopped(dev)) {
			netif_stop_queue(dev);
			/* This is a hard error, log it. */
			netdev_err(priv->dev,
				   "%s: Tx Ring full when queue awake\n",
				   __func__);
		}
		return NETDEV_TX_BUSY;
	}

	if (priv->tx_path_in_lpi_mode)
		stmmac_disable_eee_mode(priv);

	entry = priv->cur_tx;
	first_entry = entry;

	csum_insertion = (skb->ip_summed == CHECKSUM_PARTIAL);

	if (likely(priv->extend_desc))
		desc = (struct dma_desc *)(priv->dma_etx + entry);
	else
		desc = priv->dma_tx + entry;

	first = desc;

	priv->tx_skbuff[first_entry] = skb;

	enh_desc = priv->plat->enh_desc;
	/* To program the descriptors according to the size of the frame */
	if (enh_desc)
		is_jumbo = priv->hw->mode->is_jumbo_frm(skb->len, enh_desc);

	if (unlikely(is_jumbo) && likely(priv->synopsys_id <
					 DWMAC_CORE_4_00)) {
		entry = priv->hw->mode->jumbo_frm(priv, skb, csum_insertion);
		if (unlikely(entry < 0))
			goto dma_map_err;
	}

	for (i = 0; i < nfrags; i++) {
		const skb_frag_t *frag = &skb_shinfo(skb)->frags[i];
		int len = skb_frag_size(frag);
		bool last_segment = (i == (nfrags - 1));

		entry = STMMAC_GET_ENTRY(entry, DMA_TX_SIZE);

		if (likely(priv->extend_desc))
			desc = (struct dma_desc *)(priv->dma_etx + entry);
		else
			desc = priv->dma_tx + entry;

		des = skb_frag_dma_map(priv->device, frag, 0, len,
				       DMA_TO_DEVICE);
		if (dma_mapping_error(priv->device, des))
			goto dma_map_err; /* should reuse desc w/o issues */

		priv->tx_skbuff[entry] = NULL;

		priv->tx_skbuff_dma[entry].buf = des;
		if (unlikely(priv->synopsys_id >= DWMAC_CORE_4_00))
			desc->des0 = cpu_to_le32(des);
		else
			desc->des2 = cpu_to_le32(des);

		priv->tx_skbuff_dma[entry].map_as_page = true;
		priv->tx_skbuff_dma[entry].len = len;
		priv->tx_skbuff_dma[entry].last_segment = last_segment;

		/* Prepare the descriptor and set the own bit too */
		priv->hw->desc->prepare_tx_desc(desc, 0, len, csum_insertion,
						priv->mode, 1, last_segment);
	}

	entry = STMMAC_GET_ENTRY(entry, DMA_TX_SIZE);

	priv->cur_tx = entry;

	if (netif_msg_pktdata(priv)) {
		void *tx_head;

		netdev_dbg(priv->dev,
			   "%s: curr=%d dirty=%d f=%d, e=%d, first=%p, nfrags=%d",
			   __func__, priv->cur_tx, priv->dirty_tx, first_entry,
			   entry, first, nfrags);

		if (priv->extend_desc)
			tx_head = (void *)priv->dma_etx;
		else
			tx_head = (void *)priv->dma_tx;

		priv->hw->desc->display_ring(tx_head, DMA_TX_SIZE, false);

		netdev_dbg(priv->dev, ">>> frame to be transmitted: ");
		print_pkt(skb->data, skb->len);
	}

	if (unlikely(stmmac_tx_avail(priv) <= (MAX_SKB_FRAGS + 1))) {
		netif_dbg(priv, hw, priv->dev, "%s: stop transmitted packets\n",
			  __func__);
		netif_stop_queue(dev);
	}

	dev->stats.tx_bytes += skb->len;

	/* According to the coalesce parameter the IC bit for the latest
	 * segment is reset and the timer re-started to clean the tx status.
	 * This approach takes care about the fragments: desc is the first
	 * element in case of no SG.
	 */
	priv->tx_count_frames += nfrags + 1;
	if (likely(priv->tx_coal_frames > priv->tx_count_frames)) {
		mod_timer(&priv->txtimer,
			  STMMAC_COAL_TIMER(priv->tx_coal_timer));
	} else {
		priv->tx_count_frames = 0;
		priv->hw->desc->set_tx_ic(desc);
		priv->xstats.tx_set_ic_bit++;
	}

	if (!priv->hwts_tx_en)
		skb_tx_timestamp(skb);

	/* Ready to fill the first descriptor and set the OWN bit w/o any
	 * problems because all the descriptors are actually ready to be
	 * passed to the DMA engine.
	 */
	if (likely(!is_jumbo)) {
		bool last_segment = (nfrags == 0);

		des = dma_map_single(priv->device, skb->data,
				     nopaged_len, DMA_TO_DEVICE);
		if (dma_mapping_error(priv->device, des))
			goto dma_map_err;

		priv->tx_skbuff_dma[first_entry].buf = des;
		if (unlikely(priv->synopsys_id >= DWMAC_CORE_4_00))
			first->des0 = cpu_to_le32(des);
		else
			first->des2 = cpu_to_le32(des);

		priv->tx_skbuff_dma[first_entry].len = nopaged_len;
		priv->tx_skbuff_dma[first_entry].last_segment = last_segment;

		if (unlikely((skb_shinfo(skb)->tx_flags & SKBTX_HW_TSTAMP) &&
			     priv->hwts_tx_en)) {
			/* declare that device is doing timestamping */
			skb_shinfo(skb)->tx_flags |= SKBTX_IN_PROGRESS;
			priv->hw->desc->enable_tx_timestamp(first);
		}

		/* Prepare the first descriptor setting the OWN bit too */
		priv->hw->desc->prepare_tx_desc(first, 1, nopaged_len,
						csum_insertion, priv->mode, 1,
						last_segment);

		/* The own bit must be the latest setting done when prepare the
		 * descriptor and then barrier is needed to make sure that
		 * all is coherent before granting the DMA engine.
		 */
		dma_wmb();
	}

	netdev_sent_queue(dev, skb->len);

	if (priv->synopsys_id < DWMAC_CORE_4_00)
		priv->hw->dma->enable_dma_transmission(priv->ioaddr);
	else
		priv->hw->dma->set_tx_tail_ptr(priv->ioaddr, priv->tx_tail_addr,
					       STMMAC_CHAN0);

	return NETDEV_TX_OK;

dma_map_err:
	netdev_err(priv->dev, "Tx DMA map failed\n");
	dev_kfree_skb(skb);
	priv->dev->stats.tx_dropped++;
	return NETDEV_TX_OK;
}

static void stmmac_rx_vlan(struct net_device *dev, struct sk_buff *skb)
{
	struct ethhdr *ehdr;
	u16 vlanid;

	if ((dev->features & NETIF_F_HW_VLAN_CTAG_RX) ==
	    NETIF_F_HW_VLAN_CTAG_RX &&
	    !__vlan_get_tag(skb, &vlanid)) {
		/* pop the vlan tag */
		ehdr = (struct ethhdr *)skb->data;
		memmove(skb->data + VLAN_HLEN, ehdr, ETH_ALEN * 2);
		skb_pull(skb, VLAN_HLEN);
		__vlan_hwaccel_put_tag(skb, htons(ETH_P_8021Q), vlanid);
	}
}


static inline int stmmac_rx_threshold_count(struct stmmac_priv *priv)
{
	if (priv->rx_zeroc_thresh < STMMAC_RX_THRESH)
		return 0;

	return 1;
}

/**
 * stmmac_rx_refill - refill used skb preallocated buffers
 * @priv: driver private structure
 * Description : this is to reallocate the skb for the reception process
 * that is based on zero-copy.
 */
static inline void stmmac_rx_refill(struct stmmac_priv *priv)
{
	int bfsize = priv->dma_buf_sz;
	unsigned int entry = priv->dirty_rx;
	int dirty = stmmac_rx_dirty(priv);

	while (dirty-- > 0) {
		struct dma_desc *p;

		if (priv->extend_desc)
			p = (struct dma_desc *)(priv->dma_erx + entry);
		else
			p = priv->dma_rx + entry;

		if (likely(priv->rx_skbuff[entry] == NULL)) {
			struct sk_buff *skb;

			skb = netdev_alloc_skb_ip_align(priv->dev, bfsize);
			if (unlikely(!skb)) {
				/* so for a while no zero-copy! */
				priv->rx_zeroc_thresh = STMMAC_RX_THRESH;
				if (unlikely(net_ratelimit()))
					dev_err(priv->device,
						"fail to alloc skb entry %d\n",
						entry);
				break;
			}

			priv->rx_skbuff[entry] = skb;
			priv->rx_skbuff_dma[entry] =
			    dma_map_single(priv->device, skb->data, bfsize,
					   DMA_FROM_DEVICE);
			if (dma_mapping_error(priv->device,
					      priv->rx_skbuff_dma[entry])) {
				netdev_err(priv->dev, "Rx DMA map failed\n");
				dev_kfree_skb(skb);
				break;
			}

			if (unlikely(priv->synopsys_id >= DWMAC_CORE_4_00)) {
				p->des0 = cpu_to_le32(priv->rx_skbuff_dma[entry]);
				p->des1 = 0;
			} else {
				p->des2 = cpu_to_le32(priv->rx_skbuff_dma[entry]);
			}
			if (priv->hw->mode->refill_desc3)
				priv->hw->mode->refill_desc3(priv, p);

			if (priv->rx_zeroc_thresh > 0)
				priv->rx_zeroc_thresh--;

			netif_dbg(priv, rx_status, priv->dev,
				  "refill entry #%d\n", entry);
		}
		dma_wmb();

		if (unlikely(priv->synopsys_id >= DWMAC_CORE_4_00))
			priv->hw->desc->init_rx_desc(p, priv->use_riwt, 0, 0);
		else
			priv->hw->desc->set_rx_owner(p);

		dma_wmb();

		entry = STMMAC_GET_ENTRY(entry, DMA_RX_SIZE);
	}
	priv->dirty_rx = entry;
}

/**
 * stmmac_rx - manage the receive process
 * @priv: driver private structure
 * @limit: napi bugget.
 * Description :  this the function called by the napi poll method.
 * It gets all the frames inside the ring.
 */
static int stmmac_rx(struct stmmac_priv *priv, int limit)
{
	unsigned int entry = priv->cur_rx;
	unsigned int next_entry;
	unsigned int count = 0;
	int coe = priv->hw->rx_csum;

	if (netif_msg_rx_status(priv)) {
		void *rx_head;

<<<<<<< HEAD
		pr_info(">>>>>> %s: descriptor ring:\n", __func__);
=======
		netdev_dbg(priv->dev, "%s: descriptor ring:\n", __func__);
>>>>>>> c470abd4
		if (priv->extend_desc)
			rx_head = (void *)priv->dma_erx;
		else
			rx_head = (void *)priv->dma_rx;

		priv->hw->desc->display_ring(rx_head, DMA_RX_SIZE, true);
	}
	while (count < limit) {
		int status;
		struct dma_desc *p;
		struct dma_desc *np;

		if (priv->extend_desc)
			p = (struct dma_desc *)(priv->dma_erx + entry);
		else
			p = priv->dma_rx + entry;

		/* read the status of the incoming frame */
		status = priv->hw->desc->rx_status(&priv->dev->stats,
						   &priv->xstats, p);
		/* check if managed by the DMA otherwise go ahead */
		if (unlikely(status & dma_own))
			break;

		count++;

		priv->cur_rx = STMMAC_GET_ENTRY(priv->cur_rx, DMA_RX_SIZE);
		next_entry = priv->cur_rx;

		if (priv->extend_desc)
			np = (struct dma_desc *)(priv->dma_erx + next_entry);
		else
			np = priv->dma_rx + next_entry;

		prefetch(np);

		if ((priv->extend_desc) && (priv->hw->desc->rx_extended_status))
			priv->hw->desc->rx_extended_status(&priv->dev->stats,
							   &priv->xstats,
							   priv->dma_erx +
							   entry);
		if (unlikely(status == discard_frame)) {
			priv->dev->stats.rx_errors++;
			if (priv->hwts_rx_en && !priv->extend_desc) {
				/* DESC2 & DESC3 will be overwitten by device
				 * with timestamp value, hence reinitialize
				 * them in stmmac_rx_refill() function so that
				 * device can reuse it.
				 */
				priv->rx_skbuff[entry] = NULL;
				dma_unmap_single(priv->device,
						 priv->rx_skbuff_dma[entry],
						 priv->dma_buf_sz,
						 DMA_FROM_DEVICE);
			}
		} else {
			struct sk_buff *skb;
			int frame_len;
			unsigned int des;

			if (unlikely(priv->synopsys_id >= DWMAC_CORE_4_00))
				des = le32_to_cpu(p->des0);
			else
				des = le32_to_cpu(p->des2);

			frame_len = priv->hw->desc->get_rx_frame_len(p, coe);

			/*  If frame length is greather than skb buffer size
			 *  (preallocated during init) then the packet is
			 *  ignored
			 */
			if (frame_len > priv->dma_buf_sz) {
				netdev_err(priv->dev,
					   "len %d larger than size (%d)\n",
					   frame_len, priv->dma_buf_sz);
				priv->dev->stats.rx_length_errors++;
				break;
			}

			/* ACS is set; GMAC core strips PAD/FCS for IEEE 802.3
			 * Type frames (LLC/LLC-SNAP)
			 */
			if (unlikely(status != llc_snap))
				frame_len -= ETH_FCS_LEN;

			if (netif_msg_rx_status(priv)) {
<<<<<<< HEAD
				pr_info("\tdesc: %p [entry %d] buff=0x%x\n",
					p, entry, des);
=======
				netdev_dbg(priv->dev, "\tdesc: %p [entry %d] buff=0x%x\n",
					   p, entry, des);
>>>>>>> c470abd4
				if (frame_len > ETH_FRAME_LEN)
					netdev_dbg(priv->dev, "frame size %d, COE: %d\n",
						   frame_len, status);
			}

			/* The zero-copy is always used for all the sizes
			 * in case of GMAC4 because it needs
			 * to refill the used descriptors, always.
			 */
			if (unlikely(!priv->plat->has_gmac4 &&
				     ((frame_len < priv->rx_copybreak) ||
				     stmmac_rx_threshold_count(priv)))) {
				skb = netdev_alloc_skb_ip_align(priv->dev,
								frame_len);
				if (unlikely(!skb)) {
					if (net_ratelimit())
						dev_warn(priv->device,
							 "packet dropped\n");
					priv->dev->stats.rx_dropped++;
					break;
				}

				dma_sync_single_for_cpu(priv->device,
							priv->rx_skbuff_dma
							[entry], frame_len,
							DMA_FROM_DEVICE);
				skb_copy_to_linear_data(skb,
							priv->
							rx_skbuff[entry]->data,
							frame_len);

				skb_put(skb, frame_len);
				dma_sync_single_for_device(priv->device,
							   priv->rx_skbuff_dma
							   [entry], frame_len,
							   DMA_FROM_DEVICE);
			} else {
				skb = priv->rx_skbuff[entry];
				if (unlikely(!skb)) {
					netdev_err(priv->dev,
						   "%s: Inconsistent Rx chain\n",
						   priv->dev->name);
					priv->dev->stats.rx_dropped++;
					break;
				}
				prefetch(skb->data - NET_IP_ALIGN);
				priv->rx_skbuff[entry] = NULL;
				priv->rx_zeroc_thresh++;

				skb_put(skb, frame_len);
				dma_unmap_single(priv->device,
						 priv->rx_skbuff_dma[entry],
						 priv->dma_buf_sz,
						 DMA_FROM_DEVICE);
			}

			if (netif_msg_pktdata(priv)) {
				netdev_dbg(priv->dev, "frame received (%dbytes)",
					   frame_len);
				print_pkt(skb->data, frame_len);
			}

			stmmac_get_rx_hwtstamp(priv, p, np, skb);

			stmmac_rx_vlan(priv->dev, skb);

			skb->protocol = eth_type_trans(skb, priv->dev);

			if (unlikely(!coe))
				skb_checksum_none_assert(skb);
			else
				skb->ip_summed = CHECKSUM_UNNECESSARY;

			napi_gro_receive(&priv->napi, skb);

			priv->dev->stats.rx_packets++;
			priv->dev->stats.rx_bytes += frame_len;
		}
		entry = next_entry;
	}

	stmmac_rx_refill(priv);

	priv->xstats.rx_pkt_n += count;

	return count;
}

/**
 *  stmmac_poll - stmmac poll method (NAPI)
 *  @napi : pointer to the napi structure.
 *  @budget : maximum number of packets that the current CPU can receive from
 *	      all interfaces.
 *  Description :
 *  To look at the incoming frames and clear the tx resources.
 */
static int stmmac_poll(struct napi_struct *napi, int budget)
{
	struct stmmac_priv *priv = container_of(napi, struct stmmac_priv, napi);
	int work_done = 0;

	priv->xstats.napi_poll++;
	stmmac_tx_clean(priv);

	work_done = stmmac_rx(priv, budget);
	if (work_done < budget) {
		napi_complete(napi);
		stmmac_enable_dma_irq(priv);
	}
	return work_done;
}

/**
 *  stmmac_tx_timeout
 *  @dev : Pointer to net device structure
 *  Description: this function is called when a packet transmission fails to
 *   complete within a reasonable time. The driver will mark the error in the
 *   netdev structure and arrange for the device to be reset to a sane state
 *   in order to transmit a new packet.
 */
static void stmmac_tx_timeout(struct net_device *dev)
{
	struct stmmac_priv *priv = netdev_priv(dev);

	/* Clear Tx resources and restart transmitting again */
	stmmac_tx_err(priv);
}

/**
 *  stmmac_set_rx_mode - entry point for multicast addressing
 *  @dev : pointer to the device structure
 *  Description:
 *  This function is a driver entry point which gets called by the kernel
 *  whenever multicast addresses must be enabled/disabled.
 *  Return value:
 *  void.
 */
static void stmmac_set_rx_mode(struct net_device *dev)
{
	struct stmmac_priv *priv = netdev_priv(dev);

	priv->hw->mac->set_filter(priv->hw, dev);
}

/**
 *  stmmac_change_mtu - entry point to change MTU size for the device.
 *  @dev : device pointer.
 *  @new_mtu : the new MTU size for the device.
 *  Description: the Maximum Transfer Unit (MTU) is used by the network layer
 *  to drive packet transmission. Ethernet has an MTU of 1500 octets
 *  (ETH_DATA_LEN). This value can be changed with ifconfig.
 *  Return value:
 *  0 on success and an appropriate (-)ve integer as defined in errno.h
 *  file on failure.
 */
static int stmmac_change_mtu(struct net_device *dev, int new_mtu)
{
	struct stmmac_priv *priv = netdev_priv(dev);

	if (netif_running(dev)) {
		netdev_err(priv->dev, "must be stopped to change its MTU\n");
		return -EBUSY;
	}

	dev->mtu = new_mtu;

	netdev_update_features(dev);

	return 0;
}

static netdev_features_t stmmac_fix_features(struct net_device *dev,
					     netdev_features_t features)
{
	struct stmmac_priv *priv = netdev_priv(dev);

	if (priv->plat->rx_coe == STMMAC_RX_COE_NONE)
		features &= ~NETIF_F_RXCSUM;

	if (!priv->plat->tx_coe)
		features &= ~NETIF_F_CSUM_MASK;

	/* Some GMAC devices have a bugged Jumbo frame support that
	 * needs to have the Tx COE disabled for oversized frames
	 * (due to limited buffer sizes). In this case we disable
	 * the TX csum insertionin the TDES and not use SF.
	 */
	if (priv->plat->bugged_jumbo && (dev->mtu > ETH_DATA_LEN))
		features &= ~NETIF_F_CSUM_MASK;

	/* Disable tso if asked by ethtool */
	if ((priv->plat->tso_en) && (priv->dma_cap.tsoen)) {
		if (features & NETIF_F_TSO)
			priv->tso = true;
		else
			priv->tso = false;
	}

	return features;
}

static int stmmac_set_features(struct net_device *netdev,
			       netdev_features_t features)
{
	struct stmmac_priv *priv = netdev_priv(netdev);

	/* Keep the COE Type in case of csum is supporting */
	if (features & NETIF_F_RXCSUM)
		priv->hw->rx_csum = priv->plat->rx_coe;
	else
		priv->hw->rx_csum = 0;
	/* No check needed because rx_coe has been set before and it will be
	 * fixed in case of issue.
	 */
	priv->hw->mac->rx_ipc(priv->hw);

	return 0;
}

/**
 *  stmmac_interrupt - main ISR
 *  @irq: interrupt number.
 *  @dev_id: to pass the net device pointer.
 *  Description: this is the main driver interrupt service routine.
 *  It can call:
 *  o DMA service routine (to manage incoming frame reception and transmission
 *    status)
 *  o Core interrupts to manage: remote wake-up, management counter, LPI
 *    interrupts.
 */
static irqreturn_t stmmac_interrupt(int irq, void *dev_id)
{
	struct net_device *dev = (struct net_device *)dev_id;
	struct stmmac_priv *priv = netdev_priv(dev);

	if (priv->irq_wake)
		pm_wakeup_event(priv->device, 0);

	if (unlikely(!dev)) {
		netdev_err(priv->dev, "%s: invalid dev pointer\n", __func__);
		return IRQ_NONE;
	}

	/* To handle GMAC own interrupts */
	if ((priv->plat->has_gmac) || (priv->plat->has_gmac4)) {
		int status = priv->hw->mac->host_irq_status(priv->hw,
							    &priv->xstats);
		if (unlikely(status)) {
			/* For LPI we need to save the tx status */
			if (status & CORE_IRQ_TX_PATH_IN_LPI_MODE)
				priv->tx_path_in_lpi_mode = true;
			if (status & CORE_IRQ_TX_PATH_EXIT_LPI_MODE)
				priv->tx_path_in_lpi_mode = false;
			if (status & CORE_IRQ_MTL_RX_OVERFLOW && priv->hw->dma->set_rx_tail_ptr)
				priv->hw->dma->set_rx_tail_ptr(priv->ioaddr,
							priv->rx_tail_addr,
							STMMAC_CHAN0);
		}

		/* PCS link status */
		if (priv->hw->pcs) {
			if (priv->xstats.pcs_link)
				netif_carrier_on(dev);
			else
				netif_carrier_off(dev);
		}
	}

	/* To handle DMA interrupts */
	stmmac_dma_interrupt(priv);

	return IRQ_HANDLED;
}

#ifdef CONFIG_NET_POLL_CONTROLLER
/* Polling receive - used by NETCONSOLE and other diagnostic tools
 * to allow network I/O with interrupts disabled.
 */
static void stmmac_poll_controller(struct net_device *dev)
{
	disable_irq(dev->irq);
	stmmac_interrupt(dev->irq, dev);
	enable_irq(dev->irq);
}
#endif

/**
 *  stmmac_ioctl - Entry point for the Ioctl
 *  @dev: Device pointer.
 *  @rq: An IOCTL specefic structure, that can contain a pointer to
 *  a proprietary structure used to pass information to the driver.
 *  @cmd: IOCTL command
 *  Description:
 *  Currently it supports the phy_mii_ioctl(...) and HW time stamping.
 */
static int stmmac_ioctl(struct net_device *dev, struct ifreq *rq, int cmd)
{
	int ret = -EOPNOTSUPP;

	if (!netif_running(dev))
		return -EINVAL;

	switch (cmd) {
	case SIOCGMIIPHY:
	case SIOCGMIIREG:
	case SIOCSMIIREG:
		if (!dev->phydev)
			return -EINVAL;
		ret = phy_mii_ioctl(dev->phydev, rq, cmd);
		break;
	case SIOCSHWTSTAMP:
		ret = stmmac_hwtstamp_ioctl(dev, rq);
		break;
	default:
		break;
	}

	return ret;
}

#ifdef CONFIG_DEBUG_FS
static struct dentry *stmmac_fs_dir;

static void sysfs_display_ring(void *head, int size, int extend_desc,
			       struct seq_file *seq)
{
	int i;
	struct dma_extended_desc *ep = (struct dma_extended_desc *)head;
	struct dma_desc *p = (struct dma_desc *)head;

	for (i = 0; i < size; i++) {
		u64 x;
		if (extend_desc) {
			x = *(u64 *) ep;
			seq_printf(seq, "%d [0x%x]: 0x%x 0x%x 0x%x 0x%x\n",
				   i, (unsigned int)virt_to_phys(ep),
				   le32_to_cpu(ep->basic.des0),
				   le32_to_cpu(ep->basic.des1),
				   le32_to_cpu(ep->basic.des2),
				   le32_to_cpu(ep->basic.des3));
			ep++;
		} else {
			x = *(u64 *) p;
			seq_printf(seq, "%d [0x%x]: 0x%x 0x%x 0x%x 0x%x\n",
				   i, (unsigned int)virt_to_phys(ep),
				   le32_to_cpu(p->des0), le32_to_cpu(p->des1),
				   le32_to_cpu(p->des2), le32_to_cpu(p->des3));
			p++;
		}
		seq_printf(seq, "\n");
	}
}

static int stmmac_sysfs_ring_read(struct seq_file *seq, void *v)
{
	struct net_device *dev = seq->private;
	struct stmmac_priv *priv = netdev_priv(dev);

	if (priv->extend_desc) {
		seq_printf(seq, "Extended RX descriptor ring:\n");
		sysfs_display_ring((void *)priv->dma_erx, DMA_RX_SIZE, 1, seq);
		seq_printf(seq, "Extended TX descriptor ring:\n");
		sysfs_display_ring((void *)priv->dma_etx, DMA_TX_SIZE, 1, seq);
	} else {
		seq_printf(seq, "RX descriptor ring:\n");
		sysfs_display_ring((void *)priv->dma_rx, DMA_RX_SIZE, 0, seq);
		seq_printf(seq, "TX descriptor ring:\n");
		sysfs_display_ring((void *)priv->dma_tx, DMA_TX_SIZE, 0, seq);
	}

	return 0;
}

static int stmmac_sysfs_ring_open(struct inode *inode, struct file *file)
{
	return single_open(file, stmmac_sysfs_ring_read, inode->i_private);
}

/* Debugfs files, should appear in /sys/kernel/debug/stmmaceth/eth0 */

static const struct file_operations stmmac_rings_status_fops = {
	.owner = THIS_MODULE,
	.open = stmmac_sysfs_ring_open,
	.read = seq_read,
	.llseek = seq_lseek,
	.release = single_release,
};

static int stmmac_sysfs_dma_cap_read(struct seq_file *seq, void *v)
{
	struct net_device *dev = seq->private;
	struct stmmac_priv *priv = netdev_priv(dev);

	if (!priv->hw_cap_support) {
		seq_printf(seq, "DMA HW features not supported\n");
		return 0;
	}

	seq_printf(seq, "==============================\n");
	seq_printf(seq, "\tDMA HW features\n");
	seq_printf(seq, "==============================\n");

	seq_printf(seq, "\t10/100 Mbps: %s\n",
		   (priv->dma_cap.mbps_10_100) ? "Y" : "N");
	seq_printf(seq, "\t1000 Mbps: %s\n",
		   (priv->dma_cap.mbps_1000) ? "Y" : "N");
	seq_printf(seq, "\tHalf duplex: %s\n",
		   (priv->dma_cap.half_duplex) ? "Y" : "N");
	seq_printf(seq, "\tHash Filter: %s\n",
		   (priv->dma_cap.hash_filter) ? "Y" : "N");
	seq_printf(seq, "\tMultiple MAC address registers: %s\n",
		   (priv->dma_cap.multi_addr) ? "Y" : "N");
	seq_printf(seq, "\tPCS (TBI/SGMII/RTBI PHY interfatces): %s\n",
		   (priv->dma_cap.pcs) ? "Y" : "N");
	seq_printf(seq, "\tSMA (MDIO) Interface: %s\n",
		   (priv->dma_cap.sma_mdio) ? "Y" : "N");
	seq_printf(seq, "\tPMT Remote wake up: %s\n",
		   (priv->dma_cap.pmt_remote_wake_up) ? "Y" : "N");
	seq_printf(seq, "\tPMT Magic Frame: %s\n",
		   (priv->dma_cap.pmt_magic_frame) ? "Y" : "N");
	seq_printf(seq, "\tRMON module: %s\n",
		   (priv->dma_cap.rmon) ? "Y" : "N");
	seq_printf(seq, "\tIEEE 1588-2002 Time Stamp: %s\n",
		   (priv->dma_cap.time_stamp) ? "Y" : "N");
	seq_printf(seq, "\tIEEE 1588-2008 Advanced Time Stamp: %s\n",
		   (priv->dma_cap.atime_stamp) ? "Y" : "N");
	seq_printf(seq, "\t802.3az - Energy-Efficient Ethernet (EEE): %s\n",
		   (priv->dma_cap.eee) ? "Y" : "N");
	seq_printf(seq, "\tAV features: %s\n", (priv->dma_cap.av) ? "Y" : "N");
	seq_printf(seq, "\tChecksum Offload in TX: %s\n",
		   (priv->dma_cap.tx_coe) ? "Y" : "N");
	if (priv->synopsys_id >= DWMAC_CORE_4_00) {
		seq_printf(seq, "\tIP Checksum Offload in RX: %s\n",
			   (priv->dma_cap.rx_coe) ? "Y" : "N");
	} else {
		seq_printf(seq, "\tIP Checksum Offload (type1) in RX: %s\n",
			   (priv->dma_cap.rx_coe_type1) ? "Y" : "N");
		seq_printf(seq, "\tIP Checksum Offload (type2) in RX: %s\n",
			   (priv->dma_cap.rx_coe_type2) ? "Y" : "N");
	}
	seq_printf(seq, "\tRXFIFO > 2048bytes: %s\n",
		   (priv->dma_cap.rxfifo_over_2048) ? "Y" : "N");
	seq_printf(seq, "\tNumber of Additional RX channel: %d\n",
		   priv->dma_cap.number_rx_channel);
	seq_printf(seq, "\tNumber of Additional TX channel: %d\n",
		   priv->dma_cap.number_tx_channel);
	seq_printf(seq, "\tEnhanced descriptors: %s\n",
		   (priv->dma_cap.enh_desc) ? "Y" : "N");

	return 0;
}

static int stmmac_sysfs_dma_cap_open(struct inode *inode, struct file *file)
{
	return single_open(file, stmmac_sysfs_dma_cap_read, inode->i_private);
}

static const struct file_operations stmmac_dma_cap_fops = {
	.owner = THIS_MODULE,
	.open = stmmac_sysfs_dma_cap_open,
	.read = seq_read,
	.llseek = seq_lseek,
	.release = single_release,
};

static int stmmac_init_fs(struct net_device *dev)
{
	struct stmmac_priv *priv = netdev_priv(dev);

	/* Create per netdev entries */
	priv->dbgfs_dir = debugfs_create_dir(dev->name, stmmac_fs_dir);

	if (!priv->dbgfs_dir || IS_ERR(priv->dbgfs_dir)) {
		netdev_err(priv->dev, "ERROR failed to create debugfs directory\n");

		return -ENOMEM;
	}

	/* Entry to report DMA RX/TX rings */
	priv->dbgfs_rings_status =
		debugfs_create_file("descriptors_status", S_IRUGO,
				    priv->dbgfs_dir, dev,
				    &stmmac_rings_status_fops);

	if (!priv->dbgfs_rings_status || IS_ERR(priv->dbgfs_rings_status)) {
		netdev_err(priv->dev, "ERROR creating stmmac ring debugfs file\n");
		debugfs_remove_recursive(priv->dbgfs_dir);

		return -ENOMEM;
	}

	/* Entry to report the DMA HW features */
	priv->dbgfs_dma_cap = debugfs_create_file("dma_cap", S_IRUGO,
					    priv->dbgfs_dir,
					    dev, &stmmac_dma_cap_fops);

	if (!priv->dbgfs_dma_cap || IS_ERR(priv->dbgfs_dma_cap)) {
		netdev_err(priv->dev, "ERROR creating stmmac MMC debugfs file\n");
		debugfs_remove_recursive(priv->dbgfs_dir);

		return -ENOMEM;
	}

	return 0;
}

static void stmmac_exit_fs(struct net_device *dev)
{
	struct stmmac_priv *priv = netdev_priv(dev);

	debugfs_remove_recursive(priv->dbgfs_dir);
}
#endif /* CONFIG_DEBUG_FS */

static const struct net_device_ops stmmac_netdev_ops = {
	.ndo_open = stmmac_open,
	.ndo_start_xmit = stmmac_xmit,
	.ndo_stop = stmmac_release,
	.ndo_change_mtu = stmmac_change_mtu,
	.ndo_fix_features = stmmac_fix_features,
	.ndo_set_features = stmmac_set_features,
	.ndo_set_rx_mode = stmmac_set_rx_mode,
	.ndo_tx_timeout = stmmac_tx_timeout,
	.ndo_do_ioctl = stmmac_ioctl,
#ifdef CONFIG_NET_POLL_CONTROLLER
	.ndo_poll_controller = stmmac_poll_controller,
#endif
	.ndo_set_mac_address = eth_mac_addr,
};

/**
 *  stmmac_hw_init - Init the MAC device
 *  @priv: driver private structure
 *  Description: this function is to configure the MAC device according to
 *  some platform parameters or the HW capability register. It prepares the
 *  driver to use either ring or chain modes and to setup either enhanced or
 *  normal descriptors.
 */
static int stmmac_hw_init(struct stmmac_priv *priv)
{
	struct mac_device_info *mac;

	/* Identify the MAC HW device */
	if (priv->plat->has_gmac) {
		priv->dev->priv_flags |= IFF_UNICAST_FLT;
		mac = dwmac1000_setup(priv->ioaddr,
				      priv->plat->multicast_filter_bins,
				      priv->plat->unicast_filter_entries,
				      &priv->synopsys_id);
	} else if (priv->plat->has_gmac4) {
		priv->dev->priv_flags |= IFF_UNICAST_FLT;
		mac = dwmac4_setup(priv->ioaddr,
				   priv->plat->multicast_filter_bins,
				   priv->plat->unicast_filter_entries,
				   &priv->synopsys_id);
	} else {
		mac = dwmac100_setup(priv->ioaddr, &priv->synopsys_id);
	}
	if (!mac)
		return -ENOMEM;

	priv->hw = mac;

	/* To use the chained or ring mode */
	if (priv->synopsys_id >= DWMAC_CORE_4_00) {
		priv->hw->mode = &dwmac4_ring_mode_ops;
	} else {
		if (chain_mode) {
			priv->hw->mode = &chain_mode_ops;
			dev_info(priv->device, "Chain mode enabled\n");
			priv->mode = STMMAC_CHAIN_MODE;
		} else {
			priv->hw->mode = &ring_mode_ops;
			dev_info(priv->device, "Ring mode enabled\n");
			priv->mode = STMMAC_RING_MODE;
		}
	}

	/* Get the HW capability (new GMAC newer than 3.50a) */
	priv->hw_cap_support = stmmac_get_hw_features(priv);
	if (priv->hw_cap_support) {
		dev_info(priv->device, "DMA HW capability register supported\n");

		/* We can override some gmac/dma configuration fields: e.g.
		 * enh_desc, tx_coe (e.g. that are passed through the
		 * platform) with the values from the HW capability
		 * register (if supported).
		 */
		priv->plat->enh_desc = priv->dma_cap.enh_desc;
		priv->plat->pmt = priv->dma_cap.pmt_remote_wake_up;
		priv->hw->pmt = priv->plat->pmt;

		/* TXCOE doesn't work in thresh DMA mode */
		if (priv->plat->force_thresh_dma_mode)
			priv->plat->tx_coe = 0;
		else
			priv->plat->tx_coe = priv->dma_cap.tx_coe;

		/* In case of GMAC4 rx_coe is from HW cap register. */
		priv->plat->rx_coe = priv->dma_cap.rx_coe;

		if (priv->dma_cap.rx_coe_type2)
			priv->plat->rx_coe = STMMAC_RX_COE_TYPE2;
		else if (priv->dma_cap.rx_coe_type1)
			priv->plat->rx_coe = STMMAC_RX_COE_TYPE1;

	} else {
		dev_info(priv->device, "No HW DMA feature register supported\n");
	}

	/* To use alternate (extended), normal or GMAC4 descriptor structures */
	if (priv->synopsys_id >= DWMAC_CORE_4_00)
		priv->hw->desc = &dwmac4_desc_ops;
	else
		stmmac_selec_desc_mode(priv);

	if (priv->plat->rx_coe) {
		priv->hw->rx_csum = priv->plat->rx_coe;
		dev_info(priv->device, "RX Checksum Offload Engine supported\n");
		if (priv->synopsys_id < DWMAC_CORE_4_00)
			dev_info(priv->device, "COE Type %d\n", priv->hw->rx_csum);
	}
	if (priv->plat->tx_coe)
		dev_info(priv->device, "TX Checksum insertion supported\n");

	if (priv->plat->pmt) {
		dev_info(priv->device, "Wake-Up On Lan supported\n");
		device_set_wakeup_capable(priv->device, 1);
	}

	if (priv->dma_cap.tsoen)
		dev_info(priv->device, "TSO supported\n");

	return 0;
}

/**
 * stmmac_dvr_probe
 * @device: device pointer
 * @plat_dat: platform data pointer
 * @res: stmmac resource pointer
 * Description: this is the main probe function used to
 * call the alloc_etherdev, allocate the priv structure.
 * Return:
 * returns 0 on success, otherwise errno.
 */
int stmmac_dvr_probe(struct device *device,
		     struct plat_stmmacenet_data *plat_dat,
		     struct stmmac_resources *res)
{
	int ret = 0;
	struct net_device *ndev = NULL;
	struct stmmac_priv *priv;

	ndev = alloc_etherdev(sizeof(struct stmmac_priv));
	if (!ndev)
		return -ENOMEM;

	SET_NETDEV_DEV(ndev, device);

	priv = netdev_priv(ndev);
	priv->device = device;
	priv->dev = ndev;

	stmmac_set_ethtool_ops(ndev);
	priv->pause = pause;
	priv->plat = plat_dat;
	priv->ioaddr = res->addr;
	priv->dev->base_addr = (unsigned long)res->addr;

	priv->dev->irq = res->irq;
	priv->wol_irq = res->wol_irq;
	priv->lpi_irq = res->lpi_irq;

	if (res->mac)
		memcpy(priv->dev->dev_addr, res->mac, ETH_ALEN);

	dev_set_drvdata(device, priv->dev);

	/* Verify driver arguments */
	stmmac_verify_args();

	/* Override with kernel parameters if supplied XXX CRS XXX
	 * this needs to have multiple instances
	 */
	if ((phyaddr >= 0) && (phyaddr <= 31))
		priv->plat->phy_addr = phyaddr;

	priv->stmmac_clk = devm_clk_get(priv->device, STMMAC_RESOURCE_NAME);
	if (IS_ERR(priv->stmmac_clk)) {
		netdev_warn(priv->dev, "%s: warning: cannot get CSR clock\n",
			    __func__);
		/* If failed to obtain stmmac_clk and specific clk_csr value
		 * is NOT passed from the platform, probe fail.
		 */
		if (!priv->plat->clk_csr) {
			ret = PTR_ERR(priv->stmmac_clk);
			goto error_clk_get;
		} else {
			priv->stmmac_clk = NULL;
		}
	}
	clk_prepare_enable(priv->stmmac_clk);

	priv->pclk = devm_clk_get(priv->device, "pclk");
	if (IS_ERR(priv->pclk)) {
		if (PTR_ERR(priv->pclk) == -EPROBE_DEFER) {
			ret = -EPROBE_DEFER;
			goto error_pclk_get;
		}
		priv->pclk = NULL;
	}
	clk_prepare_enable(priv->pclk);

	priv->stmmac_rst = devm_reset_control_get(priv->device,
						  STMMAC_RESOURCE_NAME);
	if (IS_ERR(priv->stmmac_rst)) {
		if (PTR_ERR(priv->stmmac_rst) == -EPROBE_DEFER) {
			ret = -EPROBE_DEFER;
			goto error_hw_init;
		}
		dev_info(priv->device, "no reset control found\n");
		priv->stmmac_rst = NULL;
	}
	if (priv->stmmac_rst)
		reset_control_deassert(priv->stmmac_rst);

	/* Init MAC and get the capabilities */
	ret = stmmac_hw_init(priv);
	if (ret)
		goto error_hw_init;

	ndev->netdev_ops = &stmmac_netdev_ops;

	ndev->hw_features = NETIF_F_SG | NETIF_F_IP_CSUM | NETIF_F_IPV6_CSUM |
			    NETIF_F_RXCSUM;

	if ((priv->plat->tso_en) && (priv->dma_cap.tsoen)) {
		ndev->hw_features |= NETIF_F_TSO;
		priv->tso = true;
		dev_info(priv->device, "TSO feature enabled\n");
	}
	ndev->features |= ndev->hw_features | NETIF_F_HIGHDMA;
	ndev->watchdog_timeo = msecs_to_jiffies(watchdog);
#ifdef STMMAC_VLAN_TAG_USED
	/* Both mac100 and gmac support receive VLAN tag detection */
	ndev->features |= NETIF_F_HW_VLAN_CTAG_RX;
#endif
	priv->msg_enable = netif_msg_init(debug, default_msg_level);

	/* MTU range: 46 - hw-specific max */
	ndev->min_mtu = ETH_ZLEN - ETH_HLEN;
	if ((priv->plat->enh_desc) || (priv->synopsys_id >= DWMAC_CORE_4_00))
		ndev->max_mtu = JUMBO_LEN;
	else
		ndev->max_mtu = SKB_MAX_HEAD(NET_SKB_PAD + NET_IP_ALIGN);
	/* Will not overwrite ndev->max_mtu if plat->maxmtu > ndev->max_mtu
	 * as well as plat->maxmtu < ndev->min_mtu which is a invalid range.
	 */
	if ((priv->plat->maxmtu < ndev->max_mtu) &&
	    (priv->plat->maxmtu >= ndev->min_mtu))
		ndev->max_mtu = priv->plat->maxmtu;
	else if (priv->plat->maxmtu < ndev->min_mtu)
		dev_warn(priv->device,
			 "%s: warning: maxmtu having invalid value (%d)\n",
			 __func__, priv->plat->maxmtu);

	if (flow_ctrl)
		priv->flow_ctrl = FLOW_AUTO;	/* RX/TX pause on */

	/* Rx Watchdog is available in the COREs newer than the 3.40.
	 * In some case, for example on bugged HW this feature
	 * has to be disable and this can be done by passing the
	 * riwt_off field from the platform.
	 */
	if ((priv->synopsys_id >= DWMAC_CORE_3_50) && (!priv->plat->riwt_off)) {
		priv->use_riwt = 1;
		dev_info(priv->device,
			 "Enable RX Mitigation via HW Watchdog Timer\n");
	}

	netif_napi_add(ndev, &priv->napi, stmmac_poll, 64);

	spin_lock_init(&priv->lock);

	/* If a specific clk_csr value is passed from the platform
	 * this means that the CSR Clock Range selection cannot be
	 * changed at run-time and it is fixed. Viceversa the driver'll try to
	 * set the MDC clock dynamically according to the csr actual
	 * clock input.
	 */
	if (!priv->plat->clk_csr)
		stmmac_clk_csr_set(priv);
	else
		priv->clk_csr = priv->plat->clk_csr;

	stmmac_check_pcs_mode(priv);

	if (priv->hw->pcs != STMMAC_PCS_RGMII  &&
	    priv->hw->pcs != STMMAC_PCS_TBI &&
	    priv->hw->pcs != STMMAC_PCS_RTBI) {
		/* MDIO bus Registration */
		ret = stmmac_mdio_register(ndev);
		if (ret < 0) {
			dev_err(priv->device,
				"%s: MDIO bus (id: %d) registration failed",
				__func__, priv->plat->bus_id);
			goto error_mdio_register;
		}
	}

	ret = register_netdev(ndev);
	if (ret) {
		dev_err(priv->device, "%s: ERROR %i registering the device\n",
			__func__, ret);
		goto error_netdev_register;
	}

	return ret;

error_netdev_register:
	if (priv->hw->pcs != STMMAC_PCS_RGMII &&
	    priv->hw->pcs != STMMAC_PCS_TBI &&
	    priv->hw->pcs != STMMAC_PCS_RTBI)
		stmmac_mdio_unregister(ndev);
error_mdio_register:
	netif_napi_del(&priv->napi);
error_hw_init:
	clk_disable_unprepare(priv->pclk);
error_pclk_get:
	clk_disable_unprepare(priv->stmmac_clk);
error_clk_get:
	free_netdev(ndev);

	return ret;
}
EXPORT_SYMBOL_GPL(stmmac_dvr_probe);

/**
 * stmmac_dvr_remove
 * @dev: device pointer
 * Description: this function resets the TX/RX processes, disables the MAC RX/TX
 * changes the link status, releases the DMA descriptor rings.
 */
int stmmac_dvr_remove(struct device *dev)
{
	struct net_device *ndev = dev_get_drvdata(dev);
	struct stmmac_priv *priv = netdev_priv(ndev);

	netdev_info(priv->dev, "%s: removing driver", __func__);

	priv->hw->dma->stop_rx(priv->ioaddr);
	priv->hw->dma->stop_tx(priv->ioaddr);

	stmmac_set_mac(priv->ioaddr, false);
	netif_carrier_off(ndev);
	unregister_netdev(ndev);
	if (priv->stmmac_rst)
		reset_control_assert(priv->stmmac_rst);
	clk_disable_unprepare(priv->pclk);
	clk_disable_unprepare(priv->stmmac_clk);
	if (priv->hw->pcs != STMMAC_PCS_RGMII &&
	    priv->hw->pcs != STMMAC_PCS_TBI &&
	    priv->hw->pcs != STMMAC_PCS_RTBI)
		stmmac_mdio_unregister(ndev);
	free_netdev(ndev);

	return 0;
}
EXPORT_SYMBOL_GPL(stmmac_dvr_remove);

/**
 * stmmac_suspend - suspend callback
 * @dev: device pointer
 * Description: this is the function to suspend the device and it is called
 * by the platform driver to stop the network queue, release the resources,
 * program the PMT register (for WoL), clean and release driver resources.
 */
int stmmac_suspend(struct device *dev)
{
	struct net_device *ndev = dev_get_drvdata(dev);
	struct stmmac_priv *priv = netdev_priv(ndev);
	unsigned long flags;

	if (!ndev || !netif_running(ndev))
		return 0;

	if (ndev->phydev)
		phy_stop(ndev->phydev);

	spin_lock_irqsave(&priv->lock, flags);

	netif_device_detach(ndev);
	netif_stop_queue(ndev);

	napi_disable(&priv->napi);

	/* Stop TX/RX DMA */
	priv->hw->dma->stop_tx(priv->ioaddr);
	priv->hw->dma->stop_rx(priv->ioaddr);

	/* Enable Power down mode by programming the PMT regs */
	if (device_may_wakeup(priv->device)) {
		priv->hw->mac->pmt(priv->hw, priv->wolopts);
		priv->irq_wake = 1;
	} else {
		stmmac_set_mac(priv->ioaddr, false);
		pinctrl_pm_select_sleep_state(priv->device);
		/* Disable clock in case of PWM is off */
		clk_disable(priv->pclk);
		clk_disable(priv->stmmac_clk);
	}
	spin_unlock_irqrestore(&priv->lock, flags);

	priv->oldlink = 0;
	priv->speed = 0;
	priv->oldduplex = -1;
	return 0;
}
EXPORT_SYMBOL_GPL(stmmac_suspend);

/**
 * stmmac_resume - resume callback
 * @dev: device pointer
 * Description: when resume this function is invoked to setup the DMA and CORE
 * in a usable state.
 */
int stmmac_resume(struct device *dev)
{
	struct net_device *ndev = dev_get_drvdata(dev);
	struct stmmac_priv *priv = netdev_priv(ndev);
	unsigned long flags;

	if (!netif_running(ndev))
		return 0;

	/* Power Down bit, into the PM register, is cleared
	 * automatically as soon as a magic packet or a Wake-up frame
	 * is received. Anyway, it's better to manually clear
	 * this bit because it can generate problems while resuming
	 * from another devices (e.g. serial console).
	 */
	if (device_may_wakeup(priv->device)) {
		spin_lock_irqsave(&priv->lock, flags);
		priv->hw->mac->pmt(priv->hw, 0);
		spin_unlock_irqrestore(&priv->lock, flags);
		priv->irq_wake = 0;
	} else {
		pinctrl_pm_select_default_state(priv->device);
		/* enable the clk prevously disabled */
		clk_enable(priv->stmmac_clk);
		clk_enable(priv->pclk);
		/* reset the phy so that it's ready */
		if (priv->mii)
			stmmac_mdio_reset(priv->mii);
	}

	netif_device_attach(ndev);

	spin_lock_irqsave(&priv->lock, flags);

	priv->cur_rx = 0;
	priv->dirty_rx = 0;
	priv->dirty_tx = 0;
	priv->cur_tx = 0;
	/* reset private mss value to force mss context settings at
	 * next tso xmit (only used for gmac4).
	 */
	priv->mss = 0;

	stmmac_clear_descriptors(priv);

	stmmac_hw_setup(ndev, false);
	stmmac_init_tx_coalesce(priv);
	stmmac_set_rx_mode(ndev);

	napi_enable(&priv->napi);

	netif_start_queue(ndev);

	spin_unlock_irqrestore(&priv->lock, flags);

	if (ndev->phydev)
		phy_start(ndev->phydev);

	return 0;
}
EXPORT_SYMBOL_GPL(stmmac_resume);

#ifndef MODULE
static int __init stmmac_cmdline_opt(char *str)
{
	char *opt;

	if (!str || !*str)
		return -EINVAL;
	while ((opt = strsep(&str, ",")) != NULL) {
		if (!strncmp(opt, "debug:", 6)) {
			if (kstrtoint(opt + 6, 0, &debug))
				goto err;
		} else if (!strncmp(opt, "phyaddr:", 8)) {
			if (kstrtoint(opt + 8, 0, &phyaddr))
				goto err;
		} else if (!strncmp(opt, "buf_sz:", 7)) {
			if (kstrtoint(opt + 7, 0, &buf_sz))
				goto err;
		} else if (!strncmp(opt, "tc:", 3)) {
			if (kstrtoint(opt + 3, 0, &tc))
				goto err;
		} else if (!strncmp(opt, "watchdog:", 9)) {
			if (kstrtoint(opt + 9, 0, &watchdog))
				goto err;
		} else if (!strncmp(opt, "flow_ctrl:", 10)) {
			if (kstrtoint(opt + 10, 0, &flow_ctrl))
				goto err;
		} else if (!strncmp(opt, "pause:", 6)) {
			if (kstrtoint(opt + 6, 0, &pause))
				goto err;
		} else if (!strncmp(opt, "eee_timer:", 10)) {
			if (kstrtoint(opt + 10, 0, &eee_timer))
				goto err;
		} else if (!strncmp(opt, "chain_mode:", 11)) {
			if (kstrtoint(opt + 11, 0, &chain_mode))
				goto err;
		}
	}
	return 0;

err:
	pr_err("%s: ERROR broken module parameter conversion", __func__);
	return -EINVAL;
}

__setup("stmmaceth=", stmmac_cmdline_opt);
#endif /* MODULE */

static int __init stmmac_init(void)
{
#ifdef CONFIG_DEBUG_FS
	/* Create debugfs main directory if it doesn't exist yet */
	if (!stmmac_fs_dir) {
		stmmac_fs_dir = debugfs_create_dir(STMMAC_RESOURCE_NAME, NULL);

		if (!stmmac_fs_dir || IS_ERR(stmmac_fs_dir)) {
			pr_err("ERROR %s, debugfs create directory failed\n",
			       STMMAC_RESOURCE_NAME);

			return -ENOMEM;
		}
	}
#endif

	return 0;
}

static void __exit stmmac_exit(void)
{
#ifdef CONFIG_DEBUG_FS
	debugfs_remove_recursive(stmmac_fs_dir);
#endif
}

module_init(stmmac_init)
module_exit(stmmac_exit)

MODULE_DESCRIPTION("STMMAC 10/100/1000 Ethernet device driver");
MODULE_AUTHOR("Giuseppe Cavallaro <peppe.cavallaro@st.com>");
MODULE_LICENSE("GPL");<|MERGE_RESOLUTION|>--- conflicted
+++ resolved
@@ -885,12 +885,6 @@
 	 */
 	if (phydev->is_pseudo_fixed_link)
 		phydev->irq = PHY_POLL;
-<<<<<<< HEAD
-
-	pr_debug("stmmac_init_phy:  %s: attached to PHY (UID 0x%x)"
-		 " Link = %d\n", dev->name, phydev->phy_id, phydev->link);
-=======
->>>>>>> c470abd4
 
 	netdev_dbg(priv->dev, "%s: attached to PHY (UID 0x%x) Link = %d\n",
 		   __func__, phydev->phy_id, phydev->link);
@@ -2480,11 +2474,7 @@
 	if (netif_msg_rx_status(priv)) {
 		void *rx_head;
 
-<<<<<<< HEAD
-		pr_info(">>>>>> %s: descriptor ring:\n", __func__);
-=======
 		netdev_dbg(priv->dev, "%s: descriptor ring:\n", __func__);
->>>>>>> c470abd4
 		if (priv->extend_desc)
 			rx_head = (void *)priv->dma_erx;
 		else
@@ -2571,13 +2561,8 @@
 				frame_len -= ETH_FCS_LEN;
 
 			if (netif_msg_rx_status(priv)) {
-<<<<<<< HEAD
-				pr_info("\tdesc: %p [entry %d] buff=0x%x\n",
-					p, entry, des);
-=======
 				netdev_dbg(priv->dev, "\tdesc: %p [entry %d] buff=0x%x\n",
 					   p, entry, des);
->>>>>>> c470abd4
 				if (frame_len > ETH_FRAME_LEN)
 					netdev_dbg(priv->dev, "frame size %d, COE: %d\n",
 						   frame_len, status);
