--- conflicted
+++ resolved
@@ -672,10 +672,6 @@
 int hnae3_register_client(struct hnae3_client *client);
 
 void hnae3_set_client_init_flag(struct hnae3_client *client,
-<<<<<<< HEAD
-				struct hnae3_ae_dev *ae_dev, int inited);
-=======
 				struct hnae3_ae_dev *ae_dev,
 				unsigned int inited);
->>>>>>> f7688b48
 #endif