// SPDX-License-Identifier: GPL-2.0
/* Copyright (c) 2019, Intel Corporation. */

#include <linux/bpf_trace.h>
#include <net/xdp_sock_drv.h>
#include <net/xdp.h>
#include "ice.h"
#include "ice_base.h"
#include "ice_type.h"
#include "ice_xsk.h"
#include "ice_txrx.h"
#include "ice_txrx_lib.h"
#include "ice_lib.h"

/**
 * ice_qp_reset_stats - Resets all stats for rings of given index
 * @vsi: VSI that contains rings of interest
 * @q_idx: ring index in array
 */
static void ice_qp_reset_stats(struct ice_vsi *vsi, u16 q_idx)
{
	memset(&vsi->rx_rings[q_idx]->rx_stats, 0,
	       sizeof(vsi->rx_rings[q_idx]->rx_stats));
	memset(&vsi->tx_rings[q_idx]->stats, 0,
	       sizeof(vsi->tx_rings[q_idx]->stats));
	if (ice_is_xdp_ena_vsi(vsi))
		memset(&vsi->xdp_rings[q_idx]->stats, 0,
		       sizeof(vsi->xdp_rings[q_idx]->stats));
}

/**
 * ice_qp_clean_rings - Cleans all the rings of a given index
 * @vsi: VSI that contains rings of interest
 * @q_idx: ring index in array
 */
static void ice_qp_clean_rings(struct ice_vsi *vsi, u16 q_idx)
{
	ice_clean_tx_ring(vsi->tx_rings[q_idx]);
	if (ice_is_xdp_ena_vsi(vsi))
		ice_clean_tx_ring(vsi->xdp_rings[q_idx]);
	ice_clean_rx_ring(vsi->rx_rings[q_idx]);
}

/**
 * ice_qvec_toggle_napi - Enables/disables NAPI for a given q_vector
 * @vsi: VSI that has netdev
 * @q_vector: q_vector that has NAPI context
 * @enable: true for enable, false for disable
 */
static void
ice_qvec_toggle_napi(struct ice_vsi *vsi, struct ice_q_vector *q_vector,
		     bool enable)
{
	if (!vsi->netdev || !q_vector)
		return;

	if (enable)
		napi_enable(&q_vector->napi);
	else
		napi_disable(&q_vector->napi);
}

/**
 * ice_qvec_dis_irq - Mask off queue interrupt generation on given ring
 * @vsi: the VSI that contains queue vector being un-configured
 * @rx_ring: Rx ring that will have its IRQ disabled
 * @q_vector: queue vector
 */
static void
ice_qvec_dis_irq(struct ice_vsi *vsi, struct ice_ring *rx_ring,
		 struct ice_q_vector *q_vector)
{
	struct ice_pf *pf = vsi->back;
	struct ice_hw *hw = &pf->hw;
	int base = vsi->base_vector;
	u16 reg;
	u32 val;

	/* QINT_TQCTL is being cleared in ice_vsi_stop_tx_ring, so handle
	 * here only QINT_RQCTL
	 */
	reg = rx_ring->reg_idx;
	val = rd32(hw, QINT_RQCTL(reg));
	val &= ~QINT_RQCTL_CAUSE_ENA_M;
	wr32(hw, QINT_RQCTL(reg), val);

	if (q_vector) {
		u16 v_idx = q_vector->v_idx;

		wr32(hw, GLINT_DYN_CTL(q_vector->reg_idx), 0);
		ice_flush(hw);
		synchronize_irq(pf->msix_entries[v_idx + base].vector);
	}
}

/**
 * ice_qvec_cfg_msix - Enable IRQ for given queue vector
 * @vsi: the VSI that contains queue vector
 * @q_vector: queue vector
 */
static void
ice_qvec_cfg_msix(struct ice_vsi *vsi, struct ice_q_vector *q_vector)
{
	u16 reg_idx = q_vector->reg_idx;
	struct ice_pf *pf = vsi->back;
	struct ice_hw *hw = &pf->hw;
	struct ice_ring *ring;

	ice_cfg_itr(hw, q_vector);

	ice_for_each_ring(ring, q_vector->tx)
		ice_cfg_txq_interrupt(vsi, ring->reg_idx, reg_idx,
				      q_vector->tx.itr_idx);

	ice_for_each_ring(ring, q_vector->rx)
		ice_cfg_rxq_interrupt(vsi, ring->reg_idx, reg_idx,
				      q_vector->rx.itr_idx);

	ice_flush(hw);
}

/**
 * ice_qvec_ena_irq - Enable IRQ for given queue vector
 * @vsi: the VSI that contains queue vector
 * @q_vector: queue vector
 */
static void ice_qvec_ena_irq(struct ice_vsi *vsi, struct ice_q_vector *q_vector)
{
	struct ice_pf *pf = vsi->back;
	struct ice_hw *hw = &pf->hw;

	ice_irq_dynamic_ena(hw, vsi, q_vector);

	ice_flush(hw);
}

/**
 * ice_qp_dis - Disables a queue pair
 * @vsi: VSI of interest
 * @q_idx: ring index in array
 *
 * Returns 0 on success, negative on failure.
 */
static int ice_qp_dis(struct ice_vsi *vsi, u16 q_idx)
{
	struct ice_txq_meta txq_meta = { };
	struct ice_ring *tx_ring, *rx_ring;
	struct ice_q_vector *q_vector;
	int timeout = 50;
	int err;

	if (q_idx >= vsi->num_rxq || q_idx >= vsi->num_txq)
		return -EINVAL;

	tx_ring = vsi->tx_rings[q_idx];
	rx_ring = vsi->rx_rings[q_idx];
	q_vector = rx_ring->q_vector;

	while (test_and_set_bit(ICE_CFG_BUSY, vsi->state)) {
		timeout--;
		if (!timeout)
			return -EBUSY;
		usleep_range(1000, 2000);
	}
	netif_tx_stop_queue(netdev_get_tx_queue(vsi->netdev, q_idx));

	ice_qvec_dis_irq(vsi, rx_ring, q_vector);

	ice_fill_txq_meta(vsi, tx_ring, &txq_meta);
	err = ice_vsi_stop_tx_ring(vsi, ICE_NO_RESET, 0, tx_ring, &txq_meta);
	if (err)
		return err;
	if (ice_is_xdp_ena_vsi(vsi)) {
		struct ice_ring *xdp_ring = vsi->xdp_rings[q_idx];

		memset(&txq_meta, 0, sizeof(txq_meta));
		ice_fill_txq_meta(vsi, xdp_ring, &txq_meta);
		err = ice_vsi_stop_tx_ring(vsi, ICE_NO_RESET, 0, xdp_ring,
					   &txq_meta);
		if (err)
			return err;
	}
	err = ice_vsi_ctrl_one_rx_ring(vsi, false, q_idx, true);
	if (err)
		return err;

	ice_qvec_toggle_napi(vsi, q_vector, false);
	ice_qp_clean_rings(vsi, q_idx);
	ice_qp_reset_stats(vsi, q_idx);

	return 0;
}

/**
 * ice_qp_ena - Enables a queue pair
 * @vsi: VSI of interest
 * @q_idx: ring index in array
 *
 * Returns 0 on success, negative on failure.
 */
static int ice_qp_ena(struct ice_vsi *vsi, u16 q_idx)
{
	struct ice_aqc_add_tx_qgrp *qg_buf;
	struct ice_ring *tx_ring, *rx_ring;
	struct ice_q_vector *q_vector;
	u16 size;
	int err;

	if (q_idx >= vsi->num_rxq || q_idx >= vsi->num_txq)
		return -EINVAL;

	size = struct_size(qg_buf, txqs, 1);
	qg_buf = kzalloc(size, GFP_KERNEL);
	if (!qg_buf)
		return -ENOMEM;

	qg_buf->num_txqs = 1;

	tx_ring = vsi->tx_rings[q_idx];
	rx_ring = vsi->rx_rings[q_idx];
	q_vector = rx_ring->q_vector;

	err = ice_vsi_cfg_txq(vsi, tx_ring, qg_buf);
	if (err)
		goto free_buf;

	if (ice_is_xdp_ena_vsi(vsi)) {
		struct ice_ring *xdp_ring = vsi->xdp_rings[q_idx];

		memset(qg_buf, 0, size);
		qg_buf->num_txqs = 1;
		err = ice_vsi_cfg_txq(vsi, xdp_ring, qg_buf);
		if (err)
			goto free_buf;
		ice_set_ring_xdp(xdp_ring);
		xdp_ring->xsk_pool = ice_xsk_pool(xdp_ring);
	}

	err = ice_vsi_cfg_rxq(rx_ring);
	if (err)
		goto free_buf;

	ice_qvec_cfg_msix(vsi, q_vector);

	err = ice_vsi_ctrl_one_rx_ring(vsi, true, q_idx, true);
	if (err)
		goto free_buf;

	clear_bit(ICE_CFG_BUSY, vsi->state);
	ice_qvec_toggle_napi(vsi, q_vector, true);
	ice_qvec_ena_irq(vsi, q_vector);

	netif_tx_start_queue(netdev_get_tx_queue(vsi->netdev, q_idx));
free_buf:
	kfree(qg_buf);
	return err;
}

/**
 * ice_xsk_pool_disable - disable a buffer pool region
 * @vsi: Current VSI
 * @qid: queue ID
 *
 * Returns 0 on success, negative on failure
 */
static int ice_xsk_pool_disable(struct ice_vsi *vsi, u16 qid)
{
	struct xsk_buff_pool *pool = xsk_get_pool_from_qid(vsi->netdev, qid);

	if (!pool)
		return -EINVAL;

	clear_bit(qid, vsi->af_xdp_zc_qps);
	xsk_pool_dma_unmap(pool, ICE_RX_DMA_ATTR);

	return 0;
}

/**
 * ice_xsk_pool_enable - enable a buffer pool region
 * @vsi: Current VSI
 * @pool: pointer to a requested buffer pool region
 * @qid: queue ID
 *
 * Returns 0 on success, negative on failure
 */
static int
ice_xsk_pool_enable(struct ice_vsi *vsi, struct xsk_buff_pool *pool, u16 qid)
{
	int err;

	if (vsi->type != ICE_VSI_PF)
		return -EINVAL;

	if (qid >= vsi->netdev->real_num_rx_queues ||
	    qid >= vsi->netdev->real_num_tx_queues)
		return -EINVAL;

	err = xsk_pool_dma_map(pool, ice_pf_to_dev(vsi->back),
			       ICE_RX_DMA_ATTR);
	if (err)
		return err;

	set_bit(qid, vsi->af_xdp_zc_qps);

	return 0;
}

/**
 * ice_xsk_pool_setup - enable/disable a buffer pool region depending on its state
 * @vsi: Current VSI
 * @pool: buffer pool to enable/associate to a ring, NULL to disable
 * @qid: queue ID
 *
 * Returns 0 on success, negative on failure
 */
int ice_xsk_pool_setup(struct ice_vsi *vsi, struct xsk_buff_pool *pool, u16 qid)
{
	bool if_running, pool_present = !!pool;
	int ret = 0, pool_failure = 0;

	if_running = netif_running(vsi->netdev) && ice_is_xdp_ena_vsi(vsi);

	if (if_running) {
		ret = ice_qp_dis(vsi, qid);
		if (ret) {
			netdev_err(vsi->netdev, "ice_qp_dis error = %d\n", ret);
			goto xsk_pool_if_up;
		}
	}

	pool_failure = pool_present ? ice_xsk_pool_enable(vsi, pool, qid) :
				      ice_xsk_pool_disable(vsi, qid);

xsk_pool_if_up:
	if (if_running) {
		ret = ice_qp_ena(vsi, qid);
		if (!ret && pool_present)
			napi_schedule(&vsi->xdp_rings[qid]->q_vector->napi);
		else if (ret)
			netdev_err(vsi->netdev, "ice_qp_ena error = %d\n", ret);
	}

	if (pool_failure) {
		netdev_err(vsi->netdev, "Could not %sable buffer pool, error = %d\n",
			   pool_present ? "en" : "dis", pool_failure);
		return pool_failure;
	}

	return ret;
}

/**
 * ice_alloc_rx_bufs_zc - allocate a number of Rx buffers
 * @rx_ring: Rx ring
 * @count: The number of buffers to allocate
 *
 * This function allocates a number of Rx buffers from the fill ring
 * or the internal recycle mechanism and places them on the Rx ring.
 *
 * Returns true if all allocations were successful, false if any fail.
 */
bool ice_alloc_rx_bufs_zc(struct ice_ring *rx_ring, u16 count)
{
	union ice_32b_rx_flex_desc *rx_desc;
	u16 ntu = rx_ring->next_to_use;
	struct ice_rx_buf *rx_buf;
	bool ok = true;
	dma_addr_t dma;

	if (!count)
		return true;

	rx_desc = ICE_RX_DESC(rx_ring, ntu);
	rx_buf = &rx_ring->rx_buf[ntu];

	do {
		rx_buf->xdp = xsk_buff_alloc(rx_ring->xsk_pool);
		if (!rx_buf->xdp) {
			ok = false;
			break;
		}

		dma = xsk_buff_xdp_get_dma(rx_buf->xdp);
		rx_desc->read.pkt_addr = cpu_to_le64(dma);
		rx_desc->wb.status_error0 = 0;

		rx_desc++;
		rx_buf++;
		ntu++;

		if (unlikely(ntu == rx_ring->count)) {
			rx_desc = ICE_RX_DESC(rx_ring, 0);
			rx_buf = rx_ring->rx_buf;
			ntu = 0;
		}
	} while (--count);

	if (rx_ring->next_to_use != ntu) {
		/* clear the status bits for the next_to_use descriptor */
		rx_desc->wb.status_error0 = 0;
		ice_release_rx_desc(rx_ring, ntu);
	}

	return ok;
}

/**
 * ice_bump_ntc - Bump the next_to_clean counter of an Rx ring
 * @rx_ring: Rx ring
 */
static void ice_bump_ntc(struct ice_ring *rx_ring)
{
	int ntc = rx_ring->next_to_clean + 1;

	ntc = (ntc < rx_ring->count) ? ntc : 0;
	rx_ring->next_to_clean = ntc;
	prefetch(ICE_RX_DESC(rx_ring, ntc));
}

/**
 * ice_construct_skb_zc - Create an sk_buff from zero-copy buffer
 * @rx_ring: Rx ring
 * @rx_buf: zero-copy Rx buffer
 *
 * This function allocates a new skb from a zero-copy Rx buffer.
 *
 * Returns the skb on success, NULL on failure.
 */
static struct sk_buff *
ice_construct_skb_zc(struct ice_ring *rx_ring, struct ice_rx_buf *rx_buf)
{
	unsigned int metasize = rx_buf->xdp->data - rx_buf->xdp->data_meta;
	unsigned int datasize = rx_buf->xdp->data_end - rx_buf->xdp->data;
	unsigned int datasize_hard = rx_buf->xdp->data_end -
				     rx_buf->xdp->data_hard_start;
	struct sk_buff *skb;

	skb = __napi_alloc_skb(&rx_ring->q_vector->napi, datasize_hard,
			       GFP_ATOMIC | __GFP_NOWARN);
	if (unlikely(!skb))
		return NULL;

	skb_reserve(skb, rx_buf->xdp->data - rx_buf->xdp->data_hard_start);
	memcpy(__skb_put(skb, datasize), rx_buf->xdp->data, datasize);
	if (metasize)
		skb_metadata_set(skb, metasize);

	xsk_buff_free(rx_buf->xdp);
	rx_buf->xdp = NULL;
	return skb;
}

/**
 * ice_run_xdp_zc - Executes an XDP program in zero-copy path
 * @rx_ring: Rx ring
 * @xdp: xdp_buff used as input to the XDP program
 *
 * Returns any of ICE_XDP_{PASS, CONSUMED, TX, REDIR}
 */
static int
ice_run_xdp_zc(struct ice_ring *rx_ring, struct xdp_buff *xdp)
{
	int err, result = ICE_XDP_PASS;
	struct bpf_prog *xdp_prog;
	struct ice_ring *xdp_ring;
	u32 act;

	/* ZC patch is enabled only when XDP program is set,
	 * so here it can not be NULL
	 */
	xdp_prog = READ_ONCE(rx_ring->xdp_prog);

	act = bpf_prog_run_xdp(xdp_prog, xdp);

	if (likely(act == XDP_REDIRECT)) {
		err = xdp_do_redirect(rx_ring->netdev, xdp, xdp_prog);
		if (err)
			goto out_failure;
<<<<<<< HEAD
		rcu_read_unlock();
=======
>>>>>>> 3b17187f
		return ICE_XDP_REDIR;
	}

	switch (act) {
	case XDP_PASS:
		break;
	case XDP_TX:
		xdp_ring = rx_ring->vsi->xdp_rings[rx_ring->q_index];
		result = ice_xmit_xdp_buff(xdp, xdp_ring);
		if (result == ICE_XDP_CONSUMED)
			goto out_failure;
		break;
	default:
		bpf_warn_invalid_xdp_action(act);
		fallthrough;
	case XDP_ABORTED:
out_failure:
		trace_xdp_exception(rx_ring->netdev, xdp_prog, act);
		fallthrough;
	case XDP_DROP:
		result = ICE_XDP_CONSUMED;
		break;
	}

	return result;
}

/**
 * ice_clean_rx_irq_zc - consumes packets from the hardware ring
 * @rx_ring: AF_XDP Rx ring
 * @budget: NAPI budget
 *
 * Returns number of processed packets on success, remaining budget on failure.
 */
int ice_clean_rx_irq_zc(struct ice_ring *rx_ring, int budget)
{
	unsigned int total_rx_bytes = 0, total_rx_packets = 0;
	u16 cleaned_count = ICE_DESC_UNUSED(rx_ring);
	unsigned int xdp_xmit = 0;
	bool failure = false;

	while (likely(total_rx_packets < (unsigned int)budget)) {
		union ice_32b_rx_flex_desc *rx_desc;
		unsigned int size, xdp_res = 0;
		struct ice_rx_buf *rx_buf;
		struct sk_buff *skb;
		u16 stat_err_bits;
		u16 vlan_tag = 0;
		u16 rx_ptype;

		rx_desc = ICE_RX_DESC(rx_ring, rx_ring->next_to_clean);

		stat_err_bits = BIT(ICE_RX_FLEX_DESC_STATUS0_DD_S);
		if (!ice_test_staterr(rx_desc, stat_err_bits))
			break;

		/* This memory barrier is needed to keep us from reading
		 * any other fields out of the rx_desc until we have
		 * verified the descriptor has been written back.
		 */
		dma_rmb();

		size = le16_to_cpu(rx_desc->wb.pkt_len) &
				   ICE_RX_FLX_DESC_PKT_LEN_M;
		if (!size)
			break;

		rx_buf = &rx_ring->rx_buf[rx_ring->next_to_clean];
		rx_buf->xdp->data_end = rx_buf->xdp->data + size;
		xsk_buff_dma_sync_for_cpu(rx_buf->xdp, rx_ring->xsk_pool);

		xdp_res = ice_run_xdp_zc(rx_ring, rx_buf->xdp);
		if (xdp_res) {
			if (xdp_res & (ICE_XDP_TX | ICE_XDP_REDIR))
				xdp_xmit |= xdp_res;
			else
				xsk_buff_free(rx_buf->xdp);

			rx_buf->xdp = NULL;
			total_rx_bytes += size;
			total_rx_packets++;
			cleaned_count++;

			ice_bump_ntc(rx_ring);
			continue;
		}

		/* XDP_PASS path */
		skb = ice_construct_skb_zc(rx_ring, rx_buf);
		if (!skb) {
			rx_ring->rx_stats.alloc_buf_failed++;
			break;
		}

		cleaned_count++;
		ice_bump_ntc(rx_ring);

		if (eth_skb_pad(skb)) {
			skb = NULL;
			continue;
		}

		total_rx_bytes += skb->len;
		total_rx_packets++;

		stat_err_bits = BIT(ICE_RX_FLEX_DESC_STATUS0_L2TAG1P_S);
		if (ice_test_staterr(rx_desc, stat_err_bits))
			vlan_tag = le16_to_cpu(rx_desc->wb.l2tag1);

		rx_ptype = le16_to_cpu(rx_desc->wb.ptype_flex_flags0) &
				       ICE_RX_FLEX_DESC_PTYPE_M;

		ice_process_skb_fields(rx_ring, rx_desc, skb, rx_ptype);
		ice_receive_skb(rx_ring, skb, vlan_tag);
	}

	if (cleaned_count >= ICE_RX_BUF_WRITE)
		failure = !ice_alloc_rx_bufs_zc(rx_ring, cleaned_count);

	ice_finalize_xdp_rx(rx_ring, xdp_xmit);
	ice_update_rx_ring_stats(rx_ring, total_rx_packets, total_rx_bytes);

	if (xsk_uses_need_wakeup(rx_ring->xsk_pool)) {
		if (failure || rx_ring->next_to_clean == rx_ring->next_to_use)
			xsk_set_rx_need_wakeup(rx_ring->xsk_pool);
		else
			xsk_clear_rx_need_wakeup(rx_ring->xsk_pool);

		return (int)total_rx_packets;
	}

	return failure ? budget : (int)total_rx_packets;
}

/**
 * ice_xmit_zc - Completes AF_XDP entries, and cleans XDP entries
 * @xdp_ring: XDP Tx ring
 * @budget: max number of frames to xmit
 *
 * Returns true if cleanup/transmission is done.
 */
static bool ice_xmit_zc(struct ice_ring *xdp_ring, int budget)
{
	struct ice_tx_desc *tx_desc = NULL;
	bool work_done = true;
	struct xdp_desc desc;
	dma_addr_t dma;

	while (likely(budget-- > 0)) {
		struct ice_tx_buf *tx_buf;

		if (unlikely(!ICE_DESC_UNUSED(xdp_ring))) {
			xdp_ring->tx_stats.tx_busy++;
			work_done = false;
			break;
		}

		tx_buf = &xdp_ring->tx_buf[xdp_ring->next_to_use];

		if (!xsk_tx_peek_desc(xdp_ring->xsk_pool, &desc))
			break;

		dma = xsk_buff_raw_get_dma(xdp_ring->xsk_pool, desc.addr);
		xsk_buff_raw_dma_sync_for_device(xdp_ring->xsk_pool, dma,
						 desc.len);

		tx_buf->bytecount = desc.len;

		tx_desc = ICE_TX_DESC(xdp_ring, xdp_ring->next_to_use);
		tx_desc->buf_addr = cpu_to_le64(dma);
		tx_desc->cmd_type_offset_bsz =
			ice_build_ctob(ICE_TXD_LAST_DESC_CMD, 0, desc.len, 0);

		xdp_ring->next_to_use++;
		if (xdp_ring->next_to_use == xdp_ring->count)
			xdp_ring->next_to_use = 0;
	}

	if (tx_desc) {
		ice_xdp_ring_update_tail(xdp_ring);
		xsk_tx_release(xdp_ring->xsk_pool);
	}

	return budget > 0 && work_done;
}

/**
 * ice_clean_xdp_tx_buf - Free and unmap XDP Tx buffer
 * @xdp_ring: XDP Tx ring
 * @tx_buf: Tx buffer to clean
 */
static void
ice_clean_xdp_tx_buf(struct ice_ring *xdp_ring, struct ice_tx_buf *tx_buf)
{
	xdp_return_frame((struct xdp_frame *)tx_buf->raw_buf);
	dma_unmap_single(xdp_ring->dev, dma_unmap_addr(tx_buf, dma),
			 dma_unmap_len(tx_buf, len), DMA_TO_DEVICE);
	dma_unmap_len_set(tx_buf, len, 0);
}

/**
 * ice_clean_tx_irq_zc - Completes AF_XDP entries, and cleans XDP entries
 * @xdp_ring: XDP Tx ring
 * @budget: NAPI budget
 *
 * Returns true if cleanup/tranmission is done.
 */
bool ice_clean_tx_irq_zc(struct ice_ring *xdp_ring, int budget)
{
	int total_packets = 0, total_bytes = 0;
	s16 ntc = xdp_ring->next_to_clean;
	struct ice_tx_desc *tx_desc;
	struct ice_tx_buf *tx_buf;
	u32 xsk_frames = 0;
	bool xmit_done;

	tx_desc = ICE_TX_DESC(xdp_ring, ntc);
	tx_buf = &xdp_ring->tx_buf[ntc];
	ntc -= xdp_ring->count;

	do {
		if (!(tx_desc->cmd_type_offset_bsz &
		      cpu_to_le64(ICE_TX_DESC_DTYPE_DESC_DONE)))
			break;

		total_bytes += tx_buf->bytecount;
		total_packets++;

		if (tx_buf->raw_buf) {
			ice_clean_xdp_tx_buf(xdp_ring, tx_buf);
			tx_buf->raw_buf = NULL;
		} else {
			xsk_frames++;
		}

		tx_desc->cmd_type_offset_bsz = 0;
		tx_buf++;
		tx_desc++;
		ntc++;

		if (unlikely(!ntc)) {
			ntc -= xdp_ring->count;
			tx_buf = xdp_ring->tx_buf;
			tx_desc = ICE_TX_DESC(xdp_ring, 0);
		}

		prefetch(tx_desc);

	} while (likely(--budget));

	ntc += xdp_ring->count;
	xdp_ring->next_to_clean = ntc;

	if (xsk_frames)
		xsk_tx_completed(xdp_ring->xsk_pool, xsk_frames);

	if (xsk_uses_need_wakeup(xdp_ring->xsk_pool))
		xsk_set_tx_need_wakeup(xdp_ring->xsk_pool);

	ice_update_tx_ring_stats(xdp_ring, total_packets, total_bytes);
	xmit_done = ice_xmit_zc(xdp_ring, ICE_DFLT_IRQ_WORK);

	return budget > 0 && xmit_done;
}

/**
 * ice_xsk_wakeup - Implements ndo_xsk_wakeup
 * @netdev: net_device
 * @queue_id: queue to wake up
 * @flags: ignored in our case, since we have Rx and Tx in the same NAPI
 *
 * Returns negative on error, zero otherwise.
 */
int
ice_xsk_wakeup(struct net_device *netdev, u32 queue_id,
	       u32 __always_unused flags)
{
	struct ice_netdev_priv *np = netdev_priv(netdev);
	struct ice_q_vector *q_vector;
	struct ice_vsi *vsi = np->vsi;
	struct ice_ring *ring;

	if (test_bit(ICE_DOWN, vsi->state))
		return -ENETDOWN;

	if (!ice_is_xdp_ena_vsi(vsi))
		return -ENXIO;

	if (queue_id >= vsi->num_txq)
		return -ENXIO;

	if (!vsi->xdp_rings[queue_id]->xsk_pool)
		return -ENXIO;

	ring = vsi->xdp_rings[queue_id];

	/* The idea here is that if NAPI is running, mark a miss, so
	 * it will run again. If not, trigger an interrupt and
	 * schedule the NAPI from interrupt context. If NAPI would be
	 * scheduled here, the interrupt affinity would not be
	 * honored.
	 */
	q_vector = ring->q_vector;
	if (!napi_if_scheduled_mark_missed(&q_vector->napi))
		ice_trigger_sw_intr(&vsi->back->hw, q_vector);

	return 0;
}

/**
 * ice_xsk_any_rx_ring_ena - Checks if Rx rings have AF_XDP buff pool attached
 * @vsi: VSI to be checked
 *
 * Returns true if any of the Rx rings has an AF_XDP buff pool attached
 */
bool ice_xsk_any_rx_ring_ena(struct ice_vsi *vsi)
{
	int i;

	ice_for_each_rxq(vsi, i) {
		if (xsk_get_pool_from_qid(vsi->netdev, i))
			return true;
	}

	return false;
}

/**
 * ice_xsk_clean_rx_ring - clean buffer pool queues connected to a given Rx ring
 * @rx_ring: ring to be cleaned
 */
void ice_xsk_clean_rx_ring(struct ice_ring *rx_ring)
{
	u16 i;

	for (i = 0; i < rx_ring->count; i++) {
		struct ice_rx_buf *rx_buf = &rx_ring->rx_buf[i];

		if (!rx_buf->xdp)
			continue;

		rx_buf->xdp = NULL;
	}
}

/**
 * ice_xsk_clean_xdp_ring - Clean the XDP Tx ring and its buffer pool queues
 * @xdp_ring: XDP_Tx ring
 */
void ice_xsk_clean_xdp_ring(struct ice_ring *xdp_ring)
{
	u16 ntc = xdp_ring->next_to_clean, ntu = xdp_ring->next_to_use;
	u32 xsk_frames = 0;

	while (ntc != ntu) {
		struct ice_tx_buf *tx_buf = &xdp_ring->tx_buf[ntc];

		if (tx_buf->raw_buf)
			ice_clean_xdp_tx_buf(xdp_ring, tx_buf);
		else
			xsk_frames++;

		tx_buf->raw_buf = NULL;

		ntc++;
		if (ntc >= xdp_ring->count)
			ntc = 0;
	}

	if (xsk_frames)
		xsk_tx_completed(xdp_ring->xsk_pool, xsk_frames);
}<|MERGE_RESOLUTION|>--- conflicted
+++ resolved
@@ -477,10 +477,6 @@
 		err = xdp_do_redirect(rx_ring->netdev, xdp, xdp_prog);
 		if (err)
 			goto out_failure;
-<<<<<<< HEAD
-		rcu_read_unlock();
-=======
->>>>>>> 3b17187f
 		return ICE_XDP_REDIR;
 	}
 
