// SPDX-License-Identifier: GPL-2.0
/* Copyright (c) 2018, Intel Corporation. */

#include "ice_common.h"

#define ICE_CQ_INIT_REGS(qinfo, prefix)				\
do {								\
	(qinfo)->sq.head = prefix##_ATQH;			\
	(qinfo)->sq.tail = prefix##_ATQT;			\
	(qinfo)->sq.len = prefix##_ATQLEN;			\
	(qinfo)->sq.bah = prefix##_ATQBAH;			\
	(qinfo)->sq.bal = prefix##_ATQBAL;			\
	(qinfo)->sq.len_mask = prefix##_ATQLEN_ATQLEN_M;	\
	(qinfo)->sq.len_ena_mask = prefix##_ATQLEN_ATQENABLE_M;	\
	(qinfo)->sq.len_crit_mask = prefix##_ATQLEN_ATQCRIT_M;	\
	(qinfo)->sq.head_mask = prefix##_ATQH_ATQH_M;		\
	(qinfo)->rq.head = prefix##_ARQH;			\
	(qinfo)->rq.tail = prefix##_ARQT;			\
	(qinfo)->rq.len = prefix##_ARQLEN;			\
	(qinfo)->rq.bah = prefix##_ARQBAH;			\
	(qinfo)->rq.bal = prefix##_ARQBAL;			\
	(qinfo)->rq.len_mask = prefix##_ARQLEN_ARQLEN_M;	\
	(qinfo)->rq.len_ena_mask = prefix##_ARQLEN_ARQENABLE_M;	\
	(qinfo)->rq.len_crit_mask = prefix##_ARQLEN_ARQCRIT_M;	\
	(qinfo)->rq.head_mask = prefix##_ARQH_ARQH_M;		\
} while (0)

/**
 * ice_adminq_init_regs - Initialize AdminQ registers
 * @hw: pointer to the hardware structure
 *
 * This assumes the alloc_sq and alloc_rq functions have already been called
 */
static void ice_adminq_init_regs(struct ice_hw *hw)
{
	struct ice_ctl_q_info *cq = &hw->adminq;

	ICE_CQ_INIT_REGS(cq, PF_FW);
}

/**
 * ice_mailbox_init_regs - Initialize Mailbox registers
 * @hw: pointer to the hardware structure
 *
 * This assumes the alloc_sq and alloc_rq functions have already been called
 */
static void ice_mailbox_init_regs(struct ice_hw *hw)
{
	struct ice_ctl_q_info *cq = &hw->mailboxq;

	ICE_CQ_INIT_REGS(cq, PF_MBX);
}

/**
 * ice_check_sq_alive
 * @hw: pointer to the HW struct
 * @cq: pointer to the specific Control queue
 *
 * Returns true if Queue is enabled else false.
 */
bool ice_check_sq_alive(struct ice_hw *hw, struct ice_ctl_q_info *cq)
{
	/* check both queue-length and queue-enable fields */
	if (cq->sq.len && cq->sq.len_mask && cq->sq.len_ena_mask)
		return (rd32(hw, cq->sq.len) & (cq->sq.len_mask |
						cq->sq.len_ena_mask)) ==
			(cq->num_sq_entries | cq->sq.len_ena_mask);

	return false;
}

/**
 * ice_alloc_ctrlq_sq_ring - Allocate Control Transmit Queue (ATQ) rings
 * @hw: pointer to the hardware structure
 * @cq: pointer to the specific Control queue
 */
static enum ice_status
ice_alloc_ctrlq_sq_ring(struct ice_hw *hw, struct ice_ctl_q_info *cq)
{
	size_t size = cq->num_sq_entries * sizeof(struct ice_aq_desc);

	cq->sq.desc_buf.va = dmam_alloc_coherent(ice_hw_to_dev(hw), size,
						 &cq->sq.desc_buf.pa,
						 GFP_KERNEL | __GFP_ZERO);
	if (!cq->sq.desc_buf.va)
		return ICE_ERR_NO_MEMORY;
	cq->sq.desc_buf.size = size;

	cq->sq.cmd_buf = devm_kcalloc(ice_hw_to_dev(hw), cq->num_sq_entries,
				      sizeof(struct ice_sq_cd), GFP_KERNEL);
	if (!cq->sq.cmd_buf) {
		dmam_free_coherent(ice_hw_to_dev(hw), cq->sq.desc_buf.size,
				   cq->sq.desc_buf.va, cq->sq.desc_buf.pa);
		cq->sq.desc_buf.va = NULL;
		cq->sq.desc_buf.pa = 0;
		cq->sq.desc_buf.size = 0;
		return ICE_ERR_NO_MEMORY;
	}

	return 0;
}

/**
 * ice_alloc_ctrlq_rq_ring - Allocate Control Receive Queue (ARQ) rings
 * @hw: pointer to the hardware structure
 * @cq: pointer to the specific Control queue
 */
static enum ice_status
ice_alloc_ctrlq_rq_ring(struct ice_hw *hw, struct ice_ctl_q_info *cq)
{
	size_t size = cq->num_rq_entries * sizeof(struct ice_aq_desc);

	cq->rq.desc_buf.va = dmam_alloc_coherent(ice_hw_to_dev(hw), size,
						 &cq->rq.desc_buf.pa,
						 GFP_KERNEL | __GFP_ZERO);
	if (!cq->rq.desc_buf.va)
		return ICE_ERR_NO_MEMORY;
	cq->rq.desc_buf.size = size;
	return 0;
}

/**
 * ice_free_cq_ring - Free control queue ring
 * @hw: pointer to the hardware structure
 * @ring: pointer to the specific control queue ring
 *
 * This assumes the posted buffers have already been cleaned
 * and de-allocated
 */
static void ice_free_cq_ring(struct ice_hw *hw, struct ice_ctl_q_ring *ring)
{
	dmam_free_coherent(ice_hw_to_dev(hw), ring->desc_buf.size,
			   ring->desc_buf.va, ring->desc_buf.pa);
	ring->desc_buf.va = NULL;
	ring->desc_buf.pa = 0;
	ring->desc_buf.size = 0;
}

/**
 * ice_alloc_rq_bufs - Allocate pre-posted buffers for the ARQ
 * @hw: pointer to the hardware structure
 * @cq: pointer to the specific Control queue
 */
static enum ice_status
ice_alloc_rq_bufs(struct ice_hw *hw, struct ice_ctl_q_info *cq)
{
	int i;

	/* We'll be allocating the buffer info memory first, then we can
	 * allocate the mapped buffers for the event processing
	 */
	cq->rq.dma_head = devm_kcalloc(ice_hw_to_dev(hw), cq->num_rq_entries,
				       sizeof(cq->rq.desc_buf), GFP_KERNEL);
	if (!cq->rq.dma_head)
		return ICE_ERR_NO_MEMORY;
	cq->rq.r.rq_bi = (struct ice_dma_mem *)cq->rq.dma_head;

	/* allocate the mapped buffers */
	for (i = 0; i < cq->num_rq_entries; i++) {
		struct ice_aq_desc *desc;
		struct ice_dma_mem *bi;

		bi = &cq->rq.r.rq_bi[i];
		bi->va = dmam_alloc_coherent(ice_hw_to_dev(hw),
					     cq->rq_buf_size, &bi->pa,
					     GFP_KERNEL | __GFP_ZERO);
		if (!bi->va)
			goto unwind_alloc_rq_bufs;
		bi->size = cq->rq_buf_size;

		/* now configure the descriptors for use */
		desc = ICE_CTL_Q_DESC(cq->rq, i);

		desc->flags = cpu_to_le16(ICE_AQ_FLAG_BUF);
		if (cq->rq_buf_size > ICE_AQ_LG_BUF)
			desc->flags |= cpu_to_le16(ICE_AQ_FLAG_LB);
		desc->opcode = 0;
		/* This is in accordance with Admin queue design, there is no
		 * register for buffer size configuration
		 */
		desc->datalen = cpu_to_le16(bi->size);
		desc->retval = 0;
		desc->cookie_high = 0;
		desc->cookie_low = 0;
		desc->params.generic.addr_high =
			cpu_to_le32(upper_32_bits(bi->pa));
		desc->params.generic.addr_low =
			cpu_to_le32(lower_32_bits(bi->pa));
		desc->params.generic.param0 = 0;
		desc->params.generic.param1 = 0;
	}
	return 0;

unwind_alloc_rq_bufs:
	/* don't try to free the one that failed... */
	i--;
	for (; i >= 0; i--) {
		dmam_free_coherent(ice_hw_to_dev(hw), cq->rq.r.rq_bi[i].size,
				   cq->rq.r.rq_bi[i].va, cq->rq.r.rq_bi[i].pa);
		cq->rq.r.rq_bi[i].va = NULL;
		cq->rq.r.rq_bi[i].pa = 0;
		cq->rq.r.rq_bi[i].size = 0;
	}
	cq->rq.r.rq_bi = NULL;
	devm_kfree(ice_hw_to_dev(hw), cq->rq.dma_head);
	cq->rq.dma_head = NULL;

	return ICE_ERR_NO_MEMORY;
}

/**
 * ice_alloc_sq_bufs - Allocate empty buffer structs for the ATQ
 * @hw: pointer to the hardware structure
 * @cq: pointer to the specific Control queue
 */
static enum ice_status
ice_alloc_sq_bufs(struct ice_hw *hw, struct ice_ctl_q_info *cq)
{
	int i;

	/* No mapped memory needed yet, just the buffer info structures */
	cq->sq.dma_head = devm_kcalloc(ice_hw_to_dev(hw), cq->num_sq_entries,
				       sizeof(cq->sq.desc_buf), GFP_KERNEL);
	if (!cq->sq.dma_head)
		return ICE_ERR_NO_MEMORY;
	cq->sq.r.sq_bi = (struct ice_dma_mem *)cq->sq.dma_head;

	/* allocate the mapped buffers */
	for (i = 0; i < cq->num_sq_entries; i++) {
		struct ice_dma_mem *bi;

		bi = &cq->sq.r.sq_bi[i];
		bi->va = dmam_alloc_coherent(ice_hw_to_dev(hw),
					     cq->sq_buf_size, &bi->pa,
					     GFP_KERNEL | __GFP_ZERO);
		if (!bi->va)
			goto unwind_alloc_sq_bufs;
		bi->size = cq->sq_buf_size;
	}
	return 0;

unwind_alloc_sq_bufs:
	/* don't try to free the one that failed... */
	i--;
	for (; i >= 0; i--) {
		dmam_free_coherent(ice_hw_to_dev(hw), cq->sq.r.sq_bi[i].size,
				   cq->sq.r.sq_bi[i].va, cq->sq.r.sq_bi[i].pa);
		cq->sq.r.sq_bi[i].va = NULL;
		cq->sq.r.sq_bi[i].pa = 0;
		cq->sq.r.sq_bi[i].size = 0;
	}
	cq->sq.r.sq_bi = NULL;
	devm_kfree(ice_hw_to_dev(hw), cq->sq.dma_head);
	cq->sq.dma_head = NULL;

	return ICE_ERR_NO_MEMORY;
}

static enum ice_status
ice_cfg_cq_regs(struct ice_hw *hw, struct ice_ctl_q_ring *ring, u16 num_entries)
{
	/* Clear Head and Tail */
	wr32(hw, ring->head, 0);
	wr32(hw, ring->tail, 0);

	/* set starting point */
	wr32(hw, ring->len, (num_entries | ring->len_ena_mask));
	wr32(hw, ring->bal, lower_32_bits(ring->desc_buf.pa));
	wr32(hw, ring->bah, upper_32_bits(ring->desc_buf.pa));

	/* Check one register to verify that config was applied */
	if (rd32(hw, ring->bal) != lower_32_bits(ring->desc_buf.pa))
		return ICE_ERR_AQ_ERROR;

	return 0;
}

/**
 * ice_cfg_sq_regs - configure Control ATQ registers
 * @hw: pointer to the hardware structure
 * @cq: pointer to the specific Control queue
 *
 * Configure base address and length registers for the transmit queue
 */
static enum ice_status
ice_cfg_sq_regs(struct ice_hw *hw, struct ice_ctl_q_info *cq)
{
	return ice_cfg_cq_regs(hw, &cq->sq, cq->num_sq_entries);
}

/**
 * ice_cfg_rq_regs - configure Control ARQ register
 * @hw: pointer to the hardware structure
 * @cq: pointer to the specific Control queue
 *
 * Configure base address and length registers for the receive (event queue)
 */
static enum ice_status
ice_cfg_rq_regs(struct ice_hw *hw, struct ice_ctl_q_info *cq)
{
	enum ice_status status;

	status = ice_cfg_cq_regs(hw, &cq->rq, cq->num_rq_entries);
	if (status)
		return status;

	/* Update tail in the HW to post pre-allocated buffers */
	wr32(hw, cq->rq.tail, (u32)(cq->num_rq_entries - 1));

	return 0;
}

#define ICE_FREE_CQ_BUFS(hw, qi, ring)					\
do {									\
<<<<<<< HEAD
	int i;								\
	/* free descriptors */						\
	if ((qi)->ring.r.ring##_bi)					\
=======
	/* free descriptors */						\
	if ((qi)->ring.r.ring##_bi) {					\
		int i;							\
									\
>>>>>>> d1988041
		for (i = 0; i < (qi)->num_##ring##_entries; i++)	\
			if ((qi)->ring.r.ring##_bi[i].pa) {		\
				dmam_free_coherent(ice_hw_to_dev(hw),	\
					(qi)->ring.r.ring##_bi[i].size,	\
					(qi)->ring.r.ring##_bi[i].va,	\
					(qi)->ring.r.ring##_bi[i].pa);	\
					(qi)->ring.r.ring##_bi[i].va = NULL;\
					(qi)->ring.r.ring##_bi[i].pa = 0;\
					(qi)->ring.r.ring##_bi[i].size = 0;\
		}							\
<<<<<<< HEAD
=======
	}								\
>>>>>>> d1988041
	/* free the buffer info list */					\
	if ((qi)->ring.cmd_buf)						\
		devm_kfree(ice_hw_to_dev(hw), (qi)->ring.cmd_buf);	\
	/* free DMA head */						\
	devm_kfree(ice_hw_to_dev(hw), (qi)->ring.dma_head);		\
} while (0)

/**
 * ice_init_sq - main initialization routine for Control ATQ
 * @hw: pointer to the hardware structure
 * @cq: pointer to the specific Control queue
 *
 * This is the main initialization routine for the Control Send Queue
 * Prior to calling this function, the driver *MUST* set the following fields
 * in the cq->structure:
 *     - cq->num_sq_entries
 *     - cq->sq_buf_size
 *
 * Do *NOT* hold the lock when calling this as the memory allocation routines
 * called are not going to be atomic context safe
 */
static enum ice_status ice_init_sq(struct ice_hw *hw, struct ice_ctl_q_info *cq)
{
	enum ice_status ret_code;

	if (cq->sq.count > 0) {
		/* queue already initialized */
		ret_code = ICE_ERR_NOT_READY;
		goto init_ctrlq_exit;
	}

	/* verify input for valid configuration */
	if (!cq->num_sq_entries || !cq->sq_buf_size) {
		ret_code = ICE_ERR_CFG;
		goto init_ctrlq_exit;
	}

	cq->sq.next_to_use = 0;
	cq->sq.next_to_clean = 0;

	/* allocate the ring memory */
	ret_code = ice_alloc_ctrlq_sq_ring(hw, cq);
	if (ret_code)
		goto init_ctrlq_exit;

	/* allocate buffers in the rings */
	ret_code = ice_alloc_sq_bufs(hw, cq);
	if (ret_code)
		goto init_ctrlq_free_rings;

	/* initialize base registers */
	ret_code = ice_cfg_sq_regs(hw, cq);
	if (ret_code)
		goto init_ctrlq_free_rings;

	/* success! */
	cq->sq.count = cq->num_sq_entries;
	goto init_ctrlq_exit;

init_ctrlq_free_rings:
	ICE_FREE_CQ_BUFS(hw, cq, sq);
	ice_free_cq_ring(hw, &cq->sq);

init_ctrlq_exit:
	return ret_code;
}

/**
 * ice_init_rq - initialize ARQ
 * @hw: pointer to the hardware structure
 * @cq: pointer to the specific Control queue
 *
 * The main initialization routine for the Admin Receive (Event) Queue.
 * Prior to calling this function, the driver *MUST* set the following fields
 * in the cq->structure:
 *     - cq->num_rq_entries
 *     - cq->rq_buf_size
 *
 * Do *NOT* hold the lock when calling this as the memory allocation routines
 * called are not going to be atomic context safe
 */
static enum ice_status ice_init_rq(struct ice_hw *hw, struct ice_ctl_q_info *cq)
{
	enum ice_status ret_code;

	if (cq->rq.count > 0) {
		/* queue already initialized */
		ret_code = ICE_ERR_NOT_READY;
		goto init_ctrlq_exit;
	}

	/* verify input for valid configuration */
	if (!cq->num_rq_entries || !cq->rq_buf_size) {
		ret_code = ICE_ERR_CFG;
		goto init_ctrlq_exit;
	}

	cq->rq.next_to_use = 0;
	cq->rq.next_to_clean = 0;

	/* allocate the ring memory */
	ret_code = ice_alloc_ctrlq_rq_ring(hw, cq);
	if (ret_code)
		goto init_ctrlq_exit;

	/* allocate buffers in the rings */
	ret_code = ice_alloc_rq_bufs(hw, cq);
	if (ret_code)
		goto init_ctrlq_free_rings;

	/* initialize base registers */
	ret_code = ice_cfg_rq_regs(hw, cq);
	if (ret_code)
		goto init_ctrlq_free_rings;

	/* success! */
	cq->rq.count = cq->num_rq_entries;
	goto init_ctrlq_exit;

init_ctrlq_free_rings:
	ICE_FREE_CQ_BUFS(hw, cq, rq);
	ice_free_cq_ring(hw, &cq->rq);

init_ctrlq_exit:
	return ret_code;
}

/**
 * ice_shutdown_sq - shutdown the Control ATQ
 * @hw: pointer to the hardware structure
 * @cq: pointer to the specific Control queue
 *
 * The main shutdown routine for the Control Transmit Queue
 */
static enum ice_status
ice_shutdown_sq(struct ice_hw *hw, struct ice_ctl_q_info *cq)
{
	enum ice_status ret_code = 0;

	mutex_lock(&cq->sq_lock);

	if (!cq->sq.count) {
		ret_code = ICE_ERR_NOT_READY;
		goto shutdown_sq_out;
	}

	/* Stop firmware AdminQ processing */
	wr32(hw, cq->sq.head, 0);
	wr32(hw, cq->sq.tail, 0);
	wr32(hw, cq->sq.len, 0);
	wr32(hw, cq->sq.bal, 0);
	wr32(hw, cq->sq.bah, 0);

	cq->sq.count = 0;	/* to indicate uninitialized queue */

	/* free ring buffers and the ring itself */
	ICE_FREE_CQ_BUFS(hw, cq, sq);
	ice_free_cq_ring(hw, &cq->sq);

shutdown_sq_out:
	mutex_unlock(&cq->sq_lock);
	return ret_code;
}

/**
 * ice_aq_ver_check - Check the reported AQ API version.
 * @hw: pointer to the hardware structure
 *
 * Checks if the driver should load on a given AQ API version.
 *
 * Return: 'true' iff the driver should attempt to load. 'false' otherwise.
 */
static bool ice_aq_ver_check(struct ice_hw *hw)
{
	if (hw->api_maj_ver > EXP_FW_API_VER_MAJOR) {
		/* Major API version is newer than expected, don't load */
		dev_warn(ice_hw_to_dev(hw),
			 "The driver for the device stopped because the NVM image is newer than expected. You must install the most recent version of the network driver.\n");
		return false;
	} else if (hw->api_maj_ver == EXP_FW_API_VER_MAJOR) {
		if (hw->api_min_ver > (EXP_FW_API_VER_MINOR + 2))
			dev_info(ice_hw_to_dev(hw),
				 "The driver for the device detected a newer version of the NVM image than expected. Please install the most recent version of the network driver.\n");
		else if ((hw->api_min_ver + 2) < EXP_FW_API_VER_MINOR)
			dev_info(ice_hw_to_dev(hw),
				 "The driver for the device detected an older version of the NVM image than expected. Please update the NVM image.\n");
	} else {
		/* Major API version is older than expected, log a warning */
		dev_info(ice_hw_to_dev(hw),
			 "The driver for the device detected an older version of the NVM image than expected. Please update the NVM image.\n");
	}
	return true;
}

/**
 * ice_shutdown_rq - shutdown Control ARQ
 * @hw: pointer to the hardware structure
 * @cq: pointer to the specific Control queue
 *
 * The main shutdown routine for the Control Receive Queue
 */
static enum ice_status
ice_shutdown_rq(struct ice_hw *hw, struct ice_ctl_q_info *cq)
{
	enum ice_status ret_code = 0;

	mutex_lock(&cq->rq_lock);

	if (!cq->rq.count) {
		ret_code = ICE_ERR_NOT_READY;
		goto shutdown_rq_out;
	}

	/* Stop Control Queue processing */
	wr32(hw, cq->rq.head, 0);
	wr32(hw, cq->rq.tail, 0);
	wr32(hw, cq->rq.len, 0);
	wr32(hw, cq->rq.bal, 0);
	wr32(hw, cq->rq.bah, 0);

	/* set rq.count to 0 to indicate uninitialized queue */
	cq->rq.count = 0;

	/* free ring buffers and the ring itself */
	ICE_FREE_CQ_BUFS(hw, cq, rq);
	ice_free_cq_ring(hw, &cq->rq);

shutdown_rq_out:
	mutex_unlock(&cq->rq_lock);
	return ret_code;
}

/**
 * ice_init_check_adminq - Check version for Admin Queue to know if its alive
 * @hw: pointer to the hardware structure
 */
static enum ice_status ice_init_check_adminq(struct ice_hw *hw)
{
	struct ice_ctl_q_info *cq = &hw->adminq;
	enum ice_status status;

	status = ice_aq_get_fw_ver(hw, NULL);
	if (status)
		goto init_ctrlq_free_rq;

	if (!ice_aq_ver_check(hw)) {
		status = ICE_ERR_FW_API_VER;
		goto init_ctrlq_free_rq;
	}

	return 0;

init_ctrlq_free_rq:
	ice_shutdown_rq(hw, cq);
	ice_shutdown_sq(hw, cq);
	return status;
}

/**
 * ice_init_ctrlq - main initialization routine for any control Queue
 * @hw: pointer to the hardware structure
 * @q_type: specific Control queue type
 *
 * Prior to calling this function, the driver *MUST* set the following fields
 * in the cq->structure:
 *     - cq->num_sq_entries
 *     - cq->num_rq_entries
 *     - cq->rq_buf_size
 *     - cq->sq_buf_size
 *
 * NOTE: this function does not initialize the controlq locks
 */
static enum ice_status ice_init_ctrlq(struct ice_hw *hw, enum ice_ctl_q q_type)
{
	struct ice_ctl_q_info *cq;
	enum ice_status ret_code;

	switch (q_type) {
	case ICE_CTL_Q_ADMIN:
		ice_adminq_init_regs(hw);
		cq = &hw->adminq;
		break;
	case ICE_CTL_Q_MAILBOX:
		ice_mailbox_init_regs(hw);
		cq = &hw->mailboxq;
		break;
	default:
		return ICE_ERR_PARAM;
	}
	cq->qtype = q_type;

	/* verify input for valid configuration */
	if (!cq->num_rq_entries || !cq->num_sq_entries ||
	    !cq->rq_buf_size || !cq->sq_buf_size) {
		return ICE_ERR_CFG;
	}

	/* setup SQ command write back timeout */
	cq->sq_cmd_timeout = ICE_CTL_Q_SQ_CMD_TIMEOUT;

	/* allocate the ATQ */
	ret_code = ice_init_sq(hw, cq);
	if (ret_code)
		return ret_code;

	/* allocate the ARQ */
	ret_code = ice_init_rq(hw, cq);
	if (ret_code)
		goto init_ctrlq_free_sq;

	/* success! */
	return 0;

init_ctrlq_free_sq:
	ice_shutdown_sq(hw, cq);
	return ret_code;
}

/**
 * ice_shutdown_ctrlq - shutdown routine for any control queue
 * @hw: pointer to the hardware structure
 * @q_type: specific Control queue type
 *
 * NOTE: this function does not destroy the control queue locks.
 */
static void ice_shutdown_ctrlq(struct ice_hw *hw, enum ice_ctl_q q_type)
{
	struct ice_ctl_q_info *cq;

	switch (q_type) {
	case ICE_CTL_Q_ADMIN:
		cq = &hw->adminq;
		if (ice_check_sq_alive(hw, cq))
			ice_aq_q_shutdown(hw, true);
		break;
	case ICE_CTL_Q_MAILBOX:
		cq = &hw->mailboxq;
		break;
	default:
		return;
	}

	ice_shutdown_sq(hw, cq);
	ice_shutdown_rq(hw, cq);
}

/**
 * ice_shutdown_all_ctrlq - shutdown routine for all control queues
 * @hw: pointer to the hardware structure
 *
 * NOTE: this function does not destroy the control queue locks. The driver
 * may call this at runtime to shutdown and later restart control queues, such
 * as in response to a reset event.
 */
void ice_shutdown_all_ctrlq(struct ice_hw *hw)
{
	/* Shutdown FW admin queue */
	ice_shutdown_ctrlq(hw, ICE_CTL_Q_ADMIN);
	/* Shutdown PF-VF Mailbox */
	ice_shutdown_ctrlq(hw, ICE_CTL_Q_MAILBOX);
}

/**
 * ice_init_all_ctrlq - main initialization routine for all control queues
 * @hw: pointer to the hardware structure
 *
 * Prior to calling this function, the driver MUST* set the following fields
 * in the cq->structure for all control queues:
 *     - cq->num_sq_entries
 *     - cq->num_rq_entries
 *     - cq->rq_buf_size
 *     - cq->sq_buf_size
 *
 * NOTE: this function does not initialize the controlq locks.
 */
enum ice_status ice_init_all_ctrlq(struct ice_hw *hw)
{
	enum ice_status status;
	u32 retry = 0;

	/* Init FW admin queue */
	do {
		status = ice_init_ctrlq(hw, ICE_CTL_Q_ADMIN);
		if (status)
			return status;

		status = ice_init_check_adminq(hw);
		if (status != ICE_ERR_AQ_FW_CRITICAL)
			break;

		ice_debug(hw, ICE_DBG_AQ_MSG,
			  "Retry Admin Queue init due to FW critical error\n");
		ice_shutdown_ctrlq(hw, ICE_CTL_Q_ADMIN);
		msleep(ICE_CTL_Q_ADMIN_INIT_MSEC);
	} while (retry++ < ICE_CTL_Q_ADMIN_INIT_TIMEOUT);

	if (status)
		return status;
	/* Init Mailbox queue */
	return ice_init_ctrlq(hw, ICE_CTL_Q_MAILBOX);
}

/**
 * ice_init_ctrlq_locks - Initialize locks for a control queue
 * @cq: pointer to the control queue
 *
 * Initializes the send and receive queue locks for a given control queue.
 */
static void ice_init_ctrlq_locks(struct ice_ctl_q_info *cq)
{
	mutex_init(&cq->sq_lock);
	mutex_init(&cq->rq_lock);
}

/**
 * ice_create_all_ctrlq - main initialization routine for all control queues
 * @hw: pointer to the hardware structure
 *
 * Prior to calling this function, the driver *MUST* set the following fields
 * in the cq->structure for all control queues:
 *     - cq->num_sq_entries
 *     - cq->num_rq_entries
 *     - cq->rq_buf_size
 *     - cq->sq_buf_size
 *
 * This function creates all the control queue locks and then calls
 * ice_init_all_ctrlq. It should be called once during driver load. If the
 * driver needs to re-initialize control queues at run time it should call
 * ice_init_all_ctrlq instead.
 */
enum ice_status ice_create_all_ctrlq(struct ice_hw *hw)
{
	ice_init_ctrlq_locks(&hw->adminq);
	ice_init_ctrlq_locks(&hw->mailboxq);

	return ice_init_all_ctrlq(hw);
}

/**
 * ice_destroy_ctrlq_locks - Destroy locks for a control queue
 * @cq: pointer to the control queue
 *
 * Destroys the send and receive queue locks for a given control queue.
 */
static void ice_destroy_ctrlq_locks(struct ice_ctl_q_info *cq)
{
	mutex_destroy(&cq->sq_lock);
	mutex_destroy(&cq->rq_lock);
}

/**
 * ice_destroy_all_ctrlq - exit routine for all control queues
 * @hw: pointer to the hardware structure
 *
 * This function shuts down all the control queues and then destroys the
 * control queue locks. It should be called once during driver unload. The
 * driver should call ice_shutdown_all_ctrlq if it needs to shut down and
 * reinitialize control queues, such as in response to a reset event.
 */
void ice_destroy_all_ctrlq(struct ice_hw *hw)
{
	/* shut down all the control queues first */
	ice_shutdown_all_ctrlq(hw);

	ice_destroy_ctrlq_locks(&hw->adminq);
	ice_destroy_ctrlq_locks(&hw->mailboxq);
}

/**
 * ice_clean_sq - cleans Admin send queue (ATQ)
 * @hw: pointer to the hardware structure
 * @cq: pointer to the specific Control queue
 *
 * returns the number of free desc
 */
static u16 ice_clean_sq(struct ice_hw *hw, struct ice_ctl_q_info *cq)
{
	struct ice_ctl_q_ring *sq = &cq->sq;
	u16 ntc = sq->next_to_clean;
	struct ice_sq_cd *details;
	struct ice_aq_desc *desc;

	desc = ICE_CTL_Q_DESC(*sq, ntc);
	details = ICE_CTL_Q_DETAILS(*sq, ntc);

	while (rd32(hw, cq->sq.head) != ntc) {
		ice_debug(hw, ICE_DBG_AQ_MSG,
			  "ntc %d head %d.\n", ntc, rd32(hw, cq->sq.head));
		memset(desc, 0, sizeof(*desc));
		memset(details, 0, sizeof(*details));
		ntc++;
		if (ntc == sq->count)
			ntc = 0;
		desc = ICE_CTL_Q_DESC(*sq, ntc);
		details = ICE_CTL_Q_DETAILS(*sq, ntc);
	}

	sq->next_to_clean = ntc;

	return ICE_CTL_Q_DESC_UNUSED(sq);
}

/**
 * ice_debug_cq
 * @hw: pointer to the hardware structure
 * @desc: pointer to control queue descriptor
 * @buf: pointer to command buffer
 * @buf_len: max length of buf
 *
 * Dumps debug log about control command with descriptor contents.
 */
static void ice_debug_cq(struct ice_hw *hw, void *desc, void *buf, u16 buf_len)
{
	struct ice_aq_desc *cq_desc = (struct ice_aq_desc *)desc;
	u16 len;

	if (!IS_ENABLED(CONFIG_DYNAMIC_DEBUG) &&
	    !((ICE_DBG_AQ_DESC | ICE_DBG_AQ_DESC_BUF) & hw->debug_mask))
		return;

	if (!desc)
		return;

	len = le16_to_cpu(cq_desc->datalen);

	ice_debug(hw, ICE_DBG_AQ_DESC,
		  "CQ CMD: opcode 0x%04X, flags 0x%04X, datalen 0x%04X, retval 0x%04X\n",
		  le16_to_cpu(cq_desc->opcode),
		  le16_to_cpu(cq_desc->flags),
		  le16_to_cpu(cq_desc->datalen), le16_to_cpu(cq_desc->retval));
	ice_debug(hw, ICE_DBG_AQ_DESC, "\tcookie (h,l) 0x%08X 0x%08X\n",
		  le32_to_cpu(cq_desc->cookie_high),
		  le32_to_cpu(cq_desc->cookie_low));
	ice_debug(hw, ICE_DBG_AQ_DESC, "\tparam (0,1)  0x%08X 0x%08X\n",
		  le32_to_cpu(cq_desc->params.generic.param0),
		  le32_to_cpu(cq_desc->params.generic.param1));
	ice_debug(hw, ICE_DBG_AQ_DESC, "\taddr (h,l)   0x%08X 0x%08X\n",
		  le32_to_cpu(cq_desc->params.generic.addr_high),
		  le32_to_cpu(cq_desc->params.generic.addr_low));
	if (buf && cq_desc->datalen != 0) {
		ice_debug(hw, ICE_DBG_AQ_DESC_BUF, "Buffer:\n");
		if (buf_len < len)
			len = buf_len;

		ice_debug_array(hw, ICE_DBG_AQ_DESC_BUF, 16, 1, (u8 *)buf, len);
	}
}

/**
 * ice_sq_done - check if FW has processed the Admin Send Queue (ATQ)
 * @hw: pointer to the HW struct
 * @cq: pointer to the specific Control queue
 *
 * Returns true if the firmware has processed all descriptors on the
 * admin send queue. Returns false if there are still requests pending.
 */
static bool ice_sq_done(struct ice_hw *hw, struct ice_ctl_q_info *cq)
{
	/* AQ designers suggest use of head for better
	 * timing reliability than DD bit
	 */
	return rd32(hw, cq->sq.head) == cq->sq.next_to_use;
}

/**
 * ice_sq_send_cmd - send command to Control Queue (ATQ)
 * @hw: pointer to the HW struct
 * @cq: pointer to the specific Control queue
 * @desc: prefilled descriptor describing the command (non DMA mem)
 * @buf: buffer to use for indirect commands (or NULL for direct commands)
 * @buf_size: size of buffer for indirect commands (or 0 for direct commands)
 * @cd: pointer to command details structure
 *
 * This is the main send command routine for the ATQ. It runs the queue,
 * cleans the queue, etc.
 */
enum ice_status
ice_sq_send_cmd(struct ice_hw *hw, struct ice_ctl_q_info *cq,
		struct ice_aq_desc *desc, void *buf, u16 buf_size,
		struct ice_sq_cd *cd)
{
	struct ice_dma_mem *dma_buf = NULL;
	struct ice_aq_desc *desc_on_ring;
	bool cmd_completed = false;
	enum ice_status status = 0;
	struct ice_sq_cd *details;
	u32 total_delay = 0;
	u16 retval = 0;
	u32 val = 0;

	/* if reset is in progress return a soft error */
	if (hw->reset_ongoing)
		return ICE_ERR_RESET_ONGOING;
	mutex_lock(&cq->sq_lock);

	cq->sq_last_status = ICE_AQ_RC_OK;

	if (!cq->sq.count) {
		ice_debug(hw, ICE_DBG_AQ_MSG,
			  "Control Send queue not initialized.\n");
		status = ICE_ERR_AQ_EMPTY;
		goto sq_send_command_error;
	}

	if ((buf && !buf_size) || (!buf && buf_size)) {
		status = ICE_ERR_PARAM;
		goto sq_send_command_error;
	}

	if (buf) {
		if (buf_size > cq->sq_buf_size) {
			ice_debug(hw, ICE_DBG_AQ_MSG,
				  "Invalid buffer size for Control Send queue: %d.\n",
				  buf_size);
			status = ICE_ERR_INVAL_SIZE;
			goto sq_send_command_error;
		}

		desc->flags |= cpu_to_le16(ICE_AQ_FLAG_BUF);
		if (buf_size > ICE_AQ_LG_BUF)
			desc->flags |= cpu_to_le16(ICE_AQ_FLAG_LB);
	}

	val = rd32(hw, cq->sq.head);
	if (val >= cq->num_sq_entries) {
		ice_debug(hw, ICE_DBG_AQ_MSG,
			  "head overrun at %d in the Control Send Queue ring\n",
			  val);
		status = ICE_ERR_AQ_EMPTY;
		goto sq_send_command_error;
	}

	details = ICE_CTL_Q_DETAILS(cq->sq, cq->sq.next_to_use);
	if (cd)
		*details = *cd;
	else
		memset(details, 0, sizeof(*details));

	/* Call clean and check queue available function to reclaim the
	 * descriptors that were processed by FW/MBX; the function returns the
	 * number of desc available. The clean function called here could be
	 * called in a separate thread in case of asynchronous completions.
	 */
	if (ice_clean_sq(hw, cq) == 0) {
		ice_debug(hw, ICE_DBG_AQ_MSG,
			  "Error: Control Send Queue is full.\n");
		status = ICE_ERR_AQ_FULL;
		goto sq_send_command_error;
	}

	/* initialize the temp desc pointer with the right desc */
	desc_on_ring = ICE_CTL_Q_DESC(cq->sq, cq->sq.next_to_use);

	/* if the desc is available copy the temp desc to the right place */
	memcpy(desc_on_ring, desc, sizeof(*desc_on_ring));

	/* if buf is not NULL assume indirect command */
	if (buf) {
		dma_buf = &cq->sq.r.sq_bi[cq->sq.next_to_use];
		/* copy the user buf into the respective DMA buf */
		memcpy(dma_buf->va, buf, buf_size);
		desc_on_ring->datalen = cpu_to_le16(buf_size);

		/* Update the address values in the desc with the pa value
		 * for respective buffer
		 */
		desc_on_ring->params.generic.addr_high =
			cpu_to_le32(upper_32_bits(dma_buf->pa));
		desc_on_ring->params.generic.addr_low =
			cpu_to_le32(lower_32_bits(dma_buf->pa));
	}

	/* Debug desc and buffer */
	ice_debug(hw, ICE_DBG_AQ_DESC,
		  "ATQ: Control Send queue desc and buffer:\n");

	ice_debug_cq(hw, (void *)desc_on_ring, buf, buf_size);

	(cq->sq.next_to_use)++;
	if (cq->sq.next_to_use == cq->sq.count)
		cq->sq.next_to_use = 0;
	wr32(hw, cq->sq.tail, cq->sq.next_to_use);

	do {
		if (ice_sq_done(hw, cq))
			break;

		udelay(ICE_CTL_Q_SQ_CMD_USEC);
		total_delay++;
	} while (total_delay < cq->sq_cmd_timeout);

	/* if ready, copy the desc back to temp */
	if (ice_sq_done(hw, cq)) {
		memcpy(desc, desc_on_ring, sizeof(*desc));
		if (buf) {
			/* get returned length to copy */
			u16 copy_size = le16_to_cpu(desc->datalen);

			if (copy_size > buf_size) {
				ice_debug(hw, ICE_DBG_AQ_MSG,
					  "Return len %d > than buf len %d\n",
					  copy_size, buf_size);
				status = ICE_ERR_AQ_ERROR;
			} else {
				memcpy(buf, dma_buf->va, copy_size);
			}
		}
		retval = le16_to_cpu(desc->retval);
		if (retval) {
			ice_debug(hw, ICE_DBG_AQ_MSG,
				  "Control Send Queue command 0x%04X completed with error 0x%X\n",
				  le16_to_cpu(desc->opcode),
				  retval);

			/* strip off FW internal code */
			retval &= 0xff;
		}
		cmd_completed = true;
		if (!status && retval != ICE_AQ_RC_OK)
			status = ICE_ERR_AQ_ERROR;
		cq->sq_last_status = (enum ice_aq_err)retval;
	}

	ice_debug(hw, ICE_DBG_AQ_MSG,
		  "ATQ: desc and buffer writeback:\n");

	ice_debug_cq(hw, (void *)desc, buf, buf_size);

	/* save writeback AQ if requested */
	if (details->wb_desc)
		memcpy(details->wb_desc, desc_on_ring,
		       sizeof(*details->wb_desc));

	/* update the error if time out occurred */
	if (!cmd_completed) {
		if (rd32(hw, cq->rq.len) & cq->rq.len_crit_mask ||
		    rd32(hw, cq->sq.len) & cq->sq.len_crit_mask) {
			ice_debug(hw, ICE_DBG_AQ_MSG, "Critical FW error.\n");
			status = ICE_ERR_AQ_FW_CRITICAL;
		} else {
			ice_debug(hw, ICE_DBG_AQ_MSG,
				  "Control Send Queue Writeback timeout.\n");
			status = ICE_ERR_AQ_TIMEOUT;
		}
	}

sq_send_command_error:
	mutex_unlock(&cq->sq_lock);
	return status;
}

/**
 * ice_fill_dflt_direct_cmd_desc - AQ descriptor helper function
 * @desc: pointer to the temp descriptor (non DMA mem)
 * @opcode: the opcode can be used to decide which flags to turn off or on
 *
 * Fill the desc with default values
 */
void ice_fill_dflt_direct_cmd_desc(struct ice_aq_desc *desc, u16 opcode)
{
	/* zero out the desc */
	memset(desc, 0, sizeof(*desc));
	desc->opcode = cpu_to_le16(opcode);
	desc->flags = cpu_to_le16(ICE_AQ_FLAG_SI);
}

/**
 * ice_clean_rq_elem
 * @hw: pointer to the HW struct
 * @cq: pointer to the specific Control queue
 * @e: event info from the receive descriptor, includes any buffers
 * @pending: number of events that could be left to process
 *
 * This function cleans one Admin Receive Queue element and returns
 * the contents through e. It can also return how many events are
 * left to process through 'pending'.
 */
enum ice_status
ice_clean_rq_elem(struct ice_hw *hw, struct ice_ctl_q_info *cq,
		  struct ice_rq_event_info *e, u16 *pending)
{
	u16 ntc = cq->rq.next_to_clean;
	enum ice_status ret_code = 0;
	struct ice_aq_desc *desc;
	struct ice_dma_mem *bi;
	u16 desc_idx;
	u16 datalen;
	u16 flags;
	u16 ntu;

	/* pre-clean the event info */
	memset(&e->desc, 0, sizeof(e->desc));

	/* take the lock before we start messing with the ring */
	mutex_lock(&cq->rq_lock);

	if (!cq->rq.count) {
		ice_debug(hw, ICE_DBG_AQ_MSG,
			  "Control Receive queue not initialized.\n");
		ret_code = ICE_ERR_AQ_EMPTY;
		goto clean_rq_elem_err;
	}

	/* set next_to_use to head */
	ntu = (u16)(rd32(hw, cq->rq.head) & cq->rq.head_mask);

	if (ntu == ntc) {
		/* nothing to do - shouldn't need to update ring's values */
		ret_code = ICE_ERR_AQ_NO_WORK;
		goto clean_rq_elem_out;
	}

	/* now clean the next descriptor */
	desc = ICE_CTL_Q_DESC(cq->rq, ntc);
	desc_idx = ntc;

	cq->rq_last_status = (enum ice_aq_err)le16_to_cpu(desc->retval);
	flags = le16_to_cpu(desc->flags);
	if (flags & ICE_AQ_FLAG_ERR) {
		ret_code = ICE_ERR_AQ_ERROR;
		ice_debug(hw, ICE_DBG_AQ_MSG,
			  "Control Receive Queue Event 0x%04X received with error 0x%X\n",
			  le16_to_cpu(desc->opcode),
			  cq->rq_last_status);
	}
	memcpy(&e->desc, desc, sizeof(e->desc));
	datalen = le16_to_cpu(desc->datalen);
	e->msg_len = min_t(u16, datalen, e->buf_len);
	if (e->msg_buf && e->msg_len)
		memcpy(e->msg_buf, cq->rq.r.rq_bi[desc_idx].va, e->msg_len);

	ice_debug(hw, ICE_DBG_AQ_DESC, "ARQ: desc and buffer:\n");

	ice_debug_cq(hw, (void *)desc, e->msg_buf, cq->rq_buf_size);

	/* Restore the original datalen and buffer address in the desc,
	 * FW updates datalen to indicate the event message size
	 */
	bi = &cq->rq.r.rq_bi[ntc];
	memset(desc, 0, sizeof(*desc));

	desc->flags = cpu_to_le16(ICE_AQ_FLAG_BUF);
	if (cq->rq_buf_size > ICE_AQ_LG_BUF)
		desc->flags |= cpu_to_le16(ICE_AQ_FLAG_LB);
	desc->datalen = cpu_to_le16(bi->size);
	desc->params.generic.addr_high = cpu_to_le32(upper_32_bits(bi->pa));
	desc->params.generic.addr_low = cpu_to_le32(lower_32_bits(bi->pa));

	/* set tail = the last cleaned desc index. */
	wr32(hw, cq->rq.tail, ntc);
	/* ntc is updated to tail + 1 */
	ntc++;
	if (ntc == cq->num_rq_entries)
		ntc = 0;
	cq->rq.next_to_clean = ntc;
	cq->rq.next_to_use = ntu;

clean_rq_elem_out:
	/* Set pending if needed, unlock and return */
	if (pending) {
		/* re-read HW head to calculate actual pending messages */
		ntu = (u16)(rd32(hw, cq->rq.head) & cq->rq.head_mask);
		*pending = (u16)((ntc > ntu ? cq->rq.count : 0) + (ntu - ntc));
	}
clean_rq_elem_err:
	mutex_unlock(&cq->rq_lock);

	return ret_code;
}<|MERGE_RESOLUTION|>--- conflicted
+++ resolved
@@ -312,16 +312,10 @@
 
 #define ICE_FREE_CQ_BUFS(hw, qi, ring)					\
 do {									\
-<<<<<<< HEAD
-	int i;								\
-	/* free descriptors */						\
-	if ((qi)->ring.r.ring##_bi)					\
-=======
 	/* free descriptors */						\
 	if ((qi)->ring.r.ring##_bi) {					\
 		int i;							\
 									\
->>>>>>> d1988041
 		for (i = 0; i < (qi)->num_##ring##_entries; i++)	\
 			if ((qi)->ring.r.ring##_bi[i].pa) {		\
 				dmam_free_coherent(ice_hw_to_dev(hw),	\
@@ -332,10 +326,7 @@
 					(qi)->ring.r.ring##_bi[i].pa = 0;\
 					(qi)->ring.r.ring##_bi[i].size = 0;\
 		}							\
-<<<<<<< HEAD
-=======
 	}								\
->>>>>>> d1988041
 	/* free the buffer info list */					\
 	if ((qi)->ring.cmd_buf)						\
 		devm_kfree(ice_hw_to_dev(hw), (qi)->ring.cmd_buf);	\
