/*
 * Copyright (c) 2013-2015, Mellanox Technologies. All rights reserved.
 *
 * This software is available to you under a choice of one of two
 * licenses.  You may choose to be licensed under the terms of the GNU
 * General Public License (GPL) Version 2, available from the file
 * COPYING in the main directory of this source tree, or the
 * OpenIB.org BSD license below:
 *
 *     Redistribution and use in source and binary forms, with or
 *     without modification, are permitted provided that the following
 *     conditions are met:
 *
 *      - Redistributions of source code must retain the above
 *        copyright notice, this list of conditions and the following
 *        disclaimer.
 *
 *      - Redistributions in binary form must reproduce the above
 *        copyright notice, this list of conditions and the following
 *        disclaimer in the documentation and/or other materials
 *        provided with the distribution.
 *
 * THE SOFTWARE IS PROVIDED "AS IS", WITHOUT WARRANTY OF ANY KIND,
 * EXPRESS OR IMPLIED, INCLUDING BUT NOT LIMITED TO THE WARRANTIES OF
 * MERCHANTABILITY, FITNESS FOR A PARTICULAR PURPOSE AND
 * NONINFRINGEMENT. IN NO EVENT SHALL THE AUTHORS OR COPYRIGHT HOLDERS
 * BE LIABLE FOR ANY CLAIM, DAMAGES OR OTHER LIABILITY, WHETHER IN AN
 * ACTION OF CONTRACT, TORT OR OTHERWISE, ARISING FROM, OUT OF OR IN
 * CONNECTION WITH THE SOFTWARE OR THE USE OR OTHER DEALINGS IN THE
 * SOFTWARE.
 */

#include <linux/highmem.h>
#include <linux/module.h>
#include <linux/init.h>
#include <linux/errno.h>
#include <linux/pci.h>
#include <linux/dma-mapping.h>
#include <linux/slab.h>
#include <linux/io-mapping.h>
#include <linux/interrupt.h>
#include <linux/delay.h>
#include <linux/mlx5/driver.h>
#include <linux/mlx5/cq.h>
#include <linux/mlx5/qp.h>
#include <linux/debugfs.h>
#include <linux/kmod.h>
#include <linux/mlx5/mlx5_ifc.h>
#include <linux/mlx5/vport.h>
#ifdef CONFIG_RFS_ACCEL
#include <linux/cpu_rmap.h>
#endif
#include <linux/version.h>
#include <net/devlink.h>
#include "mlx5_core.h"
#include "lib/eq.h"
#include "fs_core.h"
#include "lib/mpfs.h"
#include "eswitch.h"
#include "devlink.h"
#include "fw_reset.h"
#include "lib/mlx5.h"
#include "fpga/core.h"
#include "fpga/ipsec.h"
#include "accel/ipsec.h"
#include "accel/tls.h"
#include "lib/clock.h"
#include "lib/vxlan.h"
#include "lib/geneve.h"
#include "lib/devcom.h"
#include "lib/pci_vsc.h"
#include "diag/fw_tracer.h"
#include "ecpf.h"
#include "lib/hv_vhca.h"
#include "diag/rsc_dump.h"
#include "sf/vhca_event.h"
#include "sf/dev/dev.h"
#include "sf/sf.h"
#include "mlx5_irq.h"

MODULE_AUTHOR("Eli Cohen <eli@mellanox.com>");
MODULE_DESCRIPTION("Mellanox 5th generation network adapters (ConnectX series) core driver");
MODULE_LICENSE("Dual BSD/GPL");

unsigned int mlx5_core_debug_mask;
module_param_named(debug_mask, mlx5_core_debug_mask, uint, 0644);
MODULE_PARM_DESC(debug_mask, "debug mask: 1 = dump cmd data, 2 = dump cmd exec time, 3 = both. Default=0");

static unsigned int prof_sel = MLX5_DEFAULT_PROF;
module_param_named(prof_sel, prof_sel, uint, 0444);
MODULE_PARM_DESC(prof_sel, "profile selector. Valid range 0 - 2");

static u32 sw_owner_id[4];

enum {
	MLX5_ATOMIC_REQ_MODE_BE = 0x0,
	MLX5_ATOMIC_REQ_MODE_HOST_ENDIANNESS = 0x1,
};

static struct mlx5_profile profile[] = {
	[0] = {
		.mask           = 0,
	},
	[1] = {
		.mask		= MLX5_PROF_MASK_QP_SIZE,
		.log_max_qp	= 12,
	},
	[2] = {
		.mask		= MLX5_PROF_MASK_QP_SIZE |
				  MLX5_PROF_MASK_MR_CACHE,
		.log_max_qp	= 18,
		.mr_cache[0]	= {
			.size	= 500,
			.limit	= 250
		},
		.mr_cache[1]	= {
			.size	= 500,
			.limit	= 250
		},
		.mr_cache[2]	= {
			.size	= 500,
			.limit	= 250
		},
		.mr_cache[3]	= {
			.size	= 500,
			.limit	= 250
		},
		.mr_cache[4]	= {
			.size	= 500,
			.limit	= 250
		},
		.mr_cache[5]	= {
			.size	= 500,
			.limit	= 250
		},
		.mr_cache[6]	= {
			.size	= 500,
			.limit	= 250
		},
		.mr_cache[7]	= {
			.size	= 500,
			.limit	= 250
		},
		.mr_cache[8]	= {
			.size	= 500,
			.limit	= 250
		},
		.mr_cache[9]	= {
			.size	= 500,
			.limit	= 250
		},
		.mr_cache[10]	= {
			.size	= 500,
			.limit	= 250
		},
		.mr_cache[11]	= {
			.size	= 500,
			.limit	= 250
		},
		.mr_cache[12]	= {
			.size	= 64,
			.limit	= 32
		},
		.mr_cache[13]	= {
			.size	= 32,
			.limit	= 16
		},
		.mr_cache[14]	= {
			.size	= 16,
			.limit	= 8
		},
		.mr_cache[15]	= {
			.size	= 8,
			.limit	= 4
		},
	},
};

#define FW_INIT_TIMEOUT_MILI		2000
#define FW_INIT_WAIT_MS			2
#define FW_PRE_INIT_TIMEOUT_MILI	120000
#define FW_INIT_WARN_MESSAGE_INTERVAL	20000

static int fw_initializing(struct mlx5_core_dev *dev)
{
	return ioread32be(&dev->iseg->initializing) >> 31;
}

static int wait_fw_init(struct mlx5_core_dev *dev, u32 max_wait_mili,
			u32 warn_time_mili)
{
	unsigned long warn = jiffies + msecs_to_jiffies(warn_time_mili);
	unsigned long end = jiffies + msecs_to_jiffies(max_wait_mili);
	int err = 0;

	BUILD_BUG_ON(FW_PRE_INIT_TIMEOUT_MILI < FW_INIT_WARN_MESSAGE_INTERVAL);

	while (fw_initializing(dev)) {
		if (time_after(jiffies, end)) {
			err = -EBUSY;
			break;
		}
		if (warn_time_mili && time_after(jiffies, warn)) {
			mlx5_core_warn(dev, "Waiting for FW initialization, timeout abort in %ds\n",
				       jiffies_to_msecs(end - warn) / 1000);
			warn = jiffies + msecs_to_jiffies(warn_time_mili);
		}
		msleep(FW_INIT_WAIT_MS);
	}

	return err;
}

static void mlx5_set_driver_version(struct mlx5_core_dev *dev)
{
	int driver_ver_sz = MLX5_FLD_SZ_BYTES(set_driver_version_in,
					      driver_version);
	u8 in[MLX5_ST_SZ_BYTES(set_driver_version_in)] = {};
	int remaining_size = driver_ver_sz;
	char *string;

	if (!MLX5_CAP_GEN(dev, driver_version))
		return;

	string = MLX5_ADDR_OF(set_driver_version_in, in, driver_version);

	strncpy(string, "Linux", remaining_size);

	remaining_size = max_t(int, 0, driver_ver_sz - strlen(string));
	strncat(string, ",", remaining_size);

	remaining_size = max_t(int, 0, driver_ver_sz - strlen(string));
	strncat(string, KBUILD_MODNAME, remaining_size);

	remaining_size = max_t(int, 0, driver_ver_sz - strlen(string));
	strncat(string, ",", remaining_size);

	remaining_size = max_t(int, 0, driver_ver_sz - strlen(string));

	snprintf(string + strlen(string), remaining_size, "%u.%u.%u",
<<<<<<< HEAD
		 (u8)((LINUX_VERSION_CODE >> 16) & 0xff), (u8)((LINUX_VERSION_CODE >> 8) & 0xff),
		 (u16)(LINUX_VERSION_CODE & 0xffff));
=======
		LINUX_VERSION_MAJOR, LINUX_VERSION_PATCHLEVEL,
		LINUX_VERSION_SUBLEVEL);
>>>>>>> 3b17187f

	/*Send the command*/
	MLX5_SET(set_driver_version_in, in, opcode,
		 MLX5_CMD_OP_SET_DRIVER_VERSION);

	mlx5_cmd_exec_in(dev, set_driver_version, in);
}

static int set_dma_caps(struct pci_dev *pdev)
{
	int err;

	err = dma_set_mask_and_coherent(&pdev->dev, DMA_BIT_MASK(64));
	if (err) {
		dev_warn(&pdev->dev, "Warning: couldn't set 64-bit PCI DMA mask\n");
		err = dma_set_mask_and_coherent(&pdev->dev, DMA_BIT_MASK(32));
		if (err) {
			dev_err(&pdev->dev, "Can't set PCI DMA mask, aborting\n");
			return err;
		}
	}

	dma_set_max_seg_size(&pdev->dev, 2u * 1024 * 1024 * 1024);
	return err;
}

static int mlx5_pci_enable_device(struct mlx5_core_dev *dev)
{
	struct pci_dev *pdev = dev->pdev;
	int err = 0;

	mutex_lock(&dev->pci_status_mutex);
	if (dev->pci_status == MLX5_PCI_STATUS_DISABLED) {
		err = pci_enable_device(pdev);
		if (!err)
			dev->pci_status = MLX5_PCI_STATUS_ENABLED;
	}
	mutex_unlock(&dev->pci_status_mutex);

	return err;
}

static void mlx5_pci_disable_device(struct mlx5_core_dev *dev)
{
	struct pci_dev *pdev = dev->pdev;

	mutex_lock(&dev->pci_status_mutex);
	if (dev->pci_status == MLX5_PCI_STATUS_ENABLED) {
		pci_disable_device(pdev);
		dev->pci_status = MLX5_PCI_STATUS_DISABLED;
	}
	mutex_unlock(&dev->pci_status_mutex);
}

static int request_bar(struct pci_dev *pdev)
{
	int err = 0;

	if (!(pci_resource_flags(pdev, 0) & IORESOURCE_MEM)) {
		dev_err(&pdev->dev, "Missing registers BAR, aborting\n");
		return -ENODEV;
	}

	err = pci_request_regions(pdev, KBUILD_MODNAME);
	if (err)
		dev_err(&pdev->dev, "Couldn't get PCI resources, aborting\n");

	return err;
}

static void release_bar(struct pci_dev *pdev)
{
	pci_release_regions(pdev);
}

struct mlx5_reg_host_endianness {
	u8	he;
	u8      rsvd[15];
};

#define CAP_MASK(pos, size) ((u64)((1 << (size)) - 1) << (pos))

enum {
	MLX5_CAP_BITS_RW_MASK = CAP_MASK(MLX5_CAP_OFF_CMDIF_CSUM, 2) |
				MLX5_DEV_CAP_FLAG_DCT,
};

static u16 to_fw_pkey_sz(struct mlx5_core_dev *dev, u32 size)
{
	switch (size) {
	case 128:
		return 0;
	case 256:
		return 1;
	case 512:
		return 2;
	case 1024:
		return 3;
	case 2048:
		return 4;
	case 4096:
		return 5;
	default:
		mlx5_core_warn(dev, "invalid pkey table size %d\n", size);
		return 0;
	}
}

static int mlx5_core_get_caps_mode(struct mlx5_core_dev *dev,
				   enum mlx5_cap_type cap_type,
				   enum mlx5_cap_mode cap_mode)
{
	u8 in[MLX5_ST_SZ_BYTES(query_hca_cap_in)];
	int out_sz = MLX5_ST_SZ_BYTES(query_hca_cap_out);
	void *out, *hca_caps;
	u16 opmod = (cap_type << 1) | (cap_mode & 0x01);
	int err;

	memset(in, 0, sizeof(in));
	out = kzalloc(out_sz, GFP_KERNEL);
	if (!out)
		return -ENOMEM;

	MLX5_SET(query_hca_cap_in, in, opcode, MLX5_CMD_OP_QUERY_HCA_CAP);
	MLX5_SET(query_hca_cap_in, in, op_mod, opmod);
	err = mlx5_cmd_exec_inout(dev, query_hca_cap, in, out);
	if (err) {
		mlx5_core_warn(dev,
			       "QUERY_HCA_CAP : type(%x) opmode(%x) Failed(%d)\n",
			       cap_type, cap_mode, err);
		goto query_ex;
	}

	hca_caps =  MLX5_ADDR_OF(query_hca_cap_out, out, capability);

	switch (cap_mode) {
	case HCA_CAP_OPMOD_GET_MAX:
		memcpy(dev->caps.hca[cap_type]->max, hca_caps,
		       MLX5_UN_SZ_BYTES(hca_cap_union));
		break;
	case HCA_CAP_OPMOD_GET_CUR:
		memcpy(dev->caps.hca[cap_type]->cur, hca_caps,
		       MLX5_UN_SZ_BYTES(hca_cap_union));
		break;
	default:
		mlx5_core_warn(dev,
			       "Tried to query dev cap type(%x) with wrong opmode(%x)\n",
			       cap_type, cap_mode);
		err = -EINVAL;
		break;
	}
query_ex:
	kfree(out);
	return err;
}

int mlx5_core_get_caps(struct mlx5_core_dev *dev, enum mlx5_cap_type cap_type)
{
	int ret;

	ret = mlx5_core_get_caps_mode(dev, cap_type, HCA_CAP_OPMOD_GET_CUR);
	if (ret)
		return ret;
	return mlx5_core_get_caps_mode(dev, cap_type, HCA_CAP_OPMOD_GET_MAX);
}

static int set_caps(struct mlx5_core_dev *dev, void *in, int opmod)
{
	MLX5_SET(set_hca_cap_in, in, opcode, MLX5_CMD_OP_SET_HCA_CAP);
	MLX5_SET(set_hca_cap_in, in, op_mod, opmod << 1);
	return mlx5_cmd_exec_in(dev, set_hca_cap, in);
}

static int handle_hca_cap_atomic(struct mlx5_core_dev *dev, void *set_ctx)
{
	void *set_hca_cap;
	int req_endianness;
	int err;

	if (!MLX5_CAP_GEN(dev, atomic))
		return 0;

	err = mlx5_core_get_caps(dev, MLX5_CAP_ATOMIC);
	if (err)
		return err;

	req_endianness =
		MLX5_CAP_ATOMIC(dev,
				supported_atomic_req_8B_endianness_mode_1);

	if (req_endianness != MLX5_ATOMIC_REQ_MODE_HOST_ENDIANNESS)
		return 0;

	set_hca_cap = MLX5_ADDR_OF(set_hca_cap_in, set_ctx, capability);

	/* Set requestor to host endianness */
	MLX5_SET(atomic_caps, set_hca_cap, atomic_req_8B_endianness_mode,
		 MLX5_ATOMIC_REQ_MODE_HOST_ENDIANNESS);

	return set_caps(dev, set_ctx, MLX5_SET_HCA_CAP_OP_MOD_ATOMIC);
}

static int handle_hca_cap_odp(struct mlx5_core_dev *dev, void *set_ctx)
{
	void *set_hca_cap;
	bool do_set = false;
	int err;

	if (!IS_ENABLED(CONFIG_INFINIBAND_ON_DEMAND_PAGING) ||
	    !MLX5_CAP_GEN(dev, pg))
		return 0;

	err = mlx5_core_get_caps(dev, MLX5_CAP_ODP);
	if (err)
		return err;

	set_hca_cap = MLX5_ADDR_OF(set_hca_cap_in, set_ctx, capability);
	memcpy(set_hca_cap, dev->caps.hca[MLX5_CAP_ODP]->cur,
	       MLX5_ST_SZ_BYTES(odp_cap));

#define ODP_CAP_SET_MAX(dev, field)                                            \
	do {                                                                   \
		u32 _res = MLX5_CAP_ODP_MAX(dev, field);                       \
		if (_res) {                                                    \
			do_set = true;                                         \
			MLX5_SET(odp_cap, set_hca_cap, field, _res);           \
		}                                                              \
	} while (0)

	ODP_CAP_SET_MAX(dev, ud_odp_caps.srq_receive);
	ODP_CAP_SET_MAX(dev, rc_odp_caps.srq_receive);
	ODP_CAP_SET_MAX(dev, xrc_odp_caps.srq_receive);
	ODP_CAP_SET_MAX(dev, xrc_odp_caps.send);
	ODP_CAP_SET_MAX(dev, xrc_odp_caps.receive);
	ODP_CAP_SET_MAX(dev, xrc_odp_caps.write);
	ODP_CAP_SET_MAX(dev, xrc_odp_caps.read);
	ODP_CAP_SET_MAX(dev, xrc_odp_caps.atomic);
	ODP_CAP_SET_MAX(dev, dc_odp_caps.srq_receive);
	ODP_CAP_SET_MAX(dev, dc_odp_caps.send);
	ODP_CAP_SET_MAX(dev, dc_odp_caps.receive);
	ODP_CAP_SET_MAX(dev, dc_odp_caps.write);
	ODP_CAP_SET_MAX(dev, dc_odp_caps.read);
	ODP_CAP_SET_MAX(dev, dc_odp_caps.atomic);

	if (!do_set)
		return 0;

	return set_caps(dev, set_ctx, MLX5_SET_HCA_CAP_OP_MOD_ODP);
}

static int handle_hca_cap(struct mlx5_core_dev *dev, void *set_ctx)
{
	struct mlx5_profile *prof = &dev->profile;
	void *set_hca_cap;
	int err;

	err = mlx5_core_get_caps(dev, MLX5_CAP_GENERAL);
	if (err)
		return err;

	set_hca_cap = MLX5_ADDR_OF(set_hca_cap_in, set_ctx,
				   capability);
	memcpy(set_hca_cap, dev->caps.hca[MLX5_CAP_GENERAL]->cur,
	       MLX5_ST_SZ_BYTES(cmd_hca_cap));

	mlx5_core_dbg(dev, "Current Pkey table size %d Setting new size %d\n",
		      mlx5_to_sw_pkey_sz(MLX5_CAP_GEN(dev, pkey_table_size)),
		      128);
	/* we limit the size of the pkey table to 128 entries for now */
	MLX5_SET(cmd_hca_cap, set_hca_cap, pkey_table_size,
		 to_fw_pkey_sz(dev, 128));

	/* Check log_max_qp from HCA caps to set in current profile */
	if (MLX5_CAP_GEN_MAX(dev, log_max_qp) < prof->log_max_qp) {
		mlx5_core_warn(dev, "log_max_qp value in current profile is %d, changing it to HCA capability limit (%d)\n",
			       prof->log_max_qp,
			       MLX5_CAP_GEN_MAX(dev, log_max_qp));
		prof->log_max_qp = MLX5_CAP_GEN_MAX(dev, log_max_qp);
	}
	if (prof->mask & MLX5_PROF_MASK_QP_SIZE)
		MLX5_SET(cmd_hca_cap, set_hca_cap, log_max_qp,
			 prof->log_max_qp);

	/* disable cmdif checksum */
	MLX5_SET(cmd_hca_cap, set_hca_cap, cmdif_checksum, 0);

	/* Enable 4K UAR only when HCA supports it and page size is bigger
	 * than 4K.
	 */
	if (MLX5_CAP_GEN_MAX(dev, uar_4k) && PAGE_SIZE > 4096)
		MLX5_SET(cmd_hca_cap, set_hca_cap, uar_4k, 1);

	MLX5_SET(cmd_hca_cap, set_hca_cap, log_uar_page_sz, PAGE_SHIFT - 12);

	if (MLX5_CAP_GEN_MAX(dev, cache_line_128byte))
		MLX5_SET(cmd_hca_cap,
			 set_hca_cap,
			 cache_line_128byte,
			 cache_line_size() >= 128 ? 1 : 0);

	if (MLX5_CAP_GEN_MAX(dev, dct))
		MLX5_SET(cmd_hca_cap, set_hca_cap, dct, 1);

	if (MLX5_CAP_GEN_MAX(dev, pci_sync_for_fw_update_event))
		MLX5_SET(cmd_hca_cap, set_hca_cap, pci_sync_for_fw_update_event, 1);

	if (MLX5_CAP_GEN_MAX(dev, num_vhca_ports))
		MLX5_SET(cmd_hca_cap,
			 set_hca_cap,
			 num_vhca_ports,
			 MLX5_CAP_GEN_MAX(dev, num_vhca_ports));

	if (MLX5_CAP_GEN_MAX(dev, release_all_pages))
		MLX5_SET(cmd_hca_cap, set_hca_cap, release_all_pages, 1);

	if (MLX5_CAP_GEN_MAX(dev, mkey_by_name))
		MLX5_SET(cmd_hca_cap, set_hca_cap, mkey_by_name, 1);

	mlx5_vhca_state_cap_handle(dev, set_hca_cap);

	if (MLX5_CAP_GEN_MAX(dev, num_total_dynamic_vf_msix))
		MLX5_SET(cmd_hca_cap, set_hca_cap, num_total_dynamic_vf_msix,
			 MLX5_CAP_GEN_MAX(dev, num_total_dynamic_vf_msix));

	return set_caps(dev, set_ctx, MLX5_SET_HCA_CAP_OP_MOD_GENERAL_DEVICE);
}

static int handle_hca_cap_roce(struct mlx5_core_dev *dev, void *set_ctx)
{
	void *set_hca_cap;
	int err;

	if (!MLX5_CAP_GEN(dev, roce))
		return 0;

	err = mlx5_core_get_caps(dev, MLX5_CAP_ROCE);
	if (err)
		return err;

	if (MLX5_CAP_ROCE(dev, sw_r_roce_src_udp_port) ||
	    !MLX5_CAP_ROCE_MAX(dev, sw_r_roce_src_udp_port))
		return 0;

	set_hca_cap = MLX5_ADDR_OF(set_hca_cap_in, set_ctx, capability);
	memcpy(set_hca_cap, dev->caps.hca[MLX5_CAP_ROCE]->cur,
	       MLX5_ST_SZ_BYTES(roce_cap));
	MLX5_SET(roce_cap, set_hca_cap, sw_r_roce_src_udp_port, 1);

	err = set_caps(dev, set_ctx, MLX5_SET_HCA_CAP_OP_MOD_ROCE);
	return err;
}

static int set_hca_cap(struct mlx5_core_dev *dev)
{
	int set_sz = MLX5_ST_SZ_BYTES(set_hca_cap_in);
	void *set_ctx;
	int err;

	set_ctx = kzalloc(set_sz, GFP_KERNEL);
	if (!set_ctx)
		return -ENOMEM;

	err = handle_hca_cap(dev, set_ctx);
	if (err) {
		mlx5_core_err(dev, "handle_hca_cap failed\n");
		goto out;
	}

	memset(set_ctx, 0, set_sz);
	err = handle_hca_cap_atomic(dev, set_ctx);
	if (err) {
		mlx5_core_err(dev, "handle_hca_cap_atomic failed\n");
		goto out;
	}

	memset(set_ctx, 0, set_sz);
	err = handle_hca_cap_odp(dev, set_ctx);
	if (err) {
		mlx5_core_err(dev, "handle_hca_cap_odp failed\n");
		goto out;
	}

	memset(set_ctx, 0, set_sz);
	err = handle_hca_cap_roce(dev, set_ctx);
	if (err) {
		mlx5_core_err(dev, "handle_hca_cap_roce failed\n");
		goto out;
	}

out:
	kfree(set_ctx);
	return err;
}

static int set_hca_ctrl(struct mlx5_core_dev *dev)
{
	struct mlx5_reg_host_endianness he_in;
	struct mlx5_reg_host_endianness he_out;
	int err;

	if (!mlx5_core_is_pf(dev))
		return 0;

	memset(&he_in, 0, sizeof(he_in));
	he_in.he = MLX5_SET_HOST_ENDIANNESS;
	err = mlx5_core_access_reg(dev, &he_in,  sizeof(he_in),
					&he_out, sizeof(he_out),
					MLX5_REG_HOST_ENDIANNESS, 0, 1);
	return err;
}

static int mlx5_core_set_hca_defaults(struct mlx5_core_dev *dev)
{
	int ret = 0;

	/* Disable local_lb by default */
	if (MLX5_CAP_GEN(dev, port_type) == MLX5_CAP_PORT_TYPE_ETH)
		ret = mlx5_nic_vport_update_local_lb(dev, false);

	return ret;
}

int mlx5_core_enable_hca(struct mlx5_core_dev *dev, u16 func_id)
{
	u32 in[MLX5_ST_SZ_DW(enable_hca_in)] = {};

	MLX5_SET(enable_hca_in, in, opcode, MLX5_CMD_OP_ENABLE_HCA);
	MLX5_SET(enable_hca_in, in, function_id, func_id);
	MLX5_SET(enable_hca_in, in, embedded_cpu_function,
		 dev->caps.embedded_cpu);
	return mlx5_cmd_exec_in(dev, enable_hca, in);
}

int mlx5_core_disable_hca(struct mlx5_core_dev *dev, u16 func_id)
{
	u32 in[MLX5_ST_SZ_DW(disable_hca_in)] = {};

	MLX5_SET(disable_hca_in, in, opcode, MLX5_CMD_OP_DISABLE_HCA);
	MLX5_SET(disable_hca_in, in, function_id, func_id);
	MLX5_SET(enable_hca_in, in, embedded_cpu_function,
		 dev->caps.embedded_cpu);
	return mlx5_cmd_exec_in(dev, disable_hca, in);
}

static int mlx5_core_set_issi(struct mlx5_core_dev *dev)
{
	u32 query_out[MLX5_ST_SZ_DW(query_issi_out)] = {};
	u32 query_in[MLX5_ST_SZ_DW(query_issi_in)] = {};
	u32 sup_issi;
	int err;

	MLX5_SET(query_issi_in, query_in, opcode, MLX5_CMD_OP_QUERY_ISSI);
	err = mlx5_cmd_exec_inout(dev, query_issi, query_in, query_out);
	if (err) {
		u32 syndrome;
		u8 status;

		mlx5_cmd_mbox_status(query_out, &status, &syndrome);
		if (!status || syndrome == MLX5_DRIVER_SYND) {
			mlx5_core_err(dev, "Failed to query ISSI err(%d) status(%d) synd(%d)\n",
				      err, status, syndrome);
			return err;
		}

		mlx5_core_warn(dev, "Query ISSI is not supported by FW, ISSI is 0\n");
		dev->issi = 0;
		return 0;
	}

	sup_issi = MLX5_GET(query_issi_out, query_out, supported_issi_dw0);

	if (sup_issi & (1 << 1)) {
		u32 set_in[MLX5_ST_SZ_DW(set_issi_in)] = {};

		MLX5_SET(set_issi_in, set_in, opcode, MLX5_CMD_OP_SET_ISSI);
		MLX5_SET(set_issi_in, set_in, current_issi, 1);
		err = mlx5_cmd_exec_in(dev, set_issi, set_in);
		if (err) {
			mlx5_core_err(dev, "Failed to set ISSI to 1 err(%d)\n",
				      err);
			return err;
		}

		dev->issi = 1;

		return 0;
	} else if (sup_issi & (1 << 0) || !sup_issi) {
		return 0;
	}

	return -EOPNOTSUPP;
}

static int mlx5_pci_init(struct mlx5_core_dev *dev, struct pci_dev *pdev,
			 const struct pci_device_id *id)
{
	int err = 0;

	mutex_init(&dev->pci_status_mutex);
	pci_set_drvdata(dev->pdev, dev);

	dev->bar_addr = pci_resource_start(pdev, 0);

	err = mlx5_pci_enable_device(dev);
	if (err) {
		mlx5_core_err(dev, "Cannot enable PCI device, aborting\n");
		return err;
	}

	err = request_bar(pdev);
	if (err) {
		mlx5_core_err(dev, "error requesting BARs, aborting\n");
		goto err_disable;
	}

	pci_set_master(pdev);

	err = set_dma_caps(pdev);
	if (err) {
		mlx5_core_err(dev, "Failed setting DMA capabilities mask, aborting\n");
		goto err_clr_master;
	}

	if (pci_enable_atomic_ops_to_root(pdev, PCI_EXP_DEVCAP2_ATOMIC_COMP32) &&
	    pci_enable_atomic_ops_to_root(pdev, PCI_EXP_DEVCAP2_ATOMIC_COMP64) &&
	    pci_enable_atomic_ops_to_root(pdev, PCI_EXP_DEVCAP2_ATOMIC_COMP128))
		mlx5_core_dbg(dev, "Enabling pci atomics failed\n");

	dev->iseg_base = dev->bar_addr;
	dev->iseg = ioremap(dev->iseg_base, sizeof(*dev->iseg));
	if (!dev->iseg) {
		err = -ENOMEM;
		mlx5_core_err(dev, "Failed mapping initialization segment, aborting\n");
		goto err_clr_master;
	}

	mlx5_pci_vsc_init(dev);
	dev->caps.embedded_cpu = mlx5_read_embedded_cpu(dev);
	return 0;

err_clr_master:
	pci_clear_master(dev->pdev);
	release_bar(dev->pdev);
err_disable:
	mlx5_pci_disable_device(dev);
	return err;
}

static void mlx5_pci_close(struct mlx5_core_dev *dev)
{
	/* health work might still be active, and it needs pci bar in
	 * order to know the NIC state. Therefore, drain the health WQ
	 * before removing the pci bars
	 */
	mlx5_drain_health_wq(dev);
	iounmap(dev->iseg);
	pci_clear_master(dev->pdev);
	release_bar(dev->pdev);
	mlx5_pci_disable_device(dev);
}

static int mlx5_init_once(struct mlx5_core_dev *dev)
{
	int err;

	dev->priv.devcom = mlx5_devcom_register_device(dev);
	if (IS_ERR(dev->priv.devcom))
		mlx5_core_err(dev, "failed to register with devcom (0x%p)\n",
			      dev->priv.devcom);

	err = mlx5_query_board_id(dev);
	if (err) {
		mlx5_core_err(dev, "query board id failed\n");
		goto err_devcom;
	}

	err = mlx5_irq_table_init(dev);
	if (err) {
		mlx5_core_err(dev, "failed to initialize irq table\n");
		goto err_devcom;
	}

	err = mlx5_eq_table_init(dev);
	if (err) {
		mlx5_core_err(dev, "failed to initialize eq\n");
		goto err_irq_cleanup;
	}

	err = mlx5_events_init(dev);
	if (err) {
		mlx5_core_err(dev, "failed to initialize events\n");
		goto err_eq_cleanup;
	}

	err = mlx5_fw_reset_init(dev);
	if (err) {
		mlx5_core_err(dev, "failed to initialize fw reset events\n");
		goto err_events_cleanup;
	}

	mlx5_cq_debugfs_init(dev);

	mlx5_init_reserved_gids(dev);

	mlx5_init_clock(dev);

	dev->vxlan = mlx5_vxlan_create(dev);
	dev->geneve = mlx5_geneve_create(dev);

	err = mlx5_init_rl_table(dev);
	if (err) {
		mlx5_core_err(dev, "Failed to init rate limiting\n");
		goto err_tables_cleanup;
	}

	err = mlx5_mpfs_init(dev);
	if (err) {
		mlx5_core_err(dev, "Failed to init l2 table %d\n", err);
		goto err_rl_cleanup;
	}

	err = mlx5_sriov_init(dev);
	if (err) {
		mlx5_core_err(dev, "Failed to init sriov %d\n", err);
		goto err_mpfs_cleanup;
	}

	err = mlx5_eswitch_init(dev);
	if (err) {
		mlx5_core_err(dev, "Failed to init eswitch %d\n", err);
		goto err_sriov_cleanup;
	}

	err = mlx5_fpga_init(dev);
	if (err) {
		mlx5_core_err(dev, "Failed to init fpga device %d\n", err);
		goto err_eswitch_cleanup;
	}

	err = mlx5_vhca_event_init(dev);
	if (err) {
		mlx5_core_err(dev, "Failed to init vhca event notifier %d\n", err);
		goto err_fpga_cleanup;
	}

	err = mlx5_sf_hw_table_init(dev);
	if (err) {
		mlx5_core_err(dev, "Failed to init SF HW table %d\n", err);
		goto err_sf_hw_table_cleanup;
	}

	err = mlx5_sf_table_init(dev);
	if (err) {
		mlx5_core_err(dev, "Failed to init SF table %d\n", err);
		goto err_sf_table_cleanup;
	}

	dev->dm = mlx5_dm_create(dev);
	if (IS_ERR(dev->dm))
		mlx5_core_warn(dev, "Failed to init device memory%d\n", err);

	dev->tracer = mlx5_fw_tracer_create(dev);
	dev->hv_vhca = mlx5_hv_vhca_create(dev);
	dev->rsc_dump = mlx5_rsc_dump_create(dev);

	return 0;

err_sf_table_cleanup:
	mlx5_sf_hw_table_cleanup(dev);
err_sf_hw_table_cleanup:
	mlx5_vhca_event_cleanup(dev);
err_fpga_cleanup:
	mlx5_fpga_cleanup(dev);
err_eswitch_cleanup:
	mlx5_eswitch_cleanup(dev->priv.eswitch);
err_sriov_cleanup:
	mlx5_sriov_cleanup(dev);
err_mpfs_cleanup:
	mlx5_mpfs_cleanup(dev);
err_rl_cleanup:
	mlx5_cleanup_rl_table(dev);
err_tables_cleanup:
	mlx5_geneve_destroy(dev->geneve);
	mlx5_vxlan_destroy(dev->vxlan);
	mlx5_cq_debugfs_cleanup(dev);
	mlx5_fw_reset_cleanup(dev);
err_events_cleanup:
	mlx5_events_cleanup(dev);
err_eq_cleanup:
	mlx5_eq_table_cleanup(dev);
err_irq_cleanup:
	mlx5_irq_table_cleanup(dev);
err_devcom:
	mlx5_devcom_unregister_device(dev->priv.devcom);

	return err;
}

static void mlx5_cleanup_once(struct mlx5_core_dev *dev)
{
	mlx5_rsc_dump_destroy(dev);
	mlx5_hv_vhca_destroy(dev->hv_vhca);
	mlx5_fw_tracer_destroy(dev->tracer);
	mlx5_dm_cleanup(dev);
	mlx5_sf_table_cleanup(dev);
	mlx5_sf_hw_table_cleanup(dev);
	mlx5_vhca_event_cleanup(dev);
	mlx5_fpga_cleanup(dev);
	mlx5_eswitch_cleanup(dev->priv.eswitch);
	mlx5_sriov_cleanup(dev);
	mlx5_mpfs_cleanup(dev);
	mlx5_cleanup_rl_table(dev);
	mlx5_geneve_destroy(dev->geneve);
	mlx5_vxlan_destroy(dev->vxlan);
	mlx5_cleanup_clock(dev);
	mlx5_cleanup_reserved_gids(dev);
	mlx5_cq_debugfs_cleanup(dev);
	mlx5_fw_reset_cleanup(dev);
	mlx5_events_cleanup(dev);
	mlx5_eq_table_cleanup(dev);
	mlx5_irq_table_cleanup(dev);
	mlx5_devcom_unregister_device(dev->priv.devcom);
}

static int mlx5_function_setup(struct mlx5_core_dev *dev, bool boot)
{
	int err;

	mlx5_core_info(dev, "firmware version: %d.%d.%d\n", fw_rev_maj(dev),
		       fw_rev_min(dev), fw_rev_sub(dev));

	/* Only PFs hold the relevant PCIe information for this query */
	if (mlx5_core_is_pf(dev))
		pcie_print_link_status(dev->pdev);

	/* wait for firmware to accept initialization segments configurations
	 */
	err = wait_fw_init(dev, FW_PRE_INIT_TIMEOUT_MILI, FW_INIT_WARN_MESSAGE_INTERVAL);
	if (err) {
		mlx5_core_err(dev, "Firmware over %d MS in pre-initializing state, aborting\n",
			      FW_PRE_INIT_TIMEOUT_MILI);
		return err;
	}

	err = mlx5_cmd_init(dev);
	if (err) {
		mlx5_core_err(dev, "Failed initializing command interface, aborting\n");
		return err;
	}

	err = wait_fw_init(dev, FW_INIT_TIMEOUT_MILI, 0);
	if (err) {
		mlx5_core_err(dev, "Firmware over %d MS in initializing state, aborting\n",
			      FW_INIT_TIMEOUT_MILI);
		goto err_cmd_cleanup;
	}

	mlx5_cmd_set_state(dev, MLX5_CMDIF_STATE_UP);

	err = mlx5_core_enable_hca(dev, 0);
	if (err) {
		mlx5_core_err(dev, "enable hca failed\n");
		goto err_cmd_cleanup;
	}

	err = mlx5_core_set_issi(dev);
	if (err) {
		mlx5_core_err(dev, "failed to set issi\n");
		goto err_disable_hca;
	}

	err = mlx5_satisfy_startup_pages(dev, 1);
	if (err) {
		mlx5_core_err(dev, "failed to allocate boot pages\n");
		goto err_disable_hca;
	}

	err = set_hca_ctrl(dev);
	if (err) {
		mlx5_core_err(dev, "set_hca_ctrl failed\n");
		goto reclaim_boot_pages;
	}

	err = set_hca_cap(dev);
	if (err) {
		mlx5_core_err(dev, "set_hca_cap failed\n");
		goto reclaim_boot_pages;
	}

	err = mlx5_satisfy_startup_pages(dev, 0);
	if (err) {
		mlx5_core_err(dev, "failed to allocate init pages\n");
		goto reclaim_boot_pages;
	}

	err = mlx5_cmd_init_hca(dev, sw_owner_id);
	if (err) {
		mlx5_core_err(dev, "init hca failed\n");
		goto reclaim_boot_pages;
	}

	mlx5_set_driver_version(dev);

	mlx5_start_health_poll(dev);

	err = mlx5_query_hca_caps(dev);
	if (err) {
		mlx5_core_err(dev, "query hca failed\n");
		goto stop_health;
	}

	return 0;

stop_health:
	mlx5_stop_health_poll(dev, boot);
reclaim_boot_pages:
	mlx5_reclaim_startup_pages(dev);
err_disable_hca:
	mlx5_core_disable_hca(dev, 0);
err_cmd_cleanup:
	mlx5_cmd_set_state(dev, MLX5_CMDIF_STATE_DOWN);
	mlx5_cmd_cleanup(dev);

	return err;
}

static int mlx5_function_teardown(struct mlx5_core_dev *dev, bool boot)
{
	int err;

	mlx5_stop_health_poll(dev, boot);
	err = mlx5_cmd_teardown_hca(dev);
	if (err) {
		mlx5_core_err(dev, "tear_down_hca failed, skip cleanup\n");
		return err;
	}
	mlx5_reclaim_startup_pages(dev);
	mlx5_core_disable_hca(dev, 0);
	mlx5_cmd_set_state(dev, MLX5_CMDIF_STATE_DOWN);
	mlx5_cmd_cleanup(dev);

	return 0;
}

static int mlx5_load(struct mlx5_core_dev *dev)
{
	int err;

	dev->priv.uar = mlx5_get_uars_page(dev);
	if (IS_ERR(dev->priv.uar)) {
		mlx5_core_err(dev, "Failed allocating uar, aborting\n");
		err = PTR_ERR(dev->priv.uar);
		return err;
	}

	mlx5_events_start(dev);
	mlx5_pagealloc_start(dev);

	err = mlx5_irq_table_create(dev);
	if (err) {
		mlx5_core_err(dev, "Failed to alloc IRQs\n");
		goto err_irq_table;
	}

	err = mlx5_eq_table_create(dev);
	if (err) {
		mlx5_core_err(dev, "Failed to create EQs\n");
		goto err_eq_table;
	}

	err = mlx5_fw_tracer_init(dev->tracer);
	if (err) {
		mlx5_core_err(dev, "Failed to init FW tracer\n");
		goto err_fw_tracer;
	}

	mlx5_fw_reset_events_start(dev);
	mlx5_hv_vhca_init(dev->hv_vhca);

	err = mlx5_rsc_dump_init(dev);
	if (err) {
		mlx5_core_err(dev, "Failed to init Resource dump\n");
		goto err_rsc_dump;
	}

	err = mlx5_fpga_device_start(dev);
	if (err) {
		mlx5_core_err(dev, "fpga device start failed %d\n", err);
		goto err_fpga_start;
	}

	mlx5_accel_ipsec_init(dev);

	err = mlx5_accel_tls_init(dev);
	if (err) {
		mlx5_core_err(dev, "TLS device start failed %d\n", err);
		goto err_tls_start;
	}

	err = mlx5_init_fs(dev);
	if (err) {
		mlx5_core_err(dev, "Failed to init flow steering\n");
		goto err_fs;
	}

	err = mlx5_core_set_hca_defaults(dev);
	if (err) {
		mlx5_core_err(dev, "Failed to set hca defaults\n");
		goto err_set_hca;
	}

	mlx5_vhca_event_start(dev);

	err = mlx5_sf_hw_table_create(dev);
	if (err) {
		mlx5_core_err(dev, "sf table create failed %d\n", err);
		goto err_vhca;
	}

	err = mlx5_ec_init(dev);
	if (err) {
		mlx5_core_err(dev, "Failed to init embedded CPU\n");
		goto err_ec;
	}

	mlx5_lag_add_mdev(dev);
	err = mlx5_sriov_attach(dev);
	if (err) {
		mlx5_core_err(dev, "sriov init failed %d\n", err);
		goto err_sriov;
	}

	mlx5_sf_dev_table_create(dev);

	return 0;

err_sriov:
	mlx5_lag_remove_mdev(dev);
	mlx5_ec_cleanup(dev);
err_ec:
	mlx5_sf_hw_table_destroy(dev);
err_vhca:
	mlx5_vhca_event_stop(dev);
err_set_hca:
	mlx5_cleanup_fs(dev);
err_fs:
	mlx5_accel_tls_cleanup(dev);
err_tls_start:
	mlx5_accel_ipsec_cleanup(dev);
	mlx5_fpga_device_stop(dev);
err_fpga_start:
	mlx5_rsc_dump_cleanup(dev);
err_rsc_dump:
	mlx5_hv_vhca_cleanup(dev->hv_vhca);
	mlx5_fw_reset_events_stop(dev);
	mlx5_fw_tracer_cleanup(dev->tracer);
err_fw_tracer:
	mlx5_eq_table_destroy(dev);
err_eq_table:
	mlx5_irq_table_destroy(dev);
err_irq_table:
	mlx5_pagealloc_stop(dev);
	mlx5_events_stop(dev);
	mlx5_put_uars_page(dev, dev->priv.uar);
	return err;
}

static void mlx5_unload(struct mlx5_core_dev *dev)
{
	mlx5_sf_dev_table_destroy(dev);
	mlx5_sriov_detach(dev);
	mlx5_lag_remove_mdev(dev);
	mlx5_ec_cleanup(dev);
	mlx5_sf_hw_table_destroy(dev);
	mlx5_vhca_event_stop(dev);
	mlx5_cleanup_fs(dev);
	mlx5_accel_ipsec_cleanup(dev);
	mlx5_accel_tls_cleanup(dev);
	mlx5_fpga_device_stop(dev);
	mlx5_rsc_dump_cleanup(dev);
	mlx5_hv_vhca_cleanup(dev->hv_vhca);
	mlx5_fw_reset_events_stop(dev);
	mlx5_fw_tracer_cleanup(dev->tracer);
	mlx5_eq_table_destroy(dev);
	mlx5_irq_table_destroy(dev);
	mlx5_pagealloc_stop(dev);
	mlx5_events_stop(dev);
	mlx5_put_uars_page(dev, dev->priv.uar);
}

int mlx5_init_one(struct mlx5_core_dev *dev)
{
	int err = 0;

	mutex_lock(&dev->intf_state_mutex);
	dev->state = MLX5_DEVICE_STATE_UP;

	err = mlx5_function_setup(dev, true);
	if (err)
		goto err_function;

	err = mlx5_init_once(dev);
	if (err) {
		mlx5_core_err(dev, "sw objs init failed\n");
		goto function_teardown;
	}

	err = mlx5_load(dev);
	if (err)
		goto err_load;

	set_bit(MLX5_INTERFACE_STATE_UP, &dev->intf_state);

	err = mlx5_devlink_register(priv_to_devlink(dev));
	if (err)
		goto err_devlink_reg;

	err = mlx5_register_device(dev);
	if (err)
		goto err_register;

	mutex_unlock(&dev->intf_state_mutex);
	return 0;

err_register:
	mlx5_devlink_unregister(priv_to_devlink(dev));
err_devlink_reg:
	clear_bit(MLX5_INTERFACE_STATE_UP, &dev->intf_state);
	mlx5_unload(dev);
err_load:
	mlx5_cleanup_once(dev);
function_teardown:
	mlx5_function_teardown(dev, true);
err_function:
	dev->state = MLX5_DEVICE_STATE_INTERNAL_ERROR;
	mutex_unlock(&dev->intf_state_mutex);
	return err;
}

void mlx5_uninit_one(struct mlx5_core_dev *dev)
{
	mutex_lock(&dev->intf_state_mutex);

	mlx5_unregister_device(dev);
	mlx5_devlink_unregister(priv_to_devlink(dev));

	if (!test_bit(MLX5_INTERFACE_STATE_UP, &dev->intf_state)) {
		mlx5_core_warn(dev, "%s: interface is down, NOP\n",
			       __func__);
		mlx5_cleanup_once(dev);
		goto out;
	}

	clear_bit(MLX5_INTERFACE_STATE_UP, &dev->intf_state);
	mlx5_unload(dev);
	mlx5_cleanup_once(dev);
	mlx5_function_teardown(dev, true);
out:
	mutex_unlock(&dev->intf_state_mutex);
}

int mlx5_load_one(struct mlx5_core_dev *dev)
{
	int err = 0;

	mutex_lock(&dev->intf_state_mutex);
	if (test_bit(MLX5_INTERFACE_STATE_UP, &dev->intf_state)) {
		mlx5_core_warn(dev, "interface is up, NOP\n");
		goto out;
	}
	/* remove any previous indication of internal error */
	dev->state = MLX5_DEVICE_STATE_UP;

	err = mlx5_function_setup(dev, false);
	if (err)
		goto err_function;

	err = mlx5_load(dev);
	if (err)
		goto err_load;

	set_bit(MLX5_INTERFACE_STATE_UP, &dev->intf_state);

	err = mlx5_attach_device(dev);
	if (err)
		goto err_attach;

	mutex_unlock(&dev->intf_state_mutex);
	return 0;

err_attach:
	clear_bit(MLX5_INTERFACE_STATE_UP, &dev->intf_state);
	mlx5_unload(dev);
err_load:
	mlx5_function_teardown(dev, false);
err_function:
	dev->state = MLX5_DEVICE_STATE_INTERNAL_ERROR;
out:
	mutex_unlock(&dev->intf_state_mutex);
	return err;
}

void mlx5_unload_one(struct mlx5_core_dev *dev)
{
	mutex_lock(&dev->intf_state_mutex);

	mlx5_detach_device(dev);

	if (!test_bit(MLX5_INTERFACE_STATE_UP, &dev->intf_state)) {
		mlx5_core_warn(dev, "%s: interface is down, NOP\n",
			       __func__);
		goto out;
	}

	clear_bit(MLX5_INTERFACE_STATE_UP, &dev->intf_state);
	mlx5_unload(dev);
	mlx5_function_teardown(dev, false);
out:
	mutex_unlock(&dev->intf_state_mutex);
}

static const int types[] = {
	MLX5_CAP_GENERAL,
	MLX5_CAP_GENERAL_2,
	MLX5_CAP_ETHERNET_OFFLOADS,
	MLX5_CAP_IPOIB_ENHANCED_OFFLOADS,
	MLX5_CAP_ODP,
	MLX5_CAP_ATOMIC,
	MLX5_CAP_ROCE,
	MLX5_CAP_IPOIB_OFFLOADS,
	MLX5_CAP_FLOW_TABLE,
	MLX5_CAP_ESWITCH_FLOW_TABLE,
	MLX5_CAP_ESWITCH,
	MLX5_CAP_VECTOR_CALC,
	MLX5_CAP_QOS,
	MLX5_CAP_DEBUG,
	MLX5_CAP_DEV_MEM,
	MLX5_CAP_DEV_EVENT,
	MLX5_CAP_TLS,
	MLX5_CAP_VDPA_EMULATION,
	MLX5_CAP_IPSEC,
};

static void mlx5_hca_caps_free(struct mlx5_core_dev *dev)
{
	int type;
	int i;

	for (i = 0; i < ARRAY_SIZE(types); i++) {
		type = types[i];
		kfree(dev->caps.hca[type]);
	}
}

static int mlx5_hca_caps_alloc(struct mlx5_core_dev *dev)
{
	struct mlx5_hca_cap *cap;
	int type;
	int i;

	for (i = 0; i < ARRAY_SIZE(types); i++) {
		cap = kzalloc(sizeof(*cap), GFP_KERNEL);
		if (!cap)
			goto err;
		type = types[i];
		dev->caps.hca[type] = cap;
	}

	return 0;

err:
	mlx5_hca_caps_free(dev);
	return -ENOMEM;
}

int mlx5_mdev_init(struct mlx5_core_dev *dev, int profile_idx)
{
	struct mlx5_priv *priv = &dev->priv;
	int err;

	memcpy(&dev->profile, &profile[profile_idx], sizeof(dev->profile));
	INIT_LIST_HEAD(&priv->ctx_list);
	spin_lock_init(&priv->ctx_lock);
	mutex_init(&dev->intf_state_mutex);

	mutex_init(&priv->bfregs.reg_head.lock);
	mutex_init(&priv->bfregs.wc_head.lock);
	INIT_LIST_HEAD(&priv->bfregs.reg_head.list);
	INIT_LIST_HEAD(&priv->bfregs.wc_head.list);

	mutex_init(&priv->alloc_mutex);
	mutex_init(&priv->pgdir_mutex);
	INIT_LIST_HEAD(&priv->pgdir_list);

	priv->numa_node = dev_to_node(mlx5_core_dma_dev(dev));
	priv->dbg_root = debugfs_create_dir(dev_name(dev->device),
					    mlx5_debugfs_root);
	INIT_LIST_HEAD(&priv->traps);

	err = mlx5_health_init(dev);
	if (err)
		goto err_health_init;

	err = mlx5_pagealloc_init(dev);
	if (err)
		goto err_pagealloc_init;

	err = mlx5_adev_init(dev);
	if (err)
		goto err_adev_init;

	err = mlx5_hca_caps_alloc(dev);
	if (err)
		goto err_hca_caps;

	return 0;

err_hca_caps:
	mlx5_adev_cleanup(dev);
err_adev_init:
	mlx5_pagealloc_cleanup(dev);
err_pagealloc_init:
	mlx5_health_cleanup(dev);
err_health_init:
	debugfs_remove(dev->priv.dbg_root);
	mutex_destroy(&priv->pgdir_mutex);
	mutex_destroy(&priv->alloc_mutex);
	mutex_destroy(&priv->bfregs.wc_head.lock);
	mutex_destroy(&priv->bfregs.reg_head.lock);
	mutex_destroy(&dev->intf_state_mutex);
	return err;
}

void mlx5_mdev_uninit(struct mlx5_core_dev *dev)
{
	struct mlx5_priv *priv = &dev->priv;

	mlx5_hca_caps_free(dev);
	mlx5_adev_cleanup(dev);
	mlx5_pagealloc_cleanup(dev);
	mlx5_health_cleanup(dev);
	debugfs_remove_recursive(dev->priv.dbg_root);
	mutex_destroy(&priv->pgdir_mutex);
	mutex_destroy(&priv->alloc_mutex);
	mutex_destroy(&priv->bfregs.wc_head.lock);
	mutex_destroy(&priv->bfregs.reg_head.lock);
	mutex_destroy(&dev->intf_state_mutex);
}

static int probe_one(struct pci_dev *pdev, const struct pci_device_id *id)
{
	struct mlx5_core_dev *dev;
	struct devlink *devlink;
	int err;

	devlink = mlx5_devlink_alloc(&pdev->dev);
	if (!devlink) {
		dev_err(&pdev->dev, "devlink alloc failed\n");
		return -ENOMEM;
	}

	dev = devlink_priv(devlink);
	dev->device = &pdev->dev;
	dev->pdev = pdev;

	dev->coredev_type = id->driver_data & MLX5_PCI_DEV_IS_VF ?
			 MLX5_COREDEV_VF : MLX5_COREDEV_PF;

	dev->priv.adev_idx = mlx5_adev_idx_alloc();
	if (dev->priv.adev_idx < 0) {
		err = dev->priv.adev_idx;
		goto adev_init_err;
	}

	err = mlx5_mdev_init(dev, prof_sel);
	if (err)
		goto mdev_init_err;

	err = mlx5_pci_init(dev, pdev, id);
	if (err) {
		mlx5_core_err(dev, "mlx5_pci_init failed with error code %d\n",
			      err);
		goto pci_init_err;
	}

	err = mlx5_init_one(dev);
	if (err) {
		mlx5_core_err(dev, "mlx5_init_one failed with error code %d\n",
			      err);
		goto err_init_one;
	}

	err = mlx5_crdump_enable(dev);
	if (err)
		dev_err(&pdev->dev, "mlx5_crdump_enable failed with error code %d\n", err);

	pci_save_state(pdev);
<<<<<<< HEAD
=======
	devlink_register(devlink);
>>>>>>> 3b17187f
	if (!mlx5_core_is_mp_slave(dev))
		devlink_reload_enable(devlink);
	return 0;

err_init_one:
	mlx5_pci_close(dev);
pci_init_err:
	mlx5_mdev_uninit(dev);
mdev_init_err:
	mlx5_adev_idx_free(dev->priv.adev_idx);
adev_init_err:
	mlx5_devlink_free(devlink);

	return err;
}

static void remove_one(struct pci_dev *pdev)
{
	struct mlx5_core_dev *dev  = pci_get_drvdata(pdev);
	struct devlink *devlink = priv_to_devlink(dev);

	devlink_reload_disable(devlink);
	devlink_unregister(devlink);
	mlx5_crdump_disable(dev);
	mlx5_drain_health_wq(dev);
	mlx5_uninit_one(dev);
	mlx5_pci_close(dev);
	mlx5_mdev_uninit(dev);
	mlx5_adev_idx_free(dev->priv.adev_idx);
	mlx5_devlink_free(devlink);
}

static pci_ers_result_t mlx5_pci_err_detected(struct pci_dev *pdev,
					      pci_channel_state_t state)
{
	struct mlx5_core_dev *dev = pci_get_drvdata(pdev);

	mlx5_core_info(dev, "%s was called\n", __func__);

	mlx5_enter_error_state(dev, false);
	mlx5_error_sw_reset(dev);
	mlx5_unload_one(dev);
	mlx5_drain_health_wq(dev);
	mlx5_pci_disable_device(dev);

	return state == pci_channel_io_perm_failure ?
		PCI_ERS_RESULT_DISCONNECT : PCI_ERS_RESULT_NEED_RESET;
}

/* wait for the device to show vital signs by waiting
 * for the health counter to start counting.
 */
static int wait_vital(struct pci_dev *pdev)
{
	struct mlx5_core_dev *dev = pci_get_drvdata(pdev);
	struct mlx5_core_health *health = &dev->priv.health;
	const int niter = 100;
	u32 last_count = 0;
	u32 count;
	int i;

	for (i = 0; i < niter; i++) {
		count = ioread32be(health->health_counter);
		if (count && count != 0xffffffff) {
			if (last_count && last_count != count) {
				mlx5_core_info(dev,
					       "wait vital counter value 0x%x after %d iterations\n",
					       count, i);
				return 0;
			}
			last_count = count;
		}
		msleep(50);
	}

	return -ETIMEDOUT;
}

static pci_ers_result_t mlx5_pci_slot_reset(struct pci_dev *pdev)
{
	struct mlx5_core_dev *dev = pci_get_drvdata(pdev);
	int err;

	mlx5_core_info(dev, "%s was called\n", __func__);

	err = mlx5_pci_enable_device(dev);
	if (err) {
		mlx5_core_err(dev, "%s: mlx5_pci_enable_device failed with error code: %d\n",
			      __func__, err);
		return PCI_ERS_RESULT_DISCONNECT;
	}

	pci_set_master(pdev);
	pci_restore_state(pdev);
	pci_save_state(pdev);

	if (wait_vital(pdev)) {
		mlx5_core_err(dev, "%s: wait_vital timed out\n", __func__);
		return PCI_ERS_RESULT_DISCONNECT;
	}

	return PCI_ERS_RESULT_RECOVERED;
}

static void mlx5_pci_resume(struct pci_dev *pdev)
{
	struct mlx5_core_dev *dev = pci_get_drvdata(pdev);
	int err;

	mlx5_core_info(dev, "%s was called\n", __func__);

	err = mlx5_load_one(dev);
	if (err)
		mlx5_core_err(dev, "%s: mlx5_load_one failed with error code: %d\n",
			      __func__, err);
	else
		mlx5_core_info(dev, "%s: device recovered\n", __func__);
}

static const struct pci_error_handlers mlx5_err_handler = {
	.error_detected = mlx5_pci_err_detected,
	.slot_reset	= mlx5_pci_slot_reset,
	.resume		= mlx5_pci_resume
};

static int mlx5_try_fast_unload(struct mlx5_core_dev *dev)
{
	bool fast_teardown = false, force_teardown = false;
	int ret = 1;

	fast_teardown = MLX5_CAP_GEN(dev, fast_teardown);
	force_teardown = MLX5_CAP_GEN(dev, force_teardown);

	mlx5_core_dbg(dev, "force teardown firmware support=%d\n", force_teardown);
	mlx5_core_dbg(dev, "fast teardown firmware support=%d\n", fast_teardown);

	if (!fast_teardown && !force_teardown)
		return -EOPNOTSUPP;

	if (dev->state == MLX5_DEVICE_STATE_INTERNAL_ERROR) {
		mlx5_core_dbg(dev, "Device in internal error state, giving up\n");
		return -EAGAIN;
	}

	/* Panic tear down fw command will stop the PCI bus communication
	 * with the HCA, so the health polll is no longer needed.
	 */
	mlx5_drain_health_wq(dev);
	mlx5_stop_health_poll(dev, false);

	ret = mlx5_cmd_fast_teardown_hca(dev);
	if (!ret)
		goto succeed;

	ret = mlx5_cmd_force_teardown_hca(dev);
	if (!ret)
		goto succeed;

	mlx5_core_dbg(dev, "Firmware couldn't do fast unload error: %d\n", ret);
	mlx5_start_health_poll(dev);
	return ret;

succeed:
	mlx5_enter_error_state(dev, true);

	/* Some platforms requiring freeing the IRQ's in the shutdown
	 * flow. If they aren't freed they can't be allocated after
	 * kexec. There is no need to cleanup the mlx5_core software
	 * contexts.
	 */
	mlx5_core_eq_free_irqs(dev);

	return 0;
}

static void shutdown(struct pci_dev *pdev)
{
	struct mlx5_core_dev *dev  = pci_get_drvdata(pdev);
	int err;

	mlx5_core_info(dev, "Shutdown was called\n");
	err = mlx5_try_fast_unload(dev);
	if (err)
		mlx5_unload_one(dev);
	mlx5_pci_disable_device(dev);
}

static int mlx5_suspend(struct pci_dev *pdev, pm_message_t state)
{
	struct mlx5_core_dev *dev = pci_get_drvdata(pdev);

	mlx5_unload_one(dev);

	return 0;
}

static int mlx5_resume(struct pci_dev *pdev)
{
	struct mlx5_core_dev *dev = pci_get_drvdata(pdev);

	return mlx5_load_one(dev);
}

static const struct pci_device_id mlx5_core_pci_table[] = {
	{ PCI_VDEVICE(MELLANOX, PCI_DEVICE_ID_MELLANOX_CONNECTIB) },
	{ PCI_VDEVICE(MELLANOX, 0x1012), MLX5_PCI_DEV_IS_VF},	/* Connect-IB VF */
	{ PCI_VDEVICE(MELLANOX, PCI_DEVICE_ID_MELLANOX_CONNECTX4) },
	{ PCI_VDEVICE(MELLANOX, 0x1014), MLX5_PCI_DEV_IS_VF},	/* ConnectX-4 VF */
	{ PCI_VDEVICE(MELLANOX, PCI_DEVICE_ID_MELLANOX_CONNECTX4_LX) },
	{ PCI_VDEVICE(MELLANOX, 0x1016), MLX5_PCI_DEV_IS_VF},	/* ConnectX-4LX VF */
	{ PCI_VDEVICE(MELLANOX, 0x1017) },			/* ConnectX-5, PCIe 3.0 */
	{ PCI_VDEVICE(MELLANOX, 0x1018), MLX5_PCI_DEV_IS_VF},	/* ConnectX-5 VF */
	{ PCI_VDEVICE(MELLANOX, 0x1019) },			/* ConnectX-5 Ex */
	{ PCI_VDEVICE(MELLANOX, 0x101a), MLX5_PCI_DEV_IS_VF},	/* ConnectX-5 Ex VF */
	{ PCI_VDEVICE(MELLANOX, 0x101b) },			/* ConnectX-6 */
	{ PCI_VDEVICE(MELLANOX, 0x101c), MLX5_PCI_DEV_IS_VF},	/* ConnectX-6 VF */
	{ PCI_VDEVICE(MELLANOX, 0x101d) },			/* ConnectX-6 Dx */
	{ PCI_VDEVICE(MELLANOX, 0x101e), MLX5_PCI_DEV_IS_VF},	/* ConnectX Family mlx5Gen Virtual Function */
	{ PCI_VDEVICE(MELLANOX, 0x101f) },			/* ConnectX-6 LX */
	{ PCI_VDEVICE(MELLANOX, 0x1021) },			/* ConnectX-7 */
	{ PCI_VDEVICE(MELLANOX, 0xa2d2) },			/* BlueField integrated ConnectX-5 network controller */
	{ PCI_VDEVICE(MELLANOX, 0xa2d3), MLX5_PCI_DEV_IS_VF},	/* BlueField integrated ConnectX-5 network controller VF */
	{ PCI_VDEVICE(MELLANOX, 0xa2d6) },			/* BlueField-2 integrated ConnectX-6 Dx network controller */
	{ PCI_VDEVICE(MELLANOX, 0xa2dc) },			/* BlueField-3 integrated ConnectX-7 network controller */
	{ 0, }
};

MODULE_DEVICE_TABLE(pci, mlx5_core_pci_table);

void mlx5_disable_device(struct mlx5_core_dev *dev)
{
	mlx5_error_sw_reset(dev);
	mlx5_unload_one(dev);
}

int mlx5_recover_device(struct mlx5_core_dev *dev)
{
	int ret = -EIO;

	mlx5_pci_disable_device(dev);
	if (mlx5_pci_slot_reset(dev->pdev) == PCI_ERS_RESULT_RECOVERED)
		ret = mlx5_load_one(dev);
	return ret;
}

static struct pci_driver mlx5_core_driver = {
	.name           = KBUILD_MODNAME,
	.id_table       = mlx5_core_pci_table,
	.probe          = probe_one,
	.remove         = remove_one,
	.suspend        = mlx5_suspend,
	.resume         = mlx5_resume,
	.shutdown	= shutdown,
	.err_handler	= &mlx5_err_handler,
	.sriov_configure   = mlx5_core_sriov_configure,
	.sriov_get_vf_total_msix = mlx5_sriov_get_vf_total_msix,
	.sriov_set_msix_vec_count = mlx5_core_sriov_set_msix_vec_count,
};

static void mlx5_core_verify_params(void)
{
	if (prof_sel >= ARRAY_SIZE(profile)) {
		pr_warn("mlx5_core: WARNING: Invalid module parameter prof_sel %d, valid range 0-%zu, changing back to default(%d)\n",
			prof_sel,
			ARRAY_SIZE(profile) - 1,
			MLX5_DEFAULT_PROF);
		prof_sel = MLX5_DEFAULT_PROF;
	}
}

static int __init init(void)
{
	int err;

	WARN_ONCE(strcmp(MLX5_ADEV_NAME, KBUILD_MODNAME),
		  "mlx5_core name not in sync with kernel module name");

	get_random_bytes(&sw_owner_id, sizeof(sw_owner_id));

	mlx5_core_verify_params();
	mlx5_fpga_ipsec_build_fs_cmds();
	mlx5_register_debugfs();

	err = pci_register_driver(&mlx5_core_driver);
	if (err)
		goto err_debug;

	err = mlx5_sf_driver_register();
	if (err)
		goto err_sf;

	err = mlx5e_init();
	if (err)
		goto err_en;

	return 0;

err_en:
	mlx5_sf_driver_unregister();
err_sf:
	pci_unregister_driver(&mlx5_core_driver);
err_debug:
	mlx5_unregister_debugfs();
	return err;
}

static void __exit cleanup(void)
{
	mlx5e_cleanup();
	mlx5_sf_driver_unregister();
	pci_unregister_driver(&mlx5_core_driver);
	mlx5_unregister_debugfs();
}

module_init(init);
module_exit(cleanup);<|MERGE_RESOLUTION|>--- conflicted
+++ resolved
@@ -238,13 +238,8 @@
 	remaining_size = max_t(int, 0, driver_ver_sz - strlen(string));
 
 	snprintf(string + strlen(string), remaining_size, "%u.%u.%u",
-<<<<<<< HEAD
-		 (u8)((LINUX_VERSION_CODE >> 16) & 0xff), (u8)((LINUX_VERSION_CODE >> 8) & 0xff),
-		 (u16)(LINUX_VERSION_CODE & 0xffff));
-=======
 		LINUX_VERSION_MAJOR, LINUX_VERSION_PATCHLEVEL,
 		LINUX_VERSION_SUBLEVEL);
->>>>>>> 3b17187f
 
 	/*Send the command*/
 	MLX5_SET(set_driver_version_in, in, opcode,
@@ -1542,10 +1537,7 @@
 		dev_err(&pdev->dev, "mlx5_crdump_enable failed with error code %d\n", err);
 
 	pci_save_state(pdev);
-<<<<<<< HEAD
-=======
 	devlink_register(devlink);
->>>>>>> 3b17187f
 	if (!mlx5_core_is_mp_slave(dev))
 		devlink_reload_enable(devlink);
 	return 0;
