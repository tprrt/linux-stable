--- conflicted
+++ resolved
@@ -435,11 +435,6 @@
 	default:
 		return -EOPNOTSUPP;
 	}
-<<<<<<< HEAD
-
-	return -EOPNOTSUPP;
-=======
->>>>>>> d1988041
 }
 
 static const struct ptp_clock_info mlx5_ptp_clock_info = {
