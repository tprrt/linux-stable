--- conflicted
+++ resolved
@@ -3,13 +3,9 @@
 	tristate "Freescale DPAA2 Ethernet"
 	depends on FSL_MC_BUS && FSL_MC_DPIO
 	select PHYLINK
-<<<<<<< HEAD
-	select FSL_XGMAC_MDIO
-=======
 	select PCS_LYNX
 	select FSL_XGMAC_MDIO
 	select NET_DEVLINK
->>>>>>> d1988041
 	help
 	  This is the DPAA2 Ethernet driver supporting Freescale SoCs
 	  with DPAA2 (DataPath Acceleration Architecture v2).
