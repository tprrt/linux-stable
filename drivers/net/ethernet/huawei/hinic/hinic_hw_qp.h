/* SPDX-License-Identifier: GPL-2.0-only */
/*
 * Huawei HiNIC PCI Express Linux driver
 * Copyright(c) 2017 Huawei Technologies Co., Ltd
 */

#ifndef HINIC_HW_QP_H
#define HINIC_HW_QP_H

#include <linux/kernel.h>
#include <linux/types.h>
#include <linux/sizes.h>
#include <linux/pci.h>
#include <linux/skbuff.h>

#include "hinic_common.h"
#include "hinic_hw_if.h"
#include "hinic_hw_wqe.h"
#include "hinic_hw_wq.h"
#include "hinic_hw_qp_ctxt.h"

#define HINIC_SQ_DB_INFO_PI_HI_SHIFT            0
#define HINIC_SQ_DB_INFO_QID_SHIFT              8
#define HINIC_SQ_DB_INFO_PATH_SHIFT             23
#define HINIC_SQ_DB_INFO_COS_SHIFT              24
#define HINIC_SQ_DB_INFO_TYPE_SHIFT             27

#define HINIC_SQ_DB_INFO_PI_HI_MASK             0xFF
#define HINIC_SQ_DB_INFO_QID_MASK               0x3FF
#define HINIC_SQ_DB_INFO_PATH_MASK              0x1
#define HINIC_SQ_DB_INFO_COS_MASK               0x7
#define HINIC_SQ_DB_INFO_TYPE_MASK              0x1F

#define HINIC_SQ_DB_INFO_SET(val, member)       \
		(((u32)(val) & HINIC_SQ_DB_INFO_##member##_MASK) \
		 << HINIC_SQ_DB_INFO_##member##_SHIFT)

#define HINIC_SQ_WQEBB_SIZE                     64
#define HINIC_RQ_WQEBB_SIZE                     32

#define HINIC_SQ_PAGE_SIZE                      SZ_256K
#define HINIC_RQ_PAGE_SIZE                      SZ_256K

#define HINIC_SQ_DEPTH                          SZ_4K
#define HINIC_RQ_DEPTH                          SZ_4K

#define HINIC_MAX_QUEUE_DEPTH			SZ_4K
#define HINIC_MIN_QUEUE_DEPTH			128

/* In any change to HINIC_RX_BUF_SZ, HINIC_RX_BUF_SZ_IDX must be changed */
#define HINIC_RX_BUF_SZ                         2048
#define HINIC_RX_BUF_SZ_IDX			HINIC_RX_BUF_SZ_2048_IDX

#define HINIC_MIN_TX_WQE_SIZE(wq)               \
		ALIGN(HINIC_SQ_WQE_SIZE(1), (wq)->wqebb_size)

#define HINIC_MIN_TX_NUM_WQEBBS(sq)             \
		(HINIC_MIN_TX_WQE_SIZE((sq)->wq) / (sq)->wq->wqebb_size)

enum hinic_rx_buf_sz_idx {
	HINIC_RX_BUF_SZ_32_IDX,
	HINIC_RX_BUF_SZ_64_IDX,
	HINIC_RX_BUF_SZ_96_IDX,
	HINIC_RX_BUF_SZ_128_IDX,
	HINIC_RX_BUF_SZ_192_IDX,
	HINIC_RX_BUF_SZ_256_IDX,
	HINIC_RX_BUF_SZ_384_IDX,
	HINIC_RX_BUF_SZ_512_IDX,
	HINIC_RX_BUF_SZ_768_IDX,
	HINIC_RX_BUF_SZ_1024_IDX,
	HINIC_RX_BUF_SZ_1536_IDX,
	HINIC_RX_BUF_SZ_2048_IDX,
	HINIC_RX_BUF_SZ_3072_IDX,
	HINIC_RX_BUF_SZ_4096_IDX,
	HINIC_RX_BUF_SZ_8192_IDX,
	HINIC_RX_BUF_SZ_16384_IDX,
};

struct hinic_sq {
	struct hinic_hwif       *hwif;

	struct hinic_wq         *wq;

	u16			qid;

	u32                     irq;
	u16                     msix_entry;

	void                    *hw_ci_addr;
	dma_addr_t              hw_ci_dma_addr;

	void __iomem            *db_base;

	struct sk_buff          **saved_skb;
	struct hinic_debug_priv	*dbg;
};

struct hinic_rq {
	struct hinic_hwif       *hwif;

	struct hinic_wq         *wq;

<<<<<<< HEAD
=======
	u16			qid;

>>>>>>> d1988041
	struct cpumask		affinity_mask;
	u32                     irq;
	u16                     msix_entry;

	size_t                  buf_sz;

	struct sk_buff          **saved_skb;

	struct hinic_rq_cqe     **cqe;
	dma_addr_t              *cqe_dma;

	u16                     *pi_virt_addr;
	dma_addr_t              pi_dma_addr;
	struct hinic_debug_priv	*dbg;
};

struct hinic_qp {
	struct hinic_sq         sq;
	struct hinic_rq         rq;

	u16     q_id;
};

void hinic_qp_prepare_header(struct hinic_qp_ctxt_header *qp_ctxt_hdr,
			     enum hinic_qp_ctxt_type ctxt_type,
			     u16 num_queues, u16 max_queues);

void hinic_sq_prepare_ctxt(struct hinic_sq_ctxt *sq_ctxt,
			   struct hinic_sq *sq, u16 global_qid);

void hinic_rq_prepare_ctxt(struct hinic_rq_ctxt *rq_ctxt,
			   struct hinic_rq *rq, u16 global_qid);

int hinic_init_sq(struct hinic_sq *sq, struct hinic_hwif *hwif,
		  struct hinic_wq *wq, struct msix_entry *entry, void *ci_addr,
		  dma_addr_t ci_dma_addr, void __iomem *db_base);

void hinic_clean_sq(struct hinic_sq *sq);

int hinic_init_rq(struct hinic_rq *rq, struct hinic_hwif *hwif,
		  struct hinic_wq *wq, struct msix_entry *entry);

void hinic_clean_rq(struct hinic_rq *rq);

int hinic_get_sq_free_wqebbs(struct hinic_sq *sq);

int hinic_get_rq_free_wqebbs(struct hinic_rq *rq);

void hinic_task_set_l2hdr(struct hinic_sq_task *task, u32 len);

void hinic_task_set_outter_l3(struct hinic_sq_task *task,
			      enum hinic_l3_offload_type l3_type,
			      u32 network_len);

void hinic_task_set_inner_l3(struct hinic_sq_task *task,
			     enum hinic_l3_offload_type l3_type,
			     u32 network_len);

void hinic_task_set_tunnel_l4(struct hinic_sq_task *task,
			      enum hinic_l4_tunnel_type l4_type,
			      u32 tunnel_len);

void hinic_set_cs_inner_l4(struct hinic_sq_task *task,
			   u32 *queue_info,
			   enum hinic_l4_offload_type l4_offload,
			   u32 l4_len, u32 offset);

void hinic_set_tso_inner_l4(struct hinic_sq_task *task,
			    u32 *queue_info,
			    enum hinic_l4_offload_type l4_offload,
			    u32 l4_len,
			    u32 offset, u32 ip_ident, u32 mss);

void hinic_sq_prepare_wqe(struct hinic_sq *sq, u16 prod_idx,
			  struct hinic_sq_wqe *wqe, struct hinic_sge *sges,
			  int nr_sges);

void hinic_sq_write_db(struct hinic_sq *sq, u16 prod_idx, unsigned int wqe_size,
		       unsigned int cos);

struct hinic_sq_wqe *hinic_sq_get_wqe(struct hinic_sq *sq,
				      unsigned int wqe_size, u16 *prod_idx);

void hinic_sq_return_wqe(struct hinic_sq *sq, unsigned int wqe_size);

void hinic_sq_write_wqe(struct hinic_sq *sq, u16 prod_idx,
			struct hinic_sq_wqe *wqe, struct sk_buff *skb,
			unsigned int wqe_size);

struct hinic_sq_wqe *hinic_sq_read_wqe(struct hinic_sq *sq,
				       struct sk_buff **skb,
				       unsigned int wqe_size, u16 *cons_idx);

struct hinic_sq_wqe *hinic_sq_read_wqebb(struct hinic_sq *sq,
					 struct sk_buff **skb,
					 unsigned int *wqe_size, u16 *cons_idx);

void hinic_sq_put_wqe(struct hinic_sq *sq, unsigned int wqe_size);

void hinic_sq_get_sges(struct hinic_sq_wqe *wqe, struct hinic_sge *sges,
		       int nr_sges);

struct hinic_rq_wqe *hinic_rq_get_wqe(struct hinic_rq *rq,
				      unsigned int wqe_size, u16 *prod_idx);

void hinic_rq_write_wqe(struct hinic_rq *rq, u16 prod_idx,
			struct hinic_rq_wqe *wqe, struct sk_buff *skb);

struct hinic_rq_wqe *hinic_rq_read_wqe(struct hinic_rq *rq,
				       unsigned int wqe_size,
				       struct sk_buff **skb, u16 *cons_idx);

struct hinic_rq_wqe *hinic_rq_read_next_wqe(struct hinic_rq *rq,
					    unsigned int wqe_size,
					    struct sk_buff **skb,
					    u16 *cons_idx);

void hinic_rq_put_wqe(struct hinic_rq *rq, u16 cons_idx,
		      unsigned int wqe_size);

void hinic_rq_get_sge(struct hinic_rq *rq, struct hinic_rq_wqe *wqe,
		      u16 cons_idx, struct hinic_sge *sge);

void hinic_rq_prepare_wqe(struct hinic_rq *rq, u16 prod_idx,
			  struct hinic_rq_wqe *wqe, struct hinic_sge *sge);

void hinic_rq_update(struct hinic_rq *rq, u16 prod_idx);

#endif<|MERGE_RESOLUTION|>--- conflicted
+++ resolved
@@ -100,11 +100,8 @@
 
 	struct hinic_wq         *wq;
 
-<<<<<<< HEAD
-=======
 	u16			qid;
 
->>>>>>> d1988041
 	struct cpumask		affinity_mask;
 	u32                     irq;
 	u16                     msix_entry;
