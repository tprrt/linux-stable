// SPDX-License-Identifier: GPL-2.0
//
// flexcan.c - FLEXCAN CAN controller driver
//
// Copyright (c) 2005-2006 Varma Electronics Oy
// Copyright (c) 2009 Sascha Hauer, Pengutronix
// Copyright (c) 2010-2017 Pengutronix, Marc Kleine-Budde <kernel@pengutronix.de>
// Copyright (c) 2014 David Jander, Protonic Holland
//
// Based on code originally by Andrey Volkov <avolkov@varma-el.com>

#include <linux/netdevice.h>
#include <linux/can.h>
#include <linux/can/dev.h>
#include <linux/can/error.h>
#include <linux/can/led.h>
#include <linux/can/rx-offload.h>
#include <linux/clk.h>
#include <linux/delay.h>
#include <linux/interrupt.h>
#include <linux/io.h>
#include <linux/mfd/syscon.h>
#include <linux/module.h>
#include <linux/of.h>
#include <linux/of_device.h>
#include <linux/platform_device.h>
#include <linux/pm_runtime.h>
#include <linux/regulator/consumer.h>
#include <linux/regmap.h>

#define DRV_NAME			"flexcan"

/* 8 for RX fifo and 2 error handling */
#define FLEXCAN_NAPI_WEIGHT		(8 + 2)

/* FLEXCAN module configuration register (CANMCR) bits */
#define FLEXCAN_MCR_MDIS		BIT(31)
#define FLEXCAN_MCR_FRZ			BIT(30)
#define FLEXCAN_MCR_FEN			BIT(29)
#define FLEXCAN_MCR_HALT		BIT(28)
#define FLEXCAN_MCR_NOT_RDY		BIT(27)
#define FLEXCAN_MCR_WAK_MSK		BIT(26)
#define FLEXCAN_MCR_SOFTRST		BIT(25)
#define FLEXCAN_MCR_FRZ_ACK		BIT(24)
#define FLEXCAN_MCR_SUPV		BIT(23)
#define FLEXCAN_MCR_SLF_WAK		BIT(22)
#define FLEXCAN_MCR_WRN_EN		BIT(21)
#define FLEXCAN_MCR_LPM_ACK		BIT(20)
#define FLEXCAN_MCR_WAK_SRC		BIT(19)
#define FLEXCAN_MCR_DOZE		BIT(18)
#define FLEXCAN_MCR_SRX_DIS		BIT(17)
#define FLEXCAN_MCR_IRMQ		BIT(16)
#define FLEXCAN_MCR_LPRIO_EN		BIT(13)
#define FLEXCAN_MCR_AEN			BIT(12)
/* MCR_MAXMB: maximum used MBs is MAXMB + 1 */
#define FLEXCAN_MCR_MAXMB(x)		((x) & 0x7f)
#define FLEXCAN_MCR_IDAM_A		(0x0 << 8)
#define FLEXCAN_MCR_IDAM_B		(0x1 << 8)
#define FLEXCAN_MCR_IDAM_C		(0x2 << 8)
#define FLEXCAN_MCR_IDAM_D		(0x3 << 8)

/* FLEXCAN control register (CANCTRL) bits */
#define FLEXCAN_CTRL_PRESDIV(x)		(((x) & 0xff) << 24)
#define FLEXCAN_CTRL_RJW(x)		(((x) & 0x03) << 22)
#define FLEXCAN_CTRL_PSEG1(x)		(((x) & 0x07) << 19)
#define FLEXCAN_CTRL_PSEG2(x)		(((x) & 0x07) << 16)
#define FLEXCAN_CTRL_BOFF_MSK		BIT(15)
#define FLEXCAN_CTRL_ERR_MSK		BIT(14)
#define FLEXCAN_CTRL_CLK_SRC		BIT(13)
#define FLEXCAN_CTRL_LPB		BIT(12)
#define FLEXCAN_CTRL_TWRN_MSK		BIT(11)
#define FLEXCAN_CTRL_RWRN_MSK		BIT(10)
#define FLEXCAN_CTRL_SMP		BIT(7)
#define FLEXCAN_CTRL_BOFF_REC		BIT(6)
#define FLEXCAN_CTRL_TSYN		BIT(5)
#define FLEXCAN_CTRL_LBUF		BIT(4)
#define FLEXCAN_CTRL_LOM		BIT(3)
#define FLEXCAN_CTRL_PROPSEG(x)		((x) & 0x07)
#define FLEXCAN_CTRL_ERR_BUS		(FLEXCAN_CTRL_ERR_MSK)
#define FLEXCAN_CTRL_ERR_STATE \
	(FLEXCAN_CTRL_TWRN_MSK | FLEXCAN_CTRL_RWRN_MSK | \
	 FLEXCAN_CTRL_BOFF_MSK)
#define FLEXCAN_CTRL_ERR_ALL \
	(FLEXCAN_CTRL_ERR_BUS | FLEXCAN_CTRL_ERR_STATE)

/* FLEXCAN control register 2 (CTRL2) bits */
#define FLEXCAN_CTRL2_ECRWRE		BIT(29)
#define FLEXCAN_CTRL2_WRMFRZ		BIT(28)
#define FLEXCAN_CTRL2_RFFN(x)		(((x) & 0x0f) << 24)
#define FLEXCAN_CTRL2_TASD(x)		(((x) & 0x1f) << 19)
#define FLEXCAN_CTRL2_MRP		BIT(18)
#define FLEXCAN_CTRL2_RRS		BIT(17)
#define FLEXCAN_CTRL2_EACEN		BIT(16)

/* FLEXCAN memory error control register (MECR) bits */
#define FLEXCAN_MECR_ECRWRDIS		BIT(31)
#define FLEXCAN_MECR_HANCEI_MSK		BIT(19)
#define FLEXCAN_MECR_FANCEI_MSK		BIT(18)
#define FLEXCAN_MECR_CEI_MSK		BIT(16)
#define FLEXCAN_MECR_HAERRIE		BIT(15)
#define FLEXCAN_MECR_FAERRIE		BIT(14)
#define FLEXCAN_MECR_EXTERRIE		BIT(13)
#define FLEXCAN_MECR_RERRDIS		BIT(9)
#define FLEXCAN_MECR_ECCDIS		BIT(8)
#define FLEXCAN_MECR_NCEFAFRZ		BIT(7)

/* FLEXCAN error and status register (ESR) bits */
#define FLEXCAN_ESR_TWRN_INT		BIT(17)
#define FLEXCAN_ESR_RWRN_INT		BIT(16)
#define FLEXCAN_ESR_BIT1_ERR		BIT(15)
#define FLEXCAN_ESR_BIT0_ERR		BIT(14)
#define FLEXCAN_ESR_ACK_ERR		BIT(13)
#define FLEXCAN_ESR_CRC_ERR		BIT(12)
#define FLEXCAN_ESR_FRM_ERR		BIT(11)
#define FLEXCAN_ESR_STF_ERR		BIT(10)
#define FLEXCAN_ESR_TX_WRN		BIT(9)
#define FLEXCAN_ESR_RX_WRN		BIT(8)
#define FLEXCAN_ESR_IDLE		BIT(7)
#define FLEXCAN_ESR_TXRX		BIT(6)
#define FLEXCAN_EST_FLT_CONF_SHIFT	(4)
#define FLEXCAN_ESR_FLT_CONF_MASK	(0x3 << FLEXCAN_EST_FLT_CONF_SHIFT)
#define FLEXCAN_ESR_FLT_CONF_ACTIVE	(0x0 << FLEXCAN_EST_FLT_CONF_SHIFT)
#define FLEXCAN_ESR_FLT_CONF_PASSIVE	(0x1 << FLEXCAN_EST_FLT_CONF_SHIFT)
#define FLEXCAN_ESR_BOFF_INT		BIT(2)
#define FLEXCAN_ESR_ERR_INT		BIT(1)
#define FLEXCAN_ESR_WAK_INT		BIT(0)
#define FLEXCAN_ESR_ERR_BUS \
	(FLEXCAN_ESR_BIT1_ERR | FLEXCAN_ESR_BIT0_ERR | \
	 FLEXCAN_ESR_ACK_ERR | FLEXCAN_ESR_CRC_ERR | \
	 FLEXCAN_ESR_FRM_ERR | FLEXCAN_ESR_STF_ERR)
#define FLEXCAN_ESR_ERR_STATE \
	(FLEXCAN_ESR_TWRN_INT | FLEXCAN_ESR_RWRN_INT | FLEXCAN_ESR_BOFF_INT)
#define FLEXCAN_ESR_ERR_ALL \
	(FLEXCAN_ESR_ERR_BUS | FLEXCAN_ESR_ERR_STATE)
#define FLEXCAN_ESR_ALL_INT \
	(FLEXCAN_ESR_TWRN_INT | FLEXCAN_ESR_RWRN_INT | \
	 FLEXCAN_ESR_BOFF_INT | FLEXCAN_ESR_ERR_INT | \
	 FLEXCAN_ESR_WAK_INT)

/* FLEXCAN interrupt flag register (IFLAG) bits */
/* Errata ERR005829 step7: Reserve first valid MB */
#define FLEXCAN_TX_MB_RESERVED_OFF_FIFO		8
#define FLEXCAN_TX_MB_RESERVED_OFF_TIMESTAMP	0
<<<<<<< HEAD
#define FLEXCAN_TX_MB				63
#define FLEXCAN_RX_MB_OFF_TIMESTAMP_FIRST	(FLEXCAN_TX_MB_RESERVED_OFF_TIMESTAMP + 1)
#define FLEXCAN_RX_MB_OFF_TIMESTAMP_LAST	(FLEXCAN_TX_MB - 1)
=======
#define FLEXCAN_RX_MB_OFF_TIMESTAMP_FIRST	(FLEXCAN_TX_MB_RESERVED_OFF_TIMESTAMP + 1)
>>>>>>> f7688b48
#define FLEXCAN_IFLAG_MB(x)		BIT((x) & 0x1f)
#define FLEXCAN_IFLAG_RX_FIFO_OVERFLOW	BIT(7)
#define FLEXCAN_IFLAG_RX_FIFO_WARN	BIT(6)
#define FLEXCAN_IFLAG_RX_FIFO_AVAILABLE	BIT(5)

/* FLEXCAN message buffers */
#define FLEXCAN_MB_CODE_MASK		(0xf << 24)
#define FLEXCAN_MB_CODE_RX_BUSY_BIT	(0x1 << 24)
#define FLEXCAN_MB_CODE_RX_INACTIVE	(0x0 << 24)
#define FLEXCAN_MB_CODE_RX_EMPTY	(0x4 << 24)
#define FLEXCAN_MB_CODE_RX_FULL		(0x2 << 24)
#define FLEXCAN_MB_CODE_RX_OVERRUN	(0x6 << 24)
#define FLEXCAN_MB_CODE_RX_RANSWER	(0xa << 24)

#define FLEXCAN_MB_CODE_TX_INACTIVE	(0x8 << 24)
#define FLEXCAN_MB_CODE_TX_ABORT	(0x9 << 24)
#define FLEXCAN_MB_CODE_TX_DATA		(0xc << 24)
#define FLEXCAN_MB_CODE_TX_TANSWER	(0xe << 24)

#define FLEXCAN_MB_CNT_SRR		BIT(22)
#define FLEXCAN_MB_CNT_IDE		BIT(21)
#define FLEXCAN_MB_CNT_RTR		BIT(20)
#define FLEXCAN_MB_CNT_LENGTH(x)	(((x) & 0xf) << 16)
#define FLEXCAN_MB_CNT_TIMESTAMP(x)	((x) & 0xffff)

#define FLEXCAN_TIMEOUT_US		(250)

/* FLEXCAN hardware feature flags
 *
 * Below is some version info we got:
 *    SOC   Version   IP-Version  Glitch- [TR]WRN_INT IRQ Err Memory err RTR re-
 *                                Filter? connected?  Passive detection  ception in MB
 *   MX25  FlexCAN2  03.00.00.00     no        no        no       no        no
 *   MX28  FlexCAN2  03.00.04.00    yes       yes        no       no        no
 *   MX35  FlexCAN2  03.00.00.00     no        no        no       no        no
 *   MX53  FlexCAN2  03.00.00.00    yes        no        no       no        no
 *   MX6s  FlexCAN3  10.00.12.00    yes       yes        no       no       yes
 *   VF610 FlexCAN3  ?               no       yes        no      yes       yes?
 * LS1021A FlexCAN2  03.00.04.00     no       yes        no       no       yes
 *
 * Some SOCs do not have the RX_WARN & TX_WARN interrupt line connected.
 */
#define FLEXCAN_QUIRK_BROKEN_WERR_STATE	BIT(1) /* [TR]WRN_INT not connected */
#define FLEXCAN_QUIRK_DISABLE_RXFG	BIT(2) /* Disable RX FIFO Global mask */
#define FLEXCAN_QUIRK_ENABLE_EACEN_RRS	BIT(3) /* Enable EACEN and RRS bit in ctrl2 */
#define FLEXCAN_QUIRK_DISABLE_MECR	BIT(4) /* Disable Memory error detection */
#define FLEXCAN_QUIRK_USE_OFF_TIMESTAMP	BIT(5) /* Use timestamp based offloading */
#define FLEXCAN_QUIRK_BROKEN_PERR_STATE	BIT(6) /* No interrupt for error passive */
#define FLEXCAN_QUIRK_DEFAULT_BIG_ENDIAN	BIT(7) /* default to BE register access */
#define FLEXCAN_QUIRK_SETUP_STOP_MODE		BIT(8) /* Setup stop mode to support wakeup */

/* Structure of the message buffer */
struct flexcan_mb {
	u32 can_ctrl;
	u32 can_id;
	u32 data[];
};

/* Structure of the hardware registers */
struct flexcan_regs {
	u32 mcr;		/* 0x00 */
	u32 ctrl;		/* 0x04 */
	u32 timer;		/* 0x08 */
	u32 _reserved1;		/* 0x0c */
	u32 rxgmask;		/* 0x10 */
	u32 rx14mask;		/* 0x14 */
	u32 rx15mask;		/* 0x18 */
	u32 ecr;		/* 0x1c */
	u32 esr;		/* 0x20 */
	u32 imask2;		/* 0x24 */
	u32 imask1;		/* 0x28 */
	u32 iflag2;		/* 0x2c */
	u32 iflag1;		/* 0x30 */
	union {			/* 0x34 */
		u32 gfwr_mx28;	/* MX28, MX53 */
		u32 ctrl2;	/* MX6, VF610 */
	};
	u32 esr2;		/* 0x38 */
	u32 imeur;		/* 0x3c */
	u32 lrfr;		/* 0x40 */
	u32 crcr;		/* 0x44 */
	u32 rxfgmask;		/* 0x48 */
	u32 rxfir;		/* 0x4c */
	u32 _reserved3[12];	/* 0x50 */
	u8 mb[2][512];		/* 0x80 */
	/* FIFO-mode:
	 *			MB
	 * 0x080...0x08f	0	RX message buffer
	 * 0x090...0x0df	1-5	reserverd
	 * 0x0e0...0x0ff	6-7	8 entry ID table
	 *				(mx25, mx28, mx35, mx53)
	 * 0x0e0...0x2df	6-7..37	8..128 entry ID table
	 *				size conf'ed via ctrl2::RFFN
	 *				(mx6, vf610)
	 */
	u32 _reserved4[256];	/* 0x480 */
	u32 rximr[64];		/* 0x880 */
	u32 _reserved5[24];	/* 0x980 */
	u32 gfwr_mx6;		/* 0x9e0 - MX6 */
	u32 _reserved6[63];	/* 0x9e4 */
	u32 mecr;		/* 0xae0 */
	u32 erriar;		/* 0xae4 */
	u32 erridpr;		/* 0xae8 */
	u32 errippr;		/* 0xaec */
	u32 rerrar;		/* 0xaf0 */
	u32 rerrdr;		/* 0xaf4 */
	u32 rerrsynr;		/* 0xaf8 */
	u32 errsr;		/* 0xafc */
};

struct flexcan_devtype_data {
	u32 quirks;		/* quirks needed for different IP cores */
};

struct flexcan_stop_mode {
	struct regmap *gpr;
	u8 req_gpr;
	u8 req_bit;
	u8 ack_gpr;
	u8 ack_bit;
};

struct flexcan_priv {
	struct can_priv can;
	struct can_rx_offload offload;
	struct device *dev;

	struct flexcan_regs __iomem *regs;
	struct flexcan_mb __iomem *tx_mb_reserved;
<<<<<<< HEAD
=======
	u8 tx_mb_idx;
	u8 mb_count;
	u8 mb_size;
	u8 clk_src;	/* clock source of CAN Protocol Engine */

>>>>>>> f7688b48
	u32 reg_ctrl_default;
	u32 reg_imask1_default;
	u32 reg_imask2_default;

	struct clk *clk_ipg;
	struct clk *clk_per;
	const struct flexcan_devtype_data *devtype_data;
	struct regulator *reg_xceiver;
	struct flexcan_stop_mode stm;

	/* Read and Write APIs */
	u32 (*read)(void __iomem *addr);
	void (*write)(u32 val, void __iomem *addr);
};

static const struct flexcan_devtype_data fsl_p1010_devtype_data = {
	.quirks = FLEXCAN_QUIRK_BROKEN_WERR_STATE |
		FLEXCAN_QUIRK_BROKEN_PERR_STATE |
		FLEXCAN_QUIRK_DEFAULT_BIG_ENDIAN,
};

static const struct flexcan_devtype_data fsl_imx25_devtype_data = {
	.quirks = FLEXCAN_QUIRK_BROKEN_WERR_STATE |
		FLEXCAN_QUIRK_BROKEN_PERR_STATE,
};

static const struct flexcan_devtype_data fsl_imx28_devtype_data = {
	.quirks = FLEXCAN_QUIRK_BROKEN_PERR_STATE,
};

static const struct flexcan_devtype_data fsl_imx6q_devtype_data = {
	.quirks = FLEXCAN_QUIRK_DISABLE_RXFG | FLEXCAN_QUIRK_ENABLE_EACEN_RRS |
		FLEXCAN_QUIRK_USE_OFF_TIMESTAMP | FLEXCAN_QUIRK_BROKEN_PERR_STATE |
		FLEXCAN_QUIRK_SETUP_STOP_MODE,
};

static const struct flexcan_devtype_data fsl_vf610_devtype_data = {
	.quirks = FLEXCAN_QUIRK_DISABLE_RXFG | FLEXCAN_QUIRK_ENABLE_EACEN_RRS |
		FLEXCAN_QUIRK_DISABLE_MECR | FLEXCAN_QUIRK_USE_OFF_TIMESTAMP |
		FLEXCAN_QUIRK_BROKEN_PERR_STATE,
};

static const struct flexcan_devtype_data fsl_ls1021a_r2_devtype_data = {
	.quirks = FLEXCAN_QUIRK_DISABLE_RXFG | FLEXCAN_QUIRK_ENABLE_EACEN_RRS |
		FLEXCAN_QUIRK_DISABLE_MECR | FLEXCAN_QUIRK_BROKEN_PERR_STATE |
		FLEXCAN_QUIRK_USE_OFF_TIMESTAMP,
};

static const struct can_bittiming_const flexcan_bittiming_const = {
	.name = DRV_NAME,
	.tseg1_min = 4,
	.tseg1_max = 16,
	.tseg2_min = 2,
	.tseg2_max = 8,
	.sjw_max = 4,
	.brp_min = 1,
	.brp_max = 256,
	.brp_inc = 1,
};

/* FlexCAN module is essentially modelled as a little-endian IP in most
 * SoCs, i.e the registers as well as the message buffer areas are
 * implemented in a little-endian fashion.
 *
 * However there are some SoCs (e.g. LS1021A) which implement the FlexCAN
 * module in a big-endian fashion (i.e the registers as well as the
 * message buffer areas are implemented in a big-endian way).
 *
 * In addition, the FlexCAN module can be found on SoCs having ARM or
 * PPC cores. So, we need to abstract off the register read/write
 * functions, ensuring that these cater to all the combinations of module
 * endianness and underlying CPU endianness.
 */
static inline u32 flexcan_read_be(void __iomem *addr)
{
	return ioread32be(addr);
}

static inline void flexcan_write_be(u32 val, void __iomem *addr)
{
	iowrite32be(val, addr);
}

static inline u32 flexcan_read_le(void __iomem *addr)
{
	return ioread32(addr);
}

static inline void flexcan_write_le(u32 val, void __iomem *addr)
{
	iowrite32(val, addr);
}

static struct flexcan_mb __iomem *flexcan_get_mb(const struct flexcan_priv *priv,
						 u8 mb_index)
{
	u8 bank_size;
	bool bank;

	if (WARN_ON(mb_index >= priv->mb_count))
		return NULL;

	bank_size = sizeof(priv->regs->mb[0]) / priv->mb_size;

	bank = mb_index >= bank_size;
	if (bank)
		mb_index -= bank_size;

	return (struct flexcan_mb __iomem *)
		(&priv->regs->mb[bank][priv->mb_size * mb_index]);
}

static void flexcan_enable_wakeup_irq(struct flexcan_priv *priv, bool enable)
{
	struct flexcan_regs __iomem *regs = priv->regs;
	u32 reg_mcr;

	reg_mcr = priv->read(&regs->mcr);

	if (enable)
		reg_mcr |= FLEXCAN_MCR_WAK_MSK;
	else
		reg_mcr &= ~FLEXCAN_MCR_WAK_MSK;

	priv->write(reg_mcr, &regs->mcr);
}

static inline int flexcan_enter_stop_mode(struct flexcan_priv *priv)
{
	struct flexcan_regs __iomem *regs = priv->regs;
	unsigned int ackval;
	u32 reg_mcr;

	reg_mcr = priv->read(&regs->mcr);
	reg_mcr |= FLEXCAN_MCR_SLF_WAK;
	priv->write(reg_mcr, &regs->mcr);

	/* enable stop request */
	regmap_update_bits(priv->stm.gpr, priv->stm.req_gpr,
			   1 << priv->stm.req_bit, 1 << priv->stm.req_bit);

	/* get stop acknowledgment */
	if (regmap_read_poll_timeout(priv->stm.gpr, priv->stm.ack_gpr,
				     ackval, ackval & (1 << priv->stm.ack_bit),
				     0, FLEXCAN_TIMEOUT_US))
		return -ETIMEDOUT;

	return 0;
}

static inline int flexcan_exit_stop_mode(struct flexcan_priv *priv)
{
	struct flexcan_regs __iomem *regs = priv->regs;
	unsigned int ackval;
	u32 reg_mcr;

	/* remove stop request */
	regmap_update_bits(priv->stm.gpr, priv->stm.req_gpr,
			   1 << priv->stm.req_bit, 0);

	/* get stop acknowledgment */
	if (regmap_read_poll_timeout(priv->stm.gpr, priv->stm.ack_gpr,
				     ackval, !(ackval & (1 << priv->stm.ack_bit)),
				     0, FLEXCAN_TIMEOUT_US))
		return -ETIMEDOUT;

	reg_mcr = priv->read(&regs->mcr);
	reg_mcr &= ~FLEXCAN_MCR_SLF_WAK;
	priv->write(reg_mcr, &regs->mcr);

	return 0;
}

static inline void flexcan_error_irq_enable(const struct flexcan_priv *priv)
{
	struct flexcan_regs __iomem *regs = priv->regs;
	u32 reg_ctrl = (priv->reg_ctrl_default | FLEXCAN_CTRL_ERR_MSK);

	priv->write(reg_ctrl, &regs->ctrl);
}

static inline void flexcan_error_irq_disable(const struct flexcan_priv *priv)
{
	struct flexcan_regs __iomem *regs = priv->regs;
	u32 reg_ctrl = (priv->reg_ctrl_default & ~FLEXCAN_CTRL_ERR_MSK);

	priv->write(reg_ctrl, &regs->ctrl);
}

static int flexcan_clks_enable(const struct flexcan_priv *priv)
{
	int err;

	err = clk_prepare_enable(priv->clk_ipg);
	if (err)
		return err;

	err = clk_prepare_enable(priv->clk_per);
	if (err)
		clk_disable_unprepare(priv->clk_ipg);

	return err;
}

static void flexcan_clks_disable(const struct flexcan_priv *priv)
{
	clk_disable_unprepare(priv->clk_per);
	clk_disable_unprepare(priv->clk_ipg);
}

static inline int flexcan_transceiver_enable(const struct flexcan_priv *priv)
{
	if (!priv->reg_xceiver)
		return 0;

	return regulator_enable(priv->reg_xceiver);
}

static inline int flexcan_transceiver_disable(const struct flexcan_priv *priv)
{
	if (!priv->reg_xceiver)
		return 0;

	return regulator_disable(priv->reg_xceiver);
}

static int flexcan_chip_enable(struct flexcan_priv *priv)
{
	struct flexcan_regs __iomem *regs = priv->regs;
	unsigned int timeout = FLEXCAN_TIMEOUT_US / 10;
	u32 reg;

	reg = priv->read(&regs->mcr);
	reg &= ~FLEXCAN_MCR_MDIS;
	priv->write(reg, &regs->mcr);

	while (timeout-- && (priv->read(&regs->mcr) & FLEXCAN_MCR_LPM_ACK))
		udelay(10);

	if (priv->read(&regs->mcr) & FLEXCAN_MCR_LPM_ACK)
		return -ETIMEDOUT;

	return 0;
}

static int flexcan_chip_disable(struct flexcan_priv *priv)
{
	struct flexcan_regs __iomem *regs = priv->regs;
	unsigned int timeout = FLEXCAN_TIMEOUT_US / 10;
	u32 reg;

	reg = priv->read(&regs->mcr);
	reg |= FLEXCAN_MCR_MDIS;
	priv->write(reg, &regs->mcr);

	while (timeout-- && !(priv->read(&regs->mcr) & FLEXCAN_MCR_LPM_ACK))
		udelay(10);

	if (!(priv->read(&regs->mcr) & FLEXCAN_MCR_LPM_ACK))
		return -ETIMEDOUT;

	return 0;
}

static int flexcan_chip_freeze(struct flexcan_priv *priv)
{
	struct flexcan_regs __iomem *regs = priv->regs;
	unsigned int timeout = 1000 * 1000 * 10 / priv->can.bittiming.bitrate;
	u32 reg;

	reg = priv->read(&regs->mcr);
	reg |= FLEXCAN_MCR_HALT;
	priv->write(reg, &regs->mcr);

	while (timeout-- && !(priv->read(&regs->mcr) & FLEXCAN_MCR_FRZ_ACK))
		udelay(100);

	if (!(priv->read(&regs->mcr) & FLEXCAN_MCR_FRZ_ACK))
		return -ETIMEDOUT;

	return 0;
}

static int flexcan_chip_unfreeze(struct flexcan_priv *priv)
{
	struct flexcan_regs __iomem *regs = priv->regs;
	unsigned int timeout = FLEXCAN_TIMEOUT_US / 10;
	u32 reg;

	reg = priv->read(&regs->mcr);
	reg &= ~FLEXCAN_MCR_HALT;
	priv->write(reg, &regs->mcr);

	while (timeout-- && (priv->read(&regs->mcr) & FLEXCAN_MCR_FRZ_ACK))
		udelay(10);

	if (priv->read(&regs->mcr) & FLEXCAN_MCR_FRZ_ACK)
		return -ETIMEDOUT;

	return 0;
}

static int flexcan_chip_softreset(struct flexcan_priv *priv)
{
	struct flexcan_regs __iomem *regs = priv->regs;
	unsigned int timeout = FLEXCAN_TIMEOUT_US / 10;

	priv->write(FLEXCAN_MCR_SOFTRST, &regs->mcr);
	while (timeout-- && (priv->read(&regs->mcr) & FLEXCAN_MCR_SOFTRST))
		udelay(10);

	if (priv->read(&regs->mcr) & FLEXCAN_MCR_SOFTRST)
		return -ETIMEDOUT;

	return 0;
}

static int __flexcan_get_berr_counter(const struct net_device *dev,
				      struct can_berr_counter *bec)
{
	const struct flexcan_priv *priv = netdev_priv(dev);
	struct flexcan_regs __iomem *regs = priv->regs;
	u32 reg = priv->read(&regs->ecr);

	bec->txerr = (reg >> 0) & 0xff;
	bec->rxerr = (reg >> 8) & 0xff;

	return 0;
}

static int flexcan_get_berr_counter(const struct net_device *dev,
				    struct can_berr_counter *bec)
{
	const struct flexcan_priv *priv = netdev_priv(dev);
	int err;

	err = pm_runtime_get_sync(priv->dev);
	if (err < 0)
		return err;

	err = __flexcan_get_berr_counter(dev, bec);

	pm_runtime_put(priv->dev);

	return err;
}

static netdev_tx_t flexcan_start_xmit(struct sk_buff *skb, struct net_device *dev)
{
	const struct flexcan_priv *priv = netdev_priv(dev);
	struct flexcan_regs __iomem *regs = priv->regs;
	struct can_frame *cf = (struct can_frame *)skb->data;
	u32 can_id;
	u32 data;
	u32 ctrl = FLEXCAN_MB_CODE_TX_DATA | (cf->can_dlc << 16);
	int i;

	if (can_dropped_invalid_skb(dev, skb))
		return NETDEV_TX_OK;

	netif_stop_queue(dev);

	if (cf->can_id & CAN_EFF_FLAG) {
		can_id = cf->can_id & CAN_EFF_MASK;
		ctrl |= FLEXCAN_MB_CNT_IDE | FLEXCAN_MB_CNT_SRR;
	} else {
		can_id = (cf->can_id & CAN_SFF_MASK) << 18;
	}

	if (cf->can_id & CAN_RTR_FLAG)
		ctrl |= FLEXCAN_MB_CNT_RTR;

<<<<<<< HEAD
	if (cf->can_dlc > 0) {
		data = be32_to_cpup((__be32 *)&cf->data[0]);
		priv->write(data, &regs->mb[FLEXCAN_TX_MB].data[0]);
	}
	if (cf->can_dlc > 4) {
		data = be32_to_cpup((__be32 *)&cf->data[4]);
		priv->write(data, &regs->mb[FLEXCAN_TX_MB].data[1]);
=======
	for (i = 0; i < cf->can_dlc; i += sizeof(u32)) {
		data = be32_to_cpup((__be32 *)&cf->data[i]);
		priv->write(data, &priv->tx_mb->data[i / sizeof(u32)]);
>>>>>>> f7688b48
	}

	can_put_echo_skb(skb, dev, 0);

	priv->write(can_id, &regs->mb[FLEXCAN_TX_MB].can_id);
	priv->write(ctrl, &regs->mb[FLEXCAN_TX_MB].can_ctrl);

	/* Errata ERR005829 step8:
	 * Write twice INACTIVE(0x8) code to first MB.
	 */
	priv->write(FLEXCAN_MB_CODE_TX_INACTIVE,
		    &priv->tx_mb_reserved->can_ctrl);
	priv->write(FLEXCAN_MB_CODE_TX_INACTIVE,
		    &priv->tx_mb_reserved->can_ctrl);

	return NETDEV_TX_OK;
}

static void flexcan_irq_bus_err(struct net_device *dev, u32 reg_esr)
{
	struct flexcan_priv *priv = netdev_priv(dev);
	struct flexcan_regs __iomem *regs = priv->regs;
	struct sk_buff *skb;
	struct can_frame *cf;
	bool rx_errors = false, tx_errors = false;
	u32 timestamp;
	int err;

	timestamp = priv->read(&regs->timer) << 16;

	skb = alloc_can_err_skb(dev, &cf);
	if (unlikely(!skb))
		return;

	cf->can_id |= CAN_ERR_PROT | CAN_ERR_BUSERROR;

	if (reg_esr & FLEXCAN_ESR_BIT1_ERR) {
		netdev_dbg(dev, "BIT1_ERR irq\n");
		cf->data[2] |= CAN_ERR_PROT_BIT1;
		tx_errors = true;
	}
	if (reg_esr & FLEXCAN_ESR_BIT0_ERR) {
		netdev_dbg(dev, "BIT0_ERR irq\n");
		cf->data[2] |= CAN_ERR_PROT_BIT0;
		tx_errors = true;
	}
	if (reg_esr & FLEXCAN_ESR_ACK_ERR) {
		netdev_dbg(dev, "ACK_ERR irq\n");
		cf->can_id |= CAN_ERR_ACK;
		cf->data[3] = CAN_ERR_PROT_LOC_ACK;
		tx_errors = true;
	}
	if (reg_esr & FLEXCAN_ESR_CRC_ERR) {
		netdev_dbg(dev, "CRC_ERR irq\n");
		cf->data[2] |= CAN_ERR_PROT_BIT;
		cf->data[3] = CAN_ERR_PROT_LOC_CRC_SEQ;
		rx_errors = true;
	}
	if (reg_esr & FLEXCAN_ESR_FRM_ERR) {
		netdev_dbg(dev, "FRM_ERR irq\n");
		cf->data[2] |= CAN_ERR_PROT_FORM;
		rx_errors = true;
	}
	if (reg_esr & FLEXCAN_ESR_STF_ERR) {
		netdev_dbg(dev, "STF_ERR irq\n");
		cf->data[2] |= CAN_ERR_PROT_STUFF;
		rx_errors = true;
	}

	priv->can.can_stats.bus_error++;
	if (rx_errors)
		dev->stats.rx_errors++;
	if (tx_errors)
		dev->stats.tx_errors++;

	err = can_rx_offload_queue_sorted(&priv->offload, skb, timestamp);
	if (err)
		dev->stats.rx_fifo_errors++;
}

static void flexcan_irq_state(struct net_device *dev, u32 reg_esr)
{
	struct flexcan_priv *priv = netdev_priv(dev);
	struct flexcan_regs __iomem *regs = priv->regs;
	struct sk_buff *skb;
	struct can_frame *cf;
	enum can_state new_state, rx_state, tx_state;
	int flt;
	struct can_berr_counter bec;
	u32 timestamp;
	int err;

	timestamp = priv->read(&regs->timer) << 16;

	flt = reg_esr & FLEXCAN_ESR_FLT_CONF_MASK;
	if (likely(flt == FLEXCAN_ESR_FLT_CONF_ACTIVE)) {
		tx_state = unlikely(reg_esr & FLEXCAN_ESR_TX_WRN) ?
			CAN_STATE_ERROR_WARNING : CAN_STATE_ERROR_ACTIVE;
		rx_state = unlikely(reg_esr & FLEXCAN_ESR_RX_WRN) ?
			CAN_STATE_ERROR_WARNING : CAN_STATE_ERROR_ACTIVE;
		new_state = max(tx_state, rx_state);
	} else {
		__flexcan_get_berr_counter(dev, &bec);
		new_state = flt == FLEXCAN_ESR_FLT_CONF_PASSIVE ?
			CAN_STATE_ERROR_PASSIVE : CAN_STATE_BUS_OFF;
		rx_state = bec.rxerr >= bec.txerr ? new_state : 0;
		tx_state = bec.rxerr <= bec.txerr ? new_state : 0;
	}

	/* state hasn't changed */
	if (likely(new_state == priv->can.state))
		return;

	skb = alloc_can_err_skb(dev, &cf);
	if (unlikely(!skb))
		return;

	can_change_state(dev, cf, tx_state, rx_state);

	if (unlikely(new_state == CAN_STATE_BUS_OFF))
		can_bus_off(dev);

	err = can_rx_offload_queue_sorted(&priv->offload, skb, timestamp);
	if (err)
		dev->stats.rx_fifo_errors++;
}

static inline struct flexcan_priv *rx_offload_to_priv(struct can_rx_offload *offload)
{
	return container_of(offload, struct flexcan_priv, offload);
}

static unsigned int flexcan_mailbox_read(struct can_rx_offload *offload,
					 struct can_frame *cf,
					 u32 *timestamp, unsigned int n)
{
	struct flexcan_priv *priv = rx_offload_to_priv(offload);
	struct flexcan_regs __iomem *regs = priv->regs;
	struct flexcan_mb __iomem *mb;
	u32 reg_ctrl, reg_id, reg_iflag1;
	int i;

	mb = flexcan_get_mb(priv, n);

	if (priv->devtype_data->quirks & FLEXCAN_QUIRK_USE_OFF_TIMESTAMP) {
		u32 code;

		do {
			reg_ctrl = priv->read(&mb->can_ctrl);
		} while (reg_ctrl & FLEXCAN_MB_CODE_RX_BUSY_BIT);

		/* is this MB empty? */
		code = reg_ctrl & FLEXCAN_MB_CODE_MASK;
		if ((code != FLEXCAN_MB_CODE_RX_FULL) &&
		    (code != FLEXCAN_MB_CODE_RX_OVERRUN))
			return 0;

		if (code == FLEXCAN_MB_CODE_RX_OVERRUN) {
			/* This MB was overrun, we lost data */
			offload->dev->stats.rx_over_errors++;
			offload->dev->stats.rx_errors++;
		}
	} else {
		reg_iflag1 = priv->read(&regs->iflag1);
		if (!(reg_iflag1 & FLEXCAN_IFLAG_RX_FIFO_AVAILABLE))
			return 0;

		reg_ctrl = priv->read(&mb->can_ctrl);
	}

	/* increase timstamp to full 32 bit */
	*timestamp = reg_ctrl << 16;

	reg_id = priv->read(&mb->can_id);
	if (reg_ctrl & FLEXCAN_MB_CNT_IDE)
		cf->can_id = ((reg_id >> 0) & CAN_EFF_MASK) | CAN_EFF_FLAG;
	else
		cf->can_id = (reg_id >> 18) & CAN_SFF_MASK;

	if (reg_ctrl & FLEXCAN_MB_CNT_RTR)
		cf->can_id |= CAN_RTR_FLAG;
	cf->can_dlc = get_can_dlc((reg_ctrl >> 16) & 0xf);

	for (i = 0; i < cf->can_dlc; i += sizeof(u32)) {
		__be32 data = cpu_to_be32(priv->read(&mb->data[i / sizeof(u32)]));
		*(__be32 *)(cf->data + i) = data;
	}

	/* mark as read */
	if (priv->devtype_data->quirks & FLEXCAN_QUIRK_USE_OFF_TIMESTAMP) {
		/* Clear IRQ */
		if (n < 32)
			priv->write(BIT(n), &regs->iflag1);
		else
			priv->write(BIT(n - 32), &regs->iflag2);
	} else {
		priv->write(FLEXCAN_IFLAG_RX_FIFO_AVAILABLE, &regs->iflag1);
	}

	/* Read the Free Running Timer. It is optional but recommended
	 * to unlock Mailbox as soon as possible and make it available
	 * for reception.
	 */
	priv->read(&regs->timer);

	return 1;
}


static inline u64 flexcan_read_reg_iflag_rx(struct flexcan_priv *priv)
{
	struct flexcan_regs __iomem *regs = priv->regs;
	u32 iflag1, iflag2;

	iflag2 = priv->read(&regs->iflag2) & priv->reg_imask2_default &
<<<<<<< HEAD
		~FLEXCAN_IFLAG_MB(FLEXCAN_TX_MB);
=======
		~FLEXCAN_IFLAG_MB(priv->tx_mb_idx);
>>>>>>> f7688b48
	iflag1 = priv->read(&regs->iflag1) & priv->reg_imask1_default;

	return (u64)iflag2 << 32 | iflag1;
}

static irqreturn_t flexcan_irq(int irq, void *dev_id)
{
	struct net_device *dev = dev_id;
	struct net_device_stats *stats = &dev->stats;
	struct flexcan_priv *priv = netdev_priv(dev);
	struct flexcan_regs __iomem *regs = priv->regs;
	irqreturn_t handled = IRQ_NONE;
	u32 reg_iflag2, reg_esr;
	enum can_state last_state = priv->can.state;

	/* reception interrupt */
	if (priv->devtype_data->quirks & FLEXCAN_QUIRK_USE_OFF_TIMESTAMP) {
		u64 reg_iflag;
		int ret;

		while ((reg_iflag = flexcan_read_reg_iflag_rx(priv))) {
			handled = IRQ_HANDLED;
			ret = can_rx_offload_irq_offload_timestamp(&priv->offload,
								   reg_iflag);
			if (!ret)
				break;
		}
	} else {
		u32 reg_iflag1;

		reg_iflag1 = priv->read(&regs->iflag1);
		if (reg_iflag1 & FLEXCAN_IFLAG_RX_FIFO_AVAILABLE) {
			handled = IRQ_HANDLED;
			can_rx_offload_irq_offload_fifo(&priv->offload);
		}

		/* FIFO overflow interrupt */
		if (reg_iflag1 & FLEXCAN_IFLAG_RX_FIFO_OVERFLOW) {
			handled = IRQ_HANDLED;
			priv->write(FLEXCAN_IFLAG_RX_FIFO_OVERFLOW,
				    &regs->iflag1);
			dev->stats.rx_over_errors++;
			dev->stats.rx_errors++;
		}
	}

	reg_iflag2 = priv->read(&regs->iflag2);

	/* transmission complete interrupt */
<<<<<<< HEAD
	if (reg_iflag2 & FLEXCAN_IFLAG_MB(FLEXCAN_TX_MB)) {
		u32 reg_ctrl = priv->read(&regs->mb[FLEXCAN_TX_MB].can_ctrl);
=======
	if (reg_iflag2 & FLEXCAN_IFLAG_MB(priv->tx_mb_idx)) {
		u32 reg_ctrl = priv->read(&priv->tx_mb->can_ctrl);
>>>>>>> f7688b48

		handled = IRQ_HANDLED;
		stats->tx_bytes += can_rx_offload_get_echo_skb(&priv->offload,
							       0, reg_ctrl << 16);
		stats->tx_packets++;
		can_led_event(dev, CAN_LED_EVENT_TX);

		/* after sending a RTR frame MB is in RX mode */
		priv->write(FLEXCAN_MB_CODE_TX_INACTIVE,
<<<<<<< HEAD
			    &regs->mb[FLEXCAN_TX_MB].can_ctrl);
		priv->write(FLEXCAN_IFLAG_MB(FLEXCAN_TX_MB), &regs->iflag2);
=======
			    &priv->tx_mb->can_ctrl);
		priv->write(FLEXCAN_IFLAG_MB(priv->tx_mb_idx), &regs->iflag2);
>>>>>>> f7688b48
		netif_wake_queue(dev);
	}

	reg_esr = priv->read(&regs->esr);

	/* ACK all bus error and state change IRQ sources */
	if (reg_esr & FLEXCAN_ESR_ALL_INT) {
		handled = IRQ_HANDLED;
		priv->write(reg_esr & FLEXCAN_ESR_ALL_INT, &regs->esr);
	}

	/* state change interrupt or broken error state quirk fix is enabled */
	if ((reg_esr & FLEXCAN_ESR_ERR_STATE) ||
	    (priv->devtype_data->quirks & (FLEXCAN_QUIRK_BROKEN_WERR_STATE |
					   FLEXCAN_QUIRK_BROKEN_PERR_STATE)))
		flexcan_irq_state(dev, reg_esr);

	/* bus error IRQ - handle if bus error reporting is activated */
	if ((reg_esr & FLEXCAN_ESR_ERR_BUS) &&
	    (priv->can.ctrlmode & CAN_CTRLMODE_BERR_REPORTING))
		flexcan_irq_bus_err(dev, reg_esr);

	/* availability of error interrupt among state transitions in case
	 * bus error reporting is de-activated and
	 * FLEXCAN_QUIRK_BROKEN_PERR_STATE is enabled:
	 *  +--------------------------------------------------------------+
	 *  | +----------------------------------------------+ [stopped /  |
	 *  | |                                              |  sleeping] -+
	 *  +-+-> active <-> warning <-> passive -> bus off -+
	 *        ___________^^^^^^^^^^^^_______________________________
	 *        disabled(1)  enabled             disabled
	 *
	 * (1): enabled if FLEXCAN_QUIRK_BROKEN_WERR_STATE is enabled
	 */
	if ((last_state != priv->can.state) &&
	    (priv->devtype_data->quirks & FLEXCAN_QUIRK_BROKEN_PERR_STATE) &&
	    !(priv->can.ctrlmode & CAN_CTRLMODE_BERR_REPORTING)) {
		switch (priv->can.state) {
		case CAN_STATE_ERROR_ACTIVE:
			if (priv->devtype_data->quirks &
			    FLEXCAN_QUIRK_BROKEN_WERR_STATE)
				flexcan_error_irq_enable(priv);
			else
				flexcan_error_irq_disable(priv);
			break;

		case CAN_STATE_ERROR_WARNING:
			flexcan_error_irq_enable(priv);
			break;

		case CAN_STATE_ERROR_PASSIVE:
		case CAN_STATE_BUS_OFF:
			flexcan_error_irq_disable(priv);
			break;

		default:
			break;
		}
	}

	return handled;
}

static void flexcan_set_bittiming(struct net_device *dev)
{
	const struct flexcan_priv *priv = netdev_priv(dev);
	const struct can_bittiming *bt = &priv->can.bittiming;
	struct flexcan_regs __iomem *regs = priv->regs;
	u32 reg;

	reg = priv->read(&regs->ctrl);
	reg &= ~(FLEXCAN_CTRL_PRESDIV(0xff) |
		 FLEXCAN_CTRL_RJW(0x3) |
		 FLEXCAN_CTRL_PSEG1(0x7) |
		 FLEXCAN_CTRL_PSEG2(0x7) |
		 FLEXCAN_CTRL_PROPSEG(0x7) |
		 FLEXCAN_CTRL_LPB |
		 FLEXCAN_CTRL_SMP |
		 FLEXCAN_CTRL_LOM);

	reg |= FLEXCAN_CTRL_PRESDIV(bt->brp - 1) |
		FLEXCAN_CTRL_PSEG1(bt->phase_seg1 - 1) |
		FLEXCAN_CTRL_PSEG2(bt->phase_seg2 - 1) |
		FLEXCAN_CTRL_RJW(bt->sjw - 1) |
		FLEXCAN_CTRL_PROPSEG(bt->prop_seg - 1);

	if (priv->can.ctrlmode & CAN_CTRLMODE_LOOPBACK)
		reg |= FLEXCAN_CTRL_LPB;
	if (priv->can.ctrlmode & CAN_CTRLMODE_LISTENONLY)
		reg |= FLEXCAN_CTRL_LOM;
	if (priv->can.ctrlmode & CAN_CTRLMODE_3_SAMPLES)
		reg |= FLEXCAN_CTRL_SMP;

	netdev_dbg(dev, "writing ctrl=0x%08x\n", reg);
	priv->write(reg, &regs->ctrl);

	/* print chip status */
	netdev_dbg(dev, "%s: mcr=0x%08x ctrl=0x%08x\n", __func__,
		   priv->read(&regs->mcr), priv->read(&regs->ctrl));
}

/* flexcan_chip_start
 *
 * this functions is entered with clocks enabled
 *
 */
static int flexcan_chip_start(struct net_device *dev)
{
	struct flexcan_priv *priv = netdev_priv(dev);
	struct flexcan_regs __iomem *regs = priv->regs;
	u32 reg_mcr, reg_ctrl, reg_ctrl2, reg_mecr;
	int err, i;
	struct flexcan_mb __iomem *mb;

	/* enable module */
	err = flexcan_chip_enable(priv);
	if (err)
		return err;

	/* soft reset */
	err = flexcan_chip_softreset(priv);
	if (err)
		goto out_chip_disable;

	flexcan_set_bittiming(dev);

	/* MCR
	 *
	 * enable freeze
	 * halt now
	 * only supervisor access
	 * enable warning int
	 * enable individual RX masking
	 * choose format C
	 * set max mailbox number
	 */
	reg_mcr = priv->read(&regs->mcr);
	reg_mcr &= ~FLEXCAN_MCR_MAXMB(0xff);
	reg_mcr |= FLEXCAN_MCR_FRZ | FLEXCAN_MCR_HALT | FLEXCAN_MCR_SUPV |
<<<<<<< HEAD
		FLEXCAN_MCR_WRN_EN | FLEXCAN_MCR_SRX_DIS | FLEXCAN_MCR_IRMQ |
		FLEXCAN_MCR_IDAM_C | FLEXCAN_MCR_MAXMB(FLEXCAN_TX_MB);

=======
		FLEXCAN_MCR_WRN_EN | FLEXCAN_MCR_IRMQ | FLEXCAN_MCR_IDAM_C |
		FLEXCAN_MCR_MAXMB(priv->tx_mb_idx);

	/* MCR
	 *
	 * FIFO:
	 * - disable for timestamp mode
	 * - enable for FIFO mode
	 */
>>>>>>> f7688b48
	if (priv->devtype_data->quirks & FLEXCAN_QUIRK_USE_OFF_TIMESTAMP)
		reg_mcr &= ~FLEXCAN_MCR_FEN;
	else
		reg_mcr |= FLEXCAN_MCR_FEN;

<<<<<<< HEAD
=======
	/* MCR
	 *
	 * NOTE: In loopback mode, the CAN_MCR[SRXDIS] cannot be
	 *       asserted because this will impede the self reception
	 *       of a transmitted message. This is not documented in
	 *       earlier versions of flexcan block guide.
	 *
	 * Self Reception:
	 * - enable Self Reception for loopback mode
	 *   (by clearing "Self Reception Disable" bit)
	 * - disable for normal operation
	 */
	if (priv->can.ctrlmode & CAN_CTRLMODE_LOOPBACK)
		reg_mcr &= ~FLEXCAN_MCR_SRX_DIS;
	else
		reg_mcr |= FLEXCAN_MCR_SRX_DIS;

>>>>>>> f7688b48
	netdev_dbg(dev, "%s: writing mcr=0x%08x", __func__, reg_mcr);
	priv->write(reg_mcr, &regs->mcr);

	/* CTRL
	 *
	 * disable timer sync feature
	 *
	 * disable auto busoff recovery
	 * transmit lowest buffer first
	 *
	 * enable tx and rx warning interrupt
	 * enable bus off interrupt
	 * (== FLEXCAN_CTRL_ERR_STATE)
	 */
	reg_ctrl = priv->read(&regs->ctrl);
	reg_ctrl &= ~FLEXCAN_CTRL_TSYN;
	reg_ctrl |= FLEXCAN_CTRL_BOFF_REC | FLEXCAN_CTRL_LBUF |
		FLEXCAN_CTRL_ERR_STATE;

	/* enable the "error interrupt" (FLEXCAN_CTRL_ERR_MSK),
	 * on most Flexcan cores, too. Otherwise we don't get
	 * any error warning or passive interrupts.
	 */
	if (priv->devtype_data->quirks & FLEXCAN_QUIRK_BROKEN_WERR_STATE ||
	    priv->can.ctrlmode & CAN_CTRLMODE_BERR_REPORTING)
		reg_ctrl |= FLEXCAN_CTRL_ERR_MSK;
	else
		reg_ctrl &= ~FLEXCAN_CTRL_ERR_MSK;

	/* save for later use */
	priv->reg_ctrl_default = reg_ctrl;
	/* leave interrupts disabled for now */
	reg_ctrl &= ~FLEXCAN_CTRL_ERR_ALL;
	netdev_dbg(dev, "%s: writing ctrl=0x%08x", __func__, reg_ctrl);
	priv->write(reg_ctrl, &regs->ctrl);

	if ((priv->devtype_data->quirks & FLEXCAN_QUIRK_ENABLE_EACEN_RRS)) {
		reg_ctrl2 = priv->read(&regs->ctrl2);
		reg_ctrl2 |= FLEXCAN_CTRL2_EACEN | FLEXCAN_CTRL2_RRS;
		priv->write(reg_ctrl2, &regs->ctrl2);
	}

	if (priv->devtype_data->quirks & FLEXCAN_QUIRK_USE_OFF_TIMESTAMP) {
		for (i = priv->offload.mb_first; i <= priv->offload.mb_last; i++) {
<<<<<<< HEAD
			priv->write(FLEXCAN_MB_CODE_RX_EMPTY,
				    &regs->mb[i].can_ctrl);
		}
	} else {
		/* clear and invalidate unused mailboxes first */
		for (i = FLEXCAN_TX_MB_RESERVED_OFF_FIFO; i < ARRAY_SIZE(regs->mb); i++) {
			priv->write(FLEXCAN_MB_CODE_RX_INACTIVE,
				    &regs->mb[i].can_ctrl);
=======
			mb = flexcan_get_mb(priv, i);
			priv->write(FLEXCAN_MB_CODE_RX_EMPTY,
				    &mb->can_ctrl);
		}
	} else {
		/* clear and invalidate unused mailboxes first */
		for (i = FLEXCAN_TX_MB_RESERVED_OFF_FIFO; i < priv->mb_count; i++) {
			mb = flexcan_get_mb(priv, i);
			priv->write(FLEXCAN_MB_CODE_RX_INACTIVE,
				    &mb->can_ctrl);
>>>>>>> f7688b48
		}
	}

	/* Errata ERR005829: mark first TX mailbox as INACTIVE */
	priv->write(FLEXCAN_MB_CODE_TX_INACTIVE,
		    &priv->tx_mb_reserved->can_ctrl);

	/* mark TX mailbox as INACTIVE */
	priv->write(FLEXCAN_MB_CODE_TX_INACTIVE,
		    &regs->mb[FLEXCAN_TX_MB].can_ctrl);

	/* acceptance mask/acceptance code (accept everything) */
	priv->write(0x0, &regs->rxgmask);
	priv->write(0x0, &regs->rx14mask);
	priv->write(0x0, &regs->rx15mask);

	if (priv->devtype_data->quirks & FLEXCAN_QUIRK_DISABLE_RXFG)
		priv->write(0x0, &regs->rxfgmask);

	/* clear acceptance filters */
	for (i = 0; i < priv->mb_count; i++)
		priv->write(0, &regs->rximr[i]);

	/* On Vybrid, disable memory error detection interrupts
	 * and freeze mode.
	 * This also works around errata e5295 which generates
	 * false positive memory errors and put the device in
	 * freeze mode.
	 */
	if (priv->devtype_data->quirks & FLEXCAN_QUIRK_DISABLE_MECR) {
		/* Follow the protocol as described in "Detection
		 * and Correction of Memory Errors" to write to
		 * MECR register
		 */
		reg_ctrl2 = priv->read(&regs->ctrl2);
		reg_ctrl2 |= FLEXCAN_CTRL2_ECRWRE;
		priv->write(reg_ctrl2, &regs->ctrl2);

		reg_mecr = priv->read(&regs->mecr);
		reg_mecr &= ~FLEXCAN_MECR_ECRWRDIS;
		priv->write(reg_mecr, &regs->mecr);
		reg_mecr |= FLEXCAN_MECR_ECCDIS;
		reg_mecr &= ~(FLEXCAN_MECR_NCEFAFRZ | FLEXCAN_MECR_HANCEI_MSK |
			      FLEXCAN_MECR_FANCEI_MSK);
		priv->write(reg_mecr, &regs->mecr);
	}

	err = flexcan_transceiver_enable(priv);
	if (err)
		goto out_chip_disable;

	/* synchronize with the can bus */
	err = flexcan_chip_unfreeze(priv);
	if (err)
		goto out_transceiver_disable;

	priv->can.state = CAN_STATE_ERROR_ACTIVE;

	/* enable interrupts atomically */
	disable_irq(dev->irq);
	priv->write(priv->reg_ctrl_default, &regs->ctrl);
	priv->write(priv->reg_imask1_default, &regs->imask1);
	priv->write(priv->reg_imask2_default, &regs->imask2);
	enable_irq(dev->irq);

	/* print chip status */
	netdev_dbg(dev, "%s: reading mcr=0x%08x ctrl=0x%08x\n", __func__,
		   priv->read(&regs->mcr), priv->read(&regs->ctrl));

	return 0;

 out_transceiver_disable:
	flexcan_transceiver_disable(priv);
 out_chip_disable:
	flexcan_chip_disable(priv);
	return err;
}

/* flexcan_chip_stop
 *
 * this functions is entered with clocks enabled
 */
static void flexcan_chip_stop(struct net_device *dev)
{
	struct flexcan_priv *priv = netdev_priv(dev);
	struct flexcan_regs __iomem *regs = priv->regs;

	/* freeze + disable module */
	flexcan_chip_freeze(priv);
	flexcan_chip_disable(priv);

	/* Disable all interrupts */
	priv->write(0, &regs->imask2);
	priv->write(0, &regs->imask1);
	priv->write(priv->reg_ctrl_default & ~FLEXCAN_CTRL_ERR_ALL,
		    &regs->ctrl);

	flexcan_transceiver_disable(priv);
	priv->can.state = CAN_STATE_STOPPED;
}

static int flexcan_open(struct net_device *dev)
{
	struct flexcan_priv *priv = netdev_priv(dev);
	int err;

	err = pm_runtime_get_sync(priv->dev);
	if (err < 0)
		return err;

	err = open_candev(dev);
	if (err)
		goto out_runtime_put;

	err = request_irq(dev->irq, flexcan_irq, IRQF_SHARED, dev->name, dev);
	if (err)
		goto out_close;

	priv->mb_size = sizeof(struct flexcan_mb) + CAN_MAX_DLEN;
	priv->mb_count = (sizeof(priv->regs->mb[0]) / priv->mb_size) +
			 (sizeof(priv->regs->mb[1]) / priv->mb_size);

	if (priv->devtype_data->quirks & FLEXCAN_QUIRK_USE_OFF_TIMESTAMP)
		priv->tx_mb_reserved =
			flexcan_get_mb(priv, FLEXCAN_TX_MB_RESERVED_OFF_TIMESTAMP);
	else
		priv->tx_mb_reserved =
			flexcan_get_mb(priv, FLEXCAN_TX_MB_RESERVED_OFF_FIFO);
	priv->tx_mb_idx = priv->mb_count - 1;
	priv->tx_mb = flexcan_get_mb(priv, priv->tx_mb_idx);

	priv->reg_imask1_default = 0;
	priv->reg_imask2_default = FLEXCAN_IFLAG_MB(priv->tx_mb_idx);

	priv->offload.mailbox_read = flexcan_mailbox_read;

	if (priv->devtype_data->quirks & FLEXCAN_QUIRK_USE_OFF_TIMESTAMP) {
		u64 imask;

		priv->offload.mb_first = FLEXCAN_RX_MB_OFF_TIMESTAMP_FIRST;
		priv->offload.mb_last = priv->mb_count - 2;

		imask = GENMASK_ULL(priv->offload.mb_last,
				    priv->offload.mb_first);
		priv->reg_imask1_default |= imask;
		priv->reg_imask2_default |= imask >> 32;

		err = can_rx_offload_add_timestamp(dev, &priv->offload);
	} else {
		priv->reg_imask1_default |= FLEXCAN_IFLAG_RX_FIFO_OVERFLOW |
			FLEXCAN_IFLAG_RX_FIFO_AVAILABLE;
		err = can_rx_offload_add_fifo(dev, &priv->offload,
					      FLEXCAN_NAPI_WEIGHT);
	}
	if (err)
		goto out_free_irq;

	/* start chip and queuing */
	err = flexcan_chip_start(dev);
	if (err)
		goto out_offload_del;

	can_led_event(dev, CAN_LED_EVENT_OPEN);

	can_rx_offload_enable(&priv->offload);
	netif_start_queue(dev);

	return 0;

 out_offload_del:
	can_rx_offload_del(&priv->offload);
 out_free_irq:
	free_irq(dev->irq, dev);
 out_close:
	close_candev(dev);
 out_runtime_put:
	pm_runtime_put(priv->dev);

	return err;
}

static int flexcan_close(struct net_device *dev)
{
	struct flexcan_priv *priv = netdev_priv(dev);

	netif_stop_queue(dev);
	can_rx_offload_disable(&priv->offload);
	flexcan_chip_stop(dev);

	can_rx_offload_del(&priv->offload);
	free_irq(dev->irq, dev);

	close_candev(dev);
	pm_runtime_put(priv->dev);

	can_led_event(dev, CAN_LED_EVENT_STOP);

	return 0;
}

static int flexcan_set_mode(struct net_device *dev, enum can_mode mode)
{
	int err;

	switch (mode) {
	case CAN_MODE_START:
		err = flexcan_chip_start(dev);
		if (err)
			return err;

		netif_wake_queue(dev);
		break;

	default:
		return -EOPNOTSUPP;
	}

	return 0;
}

static const struct net_device_ops flexcan_netdev_ops = {
	.ndo_open	= flexcan_open,
	.ndo_stop	= flexcan_close,
	.ndo_start_xmit	= flexcan_start_xmit,
	.ndo_change_mtu = can_change_mtu,
};

static int register_flexcandev(struct net_device *dev)
{
	struct flexcan_priv *priv = netdev_priv(dev);
	struct flexcan_regs __iomem *regs = priv->regs;
	u32 reg, err;

	err = flexcan_clks_enable(priv);
	if (err)
		return err;

	/* select "bus clock", chip must be disabled */
	err = flexcan_chip_disable(priv);
	if (err)
		goto out_clks_disable;

	reg = priv->read(&regs->ctrl);
	if (priv->clk_src)
		reg |= FLEXCAN_CTRL_CLK_SRC;
	else
		reg &= ~FLEXCAN_CTRL_CLK_SRC;
	priv->write(reg, &regs->ctrl);

	err = flexcan_chip_enable(priv);
	if (err)
		goto out_chip_disable;

	/* set freeze, halt and activate FIFO, restrict register access */
	reg = priv->read(&regs->mcr);
	reg |= FLEXCAN_MCR_FRZ | FLEXCAN_MCR_HALT |
		FLEXCAN_MCR_FEN | FLEXCAN_MCR_SUPV;
	priv->write(reg, &regs->mcr);

	/* Currently we only support newer versions of this core
	 * featuring a RX hardware FIFO (although this driver doesn't
	 * make use of it on some cores). Older cores, found on some
	 * Coldfire derivates are not tested.
	 */
	reg = priv->read(&regs->mcr);
	if (!(reg & FLEXCAN_MCR_FEN)) {
		netdev_err(dev, "Could not enable RX FIFO, unsupported core\n");
		err = -ENODEV;
		goto out_chip_disable;
	}

	err = register_candev(dev);
	if (err)
		goto out_chip_disable;

	/* Disable core and let pm_runtime_put() disable the clocks.
	 * If CONFIG_PM is not enabled, the clocks will stay powered.
	 */
	flexcan_chip_disable(priv);
	pm_runtime_put(priv->dev);

	return 0;

 out_chip_disable:
	flexcan_chip_disable(priv);
 out_clks_disable:
	flexcan_clks_disable(priv);
	return err;
}

static void unregister_flexcandev(struct net_device *dev)
{
	unregister_candev(dev);
}

static int flexcan_setup_stop_mode(struct platform_device *pdev)
{
	struct net_device *dev = platform_get_drvdata(pdev);
	struct device_node *np = pdev->dev.of_node;
	struct device_node *gpr_np;
	struct flexcan_priv *priv;
	phandle phandle;
	u32 out_val[5];
	int ret;

	if (!np)
		return -EINVAL;

	/* stop mode property format is:
	 * <&gpr req_gpr req_bit ack_gpr ack_bit>.
	 */
	ret = of_property_read_u32_array(np, "fsl,stop-mode", out_val,
					 ARRAY_SIZE(out_val));
	if (ret) {
		dev_dbg(&pdev->dev, "no stop-mode property\n");
		return ret;
	}
	phandle = *out_val;

	gpr_np = of_find_node_by_phandle(phandle);
	if (!gpr_np) {
		dev_dbg(&pdev->dev, "could not find gpr node by phandle\n");
		return -ENODEV;
	}

	priv = netdev_priv(dev);
	priv->stm.gpr = syscon_node_to_regmap(gpr_np);
	if (IS_ERR(priv->stm.gpr)) {
		dev_dbg(&pdev->dev, "could not find gpr regmap\n");
		ret = PTR_ERR(priv->stm.gpr);
		goto out_put_node;
	}

	priv->stm.req_gpr = out_val[1];
	priv->stm.req_bit = out_val[2];
	priv->stm.ack_gpr = out_val[3];
	priv->stm.ack_bit = out_val[4];

	dev_dbg(&pdev->dev,
		"gpr %s req_gpr=0x02%x req_bit=%u ack_gpr=0x02%x ack_bit=%u\n",
		gpr_np->full_name, priv->stm.req_gpr, priv->stm.req_bit,
		priv->stm.ack_gpr, priv->stm.ack_bit);

	device_set_wakeup_capable(&pdev->dev, true);

	if (of_property_read_bool(np, "wakeup-source"))
		device_set_wakeup_enable(&pdev->dev, true);

	return 0;

out_put_node:
	of_node_put(gpr_np);
	return ret;
}

static const struct of_device_id flexcan_of_match[] = {
	{ .compatible = "fsl,imx6q-flexcan", .data = &fsl_imx6q_devtype_data, },
	{ .compatible = "fsl,imx28-flexcan", .data = &fsl_imx28_devtype_data, },
	{ .compatible = "fsl,imx53-flexcan", .data = &fsl_imx25_devtype_data, },
	{ .compatible = "fsl,imx35-flexcan", .data = &fsl_imx25_devtype_data, },
	{ .compatible = "fsl,imx25-flexcan", .data = &fsl_imx25_devtype_data, },
	{ .compatible = "fsl,p1010-flexcan", .data = &fsl_p1010_devtype_data, },
	{ .compatible = "fsl,vf610-flexcan", .data = &fsl_vf610_devtype_data, },
	{ .compatible = "fsl,ls1021ar2-flexcan", .data = &fsl_ls1021a_r2_devtype_data, },
	{ /* sentinel */ },
};
MODULE_DEVICE_TABLE(of, flexcan_of_match);

static const struct platform_device_id flexcan_id_table[] = {
	{ .name = "flexcan", .driver_data = (kernel_ulong_t)&fsl_p1010_devtype_data, },
	{ /* sentinel */ },
};
MODULE_DEVICE_TABLE(platform, flexcan_id_table);

static int flexcan_probe(struct platform_device *pdev)
{
	const struct of_device_id *of_id;
	const struct flexcan_devtype_data *devtype_data;
	struct net_device *dev;
	struct flexcan_priv *priv;
	struct regulator *reg_xceiver;
	struct resource *mem;
	struct clk *clk_ipg = NULL, *clk_per = NULL;
	struct flexcan_regs __iomem *regs;
	int err, irq;
	u8 clk_src = 1;
	u32 clock_freq = 0;

	reg_xceiver = devm_regulator_get(&pdev->dev, "xceiver");
	if (PTR_ERR(reg_xceiver) == -EPROBE_DEFER)
		return -EPROBE_DEFER;
	else if (IS_ERR(reg_xceiver))
		reg_xceiver = NULL;

	if (pdev->dev.of_node) {
		of_property_read_u32(pdev->dev.of_node,
				     "clock-frequency", &clock_freq);
		of_property_read_u8(pdev->dev.of_node,
				    "fsl,clk-source", &clk_src);
	}

	if (!clock_freq) {
		clk_ipg = devm_clk_get(&pdev->dev, "ipg");
		if (IS_ERR(clk_ipg)) {
			dev_err(&pdev->dev, "no ipg clock defined\n");
			return PTR_ERR(clk_ipg);
		}

		clk_per = devm_clk_get(&pdev->dev, "per");
		if (IS_ERR(clk_per)) {
			dev_err(&pdev->dev, "no per clock defined\n");
			return PTR_ERR(clk_per);
		}
		clock_freq = clk_get_rate(clk_per);
	}

	mem = platform_get_resource(pdev, IORESOURCE_MEM, 0);
	irq = platform_get_irq(pdev, 0);
	if (irq <= 0)
		return -ENODEV;

	regs = devm_ioremap_resource(&pdev->dev, mem);
	if (IS_ERR(regs))
		return PTR_ERR(regs);

	of_id = of_match_device(flexcan_of_match, &pdev->dev);
	if (of_id) {
		devtype_data = of_id->data;
	} else if (platform_get_device_id(pdev)->driver_data) {
		devtype_data = (struct flexcan_devtype_data *)
			platform_get_device_id(pdev)->driver_data;
	} else {
		return -ENODEV;
	}

	dev = alloc_candev(sizeof(struct flexcan_priv), 1);
	if (!dev)
		return -ENOMEM;

	platform_set_drvdata(pdev, dev);
	SET_NETDEV_DEV(dev, &pdev->dev);

	dev->netdev_ops = &flexcan_netdev_ops;
	dev->irq = irq;
	dev->flags |= IFF_ECHO;

	priv = netdev_priv(dev);

	if (of_property_read_bool(pdev->dev.of_node, "big-endian") ||
	    devtype_data->quirks & FLEXCAN_QUIRK_DEFAULT_BIG_ENDIAN) {
		priv->read = flexcan_read_be;
		priv->write = flexcan_write_be;
	} else {
		priv->read = flexcan_read_le;
		priv->write = flexcan_write_le;
	}

	priv->dev = &pdev->dev;
	priv->can.clock.freq = clock_freq;
	priv->can.bittiming_const = &flexcan_bittiming_const;
	priv->can.do_set_mode = flexcan_set_mode;
	priv->can.do_get_berr_counter = flexcan_get_berr_counter;
	priv->can.ctrlmode_supported = CAN_CTRLMODE_LOOPBACK |
		CAN_CTRLMODE_LISTENONLY	| CAN_CTRLMODE_3_SAMPLES |
		CAN_CTRLMODE_BERR_REPORTING;
	priv->regs = regs;
	priv->clk_ipg = clk_ipg;
	priv->clk_per = clk_per;
	priv->clk_src = clk_src;
	priv->devtype_data = devtype_data;
	priv->reg_xceiver = reg_xceiver;

<<<<<<< HEAD
	if (priv->devtype_data->quirks & FLEXCAN_QUIRK_USE_OFF_TIMESTAMP)
		priv->tx_mb_reserved = &regs->mb[FLEXCAN_TX_MB_RESERVED_OFF_TIMESTAMP];
	else
		priv->tx_mb_reserved = &regs->mb[FLEXCAN_TX_MB_RESERVED_OFF_FIFO];

	priv->reg_imask1_default = 0;
	priv->reg_imask2_default = FLEXCAN_IFLAG_MB(FLEXCAN_TX_MB);

	priv->offload.mailbox_read = flexcan_mailbox_read;

	if (priv->devtype_data->quirks & FLEXCAN_QUIRK_USE_OFF_TIMESTAMP) {
		u64 imask;

		priv->offload.mb_first = FLEXCAN_RX_MB_OFF_TIMESTAMP_FIRST;
		priv->offload.mb_last = FLEXCAN_RX_MB_OFF_TIMESTAMP_LAST;

		imask = GENMASK_ULL(priv->offload.mb_last, priv->offload.mb_first);
		priv->reg_imask1_default |= imask;
		priv->reg_imask2_default |= imask >> 32;

		err = can_rx_offload_add_timestamp(dev, &priv->offload);
	} else {
		priv->reg_imask1_default |= FLEXCAN_IFLAG_RX_FIFO_OVERFLOW |
			FLEXCAN_IFLAG_RX_FIFO_AVAILABLE;
		err = can_rx_offload_add_fifo(dev, &priv->offload, FLEXCAN_NAPI_WEIGHT);
	}
	if (err)
		goto failed_offload;
=======
	pm_runtime_get_noresume(&pdev->dev);
	pm_runtime_set_active(&pdev->dev);
	pm_runtime_enable(&pdev->dev);
>>>>>>> f7688b48

	err = register_flexcandev(dev);
	if (err) {
		dev_err(&pdev->dev, "registering netdev failed\n");
		goto failed_register;
	}

	devm_can_led_init(dev);

	if (priv->devtype_data->quirks & FLEXCAN_QUIRK_SETUP_STOP_MODE) {
		err = flexcan_setup_stop_mode(pdev);
		if (err)
			dev_dbg(&pdev->dev, "failed to setup stop-mode\n");
	}

	return 0;

 failed_register:
	free_candev(dev);
	return err;
}

static int flexcan_remove(struct platform_device *pdev)
{
	struct net_device *dev = platform_get_drvdata(pdev);

	unregister_flexcandev(dev);
	pm_runtime_disable(&pdev->dev);
	free_candev(dev);

	return 0;
}

static int __maybe_unused flexcan_suspend(struct device *device)
{
	struct net_device *dev = dev_get_drvdata(device);
	struct flexcan_priv *priv = netdev_priv(dev);
	int err = 0;

	if (netif_running(dev)) {
		/* if wakeup is enabled, enter stop mode
		 * else enter disabled mode.
		 */
		if (device_may_wakeup(device)) {
			enable_irq_wake(dev->irq);
			err = flexcan_enter_stop_mode(priv);
			if (err)
				return err;
		} else {
			err = flexcan_chip_disable(priv);
			if (err)
				return err;

			err = pm_runtime_force_suspend(device);
		}
		netif_stop_queue(dev);
		netif_device_detach(dev);
	}
	priv->can.state = CAN_STATE_SLEEPING;

	return err;
}

static int __maybe_unused flexcan_resume(struct device *device)
{
	struct net_device *dev = dev_get_drvdata(device);
	struct flexcan_priv *priv = netdev_priv(dev);
	int err = 0;

	priv->can.state = CAN_STATE_ERROR_ACTIVE;
	if (netif_running(dev)) {
		netif_device_attach(dev);
		netif_start_queue(dev);
		if (device_may_wakeup(device)) {
			disable_irq_wake(dev->irq);
		} else {
			err = pm_runtime_force_resume(device);
			if (err)
				return err;

			err = flexcan_chip_enable(priv);
		}
	}

	return err;
}

static int __maybe_unused flexcan_runtime_suspend(struct device *device)
{
	struct net_device *dev = dev_get_drvdata(device);
	struct flexcan_priv *priv = netdev_priv(dev);

	flexcan_clks_disable(priv);

	return 0;
}

static int __maybe_unused flexcan_runtime_resume(struct device *device)
{
	struct net_device *dev = dev_get_drvdata(device);
	struct flexcan_priv *priv = netdev_priv(dev);

	return flexcan_clks_enable(priv);
}

static int __maybe_unused flexcan_noirq_suspend(struct device *device)
{
	struct net_device *dev = dev_get_drvdata(device);
	struct flexcan_priv *priv = netdev_priv(dev);

	if (netif_running(dev) && device_may_wakeup(device))
		flexcan_enable_wakeup_irq(priv, true);

	return 0;
}

static int __maybe_unused flexcan_noirq_resume(struct device *device)
{
	struct net_device *dev = dev_get_drvdata(device);
	struct flexcan_priv *priv = netdev_priv(dev);
	int err;

	if (netif_running(dev) && device_may_wakeup(device)) {
		flexcan_enable_wakeup_irq(priv, false);
		err = flexcan_exit_stop_mode(priv);
		if (err)
			return err;
	}

	return 0;
}

static const struct dev_pm_ops flexcan_pm_ops = {
	SET_SYSTEM_SLEEP_PM_OPS(flexcan_suspend, flexcan_resume)
	SET_RUNTIME_PM_OPS(flexcan_runtime_suspend, flexcan_runtime_resume, NULL)
	SET_NOIRQ_SYSTEM_SLEEP_PM_OPS(flexcan_noirq_suspend, flexcan_noirq_resume)
};

static struct platform_driver flexcan_driver = {
	.driver = {
		.name = DRV_NAME,
		.pm = &flexcan_pm_ops,
		.of_match_table = flexcan_of_match,
	},
	.probe = flexcan_probe,
	.remove = flexcan_remove,
	.id_table = flexcan_id_table,
};

module_platform_driver(flexcan_driver);

MODULE_AUTHOR("Sascha Hauer <kernel@pengutronix.de>, "
	      "Marc Kleine-Budde <kernel@pengutronix.de>");
MODULE_LICENSE("GPL v2");
MODULE_DESCRIPTION("CAN port driver for flexcan based chip");<|MERGE_RESOLUTION|>--- conflicted
+++ resolved
@@ -141,13 +141,7 @@
 /* Errata ERR005829 step7: Reserve first valid MB */
 #define FLEXCAN_TX_MB_RESERVED_OFF_FIFO		8
 #define FLEXCAN_TX_MB_RESERVED_OFF_TIMESTAMP	0
-<<<<<<< HEAD
-#define FLEXCAN_TX_MB				63
 #define FLEXCAN_RX_MB_OFF_TIMESTAMP_FIRST	(FLEXCAN_TX_MB_RESERVED_OFF_TIMESTAMP + 1)
-#define FLEXCAN_RX_MB_OFF_TIMESTAMP_LAST	(FLEXCAN_TX_MB - 1)
-=======
-#define FLEXCAN_RX_MB_OFF_TIMESTAMP_FIRST	(FLEXCAN_TX_MB_RESERVED_OFF_TIMESTAMP + 1)
->>>>>>> f7688b48
 #define FLEXCAN_IFLAG_MB(x)		BIT((x) & 0x1f)
 #define FLEXCAN_IFLAG_RX_FIFO_OVERFLOW	BIT(7)
 #define FLEXCAN_IFLAG_RX_FIFO_WARN	BIT(6)
@@ -276,15 +270,13 @@
 	struct device *dev;
 
 	struct flexcan_regs __iomem *regs;
+	struct flexcan_mb __iomem *tx_mb;
 	struct flexcan_mb __iomem *tx_mb_reserved;
-<<<<<<< HEAD
-=======
 	u8 tx_mb_idx;
 	u8 mb_count;
 	u8 mb_size;
 	u8 clk_src;	/* clock source of CAN Protocol Engine */
 
->>>>>>> f7688b48
 	u32 reg_ctrl_default;
 	u32 reg_imask1_default;
 	u32 reg_imask2_default;
@@ -635,7 +627,6 @@
 static netdev_tx_t flexcan_start_xmit(struct sk_buff *skb, struct net_device *dev)
 {
 	const struct flexcan_priv *priv = netdev_priv(dev);
-	struct flexcan_regs __iomem *regs = priv->regs;
 	struct can_frame *cf = (struct can_frame *)skb->data;
 	u32 can_id;
 	u32 data;
@@ -657,25 +648,15 @@
 	if (cf->can_id & CAN_RTR_FLAG)
 		ctrl |= FLEXCAN_MB_CNT_RTR;
 
-<<<<<<< HEAD
-	if (cf->can_dlc > 0) {
-		data = be32_to_cpup((__be32 *)&cf->data[0]);
-		priv->write(data, &regs->mb[FLEXCAN_TX_MB].data[0]);
-	}
-	if (cf->can_dlc > 4) {
-		data = be32_to_cpup((__be32 *)&cf->data[4]);
-		priv->write(data, &regs->mb[FLEXCAN_TX_MB].data[1]);
-=======
 	for (i = 0; i < cf->can_dlc; i += sizeof(u32)) {
 		data = be32_to_cpup((__be32 *)&cf->data[i]);
 		priv->write(data, &priv->tx_mb->data[i / sizeof(u32)]);
->>>>>>> f7688b48
 	}
 
 	can_put_echo_skb(skb, dev, 0);
 
-	priv->write(can_id, &regs->mb[FLEXCAN_TX_MB].can_id);
-	priv->write(ctrl, &regs->mb[FLEXCAN_TX_MB].can_ctrl);
+	priv->write(can_id, &priv->tx_mb->can_id);
+	priv->write(ctrl, &priv->tx_mb->can_ctrl);
 
 	/* Errata ERR005829 step8:
 	 * Write twice INACTIVE(0x8) code to first MB.
@@ -885,11 +866,7 @@
 	u32 iflag1, iflag2;
 
 	iflag2 = priv->read(&regs->iflag2) & priv->reg_imask2_default &
-<<<<<<< HEAD
-		~FLEXCAN_IFLAG_MB(FLEXCAN_TX_MB);
-=======
 		~FLEXCAN_IFLAG_MB(priv->tx_mb_idx);
->>>>>>> f7688b48
 	iflag1 = priv->read(&regs->iflag1) & priv->reg_imask1_default;
 
 	return (u64)iflag2 << 32 | iflag1;
@@ -939,13 +916,8 @@
 	reg_iflag2 = priv->read(&regs->iflag2);
 
 	/* transmission complete interrupt */
-<<<<<<< HEAD
-	if (reg_iflag2 & FLEXCAN_IFLAG_MB(FLEXCAN_TX_MB)) {
-		u32 reg_ctrl = priv->read(&regs->mb[FLEXCAN_TX_MB].can_ctrl);
-=======
 	if (reg_iflag2 & FLEXCAN_IFLAG_MB(priv->tx_mb_idx)) {
 		u32 reg_ctrl = priv->read(&priv->tx_mb->can_ctrl);
->>>>>>> f7688b48
 
 		handled = IRQ_HANDLED;
 		stats->tx_bytes += can_rx_offload_get_echo_skb(&priv->offload,
@@ -955,13 +927,8 @@
 
 		/* after sending a RTR frame MB is in RX mode */
 		priv->write(FLEXCAN_MB_CODE_TX_INACTIVE,
-<<<<<<< HEAD
-			    &regs->mb[FLEXCAN_TX_MB].can_ctrl);
-		priv->write(FLEXCAN_IFLAG_MB(FLEXCAN_TX_MB), &regs->iflag2);
-=======
 			    &priv->tx_mb->can_ctrl);
 		priv->write(FLEXCAN_IFLAG_MB(priv->tx_mb_idx), &regs->iflag2);
->>>>>>> f7688b48
 		netif_wake_queue(dev);
 	}
 
@@ -1101,11 +1068,6 @@
 	reg_mcr = priv->read(&regs->mcr);
 	reg_mcr &= ~FLEXCAN_MCR_MAXMB(0xff);
 	reg_mcr |= FLEXCAN_MCR_FRZ | FLEXCAN_MCR_HALT | FLEXCAN_MCR_SUPV |
-<<<<<<< HEAD
-		FLEXCAN_MCR_WRN_EN | FLEXCAN_MCR_SRX_DIS | FLEXCAN_MCR_IRMQ |
-		FLEXCAN_MCR_IDAM_C | FLEXCAN_MCR_MAXMB(FLEXCAN_TX_MB);
-
-=======
 		FLEXCAN_MCR_WRN_EN | FLEXCAN_MCR_IRMQ | FLEXCAN_MCR_IDAM_C |
 		FLEXCAN_MCR_MAXMB(priv->tx_mb_idx);
 
@@ -1115,14 +1077,11 @@
 	 * - disable for timestamp mode
 	 * - enable for FIFO mode
 	 */
->>>>>>> f7688b48
 	if (priv->devtype_data->quirks & FLEXCAN_QUIRK_USE_OFF_TIMESTAMP)
 		reg_mcr &= ~FLEXCAN_MCR_FEN;
 	else
 		reg_mcr |= FLEXCAN_MCR_FEN;
 
-<<<<<<< HEAD
-=======
 	/* MCR
 	 *
 	 * NOTE: In loopback mode, the CAN_MCR[SRXDIS] cannot be
@@ -1140,7 +1099,6 @@
 	else
 		reg_mcr |= FLEXCAN_MCR_SRX_DIS;
 
->>>>>>> f7688b48
 	netdev_dbg(dev, "%s: writing mcr=0x%08x", __func__, reg_mcr);
 	priv->write(reg_mcr, &regs->mcr);
 
@@ -1185,16 +1143,6 @@
 
 	if (priv->devtype_data->quirks & FLEXCAN_QUIRK_USE_OFF_TIMESTAMP) {
 		for (i = priv->offload.mb_first; i <= priv->offload.mb_last; i++) {
-<<<<<<< HEAD
-			priv->write(FLEXCAN_MB_CODE_RX_EMPTY,
-				    &regs->mb[i].can_ctrl);
-		}
-	} else {
-		/* clear and invalidate unused mailboxes first */
-		for (i = FLEXCAN_TX_MB_RESERVED_OFF_FIFO; i < ARRAY_SIZE(regs->mb); i++) {
-			priv->write(FLEXCAN_MB_CODE_RX_INACTIVE,
-				    &regs->mb[i].can_ctrl);
-=======
 			mb = flexcan_get_mb(priv, i);
 			priv->write(FLEXCAN_MB_CODE_RX_EMPTY,
 				    &mb->can_ctrl);
@@ -1205,7 +1153,6 @@
 			mb = flexcan_get_mb(priv, i);
 			priv->write(FLEXCAN_MB_CODE_RX_INACTIVE,
 				    &mb->can_ctrl);
->>>>>>> f7688b48
 		}
 	}
 
@@ -1215,7 +1162,7 @@
 
 	/* mark TX mailbox as INACTIVE */
 	priv->write(FLEXCAN_MB_CODE_TX_INACTIVE,
-		    &regs->mb[FLEXCAN_TX_MB].can_ctrl);
+		    &priv->tx_mb->can_ctrl);
 
 	/* acceptance mask/acceptance code (accept everything) */
 	priv->write(0x0, &regs->rxgmask);
@@ -1678,40 +1625,9 @@
 	priv->devtype_data = devtype_data;
 	priv->reg_xceiver = reg_xceiver;
 
-<<<<<<< HEAD
-	if (priv->devtype_data->quirks & FLEXCAN_QUIRK_USE_OFF_TIMESTAMP)
-		priv->tx_mb_reserved = &regs->mb[FLEXCAN_TX_MB_RESERVED_OFF_TIMESTAMP];
-	else
-		priv->tx_mb_reserved = &regs->mb[FLEXCAN_TX_MB_RESERVED_OFF_FIFO];
-
-	priv->reg_imask1_default = 0;
-	priv->reg_imask2_default = FLEXCAN_IFLAG_MB(FLEXCAN_TX_MB);
-
-	priv->offload.mailbox_read = flexcan_mailbox_read;
-
-	if (priv->devtype_data->quirks & FLEXCAN_QUIRK_USE_OFF_TIMESTAMP) {
-		u64 imask;
-
-		priv->offload.mb_first = FLEXCAN_RX_MB_OFF_TIMESTAMP_FIRST;
-		priv->offload.mb_last = FLEXCAN_RX_MB_OFF_TIMESTAMP_LAST;
-
-		imask = GENMASK_ULL(priv->offload.mb_last, priv->offload.mb_first);
-		priv->reg_imask1_default |= imask;
-		priv->reg_imask2_default |= imask >> 32;
-
-		err = can_rx_offload_add_timestamp(dev, &priv->offload);
-	} else {
-		priv->reg_imask1_default |= FLEXCAN_IFLAG_RX_FIFO_OVERFLOW |
-			FLEXCAN_IFLAG_RX_FIFO_AVAILABLE;
-		err = can_rx_offload_add_fifo(dev, &priv->offload, FLEXCAN_NAPI_WEIGHT);
-	}
-	if (err)
-		goto failed_offload;
-=======
 	pm_runtime_get_noresume(&pdev->dev);
 	pm_runtime_set_active(&pdev->dev);
 	pm_runtime_enable(&pdev->dev);
->>>>>>> f7688b48
 
 	err = register_flexcandev(dev);
 	if (err) {
