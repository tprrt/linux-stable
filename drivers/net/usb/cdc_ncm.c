--- conflicted
+++ resolved
@@ -1837,39 +1837,9 @@
 cdc_ncm_speed_change(struct usbnet *dev,
 		     struct usb_cdc_speed_change *data)
 {
-<<<<<<< HEAD
-	uint32_t rx_speed = le32_to_cpu(data->DLBitRRate);
-	uint32_t tx_speed = le32_to_cpu(data->ULBitRate);
-
-	/* if the speed hasn't changed, don't report it.
-	 * RTL8156 shipped before 2021 sends notification about every 32ms.
-	 */
-	if (dev->rx_speed == rx_speed && dev->tx_speed == tx_speed)
-		return;
-
-	dev->rx_speed = rx_speed;
-	dev->tx_speed = tx_speed;
-
-	/*
-	 * Currently the USB-NET API does not support reporting the actual
-	 * device speed. Do print it instead.
-	 */
-	if ((tx_speed > 1000000) && (rx_speed > 1000000)) {
-		netif_info(dev, link, dev->net,
-			   "%u mbit/s downlink %u mbit/s uplink\n",
-			   (unsigned int)(rx_speed / 1000000U),
-			   (unsigned int)(tx_speed / 1000000U));
-	} else {
-		netif_info(dev, link, dev->net,
-			   "%u kbit/s downlink %u kbit/s uplink\n",
-			   (unsigned int)(rx_speed / 1000U),
-			   (unsigned int)(tx_speed / 1000U));
-	}
-=======
 	/* RTL8156 shipped before 2021 sends notification about every 32ms. */
 	dev->rx_speed = le32_to_cpu(data->DLBitRRate);
 	dev->tx_speed = le32_to_cpu(data->ULBitRate);
->>>>>>> 3b17187f
 }
 
 static void cdc_ncm_status(struct usbnet *dev, struct urb *urb)
@@ -1895,12 +1865,9 @@
 		 * USB_CDC_NOTIFY_NETWORK_CONNECTION notification shall be
 		 * sent by device after USB_CDC_NOTIFY_SPEED_CHANGE.
 		 */
-<<<<<<< HEAD
-=======
 		/* RTL8156 shipped before 2021 sends notification about
 		 * every 32ms. Don't forward notification if state is same.
 		 */
->>>>>>> 3b17187f
 		if (netif_carrier_ok(dev->net) != !!event->wValue)
 			usbnet_link_change(dev, !!event->wValue, 0);
 		break;
