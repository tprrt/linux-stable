--- conflicted
+++ resolved
@@ -205,19 +205,11 @@
 		goto free;
 	}
 
-<<<<<<< HEAD
-	priv->phy_addr = asix_read_phy_addr(dev, priv->use_embdphy);
-	if (priv->phy_addr < 0) {
-		ret = priv->phy_addr;
-		goto free;
-	}
-=======
 	ret = asix_read_phy_addr(dev, priv->use_embdphy);
 	if (ret < 0)
 		goto free;
 
 	priv->phy_addr = ret;
->>>>>>> d92805b6
 
 	ax88172a_reset_phy(dev, priv->use_embdphy);
 
