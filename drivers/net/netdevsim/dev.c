/*
 * Copyright (c) 2018 Cumulus Networks. All rights reserved.
 * Copyright (c) 2018 David Ahern <dsa@cumulusnetworks.com>
 * Copyright (c) 2019 Mellanox Technologies. All rights reserved.
 *
 * This software is licensed under the GNU General License Version 2,
 * June 1991 as shown in the file COPYING in the top-level directory of this
 * source tree.
 *
 * THE COPYRIGHT HOLDERS AND/OR OTHER PARTIES PROVIDE THE PROGRAM "AS IS"
 * WITHOUT WARRANTY OF ANY KIND, EITHER EXPRESSED OR IMPLIED, INCLUDING,
 * BUT NOT LIMITED TO, THE IMPLIED WARRANTIES OF MERCHANTABILITY AND FITNESS
 * FOR A PARTICULAR PURPOSE. THE ENTIRE RISK AS TO THE QUALITY AND PERFORMANCE
 * OF THE PROGRAM IS WITH YOU. SHOULD THE PROGRAM PROVE DEFECTIVE, YOU ASSUME
 * THE COST OF ALL NECESSARY SERVICING, REPAIR OR CORRECTION.
 */

#include <linux/debugfs.h>
#include <linux/device.h>
#include <linux/etherdevice.h>
#include <linux/inet.h>
#include <linux/jiffies.h>
#include <linux/kernel.h>
#include <linux/list.h>
#include <linux/mutex.h>
#include <linux/random.h>
#include <linux/rtnetlink.h>
#include <linux/workqueue.h>
#include <net/devlink.h>
#include <net/ip.h>
#include <net/flow_offload.h>
#include <uapi/linux/devlink.h>
#include <uapi/linux/ip.h>
#include <uapi/linux/udp.h>

#include "netdevsim.h"

static unsigned int
nsim_dev_port_index(enum nsim_dev_port_type type, unsigned int port_index)
{
	switch (type) {
	case NSIM_DEV_PORT_TYPE_VF:
		port_index = NSIM_DEV_VF_PORT_INDEX_BASE + port_index;
		break;
	case NSIM_DEV_PORT_TYPE_PF:
		break;
	}

	return port_index;
}

static inline unsigned int nsim_dev_port_index_to_vf_index(unsigned int port_index)
{
	return port_index - NSIM_DEV_VF_PORT_INDEX_BASE;
}

static struct dentry *nsim_dev_ddir;

#define NSIM_DEV_DUMMY_REGION_SIZE (1024 * 32)

static int
nsim_dev_take_snapshot(struct devlink *devlink,
		       const struct devlink_region_ops *ops,
		       struct netlink_ext_ack *extack,
		       u8 **data)
{
	void *dummy_data;

	dummy_data = kmalloc(NSIM_DEV_DUMMY_REGION_SIZE, GFP_KERNEL);
	if (!dummy_data)
		return -ENOMEM;

	get_random_bytes(dummy_data, NSIM_DEV_DUMMY_REGION_SIZE);

	*data = dummy_data;

	return 0;
}

static ssize_t nsim_dev_take_snapshot_write(struct file *file,
					    const char __user *data,
					    size_t count, loff_t *ppos)
{
	struct nsim_dev *nsim_dev = file->private_data;
	struct devlink *devlink;
	u8 *dummy_data;
	int err;
	u32 id;

	devlink = priv_to_devlink(nsim_dev);

	err = nsim_dev_take_snapshot(devlink, NULL, NULL, &dummy_data);
	if (err)
		return err;

	err = devlink_region_snapshot_id_get(devlink, &id);
	if (err) {
		pr_err("Failed to get snapshot id\n");
		kfree(dummy_data);
		return err;
	}
	err = devlink_region_snapshot_create(nsim_dev->dummy_region,
					     dummy_data, id);
	devlink_region_snapshot_id_put(devlink, id);
	if (err) {
		pr_err("Failed to create region snapshot\n");
		kfree(dummy_data);
		return err;
	}

	return count;
}

static const struct file_operations nsim_dev_take_snapshot_fops = {
	.open = simple_open,
	.write = nsim_dev_take_snapshot_write,
	.llseek = generic_file_llseek,
	.owner = THIS_MODULE,
};

static ssize_t nsim_dev_trap_fa_cookie_read(struct file *file,
					    char __user *data,
					    size_t count, loff_t *ppos)
{
	struct nsim_dev *nsim_dev = file->private_data;
	struct flow_action_cookie *fa_cookie;
	unsigned int buf_len;
	ssize_t ret;
	char *buf;

	spin_lock(&nsim_dev->fa_cookie_lock);
	fa_cookie = nsim_dev->fa_cookie;
	if (!fa_cookie) {
		ret = -EINVAL;
		goto errout;
	}
	buf_len = fa_cookie->cookie_len * 2;
	buf = kmalloc(buf_len, GFP_ATOMIC);
	if (!buf) {
		ret = -ENOMEM;
		goto errout;
	}
	bin2hex(buf, fa_cookie->cookie, fa_cookie->cookie_len);
	spin_unlock(&nsim_dev->fa_cookie_lock);

	ret = simple_read_from_buffer(data, count, ppos, buf, buf_len);

	kfree(buf);
	return ret;

errout:
	spin_unlock(&nsim_dev->fa_cookie_lock);
	return ret;
}

static ssize_t nsim_dev_trap_fa_cookie_write(struct file *file,
					     const char __user *data,
					     size_t count, loff_t *ppos)
{
	struct nsim_dev *nsim_dev = file->private_data;
	struct flow_action_cookie *fa_cookie;
	size_t cookie_len;
	ssize_t ret;
	char *buf;

	if (*ppos != 0)
		return -EINVAL;
	cookie_len = (count - 1) / 2;
	if ((count - 1) % 2)
		return -EINVAL;
	buf = kmalloc(count, GFP_KERNEL | __GFP_NOWARN);
	if (!buf)
		return -ENOMEM;

	ret = simple_write_to_buffer(buf, count, ppos, data, count);
	if (ret < 0)
		goto free_buf;

	fa_cookie = kmalloc(sizeof(*fa_cookie) + cookie_len,
			    GFP_KERNEL | __GFP_NOWARN);
	if (!fa_cookie) {
		ret = -ENOMEM;
		goto free_buf;
	}

	fa_cookie->cookie_len = cookie_len;
	ret = hex2bin(fa_cookie->cookie, buf, cookie_len);
	if (ret)
		goto free_fa_cookie;
	kfree(buf);

	spin_lock(&nsim_dev->fa_cookie_lock);
	kfree(nsim_dev->fa_cookie);
	nsim_dev->fa_cookie = fa_cookie;
	spin_unlock(&nsim_dev->fa_cookie_lock);

	return count;

free_fa_cookie:
	kfree(fa_cookie);
free_buf:
	kfree(buf);
	return ret;
}

static const struct file_operations nsim_dev_trap_fa_cookie_fops = {
	.open = simple_open,
	.read = nsim_dev_trap_fa_cookie_read,
	.write = nsim_dev_trap_fa_cookie_write,
	.llseek = generic_file_llseek,
	.owner = THIS_MODULE,
};

static const struct file_operations nsim_dev_max_vfs_fops = {
	.open = simple_open,
	.read = nsim_bus_dev_max_vfs_read,
	.write = nsim_bus_dev_max_vfs_write,
	.llseek = generic_file_llseek,
	.owner = THIS_MODULE,
};

static int nsim_dev_debugfs_init(struct nsim_dev *nsim_dev)
{
	char dev_ddir_name[sizeof(DRV_NAME) + 10];
	int err;

	sprintf(dev_ddir_name, DRV_NAME "%u", nsim_dev->nsim_bus_dev->dev.id);
	nsim_dev->ddir = debugfs_create_dir(dev_ddir_name, nsim_dev_ddir);
	if (IS_ERR(nsim_dev->ddir))
		return PTR_ERR(nsim_dev->ddir);
	nsim_dev->ports_ddir = debugfs_create_dir("ports", nsim_dev->ddir);
	if (IS_ERR(nsim_dev->ports_ddir))
		return PTR_ERR(nsim_dev->ports_ddir);
	debugfs_create_bool("fw_update_status", 0600, nsim_dev->ddir,
			    &nsim_dev->fw_update_status);
	debugfs_create_u32("fw_update_overwrite_mask", 0600, nsim_dev->ddir,
			    &nsim_dev->fw_update_overwrite_mask);
	debugfs_create_u32("max_macs", 0600, nsim_dev->ddir,
			   &nsim_dev->max_macs);
	debugfs_create_bool("test1", 0600, nsim_dev->ddir,
			    &nsim_dev->test1);
	nsim_dev->take_snapshot = debugfs_create_file("take_snapshot",
						      0200,
						      nsim_dev->ddir,
						      nsim_dev,
						&nsim_dev_take_snapshot_fops);
	debugfs_create_bool("dont_allow_reload", 0600, nsim_dev->ddir,
			    &nsim_dev->dont_allow_reload);
	debugfs_create_bool("fail_reload", 0600, nsim_dev->ddir,
			    &nsim_dev->fail_reload);
	debugfs_create_file("trap_flow_action_cookie", 0600, nsim_dev->ddir,
			    nsim_dev, &nsim_dev_trap_fa_cookie_fops);
	debugfs_create_bool("fail_trap_group_set", 0600,
			    nsim_dev->ddir,
			    &nsim_dev->fail_trap_group_set);
	debugfs_create_bool("fail_trap_policer_set", 0600,
			    nsim_dev->ddir,
			    &nsim_dev->fail_trap_policer_set);
	debugfs_create_bool("fail_trap_policer_counter_get", 0600,
			    nsim_dev->ddir,
			    &nsim_dev->fail_trap_policer_counter_get);
	nsim_dev->max_vfs = debugfs_create_file("max_vfs",
						0600,
						nsim_dev->ddir,
						nsim_dev->nsim_bus_dev,
						&nsim_dev_max_vfs_fops);
	nsim_dev->nodes_ddir = debugfs_create_dir("rate_nodes", nsim_dev->ddir);
	if (IS_ERR(nsim_dev->nodes_ddir)) {
		err = PTR_ERR(nsim_dev->nodes_ddir);
		goto err_out;
	}
	debugfs_create_bool("fail_trap_drop_counter_get", 0600,
			    nsim_dev->ddir,
			    &nsim_dev->fail_trap_drop_counter_get);
	nsim_udp_tunnels_debugfs_create(nsim_dev);
	return 0;

err_out:
	debugfs_remove_recursive(nsim_dev->ports_ddir);
	debugfs_remove_recursive(nsim_dev->ddir);
	return err;
}

static void nsim_dev_debugfs_exit(struct nsim_dev *nsim_dev)
{
	debugfs_remove_recursive(nsim_dev->nodes_ddir);
	debugfs_remove_recursive(nsim_dev->ports_ddir);
	debugfs_remove_recursive(nsim_dev->ddir);
}

static ssize_t nsim_dev_rate_parent_read(struct file *file,
					 char __user *data,
					 size_t count, loff_t *ppos)
{
	char **name_ptr = file->private_data;
	size_t len;

	if (!*name_ptr)
		return 0;

	len = strlen(*name_ptr);
	return simple_read_from_buffer(data, count, ppos, *name_ptr, len);
}

static const struct file_operations nsim_dev_rate_parent_fops = {
	.open = simple_open,
	.read = nsim_dev_rate_parent_read,
	.llseek = generic_file_llseek,
	.owner = THIS_MODULE,
};

static int nsim_dev_port_debugfs_init(struct nsim_dev *nsim_dev,
				      struct nsim_dev_port *nsim_dev_port)
{
	struct nsim_bus_dev *nsim_bus_dev = nsim_dev->nsim_bus_dev;
	unsigned int port_index = nsim_dev_port->port_index;
	char port_ddir_name[16];
	char dev_link_name[32];

	sprintf(port_ddir_name, "%u", port_index);
	nsim_dev_port->ddir = debugfs_create_dir(port_ddir_name,
						 nsim_dev->ports_ddir);
	if (IS_ERR(nsim_dev_port->ddir))
		return PTR_ERR(nsim_dev_port->ddir);

	sprintf(dev_link_name, "../../../" DRV_NAME "%u", nsim_bus_dev->dev.id);
	if (nsim_dev_port_is_vf(nsim_dev_port)) {
		unsigned int vf_id = nsim_dev_port_index_to_vf_index(port_index);

		debugfs_create_u16("tx_share", 0400, nsim_dev_port->ddir,
				   &nsim_bus_dev->vfconfigs[vf_id].min_tx_rate);
		debugfs_create_u16("tx_max", 0400, nsim_dev_port->ddir,
				   &nsim_bus_dev->vfconfigs[vf_id].max_tx_rate);
		nsim_dev_port->rate_parent = debugfs_create_file("rate_parent",
								 0400,
								 nsim_dev_port->ddir,
								 &nsim_dev_port->parent_name,
								 &nsim_dev_rate_parent_fops);
	}
	debugfs_create_symlink("dev", nsim_dev_port->ddir, dev_link_name);

	return 0;
}

static void nsim_dev_port_debugfs_exit(struct nsim_dev_port *nsim_dev_port)
{
	debugfs_remove_recursive(nsim_dev_port->ddir);
}

static int nsim_dev_resources_register(struct devlink *devlink)
{
	struct devlink_resource_size_params params = {
		.size_max = (u64)-1,
		.size_granularity = 1,
		.unit = DEVLINK_RESOURCE_UNIT_ENTRY
	};
	int err;

	/* Resources for IPv4 */
	err = devlink_resource_register(devlink, "IPv4", (u64)-1,
					NSIM_RESOURCE_IPV4,
					DEVLINK_RESOURCE_ID_PARENT_TOP,
					&params);
	if (err) {
		pr_err("Failed to register IPv4 top resource\n");
		goto out;
	}

	err = devlink_resource_register(devlink, "fib", (u64)-1,
					NSIM_RESOURCE_IPV4_FIB,
					NSIM_RESOURCE_IPV4, &params);
	if (err) {
		pr_err("Failed to register IPv4 FIB resource\n");
		return err;
	}

	err = devlink_resource_register(devlink, "fib-rules", (u64)-1,
					NSIM_RESOURCE_IPV4_FIB_RULES,
					NSIM_RESOURCE_IPV4, &params);
	if (err) {
		pr_err("Failed to register IPv4 FIB rules resource\n");
		return err;
	}

	/* Resources for IPv6 */
	err = devlink_resource_register(devlink, "IPv6", (u64)-1,
					NSIM_RESOURCE_IPV6,
					DEVLINK_RESOURCE_ID_PARENT_TOP,
					&params);
	if (err) {
		pr_err("Failed to register IPv6 top resource\n");
		goto out;
	}

	err = devlink_resource_register(devlink, "fib", (u64)-1,
					NSIM_RESOURCE_IPV6_FIB,
					NSIM_RESOURCE_IPV6, &params);
	if (err) {
		pr_err("Failed to register IPv6 FIB resource\n");
		return err;
	}

	err = devlink_resource_register(devlink, "fib-rules", (u64)-1,
					NSIM_RESOURCE_IPV6_FIB_RULES,
					NSIM_RESOURCE_IPV6, &params);
	if (err) {
		pr_err("Failed to register IPv6 FIB rules resource\n");
		return err;
	}

	/* Resources for nexthops */
	err = devlink_resource_register(devlink, "nexthops", (u64)-1,
					NSIM_RESOURCE_NEXTHOPS,
					DEVLINK_RESOURCE_ID_PARENT_TOP,
					&params);

out:
	return err;
}

enum nsim_devlink_param_id {
	NSIM_DEVLINK_PARAM_ID_BASE = DEVLINK_PARAM_GENERIC_ID_MAX,
	NSIM_DEVLINK_PARAM_ID_TEST1,
};

static const struct devlink_param nsim_devlink_params[] = {
	DEVLINK_PARAM_GENERIC(MAX_MACS,
			      BIT(DEVLINK_PARAM_CMODE_DRIVERINIT),
			      NULL, NULL, NULL),
	DEVLINK_PARAM_DRIVER(NSIM_DEVLINK_PARAM_ID_TEST1,
			     "test1", DEVLINK_PARAM_TYPE_BOOL,
			     BIT(DEVLINK_PARAM_CMODE_DRIVERINIT),
			     NULL, NULL, NULL),
};

static void nsim_devlink_set_params_init_values(struct nsim_dev *nsim_dev,
						struct devlink *devlink)
{
	union devlink_param_value value;

	value.vu32 = nsim_dev->max_macs;
	devlink_param_driverinit_value_set(devlink,
					   DEVLINK_PARAM_GENERIC_ID_MAX_MACS,
					   value);
	value.vbool = nsim_dev->test1;
	devlink_param_driverinit_value_set(devlink,
					   NSIM_DEVLINK_PARAM_ID_TEST1,
					   value);
}

static void nsim_devlink_param_load_driverinit_values(struct devlink *devlink)
{
	struct nsim_dev *nsim_dev = devlink_priv(devlink);
	union devlink_param_value saved_value;
	int err;

	err = devlink_param_driverinit_value_get(devlink,
						 DEVLINK_PARAM_GENERIC_ID_MAX_MACS,
						 &saved_value);
	if (!err)
		nsim_dev->max_macs = saved_value.vu32;
	err = devlink_param_driverinit_value_get(devlink,
						 NSIM_DEVLINK_PARAM_ID_TEST1,
						 &saved_value);
	if (!err)
		nsim_dev->test1 = saved_value.vbool;
}

#define NSIM_DEV_DUMMY_REGION_SNAPSHOT_MAX 16

static const struct devlink_region_ops dummy_region_ops = {
	.name = "dummy",
	.destructor = &kfree,
	.snapshot = nsim_dev_take_snapshot,
};

static int nsim_dev_dummy_region_init(struct nsim_dev *nsim_dev,
				      struct devlink *devlink)
{
	nsim_dev->dummy_region =
		devlink_region_create(devlink, &dummy_region_ops,
				      NSIM_DEV_DUMMY_REGION_SNAPSHOT_MAX,
				      NSIM_DEV_DUMMY_REGION_SIZE);
	return PTR_ERR_OR_ZERO(nsim_dev->dummy_region);
}

static void nsim_dev_dummy_region_exit(struct nsim_dev *nsim_dev)
{
	devlink_region_destroy(nsim_dev->dummy_region);
}

static void __nsim_dev_port_del(struct nsim_dev_port *nsim_dev_port);
int nsim_esw_legacy_enable(struct nsim_dev *nsim_dev, struct netlink_ext_ack *extack)
{
	struct devlink *devlink = priv_to_devlink(nsim_dev);
	struct nsim_dev_port *nsim_dev_port, *tmp;

	devlink_rate_nodes_destroy(devlink);
	mutex_lock(&nsim_dev->port_list_lock);
	list_for_each_entry_safe(nsim_dev_port, tmp, &nsim_dev->port_list, list)
		if (nsim_dev_port_is_vf(nsim_dev_port))
			__nsim_dev_port_del(nsim_dev_port);
	mutex_unlock(&nsim_dev->port_list_lock);
	nsim_dev->esw_mode = DEVLINK_ESWITCH_MODE_LEGACY;
	return 0;
}

int nsim_esw_switchdev_enable(struct nsim_dev *nsim_dev, struct netlink_ext_ack *extack)
{
	struct nsim_bus_dev *nsim_bus_dev = nsim_dev->nsim_bus_dev;
	int i, err;

	for (i = 0; i < nsim_bus_dev->num_vfs; i++) {
		err = nsim_dev_port_add(nsim_bus_dev, NSIM_DEV_PORT_TYPE_VF, i);
		if (err) {
			NL_SET_ERR_MSG_MOD(extack, "Failed to initialize VFs' netdevsim ports");
			pr_err("Failed to initialize VF id=%d. %d.\n", i, err);
			goto err_port_add_vfs;
		}
	}
	nsim_dev->esw_mode = DEVLINK_ESWITCH_MODE_SWITCHDEV;
	return 0;

err_port_add_vfs:
	for (i--; i >= 0; i--)
		nsim_dev_port_del(nsim_bus_dev, NSIM_DEV_PORT_TYPE_VF, i);
	return err;
}

static int nsim_devlink_eswitch_mode_set(struct devlink *devlink, u16 mode,
					 struct netlink_ext_ack *extack)
{
	struct nsim_dev *nsim_dev = devlink_priv(devlink);
	int err = 0;

	mutex_lock(&nsim_dev->nsim_bus_dev->vfs_lock);
	if (mode == nsim_dev->esw_mode)
		goto unlock;

	if (mode == DEVLINK_ESWITCH_MODE_LEGACY)
		err = nsim_esw_legacy_enable(nsim_dev, extack);
	else if (mode == DEVLINK_ESWITCH_MODE_SWITCHDEV)
		err = nsim_esw_switchdev_enable(nsim_dev, extack);
	else
		err = -EINVAL;

unlock:
	mutex_unlock(&nsim_dev->nsim_bus_dev->vfs_lock);
	return err;
}

static int nsim_devlink_eswitch_mode_get(struct devlink *devlink, u16 *mode)
{
	struct nsim_dev *nsim_dev = devlink_priv(devlink);

	*mode = nsim_dev->esw_mode;
	return 0;
}

struct nsim_trap_item {
	void *trap_ctx;
	enum devlink_trap_action action;
};

struct nsim_trap_data {
	struct delayed_work trap_report_dw;
	struct nsim_trap_item *trap_items_arr;
	u64 *trap_policers_cnt_arr;
	u64 trap_pkt_cnt;
	struct nsim_dev *nsim_dev;
	spinlock_t trap_lock;	/* Protects trap_items_arr */
};

/* All driver-specific traps must be documented in
 * Documentation/networking/devlink/netdevsim.rst
 */
enum {
	NSIM_TRAP_ID_BASE = DEVLINK_TRAP_GENERIC_ID_MAX,
	NSIM_TRAP_ID_FID_MISS,
};

#define NSIM_TRAP_NAME_FID_MISS "fid_miss"

#define NSIM_TRAP_METADATA DEVLINK_TRAP_METADATA_TYPE_F_IN_PORT

#define NSIM_TRAP_DROP(_id, _group_id)					      \
	DEVLINK_TRAP_GENERIC(DROP, DROP, _id,				      \
			     DEVLINK_TRAP_GROUP_GENERIC_ID_##_group_id,	      \
			     NSIM_TRAP_METADATA)
#define NSIM_TRAP_DROP_EXT(_id, _group_id, _metadata)			      \
	DEVLINK_TRAP_GENERIC(DROP, DROP, _id,				      \
			     DEVLINK_TRAP_GROUP_GENERIC_ID_##_group_id,	      \
			     NSIM_TRAP_METADATA | (_metadata))
#define NSIM_TRAP_EXCEPTION(_id, _group_id)				      \
	DEVLINK_TRAP_GENERIC(EXCEPTION, TRAP, _id,			      \
			     DEVLINK_TRAP_GROUP_GENERIC_ID_##_group_id,	      \
			     NSIM_TRAP_METADATA)
#define NSIM_TRAP_CONTROL(_id, _group_id, _action)			      \
	DEVLINK_TRAP_GENERIC(CONTROL, _action, _id,			      \
			     DEVLINK_TRAP_GROUP_GENERIC_ID_##_group_id,	      \
			     NSIM_TRAP_METADATA)
#define NSIM_TRAP_DRIVER_EXCEPTION(_id, _group_id)			      \
	DEVLINK_TRAP_DRIVER(EXCEPTION, TRAP, NSIM_TRAP_ID_##_id,	      \
			    NSIM_TRAP_NAME_##_id,			      \
			    DEVLINK_TRAP_GROUP_GENERIC_ID_##_group_id,	      \
			    NSIM_TRAP_METADATA)

#define NSIM_DEV_TRAP_POLICER_MIN_RATE	1
#define NSIM_DEV_TRAP_POLICER_MAX_RATE	8000
#define NSIM_DEV_TRAP_POLICER_MIN_BURST	8
#define NSIM_DEV_TRAP_POLICER_MAX_BURST	65536

#define NSIM_TRAP_POLICER(_id, _rate, _burst)				      \
	DEVLINK_TRAP_POLICER(_id, _rate, _burst,			      \
			     NSIM_DEV_TRAP_POLICER_MAX_RATE,		      \
			     NSIM_DEV_TRAP_POLICER_MIN_RATE,		      \
			     NSIM_DEV_TRAP_POLICER_MAX_BURST,		      \
			     NSIM_DEV_TRAP_POLICER_MIN_BURST)

static const struct devlink_trap_policer nsim_trap_policers_arr[] = {
	NSIM_TRAP_POLICER(1, 1000, 128),
	NSIM_TRAP_POLICER(2, 2000, 256),
	NSIM_TRAP_POLICER(3, 3000, 512),
};

static const struct devlink_trap_group nsim_trap_groups_arr[] = {
	DEVLINK_TRAP_GROUP_GENERIC(L2_DROPS, 0),
	DEVLINK_TRAP_GROUP_GENERIC(L3_DROPS, 1),
	DEVLINK_TRAP_GROUP_GENERIC(L3_EXCEPTIONS, 1),
	DEVLINK_TRAP_GROUP_GENERIC(BUFFER_DROPS, 2),
	DEVLINK_TRAP_GROUP_GENERIC(ACL_DROPS, 3),
	DEVLINK_TRAP_GROUP_GENERIC(MC_SNOOPING, 3),
};

static const struct devlink_trap nsim_traps_arr[] = {
	NSIM_TRAP_DROP(SMAC_MC, L2_DROPS),
	NSIM_TRAP_DROP(VLAN_TAG_MISMATCH, L2_DROPS),
	NSIM_TRAP_DROP(INGRESS_VLAN_FILTER, L2_DROPS),
	NSIM_TRAP_DROP(INGRESS_STP_FILTER, L2_DROPS),
	NSIM_TRAP_DROP(EMPTY_TX_LIST, L2_DROPS),
	NSIM_TRAP_DROP(PORT_LOOPBACK_FILTER, L2_DROPS),
	NSIM_TRAP_DRIVER_EXCEPTION(FID_MISS, L2_DROPS),
	NSIM_TRAP_DROP(BLACKHOLE_ROUTE, L3_DROPS),
	NSIM_TRAP_EXCEPTION(TTL_ERROR, L3_EXCEPTIONS),
	NSIM_TRAP_DROP(TAIL_DROP, BUFFER_DROPS),
	NSIM_TRAP_DROP_EXT(INGRESS_FLOW_ACTION_DROP, ACL_DROPS,
			   DEVLINK_TRAP_METADATA_TYPE_F_FA_COOKIE),
	NSIM_TRAP_DROP_EXT(EGRESS_FLOW_ACTION_DROP, ACL_DROPS,
			   DEVLINK_TRAP_METADATA_TYPE_F_FA_COOKIE),
	NSIM_TRAP_CONTROL(IGMP_QUERY, MC_SNOOPING, MIRROR),
	NSIM_TRAP_CONTROL(IGMP_V1_REPORT, MC_SNOOPING, TRAP),
};

#define NSIM_TRAP_L4_DATA_LEN 100

static struct sk_buff *nsim_dev_trap_skb_build(void)
{
	int tot_len, data_len = NSIM_TRAP_L4_DATA_LEN;
	struct sk_buff *skb;
	struct udphdr *udph;
	struct ethhdr *eth;
	struct iphdr *iph;

	skb = alloc_skb(NLMSG_GOODSIZE, GFP_ATOMIC);
	if (!skb)
		return NULL;
	tot_len = sizeof(struct iphdr) + sizeof(struct udphdr) + data_len;

	skb_reset_mac_header(skb);
	eth = skb_put(skb, sizeof(struct ethhdr));
	eth_random_addr(eth->h_dest);
	eth_random_addr(eth->h_source);
	eth->h_proto = htons(ETH_P_IP);
	skb->protocol = htons(ETH_P_IP);

	skb_set_network_header(skb, skb->len);
	iph = skb_put(skb, sizeof(struct iphdr));
	iph->protocol = IPPROTO_UDP;
	iph->saddr = in_aton("192.0.2.1");
	iph->daddr = in_aton("198.51.100.1");
	iph->version = 0x4;
	iph->frag_off = 0;
	iph->ihl = 0x5;
	iph->tot_len = htons(tot_len);
	iph->ttl = 100;
	iph->check = 0;
	iph->check = ip_fast_csum((unsigned char *)iph, iph->ihl);

	skb_set_transport_header(skb, skb->len);
	udph = skb_put_zero(skb, sizeof(struct udphdr) + data_len);
	get_random_bytes(&udph->source, sizeof(u16));
	get_random_bytes(&udph->dest, sizeof(u16));
	udph->len = htons(sizeof(struct udphdr) + data_len);

	return skb;
}

static void nsim_dev_trap_report(struct nsim_dev_port *nsim_dev_port)
{
	struct nsim_dev *nsim_dev = nsim_dev_port->ns->nsim_dev;
	struct devlink *devlink = priv_to_devlink(nsim_dev);
	struct nsim_trap_data *nsim_trap_data;
	int i;

	nsim_trap_data = nsim_dev->trap_data;

	spin_lock(&nsim_trap_data->trap_lock);
	for (i = 0; i < ARRAY_SIZE(nsim_traps_arr); i++) {
		struct flow_action_cookie *fa_cookie = NULL;
		struct nsim_trap_item *nsim_trap_item;
		struct sk_buff *skb;
		bool has_fa_cookie;

		has_fa_cookie = nsim_traps_arr[i].metadata_cap &
				DEVLINK_TRAP_METADATA_TYPE_F_FA_COOKIE;

		nsim_trap_item = &nsim_trap_data->trap_items_arr[i];
		if (nsim_trap_item->action == DEVLINK_TRAP_ACTION_DROP)
			continue;

		skb = nsim_dev_trap_skb_build();
		if (!skb)
			continue;
		skb->dev = nsim_dev_port->ns->netdev;

		/* Trapped packets are usually passed to devlink in softIRQ,
		 * but in this case they are generated in a workqueue. Disable
		 * softIRQs to prevent lockdep from complaining about
		 * "incosistent lock state".
		 */

		spin_lock_bh(&nsim_dev->fa_cookie_lock);
		fa_cookie = has_fa_cookie ? nsim_dev->fa_cookie : NULL;
		devlink_trap_report(devlink, skb, nsim_trap_item->trap_ctx,
				    &nsim_dev_port->devlink_port, fa_cookie);
		spin_unlock_bh(&nsim_dev->fa_cookie_lock);
		consume_skb(skb);
	}
	spin_unlock(&nsim_trap_data->trap_lock);
}

#define NSIM_TRAP_REPORT_INTERVAL_MS	100

static void nsim_dev_trap_report_work(struct work_struct *work)
{
	struct nsim_trap_data *nsim_trap_data;
	struct nsim_dev_port *nsim_dev_port;
	struct nsim_dev *nsim_dev;

	nsim_trap_data = container_of(work, struct nsim_trap_data,
				      trap_report_dw.work);
	nsim_dev = nsim_trap_data->nsim_dev;

	/* For each running port and enabled packet trap, generate a UDP
	 * packet with a random 5-tuple and report it.
	 */
	mutex_lock(&nsim_dev->port_list_lock);
	list_for_each_entry(nsim_dev_port, &nsim_dev->port_list, list) {
		if (!netif_running(nsim_dev_port->ns->netdev))
			continue;

		nsim_dev_trap_report(nsim_dev_port);
	}
	mutex_unlock(&nsim_dev->port_list_lock);

	schedule_delayed_work(&nsim_dev->trap_data->trap_report_dw,
			      msecs_to_jiffies(NSIM_TRAP_REPORT_INTERVAL_MS));
}

static int nsim_dev_traps_init(struct devlink *devlink)
{
	size_t policers_count = ARRAY_SIZE(nsim_trap_policers_arr);
	struct nsim_dev *nsim_dev = devlink_priv(devlink);
	struct nsim_trap_data *nsim_trap_data;
	int err;

	nsim_trap_data = kzalloc(sizeof(*nsim_trap_data), GFP_KERNEL);
	if (!nsim_trap_data)
		return -ENOMEM;

	nsim_trap_data->trap_items_arr = kcalloc(ARRAY_SIZE(nsim_traps_arr),
						 sizeof(struct nsim_trap_item),
						 GFP_KERNEL);
	if (!nsim_trap_data->trap_items_arr) {
		err = -ENOMEM;
		goto err_trap_data_free;
	}

	nsim_trap_data->trap_policers_cnt_arr = kcalloc(policers_count,
							sizeof(u64),
							GFP_KERNEL);
	if (!nsim_trap_data->trap_policers_cnt_arr) {
		err = -ENOMEM;
		goto err_trap_items_free;
	}

	/* The lock is used to protect the action state of the registered
	 * traps. The value is written by user and read in delayed work when
	 * iterating over all the traps.
	 */
	spin_lock_init(&nsim_trap_data->trap_lock);
	nsim_trap_data->nsim_dev = nsim_dev;
	nsim_dev->trap_data = nsim_trap_data;

	err = devlink_trap_policers_register(devlink, nsim_trap_policers_arr,
					     policers_count);
	if (err)
		goto err_trap_policers_cnt_free;

	err = devlink_trap_groups_register(devlink, nsim_trap_groups_arr,
					   ARRAY_SIZE(nsim_trap_groups_arr));
	if (err)
		goto err_trap_policers_unregister;

	err = devlink_traps_register(devlink, nsim_traps_arr,
				     ARRAY_SIZE(nsim_traps_arr), NULL);
	if (err)
		goto err_trap_groups_unregister;

	INIT_DELAYED_WORK(&nsim_dev->trap_data->trap_report_dw,
			  nsim_dev_trap_report_work);
	schedule_delayed_work(&nsim_dev->trap_data->trap_report_dw,
			      msecs_to_jiffies(NSIM_TRAP_REPORT_INTERVAL_MS));

	return 0;

err_trap_groups_unregister:
	devlink_trap_groups_unregister(devlink, nsim_trap_groups_arr,
				       ARRAY_SIZE(nsim_trap_groups_arr));
err_trap_policers_unregister:
	devlink_trap_policers_unregister(devlink, nsim_trap_policers_arr,
					 ARRAY_SIZE(nsim_trap_policers_arr));
err_trap_policers_cnt_free:
	kfree(nsim_trap_data->trap_policers_cnt_arr);
err_trap_items_free:
	kfree(nsim_trap_data->trap_items_arr);
err_trap_data_free:
	kfree(nsim_trap_data);
	return err;
}

static void nsim_dev_traps_exit(struct devlink *devlink)
{
	struct nsim_dev *nsim_dev = devlink_priv(devlink);

	cancel_delayed_work_sync(&nsim_dev->trap_data->trap_report_dw);
	devlink_traps_unregister(devlink, nsim_traps_arr,
				 ARRAY_SIZE(nsim_traps_arr));
	devlink_trap_groups_unregister(devlink, nsim_trap_groups_arr,
				       ARRAY_SIZE(nsim_trap_groups_arr));
	devlink_trap_policers_unregister(devlink, nsim_trap_policers_arr,
					 ARRAY_SIZE(nsim_trap_policers_arr));
	kfree(nsim_dev->trap_data->trap_policers_cnt_arr);
	kfree(nsim_dev->trap_data->trap_items_arr);
	kfree(nsim_dev->trap_data);
}

static int nsim_dev_reload_create(struct nsim_dev *nsim_dev,
				  struct netlink_ext_ack *extack);
static void nsim_dev_reload_destroy(struct nsim_dev *nsim_dev);

static int nsim_dev_reload_down(struct devlink *devlink, bool netns_change,
				enum devlink_reload_action action, enum devlink_reload_limit limit,
				struct netlink_ext_ack *extack)
{
	struct nsim_dev *nsim_dev = devlink_priv(devlink);
	struct nsim_bus_dev *nsim_bus_dev;

	nsim_bus_dev = nsim_dev->nsim_bus_dev;
	if (!mutex_trylock(&nsim_bus_dev->nsim_bus_reload_lock))
		return -EOPNOTSUPP;

	if (nsim_dev->dont_allow_reload) {
		/* For testing purposes, user set debugfs dont_allow_reload
		 * value to true. So forbid it.
		 */
		NL_SET_ERR_MSG_MOD(extack, "User forbid the reload for testing purposes");
		mutex_unlock(&nsim_bus_dev->nsim_bus_reload_lock);
		return -EOPNOTSUPP;
	}
	nsim_bus_dev->in_reload = true;

	nsim_dev_reload_destroy(nsim_dev);
	mutex_unlock(&nsim_bus_dev->nsim_bus_reload_lock);
	return 0;
}

static int nsim_dev_reload_up(struct devlink *devlink, enum devlink_reload_action action,
			      enum devlink_reload_limit limit, u32 *actions_performed,
			      struct netlink_ext_ack *extack)
{
	struct nsim_dev *nsim_dev = devlink_priv(devlink);
	struct nsim_bus_dev *nsim_bus_dev;
	int ret;

	nsim_bus_dev = nsim_dev->nsim_bus_dev;
	mutex_lock(&nsim_bus_dev->nsim_bus_reload_lock);
	nsim_bus_dev->in_reload = false;

	if (nsim_dev->fail_reload) {
		/* For testing purposes, user set debugfs fail_reload
		 * value to true. Fail right away.
		 */
		NL_SET_ERR_MSG_MOD(extack, "User setup the reload to fail for testing purposes");
		mutex_unlock(&nsim_bus_dev->nsim_bus_reload_lock);
		return -EINVAL;
	}

	*actions_performed = BIT(DEVLINK_RELOAD_ACTION_DRIVER_REINIT);
	ret = nsim_dev_reload_create(nsim_dev, extack);
	mutex_unlock(&nsim_bus_dev->nsim_bus_reload_lock);
	return ret;
}

static int nsim_dev_info_get(struct devlink *devlink,
			     struct devlink_info_req *req,
			     struct netlink_ext_ack *extack)
{
	return devlink_info_driver_name_put(req, DRV_NAME);
}

#define NSIM_DEV_FLASH_SIZE 500000
#define NSIM_DEV_FLASH_CHUNK_SIZE 1000
#define NSIM_DEV_FLASH_CHUNK_TIME_MS 10

static int nsim_dev_flash_update(struct devlink *devlink,
				 struct devlink_flash_update_params *params,
				 struct netlink_ext_ack *extack)
{
	struct nsim_dev *nsim_dev = devlink_priv(devlink);
	int i;

	if ((params->overwrite_mask & ~nsim_dev->fw_update_overwrite_mask) != 0)
		return -EOPNOTSUPP;

	if (nsim_dev->fw_update_status) {
		devlink_flash_update_status_notify(devlink,
						   "Preparing to flash",
						   params->component, 0, 0);
	}

	for (i = 0; i < NSIM_DEV_FLASH_SIZE / NSIM_DEV_FLASH_CHUNK_SIZE; i++) {
		if (nsim_dev->fw_update_status)
			devlink_flash_update_status_notify(devlink, "Flashing",
							   params->component,
							   i * NSIM_DEV_FLASH_CHUNK_SIZE,
							   NSIM_DEV_FLASH_SIZE);
		msleep(NSIM_DEV_FLASH_CHUNK_TIME_MS);
	}

	if (nsim_dev->fw_update_status) {
		devlink_flash_update_status_notify(devlink, "Flashing",
						   params->component,
						   NSIM_DEV_FLASH_SIZE,
						   NSIM_DEV_FLASH_SIZE);
		devlink_flash_update_timeout_notify(devlink, "Flash select",
						    params->component, 81);
		devlink_flash_update_status_notify(devlink, "Flashing done",
						   params->component, 0, 0);
	}

	return 0;
}

static struct nsim_trap_item *
nsim_dev_trap_item_lookup(struct nsim_dev *nsim_dev, u16 trap_id)
{
	struct nsim_trap_data *nsim_trap_data = nsim_dev->trap_data;
	int i;

	for (i = 0; i < ARRAY_SIZE(nsim_traps_arr); i++) {
		if (nsim_traps_arr[i].id == trap_id)
			return &nsim_trap_data->trap_items_arr[i];
	}

	return NULL;
}

static int nsim_dev_devlink_trap_init(struct devlink *devlink,
				      const struct devlink_trap *trap,
				      void *trap_ctx)
{
	struct nsim_dev *nsim_dev = devlink_priv(devlink);
	struct nsim_trap_item *nsim_trap_item;

	nsim_trap_item = nsim_dev_trap_item_lookup(nsim_dev, trap->id);
	if (WARN_ON(!nsim_trap_item))
		return -ENOENT;

	nsim_trap_item->trap_ctx = trap_ctx;
	nsim_trap_item->action = trap->init_action;

	return 0;
}

static int
nsim_dev_devlink_trap_action_set(struct devlink *devlink,
				 const struct devlink_trap *trap,
				 enum devlink_trap_action action,
				 struct netlink_ext_ack *extack)
{
	struct nsim_dev *nsim_dev = devlink_priv(devlink);
	struct nsim_trap_item *nsim_trap_item;

	nsim_trap_item = nsim_dev_trap_item_lookup(nsim_dev, trap->id);
	if (WARN_ON(!nsim_trap_item))
		return -ENOENT;

	spin_lock(&nsim_dev->trap_data->trap_lock);
	nsim_trap_item->action = action;
	spin_unlock(&nsim_dev->trap_data->trap_lock);

	return 0;
}

static int
nsim_dev_devlink_trap_group_set(struct devlink *devlink,
				const struct devlink_trap_group *group,
				const struct devlink_trap_policer *policer,
				struct netlink_ext_ack *extack)
{
	struct nsim_dev *nsim_dev = devlink_priv(devlink);

	if (nsim_dev->fail_trap_group_set)
		return -EINVAL;

	return 0;
}

static int
nsim_dev_devlink_trap_policer_set(struct devlink *devlink,
				  const struct devlink_trap_policer *policer,
				  u64 rate, u64 burst,
				  struct netlink_ext_ack *extack)
{
	struct nsim_dev *nsim_dev = devlink_priv(devlink);

	if (nsim_dev->fail_trap_policer_set) {
		NL_SET_ERR_MSG_MOD(extack, "User setup the operation to fail for testing purposes");
		return -EINVAL;
	}

	return 0;
}

static int
nsim_dev_devlink_trap_policer_counter_get(struct devlink *devlink,
					  const struct devlink_trap_policer *policer,
					  u64 *p_drops)
{
	struct nsim_dev *nsim_dev = devlink_priv(devlink);
	u64 *cnt;

	if (nsim_dev->fail_trap_policer_counter_get)
		return -EINVAL;

	cnt = &nsim_dev->trap_data->trap_policers_cnt_arr[policer->id - 1];
	*p_drops = (*cnt)++;

	return 0;
}

#define NSIM_LINK_SPEED_MAX     5000 /* Mbps */
#define NSIM_LINK_SPEED_UNIT    125000 /* 1 Mbps given in bytes/sec to avoid
					* u64 overflow during conversion from
					* bytes to bits.
					*/

static int nsim_rate_bytes_to_units(char *name, u64 *rate, struct netlink_ext_ack *extack)
{
	u64 val;
	u32 rem;

	val = div_u64_rem(*rate, NSIM_LINK_SPEED_UNIT, &rem);
	if (rem) {
		pr_err("%s rate value %lluBps not in link speed units of 1Mbps.\n",
		       name, *rate);
		NL_SET_ERR_MSG_MOD(extack, "TX rate value not in link speed units of 1Mbps.");
		return -EINVAL;
	}

	if (val > NSIM_LINK_SPEED_MAX) {
		pr_err("%s rate value %lluMbps exceed link maximum speed 5000Mbps.\n",
		       name, val);
		NL_SET_ERR_MSG_MOD(extack, "TX rate value exceed link maximum speed 5000Mbps.");
		return -EINVAL;
	}
	*rate = val;
	return 0;
}

static int nsim_leaf_tx_share_set(struct devlink_rate *devlink_rate, void *priv,
				  u64 tx_share, struct netlink_ext_ack *extack)
{
	struct nsim_dev_port *nsim_dev_port = priv;
	struct nsim_bus_dev *nsim_bus_dev = nsim_dev_port->ns->nsim_bus_dev;
	int vf_id = nsim_dev_port_index_to_vf_index(nsim_dev_port->port_index);
	int err;

	err = nsim_rate_bytes_to_units("tx_share", &tx_share, extack);
	if (err)
		return err;

	nsim_bus_dev->vfconfigs[vf_id].min_tx_rate = tx_share;
	return 0;
}

static int nsim_leaf_tx_max_set(struct devlink_rate *devlink_rate, void *priv,
				u64 tx_max, struct netlink_ext_ack *extack)
{
	struct nsim_dev_port *nsim_dev_port = priv;
	struct nsim_bus_dev *nsim_bus_dev = nsim_dev_port->ns->nsim_bus_dev;
	int vf_id = nsim_dev_port_index_to_vf_index(nsim_dev_port->port_index);
	int err;

	err = nsim_rate_bytes_to_units("tx_max", &tx_max, extack);
	if (err)
		return err;

	nsim_bus_dev->vfconfigs[vf_id].max_tx_rate = tx_max;
	return 0;
}

struct nsim_rate_node {
	struct dentry *ddir;
	struct dentry *rate_parent;
	char *parent_name;
	u16 tx_share;
	u16 tx_max;
};

static int nsim_node_tx_share_set(struct devlink_rate *devlink_rate, void *priv,
				  u64 tx_share, struct netlink_ext_ack *extack)
{
	struct nsim_rate_node *nsim_node = priv;
	int err;

	err = nsim_rate_bytes_to_units("tx_share", &tx_share, extack);
	if (err)
		return err;

	nsim_node->tx_share = tx_share;
	return 0;
}

static int nsim_node_tx_max_set(struct devlink_rate *devlink_rate, void *priv,
				u64 tx_max, struct netlink_ext_ack *extack)
{
	struct nsim_rate_node *nsim_node = priv;
	int err;

	err = nsim_rate_bytes_to_units("tx_max", &tx_max, extack);
	if (err)
		return err;

	nsim_node->tx_max = tx_max;
	return 0;
}

static int nsim_rate_node_new(struct devlink_rate *node, void **priv,
			      struct netlink_ext_ack *extack)
{
	struct nsim_dev *nsim_dev = devlink_priv(node->devlink);
	struct nsim_rate_node *nsim_node;

	if (!nsim_esw_mode_is_switchdev(nsim_dev)) {
		NL_SET_ERR_MSG_MOD(extack, "Node creation allowed only in switchdev mode.");
		return -EOPNOTSUPP;
	}

	nsim_node = kzalloc(sizeof(*nsim_node), GFP_KERNEL);
	if (!nsim_node)
		return -ENOMEM;

	nsim_node->ddir = debugfs_create_dir(node->name, nsim_dev->nodes_ddir);

	debugfs_create_u16("tx_share", 0400, nsim_node->ddir, &nsim_node->tx_share);
	debugfs_create_u16("tx_max", 0400, nsim_node->ddir, &nsim_node->tx_max);
	nsim_node->rate_parent = debugfs_create_file("rate_parent", 0400,
						     nsim_node->ddir,
						     &nsim_node->parent_name,
						     &nsim_dev_rate_parent_fops);

	*priv = nsim_node;
	return 0;
}

static int nsim_rate_node_del(struct devlink_rate *node, void *priv,
			      struct netlink_ext_ack *extack)
{
	struct nsim_rate_node *nsim_node = priv;

	debugfs_remove(nsim_node->rate_parent);
	debugfs_remove_recursive(nsim_node->ddir);
	kfree(nsim_node);
	return 0;
}

static int nsim_rate_leaf_parent_set(struct devlink_rate *child,
				     struct devlink_rate *parent,
				     void *priv_child, void *priv_parent,
				     struct netlink_ext_ack *extack)
{
	struct nsim_dev_port *nsim_dev_port = priv_child;

	if (parent)
		nsim_dev_port->parent_name = parent->name;
	else
		nsim_dev_port->parent_name = NULL;
	return 0;
}

static int nsim_rate_node_parent_set(struct devlink_rate *child,
				     struct devlink_rate *parent,
				     void *priv_child, void *priv_parent,
				     struct netlink_ext_ack *extack)
{
	struct nsim_rate_node *nsim_node = priv_child;

	if (parent)
		nsim_node->parent_name = parent->name;
	else
		nsim_node->parent_name = NULL;
	return 0;
}

static int
nsim_dev_devlink_trap_drop_counter_get(struct devlink *devlink,
				       const struct devlink_trap *trap,
				       u64 *p_drops)
{
	struct nsim_dev *nsim_dev = devlink_priv(devlink);
	u64 *cnt;

	if (nsim_dev->fail_trap_drop_counter_get)
		return -EINVAL;

	cnt = &nsim_dev->trap_data->trap_pkt_cnt;
	*p_drops = (*cnt)++;

	return 0;
}

static const struct devlink_ops nsim_dev_devlink_ops = {
	.eswitch_mode_set = nsim_devlink_eswitch_mode_set,
	.eswitch_mode_get = nsim_devlink_eswitch_mode_get,
	.supported_flash_update_params = DEVLINK_SUPPORT_FLASH_UPDATE_COMPONENT |
					 DEVLINK_SUPPORT_FLASH_UPDATE_OVERWRITE_MASK,
	.reload_actions = BIT(DEVLINK_RELOAD_ACTION_DRIVER_REINIT),
	.reload_down = nsim_dev_reload_down,
	.reload_up = nsim_dev_reload_up,
	.info_get = nsim_dev_info_get,
	.flash_update = nsim_dev_flash_update,
	.trap_init = nsim_dev_devlink_trap_init,
	.trap_action_set = nsim_dev_devlink_trap_action_set,
	.trap_group_set = nsim_dev_devlink_trap_group_set,
	.trap_policer_set = nsim_dev_devlink_trap_policer_set,
	.trap_policer_counter_get = nsim_dev_devlink_trap_policer_counter_get,
	.rate_leaf_tx_share_set = nsim_leaf_tx_share_set,
	.rate_leaf_tx_max_set = nsim_leaf_tx_max_set,
	.rate_node_tx_share_set = nsim_node_tx_share_set,
	.rate_node_tx_max_set = nsim_node_tx_max_set,
	.rate_node_new = nsim_rate_node_new,
	.rate_node_del = nsim_rate_node_del,
	.rate_leaf_parent_set = nsim_rate_leaf_parent_set,
	.rate_node_parent_set = nsim_rate_node_parent_set,
	.trap_drop_counter_get = nsim_dev_devlink_trap_drop_counter_get,
};

#define NSIM_DEV_MAX_MACS_DEFAULT 32
#define NSIM_DEV_TEST1_DEFAULT true

static int __nsim_dev_port_add(struct nsim_dev *nsim_dev, enum nsim_dev_port_type type,
			       unsigned int port_index)
{
	struct nsim_bus_dev *nsim_bus_dev = nsim_dev->nsim_bus_dev;
	struct devlink_port_attrs attrs = {};
	struct nsim_dev_port *nsim_dev_port;
	struct devlink_port *devlink_port;
	int err;

	if (type == NSIM_DEV_PORT_TYPE_VF && !nsim_bus_dev->num_vfs)
		return -EINVAL;

	nsim_dev_port = kzalloc(sizeof(*nsim_dev_port), GFP_KERNEL);
	if (!nsim_dev_port)
		return -ENOMEM;
	nsim_dev_port->port_index = nsim_dev_port_index(type, port_index);
	nsim_dev_port->port_type = type;

	devlink_port = &nsim_dev_port->devlink_port;
	if (nsim_dev_port_is_pf(nsim_dev_port)) {
		attrs.flavour = DEVLINK_PORT_FLAVOUR_PHYSICAL;
		attrs.phys.port_number = port_index + 1;
	} else {
		attrs.flavour = DEVLINK_PORT_FLAVOUR_PCI_VF;
		attrs.pci_vf.pf = 0;
		attrs.pci_vf.vf = port_index;
	}
	memcpy(attrs.switch_id.id, nsim_dev->switch_id.id, nsim_dev->switch_id.id_len);
	attrs.switch_id.id_len = nsim_dev->switch_id.id_len;
	devlink_port_attrs_set(devlink_port, &attrs);
	err = devlink_port_register(priv_to_devlink(nsim_dev), devlink_port,
				    nsim_dev_port->port_index);
	if (err)
		goto err_port_free;

	err = nsim_dev_port_debugfs_init(nsim_dev, nsim_dev_port);
	if (err)
		goto err_dl_port_unregister;

	nsim_dev_port->ns = nsim_create(nsim_dev, nsim_dev_port);
	if (IS_ERR(nsim_dev_port->ns)) {
		err = PTR_ERR(nsim_dev_port->ns);
		goto err_port_debugfs_exit;
	}

	if (nsim_dev_port_is_vf(nsim_dev_port)) {
		err = devlink_rate_leaf_create(&nsim_dev_port->devlink_port,
					       nsim_dev_port);
		if (err)
			goto err_nsim_destroy;
	}

	devlink_port_type_eth_set(devlink_port, nsim_dev_port->ns->netdev);
	list_add(&nsim_dev_port->list, &nsim_dev->port_list);

	return 0;

err_nsim_destroy:
	nsim_destroy(nsim_dev_port->ns);
err_port_debugfs_exit:
	nsim_dev_port_debugfs_exit(nsim_dev_port);
err_dl_port_unregister:
	devlink_port_unregister(devlink_port);
err_port_free:
	kfree(nsim_dev_port);
	return err;
}

static void __nsim_dev_port_del(struct nsim_dev_port *nsim_dev_port)
{
	struct devlink_port *devlink_port = &nsim_dev_port->devlink_port;

	list_del(&nsim_dev_port->list);
	if (nsim_dev_port_is_vf(nsim_dev_port))
		devlink_rate_leaf_destroy(&nsim_dev_port->devlink_port);
	devlink_port_type_clear(devlink_port);
	nsim_destroy(nsim_dev_port->ns);
	nsim_dev_port_debugfs_exit(nsim_dev_port);
	devlink_port_unregister(devlink_port);
	kfree(nsim_dev_port);
}

static void nsim_dev_port_del_all(struct nsim_dev *nsim_dev)
{
	struct nsim_dev_port *nsim_dev_port, *tmp;

	mutex_lock(&nsim_dev->port_list_lock);
	list_for_each_entry_safe(nsim_dev_port, tmp,
				 &nsim_dev->port_list, list)
		__nsim_dev_port_del(nsim_dev_port);
	mutex_unlock(&nsim_dev->port_list_lock);
}

static int nsim_dev_port_add_all(struct nsim_dev *nsim_dev,
				 unsigned int port_count)
{
	int i, err;

	for (i = 0; i < port_count; i++) {
		err = __nsim_dev_port_add(nsim_dev, NSIM_DEV_PORT_TYPE_PF, i);
		if (err)
			goto err_port_del_all;
	}
	return 0;

err_port_del_all:
	nsim_dev_port_del_all(nsim_dev);
	return err;
}

static int nsim_dev_reload_create(struct nsim_dev *nsim_dev,
				  struct netlink_ext_ack *extack)
{
	struct nsim_bus_dev *nsim_bus_dev = nsim_dev->nsim_bus_dev;
	struct devlink *devlink;
	int err;

	devlink = priv_to_devlink(nsim_dev);
	nsim_dev = devlink_priv(devlink);
	INIT_LIST_HEAD(&nsim_dev->port_list);
	mutex_init(&nsim_dev->port_list_lock);
	nsim_dev->fw_update_status = true;
	nsim_dev->fw_update_overwrite_mask = 0;

	nsim_devlink_param_load_driverinit_values(devlink);

	err = nsim_dev_dummy_region_init(nsim_dev, devlink);
	if (err)
		return err;

	err = nsim_dev_traps_init(devlink);
	if (err)
		goto err_dummy_region_exit;

	nsim_dev->fib_data = nsim_fib_create(devlink, extack);
	if (IS_ERR(nsim_dev->fib_data)) {
		err = PTR_ERR(nsim_dev->fib_data);
		goto err_traps_exit;
	}

	err = nsim_dev_health_init(nsim_dev, devlink);
	if (err)
		goto err_fib_destroy;

	err = nsim_dev_psample_init(nsim_dev);
	if (err)
		goto err_health_exit;

	err = nsim_dev_port_add_all(nsim_dev, nsim_bus_dev->port_count);
	if (err)
		goto err_psample_exit;

	nsim_dev->take_snapshot = debugfs_create_file("take_snapshot",
						      0200,
						      nsim_dev->ddir,
						      nsim_dev,
						&nsim_dev_take_snapshot_fops);
	return 0;

err_psample_exit:
	nsim_dev_psample_exit(nsim_dev);
err_health_exit:
	nsim_dev_health_exit(nsim_dev);
err_fib_destroy:
	nsim_fib_destroy(devlink, nsim_dev->fib_data);
err_traps_exit:
	nsim_dev_traps_exit(devlink);
err_dummy_region_exit:
	nsim_dev_dummy_region_exit(nsim_dev);
	return err;
}

int nsim_dev_probe(struct nsim_bus_dev *nsim_bus_dev)
{
	struct nsim_dev *nsim_dev;
	struct devlink *devlink;
	int err;

	devlink = devlink_alloc_ns(&nsim_dev_devlink_ops, sizeof(*nsim_dev),
				 nsim_bus_dev->initial_net, &nsim_bus_dev->dev);
	if (!devlink)
		return -ENOMEM;
	nsim_dev = devlink_priv(devlink);
	nsim_dev->nsim_bus_dev = nsim_bus_dev;
	nsim_dev->switch_id.id_len = sizeof(nsim_dev->switch_id.id);
	get_random_bytes(nsim_dev->switch_id.id, nsim_dev->switch_id.id_len);
	INIT_LIST_HEAD(&nsim_dev->port_list);
	mutex_init(&nsim_dev->port_list_lock);
	nsim_dev->fw_update_status = true;
	nsim_dev->fw_update_overwrite_mask = 0;
	nsim_dev->max_macs = NSIM_DEV_MAX_MACS_DEFAULT;
	nsim_dev->test1 = NSIM_DEV_TEST1_DEFAULT;
	spin_lock_init(&nsim_dev->fa_cookie_lock);

	dev_set_drvdata(&nsim_bus_dev->dev, nsim_dev);

	err = nsim_dev_resources_register(devlink);
	if (err)
		goto err_devlink_free;

<<<<<<< HEAD
	err = devlink_register(devlink, &nsim_bus_dev->dev);
=======
	err = devlink_register(devlink);
>>>>>>> 3b17187f
	if (err)
		goto err_resources_unregister;

	err = devlink_params_register(devlink, nsim_devlink_params,
				      ARRAY_SIZE(nsim_devlink_params));
	if (err)
		goto err_dl_unregister;
	nsim_devlink_set_params_init_values(nsim_dev, devlink);

	err = nsim_dev_dummy_region_init(nsim_dev, devlink);
	if (err)
		goto err_params_unregister;

	err = nsim_dev_traps_init(devlink);
	if (err)
		goto err_dummy_region_exit;

	err = nsim_dev_debugfs_init(nsim_dev);
	if (err)
		goto err_traps_exit;

	nsim_dev->fib_data = nsim_fib_create(devlink, NULL);
	if (IS_ERR(nsim_dev->fib_data)) {
		err = PTR_ERR(nsim_dev->fib_data);
		goto err_debugfs_exit;
	}

	err = nsim_dev_health_init(nsim_dev, devlink);
	if (err)
		goto err_fib_destroy;

	err = nsim_bpf_dev_init(nsim_dev);
	if (err)
		goto err_health_exit;

	err = nsim_dev_psample_init(nsim_dev);
	if (err)
		goto err_bpf_dev_exit;

	err = nsim_dev_port_add_all(nsim_dev, nsim_bus_dev->port_count);
	if (err)
		goto err_psample_exit;

	devlink_params_publish(devlink);
	devlink_reload_enable(devlink);
	nsim_dev->esw_mode = DEVLINK_ESWITCH_MODE_LEGACY;
	return 0;

err_psample_exit:
	nsim_dev_psample_exit(nsim_dev);
err_bpf_dev_exit:
	nsim_bpf_dev_exit(nsim_dev);
err_health_exit:
	nsim_dev_health_exit(nsim_dev);
err_fib_destroy:
	nsim_fib_destroy(devlink, nsim_dev->fib_data);
err_debugfs_exit:
	nsim_dev_debugfs_exit(nsim_dev);
err_traps_exit:
	nsim_dev_traps_exit(devlink);
err_dummy_region_exit:
	nsim_dev_dummy_region_exit(nsim_dev);
err_params_unregister:
	devlink_params_unregister(devlink, nsim_devlink_params,
				  ARRAY_SIZE(nsim_devlink_params));
err_dl_unregister:
	devlink_unregister(devlink);
err_resources_unregister:
	devlink_resources_unregister(devlink, NULL);
err_devlink_free:
	devlink_free(devlink);
	return err;
}

static void nsim_dev_reload_destroy(struct nsim_dev *nsim_dev)
{
	struct devlink *devlink = priv_to_devlink(nsim_dev);

	if (devlink_is_reload_failed(devlink))
		return;
	debugfs_remove(nsim_dev->take_snapshot);

	mutex_lock(&nsim_dev->nsim_bus_dev->vfs_lock);
	if (nsim_dev->nsim_bus_dev->num_vfs)
		nsim_bus_dev_vfs_disable(nsim_dev->nsim_bus_dev);
	mutex_unlock(&nsim_dev->nsim_bus_dev->vfs_lock);

	nsim_dev_port_del_all(nsim_dev);
	nsim_dev_psample_exit(nsim_dev);
	nsim_dev_health_exit(nsim_dev);
	nsim_fib_destroy(devlink, nsim_dev->fib_data);
	nsim_dev_traps_exit(devlink);
	nsim_dev_dummy_region_exit(nsim_dev);
	mutex_destroy(&nsim_dev->port_list_lock);
}

void nsim_dev_remove(struct nsim_bus_dev *nsim_bus_dev)
{
	struct nsim_dev *nsim_dev = dev_get_drvdata(&nsim_bus_dev->dev);
	struct devlink *devlink = priv_to_devlink(nsim_dev);

	devlink_reload_disable(devlink);

	nsim_dev_reload_destroy(nsim_dev);

	nsim_bpf_dev_exit(nsim_dev);
	nsim_dev_debugfs_exit(nsim_dev);
	devlink_params_unregister(devlink, nsim_devlink_params,
				  ARRAY_SIZE(nsim_devlink_params));
	devlink_unregister(devlink);
	devlink_resources_unregister(devlink, NULL);
	devlink_free(devlink);
}

static struct nsim_dev_port *
__nsim_dev_port_lookup(struct nsim_dev *nsim_dev, enum nsim_dev_port_type type,
		       unsigned int port_index)
{
	struct nsim_dev_port *nsim_dev_port;

	port_index = nsim_dev_port_index(type, port_index);
	list_for_each_entry(nsim_dev_port, &nsim_dev->port_list, list)
		if (nsim_dev_port->port_index == port_index)
			return nsim_dev_port;
	return NULL;
}

int nsim_dev_port_add(struct nsim_bus_dev *nsim_bus_dev, enum nsim_dev_port_type type,
		      unsigned int port_index)
{
	struct nsim_dev *nsim_dev = dev_get_drvdata(&nsim_bus_dev->dev);
	int err;

	mutex_lock(&nsim_dev->port_list_lock);
	if (__nsim_dev_port_lookup(nsim_dev, type, port_index))
		err = -EEXIST;
	else
		err = __nsim_dev_port_add(nsim_dev, type, port_index);
	mutex_unlock(&nsim_dev->port_list_lock);
	return err;
}

int nsim_dev_port_del(struct nsim_bus_dev *nsim_bus_dev, enum nsim_dev_port_type type,
		      unsigned int port_index)
{
	struct nsim_dev *nsim_dev = dev_get_drvdata(&nsim_bus_dev->dev);
	struct nsim_dev_port *nsim_dev_port;
	int err = 0;

	mutex_lock(&nsim_dev->port_list_lock);
	nsim_dev_port = __nsim_dev_port_lookup(nsim_dev, type, port_index);
	if (!nsim_dev_port)
		err = -ENOENT;
	else
		__nsim_dev_port_del(nsim_dev_port);
	mutex_unlock(&nsim_dev->port_list_lock);
	return err;
}

int nsim_dev_init(void)
{
	nsim_dev_ddir = debugfs_create_dir(DRV_NAME, NULL);
	return PTR_ERR_OR_ZERO(nsim_dev_ddir);
}

void nsim_dev_exit(void)
{
	debugfs_remove_recursive(nsim_dev_ddir);
}<|MERGE_RESOLUTION|>--- conflicted
+++ resolved
@@ -1470,11 +1470,7 @@
 	if (err)
 		goto err_devlink_free;
 
-<<<<<<< HEAD
-	err = devlink_register(devlink, &nsim_bus_dev->dev);
-=======
 	err = devlink_register(devlink);
->>>>>>> 3b17187f
 	if (err)
 		goto err_resources_unregister;
 
