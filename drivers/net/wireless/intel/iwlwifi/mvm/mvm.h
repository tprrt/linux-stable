/******************************************************************************
 *
 * This file is provided under a dual BSD/GPLv2 license.  When using or
 * redistributing this file, you may do so under either license.
 *
 * GPL LICENSE SUMMARY
 *
 * Copyright(c) 2012 - 2014 Intel Corporation. All rights reserved.
 * Copyright(c) 2013 - 2015 Intel Mobile Communications GmbH
 * Copyright(c) 2016 - 2017 Intel Deutschland GmbH
 * Copyright(c) 2018 - 2019 Intel Corporation
 *
 * This program is free software; you can redistribute it and/or modify
 * it under the terms of version 2 of the GNU General Public License as
 * published by the Free Software Foundation.
 *
 * This program is distributed in the hope that it will be useful, but
 * WITHOUT ANY WARRANTY; without even the implied warranty of
 * MERCHANTABILITY or FITNESS FOR A PARTICULAR PURPOSE.  See the GNU
 * General Public License for more details.
 *
 * The full GNU General Public License is included in this distribution
 * in the file called COPYING.
 *
 * Contact Information:
 *  Intel Linux Wireless <linuxwifi@intel.com>
 * Intel Corporation, 5200 N.E. Elam Young Parkway, Hillsboro, OR 97124-6497
 *
 * BSD LICENSE
 *
 * Copyright(c) 2012 - 2014 Intel Corporation. All rights reserved.
 * Copyright(c) 2013 - 2015 Intel Mobile Communications GmbH
 * Copyright(c) 2016 - 2017 Intel Deutschland GmbH
 * Copyright(c) 2018 - 2019 Intel Corporation
 * All rights reserved.
 *
 * Redistribution and use in source and binary forms, with or without
 * modification, are permitted provided that the following conditions
 * are met:
 *
 *  * Redistributions of source code must retain the above copyright
 *    notice, this list of conditions and the following disclaimer.
 *  * Redistributions in binary form must reproduce the above copyright
 *    notice, this list of conditions and the following disclaimer in
 *    the documentation and/or other materials provided with the
 *    distribution.
 *  * Neither the name Intel Corporation nor the names of its
 *    contributors may be used to endorse or promote products derived
 *    from this software without specific prior written permission.
 *
 * THIS SOFTWARE IS PROVIDED BY THE COPYRIGHT HOLDERS AND CONTRIBUTORS
 * "AS IS" AND ANY EXPRESS OR IMPLIED WARRANTIES, INCLUDING, BUT NOT
 * LIMITED TO, THE IMPLIED WARRANTIES OF MERCHANTABILITY AND FITNESS FOR
 * A PARTICULAR PURPOSE ARE DISCLAIMED. IN NO EVENT SHALL THE COPYRIGHT
 * OWNER OR CONTRIBUTORS BE LIABLE FOR ANY DIRECT, INDIRECT, INCIDENTAL,
 * SPECIAL, EXEMPLARY, OR CONSEQUENTIAL DAMAGES (INCLUDING, BUT NOT
 * LIMITED TO, PROCUREMENT OF SUBSTITUTE GOODS OR SERVICES; LOSS OF USE,
 * DATA, OR PROFITS; OR BUSINESS INTERRUPTION) HOWEVER CAUSED AND ON ANY
 * THEORY OF LIABILITY, WHETHER IN CONTRACT, STRICT LIABILITY, OR TORT
 * (INCLUDING NEGLIGENCE OR OTHERWISE) ARISING IN ANY WAY OUT OF THE USE
 * OF THIS SOFTWARE, EVEN IF ADVISED OF THE POSSIBILITY OF SUCH DAMAGE.
 *
 *****************************************************************************/

#ifndef __IWL_MVM_H__
#define __IWL_MVM_H__

#include <linux/list.h>
#include <linux/spinlock.h>
#include <linux/leds.h>
#include <linux/in6.h>

#ifdef CONFIG_THERMAL
#include <linux/thermal.h>
#endif

#include "iwl-op-mode.h"
#include "iwl-trans.h"
#include "fw/notif-wait.h"
#include "iwl-eeprom-parse.h"
#include "fw/file.h"
#include "iwl-config.h"
#include "sta.h"
#include "fw-api.h"
#include "constants.h"
#include "fw/runtime.h"
#include "fw/dbg.h"
#include "fw/acpi.h"
#include "iwl-nvm-parse.h"

#include <linux/average.h>

#define IWL_MVM_MAX_ADDRESSES		5
/* RSSI offset for WkP */
#define IWL_RSSI_OFFSET 50
#define IWL_MVM_MISSED_BEACONS_THRESHOLD 8
#define IWL_MVM_MISSED_BEACONS_THRESHOLD_LONG 16

/* A TimeUnit is 1024 microsecond */
#define MSEC_TO_TU(_msec)	(_msec*1000/1024)

/* For GO, this value represents the number of TUs before CSA "beacon
 * 0" TBTT when the CSA time-event needs to be scheduled to start.  It
 * must be big enough to ensure that we switch in time.
 */
#define IWL_MVM_CHANNEL_SWITCH_TIME_GO		40

/* For client, this value represents the number of TUs before CSA
 * "beacon 1" TBTT, instead.  This is because we don't know when the
 * GO/AP will be in the new channel, so we switch early enough.
 */
#define IWL_MVM_CHANNEL_SWITCH_TIME_CLIENT	10

/*
 * This value (in TUs) is used to fine tune the CSA NoA end time which should
 * be just before "beacon 0" TBTT.
 */
#define IWL_MVM_CHANNEL_SWITCH_MARGIN 4

/*
 * Number of beacons to transmit on a new channel until we unblock tx to
 * the stations, even if we didn't identify them on a new channel
 */
#define IWL_MVM_CS_UNBLOCK_TX_TIMEOUT 3

/* offchannel queue towards mac80211 */
#define IWL_MVM_OFFCHANNEL_QUEUE 0

extern const struct ieee80211_ops iwl_mvm_hw_ops;

/**
 * struct iwl_mvm_mod_params - module parameters for iwlmvm
 * @init_dbg: if true, then the NIC won't be stopped if the INIT fw asserted.
 *	We will register to mac80211 to have testmode working. The NIC must not
 *	be up'ed after the INIT fw asserted. This is useful to be able to use
 *	proprietary tools over testmode to debug the INIT fw.
 * @tfd_q_hang_detect: enabled the detection of hung transmit queues
 * @power_scheme: one of enum iwl_power_scheme
 */
struct iwl_mvm_mod_params {
	bool init_dbg;
	bool tfd_q_hang_detect;
	int power_scheme;
};
extern struct iwl_mvm_mod_params iwlmvm_mod_params;

struct iwl_mvm_phy_ctxt {
	u16 id;
	u16 color;
	u32 ref;

	enum nl80211_chan_width width;

	/*
	 * TODO: This should probably be removed. Currently here only for rate
	 * scaling algorithm
	 */
	struct ieee80211_channel *channel;
};

struct iwl_mvm_time_event_data {
	struct ieee80211_vif *vif;
	struct list_head list;
	unsigned long end_jiffies;
	u32 duration;
	bool running;
	u32 uid;

	/*
	 * The access to the 'id' field must be done when the
	 * mvm->time_event_lock is held, as it value is used to indicate
	 * if the te is in the time event list or not (when id == TE_MAX)
	 */
	u32 id;
};

 /* Power management */

/**
 * enum iwl_power_scheme
 * @IWL_POWER_LEVEL_CAM - Continuously Active Mode
 * @IWL_POWER_LEVEL_BPS - Balanced Power Save (default)
 * @IWL_POWER_LEVEL_LP  - Low Power
 */
enum iwl_power_scheme {
	IWL_POWER_SCHEME_CAM = 1,
	IWL_POWER_SCHEME_BPS,
	IWL_POWER_SCHEME_LP
};

#define IWL_CONN_MAX_LISTEN_INTERVAL	10
#define IWL_UAPSD_MAX_SP		IEEE80211_WMM_IE_STA_QOSINFO_SP_ALL

#ifdef CONFIG_IWLWIFI_DEBUGFS
enum iwl_dbgfs_pm_mask {
	MVM_DEBUGFS_PM_KEEP_ALIVE = BIT(0),
	MVM_DEBUGFS_PM_SKIP_OVER_DTIM = BIT(1),
	MVM_DEBUGFS_PM_SKIP_DTIM_PERIODS = BIT(2),
	MVM_DEBUGFS_PM_RX_DATA_TIMEOUT = BIT(3),
	MVM_DEBUGFS_PM_TX_DATA_TIMEOUT = BIT(4),
	MVM_DEBUGFS_PM_LPRX_ENA = BIT(6),
	MVM_DEBUGFS_PM_LPRX_RSSI_THRESHOLD = BIT(7),
	MVM_DEBUGFS_PM_SNOOZE_ENABLE = BIT(8),
	MVM_DEBUGFS_PM_UAPSD_MISBEHAVING = BIT(9),
	MVM_DEBUGFS_PM_USE_PS_POLL = BIT(10),
};

struct iwl_dbgfs_pm {
	u16 keep_alive_seconds;
	u32 rx_data_timeout;
	u32 tx_data_timeout;
	bool skip_over_dtim;
	u8 skip_dtim_periods;
	bool lprx_ena;
	u32 lprx_rssi_threshold;
	bool snooze_ena;
	bool uapsd_misbehaving;
	bool use_ps_poll;
	int mask;
};

/* beacon filtering */

enum iwl_dbgfs_bf_mask {
	MVM_DEBUGFS_BF_ENERGY_DELTA = BIT(0),
	MVM_DEBUGFS_BF_ROAMING_ENERGY_DELTA = BIT(1),
	MVM_DEBUGFS_BF_ROAMING_STATE = BIT(2),
	MVM_DEBUGFS_BF_TEMP_THRESHOLD = BIT(3),
	MVM_DEBUGFS_BF_TEMP_FAST_FILTER = BIT(4),
	MVM_DEBUGFS_BF_TEMP_SLOW_FILTER = BIT(5),
	MVM_DEBUGFS_BF_ENABLE_BEACON_FILTER = BIT(6),
	MVM_DEBUGFS_BF_DEBUG_FLAG = BIT(7),
	MVM_DEBUGFS_BF_ESCAPE_TIMER = BIT(8),
	MVM_DEBUGFS_BA_ESCAPE_TIMER = BIT(9),
	MVM_DEBUGFS_BA_ENABLE_BEACON_ABORT = BIT(10),
};

struct iwl_dbgfs_bf {
	u32 bf_energy_delta;
	u32 bf_roaming_energy_delta;
	u32 bf_roaming_state;
	u32 bf_temp_threshold;
	u32 bf_temp_fast_filter;
	u32 bf_temp_slow_filter;
	u32 bf_enable_beacon_filter;
	u32 bf_debug_flag;
	u32 bf_escape_timer;
	u32 ba_escape_timer;
	u32 ba_enable_beacon_abort;
	int mask;
};
#endif

enum iwl_mvm_smps_type_request {
	IWL_MVM_SMPS_REQ_BT_COEX,
	IWL_MVM_SMPS_REQ_TT,
	IWL_MVM_SMPS_REQ_PROT,
	NUM_IWL_MVM_SMPS_REQ,
};

enum iwl_bt_force_ant_mode {
	BT_FORCE_ANT_DIS = 0,
	BT_FORCE_ANT_AUTO,
	BT_FORCE_ANT_BT,
	BT_FORCE_ANT_WIFI,

	BT_FORCE_ANT_MAX,
};

/**
 * struct iwl_mvm_low_latency_force - low latency force mode set by debugfs
 * @LOW_LATENCY_FORCE_UNSET: unset force mode
 * @LOW_LATENCY_FORCE_ON: for low latency on
 * @LOW_LATENCY_FORCE_OFF: for low latency off
 * @NUM_LOW_LATENCY_FORCE: max num of modes
 */
enum iwl_mvm_low_latency_force {
	LOW_LATENCY_FORCE_UNSET,
	LOW_LATENCY_FORCE_ON,
	LOW_LATENCY_FORCE_OFF,
	NUM_LOW_LATENCY_FORCE
};

/**
* struct iwl_mvm_low_latency_cause - low latency set causes
* @LOW_LATENCY_TRAFFIC: indicates low latency traffic was detected
* @LOW_LATENCY_DEBUGFS: low latency mode set from debugfs
* @LOW_LATENCY_VCMD: low latency mode set from vendor command
* @LOW_LATENCY_VIF_TYPE: low latency mode set because of vif type (ap)
* @LOW_LATENCY_DEBUGFS_FORCE_ENABLE: indicate that force mode is enabled
*	the actual set/unset is done with LOW_LATENCY_DEBUGFS_FORCE
* @LOW_LATENCY_DEBUGFS_FORCE: low latency force mode from debugfs
*	set this with LOW_LATENCY_DEBUGFS_FORCE_ENABLE flag
*	in low_latency.
*/
enum iwl_mvm_low_latency_cause {
	LOW_LATENCY_TRAFFIC = BIT(0),
	LOW_LATENCY_DEBUGFS = BIT(1),
	LOW_LATENCY_VCMD = BIT(2),
	LOW_LATENCY_VIF_TYPE = BIT(3),
	LOW_LATENCY_DEBUGFS_FORCE_ENABLE = BIT(4),
	LOW_LATENCY_DEBUGFS_FORCE = BIT(5),
};

/**
* struct iwl_mvm_vif_bf_data - beacon filtering related data
* @bf_enabled: indicates if beacon filtering is enabled
* @ba_enabled: indicated if beacon abort is enabled
* @ave_beacon_signal: average beacon signal
* @last_cqm_event: rssi of the last cqm event
* @bt_coex_min_thold: minimum threshold for BT coex
* @bt_coex_max_thold: maximum threshold for BT coex
* @last_bt_coex_event: rssi of the last BT coex event
*/
struct iwl_mvm_vif_bf_data {
	bool bf_enabled;
	bool ba_enabled;
	int ave_beacon_signal;
	int last_cqm_event;
	int bt_coex_min_thold;
	int bt_coex_max_thold;
	int last_bt_coex_event;
};

/**
 * struct iwl_probe_resp_data - data for NoA/CSA updates
 * @rcu_head: used for freeing the data on update
 * @notif: notification data
 * @noa_len: length of NoA attribute, calculated from the notification
 */
struct iwl_probe_resp_data {
	struct rcu_head rcu_head;
	struct iwl_probe_resp_data_notif notif;
	int noa_len;
};

/**
 * struct iwl_mvm_vif - data per Virtual Interface, it is a MAC context
 * @id: between 0 and 3
 * @color: to solve races upon MAC addition and removal
 * @ap_sta_id: the sta_id of the AP - valid only if VIF type is STA
 * @bssid: BSSID for this (client) interface
 * @associated: indicates that we're currently associated, used only for
 *	managing the firmware state in iwl_mvm_bss_info_changed_station()
 * @ap_assoc_sta_count: count of stations associated to us - valid only
 *	if VIF type is AP
 * @uploaded: indicates the MAC context has been added to the device
 * @ap_ibss_active: indicates that AP/IBSS is configured and that the interface
 *	should get quota etc.
 * @pm_enabled - Indicate if MAC power management is allowed
 * @monitor_active: indicates that monitor context is configured, and that the
 *	interface should get quota etc.
 * @low_latency: bit flags for low latency
 *	see enum &iwl_mvm_low_latency_cause for causes.
 * @low_latency_actual: boolean, indicates low latency is set,
 *	as a result from low_latency bit flags and takes force into account.
 * @ps_disabled: indicates that this interface requires PS to be disabled
 * @queue_params: QoS params for this MAC
 * @bcast_sta: station used for broadcast packets. Used by the following
 *  vifs: P2P_DEVICE, GO and AP.
 * @beacon_skb: the skb used to hold the AP/GO beacon template
 * @smps_requests: the SMPS requests of different parts of the driver,
 *	combined on update to yield the overall request to mac80211.
 * @beacon_stats: beacon statistics, containing the # of received beacons,
 *	# of received beacons accumulated over FW restart, and the current
 *	average signal of beacons retrieved from the firmware
 * @csa_failed: CSA failed to schedule time event, report an error later
 * @features: hw features active for this vif
 * @probe_resp_data: data from FW notification to store NOA and CSA related
 *	data to be inserted into probe response.
 */
struct iwl_mvm_vif {
	struct iwl_mvm *mvm;
	u16 id;
	u16 color;
	u8 ap_sta_id;

	u8 bssid[ETH_ALEN];
	bool associated;
	u8 ap_assoc_sta_count;

	u16 cab_queue;

	bool uploaded;
	bool ap_ibss_active;
	bool pm_enabled;
	bool monitor_active;
	u8 low_latency: 6;
	u8 low_latency_actual: 1;
	bool ps_disabled;
	struct iwl_mvm_vif_bf_data bf_data;

	struct {
		u32 num_beacons, accu_num_beacons;
		u8 avg_signal;
	} beacon_stats;

	u32 ap_beacon_time;

	enum iwl_tsf_id tsf_id;

	/*
	 * QoS data from mac80211, need to store this here
	 * as mac80211 has a separate callback but we need
	 * to have the data for the MAC context
	 */
	struct ieee80211_tx_queue_params queue_params[IEEE80211_NUM_ACS];
	struct iwl_mvm_time_event_data time_event_data;
	struct iwl_mvm_time_event_data hs_time_event_data;

	struct iwl_mvm_int_sta bcast_sta;
	struct iwl_mvm_int_sta mcast_sta;

	/*
	 * Assigned while mac80211 has the interface in a channel context,
	 * or, for P2P Device, while it exists.
	 */
	struct iwl_mvm_phy_ctxt *phy_ctxt;

#ifdef CONFIG_PM
	/* WoWLAN GTK rekey data */
	struct {
		u8 kck[NL80211_KCK_LEN], kek[NL80211_KEK_LEN];
		__le64 replay_ctr;
		bool valid;
	} rekey_data;

	int tx_key_idx;

	bool seqno_valid;
	u16 seqno;
#endif

#if IS_ENABLED(CONFIG_IPV6)
	/* IPv6 addresses for WoWLAN */
	struct in6_addr target_ipv6_addrs[IWL_PROTO_OFFLOAD_NUM_IPV6_ADDRS_MAX];
	unsigned long tentative_addrs[BITS_TO_LONGS(IWL_PROTO_OFFLOAD_NUM_IPV6_ADDRS_MAX)];
	int num_target_ipv6_addrs;
#endif

#ifdef CONFIG_IWLWIFI_DEBUGFS
	struct dentry *dbgfs_dir;
	struct dentry *dbgfs_slink;
	struct iwl_dbgfs_pm dbgfs_pm;
	struct iwl_dbgfs_bf dbgfs_bf;
	struct iwl_mac_power_cmd mac_pwr_cmd;
	int dbgfs_quota_min;
#endif

	enum ieee80211_smps_mode smps_requests[NUM_IWL_MVM_SMPS_REQ];

	/* FW identified misbehaving AP */
	u8 uapsd_misbehaving_bssid[ETH_ALEN];

	struct delayed_work uapsd_nonagg_detected_wk;

	/* Indicates that CSA countdown may be started */
	bool csa_countdown;
	bool csa_failed;
	u16 csa_target_freq;
	u16 csa_count;
	u16 csa_misbehave;
	struct delayed_work csa_work;

	/* Indicates that we are waiting for a beacon on a new channel */
	bool csa_bcn_pending;

	/* TCP Checksum Offload */
	netdev_features_t features;

	struct iwl_probe_resp_data __rcu *probe_resp_data;

	/* we can only have 2 GTK + 2 IGTK active at a time */
	struct ieee80211_key_conf *ap_early_keys[4];

	/* 26-tone RU OFDMA transmissions should be blocked */
	bool he_ru_2mhz_block;
};

static inline struct iwl_mvm_vif *
iwl_mvm_vif_from_mac80211(struct ieee80211_vif *vif)
{
	if (!vif)
		return NULL;
	return (void *)vif->drv_priv;
}

extern const u8 tid_to_mac80211_ac[];

#define IWL_MVM_SCAN_STOPPING_SHIFT	8

enum iwl_scan_status {
	IWL_MVM_SCAN_REGULAR		= BIT(0),
	IWL_MVM_SCAN_SCHED		= BIT(1),
	IWL_MVM_SCAN_NETDETECT		= BIT(2),

	IWL_MVM_SCAN_STOPPING_REGULAR	= BIT(8),
	IWL_MVM_SCAN_STOPPING_SCHED	= BIT(9),
	IWL_MVM_SCAN_STOPPING_NETDETECT	= BIT(10),

	IWL_MVM_SCAN_REGULAR_MASK	= IWL_MVM_SCAN_REGULAR |
					  IWL_MVM_SCAN_STOPPING_REGULAR,
	IWL_MVM_SCAN_SCHED_MASK		= IWL_MVM_SCAN_SCHED |
					  IWL_MVM_SCAN_STOPPING_SCHED,
	IWL_MVM_SCAN_NETDETECT_MASK	= IWL_MVM_SCAN_NETDETECT |
					  IWL_MVM_SCAN_STOPPING_NETDETECT,

	IWL_MVM_SCAN_STOPPING_MASK	= 0xff << IWL_MVM_SCAN_STOPPING_SHIFT,
	IWL_MVM_SCAN_MASK		= 0xff,
};

enum iwl_mvm_scan_type {
	IWL_SCAN_TYPE_NOT_SET,
	IWL_SCAN_TYPE_UNASSOC,
	IWL_SCAN_TYPE_WILD,
	IWL_SCAN_TYPE_MILD,
	IWL_SCAN_TYPE_FRAGMENTED,
	IWL_SCAN_TYPE_FAST_BALANCE,
};

enum iwl_mvm_sched_scan_pass_all_states {
	SCHED_SCAN_PASS_ALL_DISABLED,
	SCHED_SCAN_PASS_ALL_ENABLED,
	SCHED_SCAN_PASS_ALL_FOUND,
};

/**
 * struct iwl_mvm_tt_mgnt - Thermal Throttling Management structure
 * @ct_kill_exit: worker to exit thermal kill
 * @dynamic_smps: Is thermal throttling enabled dynamic_smps?
 * @tx_backoff: The current thremal throttling tx backoff in uSec.
 * @min_backoff: The minimal tx backoff due to power restrictions
 * @params: Parameters to configure the thermal throttling algorithm.
 * @throttle: Is thermal throttling is active?
 */
struct iwl_mvm_tt_mgmt {
	struct delayed_work ct_kill_exit;
	bool dynamic_smps;
	u32 tx_backoff;
	u32 min_backoff;
	struct iwl_tt_params params;
	bool throttle;
};

#ifdef CONFIG_THERMAL
/**
 *struct iwl_mvm_thermal_device - thermal zone related data
 * @temp_trips: temperature thresholds for report
 * @fw_trips_index: keep indexes to original array - temp_trips
 * @tzone: thermal zone device data
*/
struct iwl_mvm_thermal_device {
	s16 temp_trips[IWL_MAX_DTS_TRIPS];
	u8 fw_trips_index[IWL_MAX_DTS_TRIPS];
	struct thermal_zone_device *tzone;
};

/*
 * struct iwl_mvm_cooling_device
 * @cur_state: current state
 * @cdev: struct thermal cooling device
 */
struct iwl_mvm_cooling_device {
	u32 cur_state;
	struct thermal_cooling_device *cdev;
};
#endif

#define IWL_MVM_NUM_LAST_FRAMES_UCODE_RATES 8

struct iwl_mvm_frame_stats {
	u32 legacy_frames;
	u32 ht_frames;
	u32 vht_frames;
	u32 bw_20_frames;
	u32 bw_40_frames;
	u32 bw_80_frames;
	u32 bw_160_frames;
	u32 sgi_frames;
	u32 ngi_frames;
	u32 siso_frames;
	u32 mimo2_frames;
	u32 agg_frames;
	u32 ampdu_count;
	u32 success_frames;
	u32 fail_frames;
	u32 last_rates[IWL_MVM_NUM_LAST_FRAMES_UCODE_RATES];
	int last_frame_idx;
};

#define IWL_MVM_DEBUG_SET_TEMPERATURE_DISABLE 0xff
#define IWL_MVM_DEBUG_SET_TEMPERATURE_MIN -100
#define IWL_MVM_DEBUG_SET_TEMPERATURE_MAX 200

enum iwl_mvm_tdls_cs_state {
	IWL_MVM_TDLS_SW_IDLE = 0,
	IWL_MVM_TDLS_SW_REQ_SENT,
	IWL_MVM_TDLS_SW_RESP_RCVD,
	IWL_MVM_TDLS_SW_REQ_RCVD,
	IWL_MVM_TDLS_SW_ACTIVE,
};

enum iwl_mvm_traffic_load {
	IWL_MVM_TRAFFIC_LOW,
	IWL_MVM_TRAFFIC_MEDIUM,
	IWL_MVM_TRAFFIC_HIGH,
};

DECLARE_EWMA(rate, 16, 16)

struct iwl_mvm_tcm_mac {
	struct {
		u32 pkts[IEEE80211_NUM_ACS];
		u32 airtime;
	} tx;
	struct {
		u32 pkts[IEEE80211_NUM_ACS];
		u32 airtime;
		u32 last_ampdu_ref;
	} rx;
	struct {
		/* track AP's transfer in client mode */
		u64 rx_bytes;
		struct ewma_rate rate;
		bool detected;
	} uapsd_nonagg_detect;
	bool opened_rx_ba_sessions;
};

struct iwl_mvm_tcm {
	struct delayed_work work;
	spinlock_t lock; /* used when time elapsed */
	unsigned long ts; /* timestamp when period ends */
	unsigned long ll_ts;
	unsigned long uapsd_nonagg_ts;
	bool paused;
	struct iwl_mvm_tcm_mac data[NUM_MAC_INDEX_DRIVER];
	struct {
		u32 elapsed; /* milliseconds for this TCM period */
		u32 airtime[NUM_MAC_INDEX_DRIVER];
		enum iwl_mvm_traffic_load load[NUM_MAC_INDEX_DRIVER];
		enum iwl_mvm_traffic_load band_load[NUM_NL80211_BANDS];
		enum iwl_mvm_traffic_load global_load;
		bool low_latency[NUM_MAC_INDEX_DRIVER];
		bool change[NUM_MAC_INDEX_DRIVER];
		bool global_change;
	} result;
};

/**
 * struct iwl_mvm_reorder_buffer - per ra/tid/queue reorder buffer
 * @head_sn: reorder window head sn
 * @num_stored: number of mpdus stored in the buffer
 * @buf_size: the reorder buffer size as set by the last addba request
 * @queue: queue of this reorder buffer
 * @last_amsdu: track last ASMDU SN for duplication detection
 * @last_sub_index: track ASMDU sub frame index for duplication detection
 * @reorder_timer: timer for frames are in the reorder buffer. For AMSDU
 *	it is the time of last received sub-frame
 * @removed: prevent timer re-arming
 * @valid: reordering is valid for this queue
 * @lock: protect reorder buffer internal state
 * @mvm: mvm pointer, needed for frame timer context
 * @consec_oldsn_drops: consecutive drops due to old SN
 * @consec_oldsn_ampdu_gp2: A-MPDU GP2 timestamp to track
 *	when to apply old SN consecutive drop workaround
 * @consec_oldsn_prev_drop: track whether or not an MPDU
 *	that was single/part of the previous A-MPDU was
 *	dropped due to old SN
 */
struct iwl_mvm_reorder_buffer {
	u16 head_sn;
	u16 num_stored;
	u16 buf_size;
	int queue;
	u16 last_amsdu;
	u8 last_sub_index;
	struct timer_list reorder_timer;
	bool removed;
	bool valid;
	spinlock_t lock;
	struct iwl_mvm *mvm;
	unsigned int consec_oldsn_drops;
	u32 consec_oldsn_ampdu_gp2;
	unsigned int consec_oldsn_prev_drop:1;
} ____cacheline_aligned_in_smp;

/**
 * struct _iwl_mvm_reorder_buf_entry - reorder buffer entry per-queue/per-seqno
 * @frames: list of skbs stored
 * @reorder_time: time the packet was stored in the reorder buffer
 */
struct _iwl_mvm_reorder_buf_entry {
	struct sk_buff_head frames;
	unsigned long reorder_time;
};

/* make this indirection to get the aligned thing */
struct iwl_mvm_reorder_buf_entry {
	struct _iwl_mvm_reorder_buf_entry e;
}
#ifndef __CHECKER__
/* sparse doesn't like this construct: "bad integer constant expression" */
__aligned(roundup_pow_of_two(sizeof(struct _iwl_mvm_reorder_buf_entry)))
#endif
;

/**
 * struct iwl_mvm_baid_data - BA session data
 * @sta_id: station id
 * @tid: tid of the session
 * @baid baid of the session
 * @timeout: the timeout set in the addba request
 * @entries_per_queue: # of buffers per queue, this actually gets
 *	aligned up to avoid cache line sharing between queues
 * @last_rx: last rx jiffies, updated only if timeout passed from last update
 * @session_timer: timer to check if BA session expired, runs at 2 * timeout
 * @mvm: mvm pointer, needed for timer context
 * @reorder_buf: reorder buffer, allocated per queue
 * @reorder_buf_data: data
 */
struct iwl_mvm_baid_data {
	struct rcu_head rcu_head;
	u8 sta_id;
	u8 tid;
	u8 baid;
	u16 timeout;
	u16 entries_per_queue;
	unsigned long last_rx;
	struct timer_list session_timer;
	struct iwl_mvm_baid_data __rcu **rcu_ptr;
	struct iwl_mvm *mvm;
	struct iwl_mvm_reorder_buffer reorder_buf[IWL_MAX_RX_HW_QUEUES];
	struct iwl_mvm_reorder_buf_entry entries[];
};

static inline struct iwl_mvm_baid_data *
iwl_mvm_baid_data_from_reorder_buf(struct iwl_mvm_reorder_buffer *buf)
{
	return (void *)((u8 *)buf -
			offsetof(struct iwl_mvm_baid_data, reorder_buf) -
			sizeof(*buf) * buf->queue);
}

/*
 * enum iwl_mvm_queue_status - queue status
 * @IWL_MVM_QUEUE_FREE: the queue is not allocated nor reserved
 *	Basically, this means that this queue can be used for any purpose
 * @IWL_MVM_QUEUE_RESERVED: queue is reserved but not yet in use
 *	This is the state of a queue that has been dedicated for some RATID
 *	(agg'd or not), but that hasn't yet gone through the actual enablement
 *	of iwl_mvm_enable_txq(), and therefore no traffic can go through it yet.
 *	Note that in this state there is no requirement to already know what TID
 *	should be used with this queue, it is just marked as a queue that will
 *	be used, and shouldn't be allocated to anyone else.
 * @IWL_MVM_QUEUE_READY: queue is ready to be used
 *	This is the state of a queue that has been fully configured (including
 *	SCD pointers, etc), has a specific RA/TID assigned to it, and can be
 *	used to send traffic.
 * @IWL_MVM_QUEUE_SHARED: queue is shared, or in a process of becoming shared
 *	This is a state in which a single queue serves more than one TID, all of
 *	which are not aggregated. Note that the queue is only associated to one
 *	RA.
 */
enum iwl_mvm_queue_status {
	IWL_MVM_QUEUE_FREE,
	IWL_MVM_QUEUE_RESERVED,
	IWL_MVM_QUEUE_READY,
	IWL_MVM_QUEUE_SHARED,
};

#define IWL_MVM_DQA_QUEUE_TIMEOUT	(5 * HZ)
#define IWL_MVM_INVALID_QUEUE		0xFFFF

#define IWL_MVM_NUM_CIPHERS             10

struct iwl_mvm_sar_profile {
	bool enabled;
	u8 table[ACPI_SAR_TABLE_SIZE];
};

struct iwl_mvm_geo_profile {
	u8 values[ACPI_GEO_TABLE_SIZE];
};

struct iwl_mvm_txq {
	struct list_head list;
	u16 txq_id;
	atomic_t tx_request;
	bool stopped;
};

static inline struct iwl_mvm_txq *
iwl_mvm_txq_from_mac80211(struct ieee80211_txq *txq)
{
	return (void *)txq->drv_priv;
}

static inline struct iwl_mvm_txq *
iwl_mvm_txq_from_tid(struct ieee80211_sta *sta, u8 tid)
{
	if (tid == IWL_MAX_TID_COUNT)
		tid = IEEE80211_NUM_TIDS;

	return (void *)sta->txq[tid]->drv_priv;
}

/**
 * struct iwl_mvm_tvqm_txq_info - maps TVQM hw queue to tid
 *
 * @sta_id: sta id
 * @txq_tid: txq tid
 */
struct iwl_mvm_tvqm_txq_info {
	u8 sta_id;
	u8 txq_tid;
};

struct iwl_mvm_dqa_txq_info {
	u8 ra_sta_id; /* The RA this queue is mapped to, if exists */
	bool reserved; /* Is this the TXQ reserved for a STA */
	u8 mac80211_ac; /* The mac80211 AC this queue is mapped to */
	u8 txq_tid; /* The TID "owner" of this queue*/
	u16 tid_bitmap; /* Bitmap of the TIDs mapped to this queue */
	/* Timestamp for inactivation per TID of this queue */
	unsigned long last_frame_time[IWL_MAX_TID_COUNT + 1];
	enum iwl_mvm_queue_status status;
};

struct iwl_mvm {
	/* for logger access */
	struct device *dev;

	struct iwl_trans *trans;
	const struct iwl_fw *fw;
	const struct iwl_cfg *cfg;
	struct iwl_phy_db *phy_db;
	struct ieee80211_hw *hw;

	/* for protecting access to iwl_mvm */
	struct mutex mutex;
	struct list_head async_handlers_list;
	spinlock_t async_handlers_lock;
	struct work_struct async_handlers_wk;

	struct work_struct roc_done_wk;

	unsigned long init_status;

	unsigned long status;

	u32 queue_sync_cookie;
	atomic_t queue_sync_counter;
	/*
	 * for beacon filtering -
	 * currently only one interface can be supported
	 */
	struct iwl_mvm_vif *bf_allowed_vif;

	bool hw_registered;
	bool rfkill_safe_init_done;
	bool support_umac_log;

	u32 ampdu_ref;
	bool ampdu_toggle;

	struct iwl_notif_wait_data notif_wait;

	union {
		struct mvm_statistics_rx_v3 rx_stats_v3;
		struct mvm_statistics_rx rx_stats;
	};

	struct {
		u64 rx_time;
		u64 tx_time;
		u64 on_time_rf;
		u64 on_time_scan;
	} radio_stats, accu_radio_stats;

	struct list_head add_stream_txqs;
	union {
		struct iwl_mvm_dqa_txq_info queue_info[IWL_MAX_HW_QUEUES];
		struct iwl_mvm_tvqm_txq_info tvqm_info[IWL_MAX_TVQM_QUEUES];
	};
	struct work_struct add_stream_wk; /* To add streams to queues */

	const char *nvm_file_name;
	struct iwl_nvm_data *nvm_data;
	/* NVM sections */
	struct iwl_nvm_section nvm_sections[NVM_MAX_NUM_SECTIONS];

	struct iwl_fw_runtime fwrt;

	/* EEPROM MAC addresses */
	struct mac_address addresses[IWL_MVM_MAX_ADDRESSES];

	/* data related to data path */
	struct iwl_rx_phy_info last_phy_info;
	struct ieee80211_sta __rcu *fw_id_to_mac_id[IWL_MVM_STATION_COUNT];
	u8 rx_ba_sessions;

	/* configured by mac80211 */
	u32 rts_threshold;

	/* Scan status, cmd (pre-allocated) and auxiliary station */
	unsigned int scan_status;
	void *scan_cmd;
	struct iwl_mcast_filter_cmd *mcast_filter_cmd;
	/* For CDB this is low band scan type, for non-CDB - type. */
	enum iwl_mvm_scan_type scan_type;
	enum iwl_mvm_scan_type hb_scan_type;

	enum iwl_mvm_sched_scan_pass_all_states sched_scan_pass_all;
	struct delayed_work scan_timeout_dwork;

	/* max number of simultaneous scans the FW supports */
	unsigned int max_scans;

	/* UMAC scan tracking */
	u32 scan_uid_status[IWL_MVM_MAX_UMAC_SCANS];

	/* start time of last scan in TSF of the mac that requested the scan */
	u64 scan_start;

	/* the vif that requested the current scan */
	struct iwl_mvm_vif *scan_vif;

	/* rx chain antennas set through debugfs for the scan command */
	u8 scan_rx_ant;

#ifdef CONFIG_IWLWIFI_BCAST_FILTERING
	/* broadcast filters to configure for each associated station */
	const struct iwl_fw_bcast_filter *bcast_filters;
#ifdef CONFIG_IWLWIFI_DEBUGFS
	struct {
		bool override;
		struct iwl_bcast_filter_cmd cmd;
	} dbgfs_bcast_filtering;
#endif
#endif

	/* Internal station */
	struct iwl_mvm_int_sta aux_sta;
	struct iwl_mvm_int_sta snif_sta;

	bool last_ebs_successful;

	u8 scan_last_antenna_idx; /* to toggle TX between antennas */
	u8 mgmt_last_antenna_idx;

	/* last smart fifo state that was successfully sent to firmware */
	enum iwl_sf_state sf_state;

#ifdef CONFIG_IWLWIFI_DEBUGFS
	struct dentry *debugfs_dir;
	u32 dbgfs_sram_offset, dbgfs_sram_len;
	u32 dbgfs_prph_reg_addr;
	bool disable_power_off;
	bool disable_power_off_d3;
	bool beacon_inject_active;

	bool scan_iter_notif_enabled;

	struct debugfs_blob_wrapper nvm_hw_blob;
	struct debugfs_blob_wrapper nvm_sw_blob;
	struct debugfs_blob_wrapper nvm_calib_blob;
	struct debugfs_blob_wrapper nvm_prod_blob;
	struct debugfs_blob_wrapper nvm_phy_sku_blob;
	struct debugfs_blob_wrapper nvm_reg_blob;

	struct iwl_mvm_frame_stats drv_rx_stats;
	spinlock_t drv_stats_lock;
	u16 dbgfs_rx_phyinfo;
#endif

	struct iwl_mvm_phy_ctxt phy_ctxts[NUM_PHY_CTX];

	struct list_head time_event_list;
	spinlock_t time_event_lock;

	/*
	 * A bitmap indicating the index of the key in use. The firmware
	 * can hold 16 keys at most. Reflect this fact.
	 */
	unsigned long fw_key_table[BITS_TO_LONGS(STA_KEY_MAX_NUM)];
	u8 fw_key_deleted[STA_KEY_MAX_NUM];

	u8 vif_count;
	struct ieee80211_vif __rcu *vif_id_to_mac[NUM_MAC_INDEX_DRIVER];

	/* -1 for always, 0 for never, >0 for that many times */
	s8 fw_restart;
	u8 *error_recovery_buf;

#ifdef CONFIG_IWLWIFI_LEDS
	struct led_classdev led;
#endif

	struct ieee80211_vif *p2p_device_vif;

#ifdef CONFIG_PM
	struct wiphy_wowlan_support wowlan;
	int gtk_ivlen, gtk_icvlen, ptk_ivlen, ptk_icvlen;

	/* sched scan settings for net detect */
	struct ieee80211_scan_ies nd_ies;
	struct cfg80211_match_set *nd_match_sets;
	int n_nd_match_sets;
	struct ieee80211_channel **nd_channels;
	int n_nd_channels;
	bool net_detect;
	u8 offload_tid;
#ifdef CONFIG_IWLWIFI_DEBUGFS
	bool d3_wake_sysassert;
	bool d3_test_active;
	u32 d3_test_pme_ptr;
	struct ieee80211_vif *keep_vif;
	u32 last_netdetect_scans; /* no. of scans in the last net-detect wake */
#endif
#endif

	wait_queue_head_t rx_sync_waitq;

	/* BT-Coex */
	struct iwl_bt_coex_profile_notif last_bt_notif;
	struct iwl_bt_coex_ci_cmd last_bt_ci_cmd;

	u8 bt_tx_prio;
	enum iwl_bt_force_ant_mode bt_force_ant_mode;

	/* Aux ROC */
	struct list_head aux_roc_te_list;

	/* Thermal Throttling and CTkill */
	struct iwl_mvm_tt_mgmt thermal_throttle;
#ifdef CONFIG_THERMAL
	struct iwl_mvm_thermal_device tz_device;
	struct iwl_mvm_cooling_device cooling_dev;
#endif

	s32 temperature;	/* Celsius */
	/*
	 * Debug option to set the NIC temperature. This option makes the
	 * driver think this is the actual NIC temperature, and ignore the
	 * real temperature that is received from the fw
	 */
	bool temperature_test;  /* Debug test temperature is enabled */

	unsigned long bt_coex_last_tcm_ts;
	struct iwl_mvm_tcm tcm;

	u8 uapsd_noagg_bssid_write_idx;
	struct mac_address uapsd_noagg_bssids[IWL_MVM_UAPSD_NOAGG_BSSIDS_NUM]
		__aligned(2);

	struct iwl_time_quota_cmd last_quota_cmd;

#ifdef CONFIG_NL80211_TESTMODE
	u32 noa_duration;
	struct ieee80211_vif *noa_vif;
#endif

	/* Tx queues */
	u16 aux_queue;
	u16 snif_queue;
	u16 probe_queue;
	u16 p2p_dev_queue;

	/* Indicate if device power save is allowed */
	u8 ps_disabled; /* u8 instead of bool to ease debugfs_create_* usage */
	/* Indicate if 32Khz external clock is valid */
	u32 ext_clock_valid;

	struct ieee80211_vif __rcu *csa_vif;
	struct ieee80211_vif __rcu *csa_tx_blocked_vif;
	u8 csa_tx_block_bcn_timeout;

	/* system time of last beacon (for AP/GO interface) */
	u32 ap_last_beacon_gp2;

	/* indicates that we transmitted the last beacon */
	bool ibss_manager;

	bool lar_regdom_set;
	enum iwl_mcc_source mcc_src;

	/* TDLS channel switch data */
	struct {
		struct delayed_work dwork;
		enum iwl_mvm_tdls_cs_state state;

		/*
		 * Current cs sta - might be different from periodic cs peer
		 * station. Value is meaningless when the cs-state is idle.
		 */
		u8 cur_sta_id;

		/* TDLS periodic channel-switch peer */
		struct {
			u8 sta_id;
			u8 op_class;
			bool initiator; /* are we the link initiator */
			struct cfg80211_chan_def chandef;
			struct sk_buff *skb; /* ch sw template */
			u32 ch_sw_tm_ie;

			/* timestamp of last ch-sw request sent (GP2 time) */
			u32 sent_timestamp;
		} peer;
	} tdls_cs;


	u32 ciphers[IWL_MVM_NUM_CIPHERS];
	struct ieee80211_cipher_scheme cs[IWL_UCODE_MAX_CS];

	struct cfg80211_ftm_responder_stats ftm_resp_stats;
	struct {
		struct cfg80211_pmsr_request *req;
		struct wireless_dev *req_wdev;
		struct list_head loc_list;
		int responses[IWL_MVM_TOF_MAX_APS];
	} ftm_initiator;

	struct ieee80211_vif *nan_vif;
#define IWL_MAX_BAID	32
	struct iwl_mvm_baid_data __rcu *baid_map[IWL_MAX_BAID];

	/*
	 * Drop beacons from other APs in AP mode when there are no connected
	 * clients.
	 */
	bool drop_bcn_ap_mode;

	struct delayed_work cs_tx_unblock_dwork;

	/* does a monitor vif exist (only one can exist hence bool) */
	bool monitor_on;

	/* sniffer data to include in radiotap */
	__le16 cur_aid;
	u8 cur_bssid[ETH_ALEN];

#ifdef CONFIG_ACPI
	struct iwl_mvm_sar_profile sar_profiles[ACPI_SAR_PROFILE_NUM];
	struct iwl_mvm_geo_profile geo_profiles[ACPI_NUM_GEO_PROFILES];
	u32 geo_rev;
	struct iwl_ppag_table_cmd ppag_table;
	u32 ppag_rev;
#endif
};

/* Extract MVM priv from op_mode and _hw */
#define IWL_OP_MODE_GET_MVM(_iwl_op_mode)		\
	((struct iwl_mvm *)(_iwl_op_mode)->op_mode_specific)

#define IWL_MAC80211_GET_MVM(_hw)			\
	IWL_OP_MODE_GET_MVM((struct iwl_op_mode *)((_hw)->priv))

/**
 * enum iwl_mvm_status - MVM status bits
 * @IWL_MVM_STATUS_HW_RFKILL: HW RF-kill is asserted
 * @IWL_MVM_STATUS_HW_CTKILL: CT-kill is active
 * @IWL_MVM_STATUS_ROC_RUNNING: remain-on-channel is running
 * @IWL_MVM_STATUS_HW_RESTART_REQUESTED: HW restart was requested
 * @IWL_MVM_STATUS_IN_HW_RESTART: HW restart is active
 * @IWL_MVM_STATUS_ROC_AUX_RUNNING: AUX remain-on-channel is running
 * @IWL_MVM_STATUS_FIRMWARE_RUNNING: firmware is running
 * @IWL_MVM_STATUS_NEED_FLUSH_P2P: need to flush P2P bcast STA
 */
enum iwl_mvm_status {
	IWL_MVM_STATUS_HW_RFKILL,
	IWL_MVM_STATUS_HW_CTKILL,
	IWL_MVM_STATUS_ROC_RUNNING,
	IWL_MVM_STATUS_HW_RESTART_REQUESTED,
	IWL_MVM_STATUS_IN_HW_RESTART,
	IWL_MVM_STATUS_ROC_AUX_RUNNING,
	IWL_MVM_STATUS_FIRMWARE_RUNNING,
	IWL_MVM_STATUS_NEED_FLUSH_P2P,
};

/* Keep track of completed init configuration */
enum iwl_mvm_init_status {
	IWL_MVM_INIT_STATUS_THERMAL_INIT_COMPLETE = BIT(0),
	IWL_MVM_INIT_STATUS_LEDS_INIT_COMPLETE = BIT(1),
};

static inline bool iwl_mvm_is_radio_killed(struct iwl_mvm *mvm)
{
	return test_bit(IWL_MVM_STATUS_HW_RFKILL, &mvm->status) ||
	       test_bit(IWL_MVM_STATUS_HW_CTKILL, &mvm->status);
}

static inline bool iwl_mvm_is_radio_hw_killed(struct iwl_mvm *mvm)
{
	return test_bit(IWL_MVM_STATUS_HW_RFKILL, &mvm->status);
}

static inline bool iwl_mvm_firmware_running(struct iwl_mvm *mvm)
{
	return test_bit(IWL_MVM_STATUS_FIRMWARE_RUNNING, &mvm->status);
}

/* Must be called with rcu_read_lock() held and it can only be
 * released when mvmsta is not needed anymore.
 */
static inline struct iwl_mvm_sta *
iwl_mvm_sta_from_staid_rcu(struct iwl_mvm *mvm, u8 sta_id)
{
	struct ieee80211_sta *sta;

	if (sta_id >= ARRAY_SIZE(mvm->fw_id_to_mac_id))
		return NULL;

	sta = rcu_dereference(mvm->fw_id_to_mac_id[sta_id]);

	/* This can happen if the station has been removed right now */
	if (IS_ERR_OR_NULL(sta))
		return NULL;

	return iwl_mvm_sta_from_mac80211(sta);
}

static inline struct iwl_mvm_sta *
iwl_mvm_sta_from_staid_protected(struct iwl_mvm *mvm, u8 sta_id)
{
	struct ieee80211_sta *sta;

	if (sta_id >= ARRAY_SIZE(mvm->fw_id_to_mac_id))
		return NULL;

	sta = rcu_dereference_protected(mvm->fw_id_to_mac_id[sta_id],
					lockdep_is_held(&mvm->mutex));

	/* This can happen if the station has been removed right now */
	if (IS_ERR_OR_NULL(sta))
		return NULL;

	return iwl_mvm_sta_from_mac80211(sta);
}

static inline struct ieee80211_vif *
iwl_mvm_rcu_dereference_vif_id(struct iwl_mvm *mvm, u8 vif_id, bool rcu)
{
	if (WARN_ON(vif_id >= ARRAY_SIZE(mvm->vif_id_to_mac)))
		return NULL;

	if (rcu)
		return rcu_dereference(mvm->vif_id_to_mac[vif_id]);

	return rcu_dereference_protected(mvm->vif_id_to_mac[vif_id],
					 lockdep_is_held(&mvm->mutex));
}

static inline bool iwl_mvm_is_adaptive_dwell_supported(struct iwl_mvm *mvm)
{
	return fw_has_api(&mvm->fw->ucode_capa,
			  IWL_UCODE_TLV_API_ADAPTIVE_DWELL);
}

static inline bool iwl_mvm_is_adaptive_dwell_v2_supported(struct iwl_mvm *mvm)
{
	return fw_has_api(&mvm->fw->ucode_capa,
			  IWL_UCODE_TLV_API_ADAPTIVE_DWELL_V2);
}

static inline bool iwl_mvm_is_adwell_hb_ap_num_supported(struct iwl_mvm *mvm)
{
	return fw_has_api(&mvm->fw->ucode_capa,
			  IWL_UCODE_TLV_API_ADWELL_HB_DEF_N_AP);
}

static inline bool iwl_mvm_is_oce_supported(struct iwl_mvm *mvm)
{
	/* OCE should never be enabled for LMAC scan FWs */
	return fw_has_api(&mvm->fw->ucode_capa, IWL_UCODE_TLV_API_OCE);
}

static inline bool iwl_mvm_is_frag_ebs_supported(struct iwl_mvm *mvm)
{
	return fw_has_api(&mvm->fw->ucode_capa, IWL_UCODE_TLV_API_FRAG_EBS);
}

static inline bool iwl_mvm_is_short_beacon_notif_supported(struct iwl_mvm *mvm)
{
	return fw_has_api(&mvm->fw->ucode_capa,
			  IWL_UCODE_TLV_API_SHORT_BEACON_NOTIF);
}

static inline bool iwl_mvm_is_dqa_data_queue(struct iwl_mvm *mvm, u8 queue)
{
	return (queue >= IWL_MVM_DQA_MIN_DATA_QUEUE) &&
	       (queue <= IWL_MVM_DQA_MAX_DATA_QUEUE);
}

static inline bool iwl_mvm_is_dqa_mgmt_queue(struct iwl_mvm *mvm, u8 queue)
{
	return (queue >= IWL_MVM_DQA_MIN_MGMT_QUEUE) &&
	       (queue <= IWL_MVM_DQA_MAX_MGMT_QUEUE);
}

static inline bool iwl_mvm_is_lar_supported(struct iwl_mvm *mvm)
{
	bool nvm_lar = mvm->nvm_data->lar_enabled;
	bool tlv_lar = fw_has_capa(&mvm->fw->ucode_capa,
				   IWL_UCODE_TLV_CAPA_LAR_SUPPORT);

	if (iwlwifi_mod_params.lar_disable)
		return false;

	/*
	 * Enable LAR only if it is supported by the FW (TLV) &&
	 * enabled in the NVM
	 */
	if (mvm->cfg->nvm_type == IWL_NVM_EXT)
		return nvm_lar && tlv_lar;
	else
		return tlv_lar;
}

static inline bool iwl_mvm_is_wifi_mcc_supported(struct iwl_mvm *mvm)
{
	return fw_has_api(&mvm->fw->ucode_capa,
			  IWL_UCODE_TLV_API_WIFI_MCC_UPDATE) ||
	       fw_has_capa(&mvm->fw->ucode_capa,
			   IWL_UCODE_TLV_CAPA_LAR_MULTI_MCC);
}

static inline bool iwl_mvm_bt_is_rrc_supported(struct iwl_mvm *mvm)
{
	return fw_has_capa(&mvm->fw->ucode_capa,
			   IWL_UCODE_TLV_CAPA_BT_COEX_RRC) &&
		IWL_MVM_BT_COEX_RRC;
}

static inline bool iwl_mvm_is_csum_supported(struct iwl_mvm *mvm)
{
	return fw_has_capa(&mvm->fw->ucode_capa,
			   IWL_UCODE_TLV_CAPA_CSUM_SUPPORT) &&
               !IWL_MVM_HW_CSUM_DISABLE;
}

static inline bool iwl_mvm_is_mplut_supported(struct iwl_mvm *mvm)
{
	return fw_has_capa(&mvm->fw->ucode_capa,
			   IWL_UCODE_TLV_CAPA_BT_MPLUT_SUPPORT) &&
		IWL_MVM_BT_COEX_MPLUT;
}

static inline
bool iwl_mvm_is_p2p_scm_uapsd_supported(struct iwl_mvm *mvm)
{
	return fw_has_capa(&mvm->fw->ucode_capa,
			   IWL_UCODE_TLV_CAPA_P2P_SCM_UAPSD) &&
		!(iwlwifi_mod_params.uapsd_disable &
		  IWL_DISABLE_UAPSD_P2P_CLIENT);
}

static inline bool iwl_mvm_has_new_rx_api(struct iwl_mvm *mvm)
{
	return fw_has_capa(&mvm->fw->ucode_capa,
			   IWL_UCODE_TLV_CAPA_MULTI_QUEUE_RX_SUPPORT);
}

static inline bool iwl_mvm_has_new_tx_api(struct iwl_mvm *mvm)
{
	/* TODO - replace with TLV once defined */
	return mvm->trans->trans_cfg->use_tfh;
}

static inline bool iwl_mvm_has_unified_ucode(struct iwl_mvm *mvm)
{
	/* TODO - better define this */
	return mvm->trans->trans_cfg->device_family >= IWL_DEVICE_FAMILY_22000;
}

static inline bool iwl_mvm_is_cdb_supported(struct iwl_mvm *mvm)
{
	/*
	 * TODO:
	 * The issue of how to determine CDB APIs and usage is still not fully
	 * defined.
	 * There is a compilation for CDB and non-CDB FW, but there may
	 * be also runtime check.
	 * For now there is a TLV for checking compilation mode, but a
	 * runtime check will also have to be here - once defined.
	 */
	return fw_has_capa(&mvm->fw->ucode_capa,
			   IWL_UCODE_TLV_CAPA_CDB_SUPPORT);
}

static inline bool iwl_mvm_cdb_scan_api(struct iwl_mvm *mvm)
{
	/*
	 * TODO: should this be the same as iwl_mvm_is_cdb_supported()?
	 * but then there's a little bit of code in scan that won't make
	 * any sense...
	 */
	return mvm->trans->trans_cfg->device_family >= IWL_DEVICE_FAMILY_22000;
}

static inline bool iwl_mvm_is_scan_ext_chan_supported(struct iwl_mvm *mvm)
{
	return fw_has_api(&mvm->fw->ucode_capa,
			  IWL_UCODE_TLV_API_SCAN_EXT_CHAN_VER);
}

static inline bool iwl_mvm_is_reduced_config_scan_supported(struct iwl_mvm *mvm)
{
	return fw_has_api(&mvm->fw->ucode_capa,
			  IWL_UCODE_TLV_API_REDUCED_SCAN_CONFIG);
}

static inline bool iwl_mvm_has_new_rx_stats_api(struct iwl_mvm *mvm)
{
	return fw_has_api(&mvm->fw->ucode_capa,
			  IWL_UCODE_TLV_API_NEW_RX_STATS);
}

static inline bool iwl_mvm_has_quota_low_latency(struct iwl_mvm *mvm)
{
	return fw_has_api(&mvm->fw->ucode_capa,
			  IWL_UCODE_TLV_API_QUOTA_LOW_LATENCY);
}

static inline bool iwl_mvm_has_tlc_offload(const struct iwl_mvm *mvm)
{
	return fw_has_capa(&mvm->fw->ucode_capa,
			   IWL_UCODE_TLV_CAPA_TLC_OFFLOAD);
}

static inline struct agg_tx_status *
iwl_mvm_get_agg_status(struct iwl_mvm *mvm, void *tx_resp)
{
	if (iwl_mvm_has_new_tx_api(mvm))
		return &((struct iwl_mvm_tx_resp *)tx_resp)->status;
	else
		return ((struct iwl_mvm_tx_resp_v3 *)tx_resp)->status;
}

static inline bool iwl_mvm_is_tt_in_fw(struct iwl_mvm *mvm)
{
	/* these two TLV are redundant since the responsibility to CT-kill by
	 * FW happens only after we send at least one command of
	 * temperature THs report.
	 */
	return fw_has_capa(&mvm->fw->ucode_capa,
			   IWL_UCODE_TLV_CAPA_CT_KILL_BY_FW) &&
	       fw_has_capa(&mvm->fw->ucode_capa,
			   IWL_UCODE_TLV_CAPA_TEMP_THS_REPORT_SUPPORT);
}

static inline bool iwl_mvm_is_ctdp_supported(struct iwl_mvm *mvm)
{
	return fw_has_capa(&mvm->fw->ucode_capa,
			   IWL_UCODE_TLV_CAPA_CTDP_SUPPORT);
}

extern const u8 iwl_mvm_ac_to_tx_fifo[];
extern const u8 iwl_mvm_ac_to_gen2_tx_fifo[];

static inline u8 iwl_mvm_mac_ac_to_tx_fifo(struct iwl_mvm *mvm,
					   enum ieee80211_ac_numbers ac)
{
	return iwl_mvm_has_new_tx_api(mvm) ?
		iwl_mvm_ac_to_gen2_tx_fifo[ac] : iwl_mvm_ac_to_tx_fifo[ac];
}

struct iwl_rate_info {
	u8 plcp;	/* uCode API:  IWL_RATE_6M_PLCP, etc. */
	u8 plcp_siso;	/* uCode API:  IWL_RATE_SISO_6M_PLCP, etc. */
	u8 plcp_mimo2;	/* uCode API:  IWL_RATE_MIMO2_6M_PLCP, etc. */
	u8 plcp_mimo3;  /* uCode API:  IWL_RATE_MIMO3_6M_PLCP, etc. */
	u8 ieee;	/* MAC header:  IWL_RATE_6M_IEEE, etc. */
};

void __iwl_mvm_mac_stop(struct iwl_mvm *mvm);
int __iwl_mvm_mac_start(struct iwl_mvm *mvm);

/******************
 * MVM Methods
 ******************/
/* uCode */
int iwl_run_init_mvm_ucode(struct iwl_mvm *mvm, bool read_nvm);

/* Utils */
int iwl_mvm_legacy_rate_to_mac80211_idx(u32 rate_n_flags,
					enum nl80211_band band);
void iwl_mvm_hwrate_to_tx_rate(u32 rate_n_flags,
			       enum nl80211_band band,
			       struct ieee80211_tx_rate *r);
u8 iwl_mvm_mac80211_idx_to_hwrate(int rate_idx);
u8 iwl_mvm_mac80211_ac_to_ucode_ac(enum ieee80211_ac_numbers ac);
void iwl_mvm_dump_nic_error_log(struct iwl_mvm *mvm);
u8 first_antenna(u8 mask);
u8 iwl_mvm_next_antenna(struct iwl_mvm *mvm, u8 valid, u8 last_idx);
void iwl_mvm_get_sync_time(struct iwl_mvm *mvm, u32 *gp2, u64 *boottime);
u32 iwl_mvm_get_systime(struct iwl_mvm *mvm);

/* Tx / Host Commands */
int __must_check iwl_mvm_send_cmd(struct iwl_mvm *mvm,
				  struct iwl_host_cmd *cmd);
int __must_check iwl_mvm_send_cmd_pdu(struct iwl_mvm *mvm, u32 id,
				      u32 flags, u16 len, const void *data);
int __must_check iwl_mvm_send_cmd_status(struct iwl_mvm *mvm,
					 struct iwl_host_cmd *cmd,
					 u32 *status);
int __must_check iwl_mvm_send_cmd_pdu_status(struct iwl_mvm *mvm, u32 id,
					     u16 len, const void *data,
					     u32 *status);
int iwl_mvm_tx_skb(struct iwl_mvm *mvm, struct sk_buff *skb,
		   struct ieee80211_sta *sta);
int iwl_mvm_tx_skb_non_sta(struct iwl_mvm *mvm, struct sk_buff *skb);
void iwl_mvm_set_tx_cmd(struct iwl_mvm *mvm, struct sk_buff *skb,
			struct iwl_tx_cmd *tx_cmd,
			struct ieee80211_tx_info *info, u8 sta_id);
void iwl_mvm_set_tx_cmd_rate(struct iwl_mvm *mvm, struct iwl_tx_cmd *tx_cmd,
			    struct ieee80211_tx_info *info,
			    struct ieee80211_sta *sta, __le16 fc);
void iwl_mvm_mac_itxq_xmit(struct ieee80211_hw *hw, struct ieee80211_txq *txq);
unsigned int iwl_mvm_max_amsdu_size(struct iwl_mvm *mvm,
				    struct ieee80211_sta *sta,
				    unsigned int tid);

#ifdef CONFIG_IWLWIFI_DEBUG
const char *iwl_mvm_get_tx_fail_reason(u32 status);
#else
static inline const char *iwl_mvm_get_tx_fail_reason(u32 status) { return ""; }
#endif
int iwl_mvm_flush_tx_path(struct iwl_mvm *mvm, u32 tfd_msk, u32 flags);
int iwl_mvm_flush_sta(struct iwl_mvm *mvm, void *sta, bool internal, u32 flags);
int iwl_mvm_flush_sta_tids(struct iwl_mvm *mvm, u32 sta_id,
			   u16 tids, u32 flags);

void iwl_mvm_async_handlers_purge(struct iwl_mvm *mvm);

static inline void iwl_mvm_set_tx_cmd_ccmp(struct ieee80211_tx_info *info,
					   struct iwl_tx_cmd *tx_cmd)
{
	struct ieee80211_key_conf *keyconf = info->control.hw_key;

	tx_cmd->sec_ctl = TX_CMD_SEC_CCM;
	memcpy(tx_cmd->key, keyconf->key, keyconf->keylen);
}

static inline void iwl_mvm_wait_for_async_handlers(struct iwl_mvm *mvm)
{
	flush_work(&mvm->async_handlers_wk);
}

/* Statistics */
void iwl_mvm_handle_rx_statistics(struct iwl_mvm *mvm,
				  struct iwl_rx_packet *pkt);
void iwl_mvm_rx_statistics(struct iwl_mvm *mvm,
			   struct iwl_rx_cmd_buffer *rxb);
int iwl_mvm_request_statistics(struct iwl_mvm *mvm, bool clear);
void iwl_mvm_accu_radio_stats(struct iwl_mvm *mvm);

/* NVM */
int iwl_nvm_init(struct iwl_mvm *mvm);
int iwl_mvm_load_nvm_to_nic(struct iwl_mvm *mvm);

static inline u8 iwl_mvm_get_valid_tx_ant(struct iwl_mvm *mvm)
{
	return mvm->nvm_data && mvm->nvm_data->valid_tx_ant ?
	       mvm->fw->valid_tx_ant & mvm->nvm_data->valid_tx_ant :
	       mvm->fw->valid_tx_ant;
}

static inline u8 iwl_mvm_get_valid_rx_ant(struct iwl_mvm *mvm)
{
	return mvm->nvm_data && mvm->nvm_data->valid_rx_ant ?
	       mvm->fw->valid_rx_ant & mvm->nvm_data->valid_rx_ant :
	       mvm->fw->valid_rx_ant;
}

static inline void iwl_mvm_toggle_tx_ant(struct iwl_mvm *mvm, u8 *ant)
{
	*ant = iwl_mvm_next_antenna(mvm, iwl_mvm_get_valid_tx_ant(mvm), *ant);
}

static inline u32 iwl_mvm_get_phy_config(struct iwl_mvm *mvm)
{
	u32 phy_config = ~(FW_PHY_CFG_TX_CHAIN |
			   FW_PHY_CFG_RX_CHAIN);
	u32 valid_rx_ant = iwl_mvm_get_valid_rx_ant(mvm);
	u32 valid_tx_ant = iwl_mvm_get_valid_tx_ant(mvm);

	phy_config |= valid_tx_ant << FW_PHY_CFG_TX_CHAIN_POS |
		      valid_rx_ant << FW_PHY_CFG_RX_CHAIN_POS;

	return mvm->fw->phy_config & phy_config;
}

int iwl_mvm_up(struct iwl_mvm *mvm);
int iwl_mvm_load_d3_fw(struct iwl_mvm *mvm);

int iwl_mvm_mac_setup_register(struct iwl_mvm *mvm);
bool iwl_mvm_bcast_filter_build_cmd(struct iwl_mvm *mvm,
				    struct iwl_bcast_filter_cmd *cmd);

/*
 * FW notifications / CMD responses handlers
 * Convention: iwl_mvm_rx_<NAME OF THE CMD>
 */
void iwl_mvm_rx_rx_phy_cmd(struct iwl_mvm *mvm, struct iwl_rx_cmd_buffer *rxb);
void iwl_mvm_rx_rx_mpdu(struct iwl_mvm *mvm, struct napi_struct *napi,
			struct iwl_rx_cmd_buffer *rxb);
void iwl_mvm_rx_mpdu_mq(struct iwl_mvm *mvm, struct napi_struct *napi,
			struct iwl_rx_cmd_buffer *rxb, int queue);
void iwl_mvm_rx_monitor_no_data(struct iwl_mvm *mvm, struct napi_struct *napi,
				struct iwl_rx_cmd_buffer *rxb, int queue);
void iwl_mvm_rx_frame_release(struct iwl_mvm *mvm, struct napi_struct *napi,
			      struct iwl_rx_cmd_buffer *rxb, int queue);
void iwl_mvm_rx_bar_frame_release(struct iwl_mvm *mvm, struct napi_struct *napi,
				  struct iwl_rx_cmd_buffer *rxb, int queue);
int iwl_mvm_notify_rx_queue(struct iwl_mvm *mvm, u32 rxq_mask,
			    const u8 *data, u32 count, bool async);
void iwl_mvm_rx_queue_notif(struct iwl_mvm *mvm, struct napi_struct *napi,
			    struct iwl_rx_cmd_buffer *rxb, int queue);
void iwl_mvm_rx_tx_cmd(struct iwl_mvm *mvm, struct iwl_rx_cmd_buffer *rxb);
void iwl_mvm_mfu_assert_dump_notif(struct iwl_mvm *mvm,
				   struct iwl_rx_cmd_buffer *rxb);
void iwl_mvm_send_recovery_cmd(struct iwl_mvm *mvm, u32 flags);
void iwl_mvm_rx_ba_notif(struct iwl_mvm *mvm, struct iwl_rx_cmd_buffer *rxb);
void iwl_mvm_rx_ant_coupling_notif(struct iwl_mvm *mvm,
				   struct iwl_rx_cmd_buffer *rxb);
void iwl_mvm_rx_fw_error(struct iwl_mvm *mvm, struct iwl_rx_cmd_buffer *rxb);
void iwl_mvm_rx_card_state_notif(struct iwl_mvm *mvm,
				 struct iwl_rx_cmd_buffer *rxb);
void iwl_mvm_rx_mfuart_notif(struct iwl_mvm *mvm,
			     struct iwl_rx_cmd_buffer *rxb);
void iwl_mvm_rx_shared_mem_cfg_notif(struct iwl_mvm *mvm,
				     struct iwl_rx_cmd_buffer *rxb);

/* MVM PHY */
int iwl_mvm_phy_ctxt_add(struct iwl_mvm *mvm, struct iwl_mvm_phy_ctxt *ctxt,
			 struct cfg80211_chan_def *chandef,
			 u8 chains_static, u8 chains_dynamic);
int iwl_mvm_phy_ctxt_changed(struct iwl_mvm *mvm, struct iwl_mvm_phy_ctxt *ctxt,
			     struct cfg80211_chan_def *chandef,
			     u8 chains_static, u8 chains_dynamic);
void iwl_mvm_phy_ctxt_ref(struct iwl_mvm *mvm,
			  struct iwl_mvm_phy_ctxt *ctxt);
void iwl_mvm_phy_ctxt_unref(struct iwl_mvm *mvm,
			    struct iwl_mvm_phy_ctxt *ctxt);
int iwl_mvm_phy_ctx_count(struct iwl_mvm *mvm);
u8 iwl_mvm_get_channel_width(struct cfg80211_chan_def *chandef);
u8 iwl_mvm_get_ctrl_pos(struct cfg80211_chan_def *chandef);

/* MAC (virtual interface) programming */
int iwl_mvm_mac_ctxt_init(struct iwl_mvm *mvm, struct ieee80211_vif *vif);
int iwl_mvm_mac_ctxt_add(struct iwl_mvm *mvm, struct ieee80211_vif *vif);
int iwl_mvm_mac_ctxt_changed(struct iwl_mvm *mvm, struct ieee80211_vif *vif,
			     bool force_assoc_off, const u8 *bssid_override);
int iwl_mvm_mac_ctxt_remove(struct iwl_mvm *mvm, struct ieee80211_vif *vif);
int iwl_mvm_mac_ctxt_beacon_changed(struct iwl_mvm *mvm,
				    struct ieee80211_vif *vif);
int iwl_mvm_mac_ctxt_send_beacon(struct iwl_mvm *mvm,
				 struct ieee80211_vif *vif,
				 struct sk_buff *beacon);
int iwl_mvm_mac_ctxt_send_beacon_cmd(struct iwl_mvm *mvm,
				     struct sk_buff *beacon,
				     void *data, int len);
u8 iwl_mvm_mac_ctxt_get_lowest_rate(struct ieee80211_tx_info *info,
				    struct ieee80211_vif *vif);
void iwl_mvm_mac_ctxt_set_tim(struct iwl_mvm *mvm,
			      __le32 *tim_index, __le32 *tim_size,
			      u8 *beacon, u32 frame_size);
void iwl_mvm_rx_beacon_notif(struct iwl_mvm *mvm,
			     struct iwl_rx_cmd_buffer *rxb);
void iwl_mvm_rx_missed_beacons_notif(struct iwl_mvm *mvm,
				     struct iwl_rx_cmd_buffer *rxb);
void iwl_mvm_rx_stored_beacon_notif(struct iwl_mvm *mvm,
				    struct iwl_rx_cmd_buffer *rxb);
void iwl_mvm_mu_mimo_grp_notif(struct iwl_mvm *mvm,
			       struct iwl_rx_cmd_buffer *rxb);
void iwl_mvm_sta_pm_notif(struct iwl_mvm *mvm, struct iwl_rx_cmd_buffer *rxb);
void iwl_mvm_window_status_notif(struct iwl_mvm *mvm,
				 struct iwl_rx_cmd_buffer *rxb);
void iwl_mvm_mac_ctxt_recalc_tsf_id(struct iwl_mvm *mvm,
				    struct ieee80211_vif *vif);
void iwl_mvm_probe_resp_data_notif(struct iwl_mvm *mvm,
				   struct iwl_rx_cmd_buffer *rxb);
void iwl_mvm_channel_switch_noa_notif(struct iwl_mvm *mvm,
				      struct iwl_rx_cmd_buffer *rxb);
/* Bindings */
int iwl_mvm_binding_add_vif(struct iwl_mvm *mvm, struct ieee80211_vif *vif);
int iwl_mvm_binding_remove_vif(struct iwl_mvm *mvm, struct ieee80211_vif *vif);

/* Quota management */
static inline size_t iwl_mvm_quota_cmd_size(struct iwl_mvm *mvm)
{
	return iwl_mvm_has_quota_low_latency(mvm) ?
		sizeof(struct iwl_time_quota_cmd) :
		sizeof(struct iwl_time_quota_cmd_v1);
}

static inline struct iwl_time_quota_data
*iwl_mvm_quota_cmd_get_quota(struct iwl_mvm *mvm,
			     struct iwl_time_quota_cmd *cmd,
			     int i)
{
	struct iwl_time_quota_data_v1 *quotas;

	if (iwl_mvm_has_quota_low_latency(mvm))
		return &cmd->quotas[i];

	quotas = (struct iwl_time_quota_data_v1 *)cmd->quotas;
	return (struct iwl_time_quota_data *)&quotas[i];
}

int iwl_mvm_update_quotas(struct iwl_mvm *mvm, bool force_upload,
			  struct ieee80211_vif *disabled_vif);

/* Scanning */
int iwl_mvm_reg_scan_start(struct iwl_mvm *mvm, struct ieee80211_vif *vif,
			   struct cfg80211_scan_request *req,
			   struct ieee80211_scan_ies *ies);
int iwl_mvm_scan_size(struct iwl_mvm *mvm);
int iwl_mvm_scan_stop(struct iwl_mvm *mvm, int type, bool notify);
int iwl_mvm_max_scan_ie_len(struct iwl_mvm *mvm);
void iwl_mvm_report_scan_aborted(struct iwl_mvm *mvm);
void iwl_mvm_scan_timeout_wk(struct work_struct *work);

/* Scheduled scan */
void iwl_mvm_rx_lmac_scan_complete_notif(struct iwl_mvm *mvm,
					 struct iwl_rx_cmd_buffer *rxb);
void iwl_mvm_rx_lmac_scan_iter_complete_notif(struct iwl_mvm *mvm,
					      struct iwl_rx_cmd_buffer *rxb);
int iwl_mvm_sched_scan_start(struct iwl_mvm *mvm,
			     struct ieee80211_vif *vif,
			     struct cfg80211_sched_scan_request *req,
			     struct ieee80211_scan_ies *ies,
			     int type);
void iwl_mvm_rx_scan_match_found(struct iwl_mvm *mvm,
				 struct iwl_rx_cmd_buffer *rxb);

/* UMAC scan */
int iwl_mvm_config_scan(struct iwl_mvm *mvm);
void iwl_mvm_rx_umac_scan_complete_notif(struct iwl_mvm *mvm,
					 struct iwl_rx_cmd_buffer *rxb);
void iwl_mvm_rx_umac_scan_iter_complete_notif(struct iwl_mvm *mvm,
					      struct iwl_rx_cmd_buffer *rxb);

/* MVM debugfs */
#ifdef CONFIG_IWLWIFI_DEBUGFS
void iwl_mvm_dbgfs_register(struct iwl_mvm *mvm, struct dentry *dbgfs_dir);
void iwl_mvm_vif_dbgfs_register(struct iwl_mvm *mvm, struct ieee80211_vif *vif);
void iwl_mvm_vif_dbgfs_clean(struct iwl_mvm *mvm, struct ieee80211_vif *vif);
#else
static inline void iwl_mvm_dbgfs_register(struct iwl_mvm *mvm,
					  struct dentry *dbgfs_dir)
{
}
static inline void
iwl_mvm_vif_dbgfs_register(struct iwl_mvm *mvm, struct ieee80211_vif *vif)
{
}
static inline void
iwl_mvm_vif_dbgfs_clean(struct iwl_mvm *mvm, struct ieee80211_vif *vif)
{
}
#endif /* CONFIG_IWLWIFI_DEBUGFS */

/* rate scaling */
<<<<<<< HEAD
int iwl_mvm_send_lq_cmd(struct iwl_mvm *mvm, struct iwl_lq_cmd *lq, bool sync);
=======
int iwl_mvm_send_lq_cmd(struct iwl_mvm *mvm, struct iwl_lq_cmd *lq);
>>>>>>> f7688b48
void iwl_mvm_update_frame_stats(struct iwl_mvm *mvm, u32 rate, bool agg);
int rs_pretty_print_rate(char *buf, int bufsz, const u32 rate);
void rs_update_last_rssi(struct iwl_mvm *mvm,
			 struct iwl_mvm_sta *mvmsta,
			 struct ieee80211_rx_status *rx_status);

/* power management */
int iwl_mvm_power_update_device(struct iwl_mvm *mvm);
int iwl_mvm_power_update_mac(struct iwl_mvm *mvm);
int iwl_mvm_power_update_ps(struct iwl_mvm *mvm);
int iwl_mvm_power_mac_dbgfs_read(struct iwl_mvm *mvm, struct ieee80211_vif *vif,
				 char *buf, int bufsz);

void iwl_mvm_power_vif_assoc(struct iwl_mvm *mvm, struct ieee80211_vif *vif);
void iwl_mvm_power_uapsd_misbehaving_ap_notif(struct iwl_mvm *mvm,
					      struct iwl_rx_cmd_buffer *rxb);

#ifdef CONFIG_IWLWIFI_LEDS
int iwl_mvm_leds_init(struct iwl_mvm *mvm);
void iwl_mvm_leds_exit(struct iwl_mvm *mvm);
void iwl_mvm_leds_sync(struct iwl_mvm *mvm);
#else
static inline int iwl_mvm_leds_init(struct iwl_mvm *mvm)
{
	return 0;
}
static inline void iwl_mvm_leds_exit(struct iwl_mvm *mvm)
{
}
static inline void iwl_mvm_leds_sync(struct iwl_mvm *mvm)
{
}
#endif

/* D3 (WoWLAN, NetDetect) */
int iwl_mvm_suspend(struct ieee80211_hw *hw, struct cfg80211_wowlan *wowlan);
int iwl_mvm_resume(struct ieee80211_hw *hw);
void iwl_mvm_set_wakeup(struct ieee80211_hw *hw, bool enabled);
void iwl_mvm_set_rekey_data(struct ieee80211_hw *hw,
			    struct ieee80211_vif *vif,
			    struct cfg80211_gtk_rekey_data *data);
void iwl_mvm_ipv6_addr_change(struct ieee80211_hw *hw,
			      struct ieee80211_vif *vif,
			      struct inet6_dev *idev);
void iwl_mvm_set_default_unicast_key(struct ieee80211_hw *hw,
				     struct ieee80211_vif *vif, int idx);
extern const struct file_operations iwl_dbgfs_d3_test_ops;
struct iwl_wowlan_status *iwl_mvm_send_wowlan_get_status(struct iwl_mvm *mvm);
#ifdef CONFIG_PM
void iwl_mvm_set_last_nonqos_seq(struct iwl_mvm *mvm,
				 struct ieee80211_vif *vif);
#else
static inline void
iwl_mvm_set_last_nonqos_seq(struct iwl_mvm *mvm, struct ieee80211_vif *vif)
{
}
#endif
void iwl_mvm_set_wowlan_qos_seq(struct iwl_mvm_sta *mvm_ap_sta,
				struct iwl_wowlan_config_cmd *cmd);
int iwl_mvm_send_proto_offload(struct iwl_mvm *mvm,
			       struct ieee80211_vif *vif,
			       bool disable_offloading,
			       bool offload_ns,
			       u32 cmd_flags);

/* BT Coex */
int iwl_mvm_send_bt_init_conf(struct iwl_mvm *mvm);
void iwl_mvm_rx_bt_coex_notif(struct iwl_mvm *mvm,
			      struct iwl_rx_cmd_buffer *rxb);
void iwl_mvm_bt_rssi_event(struct iwl_mvm *mvm, struct ieee80211_vif *vif,
			   enum ieee80211_rssi_event_data);
void iwl_mvm_bt_coex_vif_change(struct iwl_mvm *mvm);
u16 iwl_mvm_coex_agg_time_limit(struct iwl_mvm *mvm,
				struct ieee80211_sta *sta);
bool iwl_mvm_bt_coex_is_mimo_allowed(struct iwl_mvm *mvm,
				     struct ieee80211_sta *sta);
bool iwl_mvm_bt_coex_is_ant_avail(struct iwl_mvm *mvm, u8 ant);
bool iwl_mvm_bt_coex_is_shared_ant_avail(struct iwl_mvm *mvm);
bool iwl_mvm_bt_coex_is_tpc_allowed(struct iwl_mvm *mvm,
				    enum nl80211_band band);
u8 iwl_mvm_bt_coex_get_single_ant_msk(struct iwl_mvm *mvm, u8 enabled_ants);
u8 iwl_mvm_bt_coex_tx_prio(struct iwl_mvm *mvm, struct ieee80211_hdr *hdr,
			   struct ieee80211_tx_info *info, u8 ac);

/* beacon filtering */
#ifdef CONFIG_IWLWIFI_DEBUGFS
void
iwl_mvm_beacon_filter_debugfs_parameters(struct ieee80211_vif *vif,
					 struct iwl_beacon_filter_cmd *cmd);
#else
static inline void
iwl_mvm_beacon_filter_debugfs_parameters(struct ieee80211_vif *vif,
					 struct iwl_beacon_filter_cmd *cmd)
{}
#endif
int iwl_mvm_enable_beacon_filter(struct iwl_mvm *mvm,
				 struct ieee80211_vif *vif,
				 u32 flags);
int iwl_mvm_disable_beacon_filter(struct iwl_mvm *mvm,
				  struct ieee80211_vif *vif,
				  u32 flags);
/* SMPS */
void iwl_mvm_update_smps(struct iwl_mvm *mvm, struct ieee80211_vif *vif,
				enum iwl_mvm_smps_type_request req_type,
				enum ieee80211_smps_mode smps_request);
bool iwl_mvm_rx_diversity_allowed(struct iwl_mvm *mvm);

/* Low latency */
int iwl_mvm_update_low_latency(struct iwl_mvm *mvm, struct ieee80211_vif *vif,
			      bool low_latency,
			      enum iwl_mvm_low_latency_cause cause);
/* get SystemLowLatencyMode - only needed for beacon threshold? */
bool iwl_mvm_low_latency(struct iwl_mvm *mvm);
bool iwl_mvm_low_latency_band(struct iwl_mvm *mvm, enum nl80211_band band);
void iwl_mvm_send_low_latency_cmd(struct iwl_mvm *mvm, bool low_latency,
				  u16 mac_id);

/* get VMACLowLatencyMode */
static inline bool iwl_mvm_vif_low_latency(struct iwl_mvm_vif *mvmvif)
{
	/*
	 * should this consider associated/active/... state?
	 *
	 * Normally low-latency should only be active on interfaces
	 * that are active, but at least with debugfs it can also be
	 * enabled on interfaces that aren't active. However, when
	 * interface aren't active then they aren't added into the
	 * binding, so this has no real impact. For now, just return
	 * the current desired low-latency state.
	 */
	return mvmvif->low_latency_actual;
}

static inline
void iwl_mvm_vif_set_low_latency(struct iwl_mvm_vif *mvmvif, bool set,
				 enum iwl_mvm_low_latency_cause cause)
{
	u8 new_state;

	if (set)
		mvmvif->low_latency |= cause;
	else
		mvmvif->low_latency &= ~cause;

	/*
	 * if LOW_LATENCY_DEBUGFS_FORCE_ENABLE is enabled no changes are
	 * allowed to actual mode.
	 */
	if (mvmvif->low_latency & LOW_LATENCY_DEBUGFS_FORCE_ENABLE &&
	    cause != LOW_LATENCY_DEBUGFS_FORCE_ENABLE)
		return;

	if (cause == LOW_LATENCY_DEBUGFS_FORCE_ENABLE && set)
		/*
		 * We enter force state
		 */
		new_state = !!(mvmvif->low_latency &
			       LOW_LATENCY_DEBUGFS_FORCE);
	else
		/*
		 * Check if any other one set low latency
		 */
		new_state = !!(mvmvif->low_latency &
				  ~(LOW_LATENCY_DEBUGFS_FORCE_ENABLE |
				    LOW_LATENCY_DEBUGFS_FORCE));

	mvmvif->low_latency_actual = new_state;
}

/* Return a bitmask with all the hw supported queues, except for the
 * command queue, which can't be flushed.
 */
static inline u32 iwl_mvm_flushable_queues(struct iwl_mvm *mvm)
{
	return ((BIT(mvm->trans->trans_cfg->base_params->num_of_queues) - 1) &
		~BIT(IWL_MVM_DQA_CMD_QUEUE));
}

static inline void iwl_mvm_stop_device(struct iwl_mvm *mvm)
{
	lockdep_assert_held(&mvm->mutex);
	iwl_fw_cancel_timestamp(&mvm->fwrt);
	clear_bit(IWL_MVM_STATUS_FIRMWARE_RUNNING, &mvm->status);
	iwl_fw_dbg_stop_sync(&mvm->fwrt);
	iwl_trans_stop_device(mvm->trans);
	iwl_free_fw_paging(&mvm->fwrt);
	iwl_fw_dump_conf_clear(&mvm->fwrt);
}

/* Re-configure the SCD for a queue that has already been configured */
int iwl_mvm_reconfig_scd(struct iwl_mvm *mvm, int queue, int fifo, int sta_id,
			 int tid, int frame_limit, u16 ssn);

/* Thermal management and CT-kill */
void iwl_mvm_tt_tx_backoff(struct iwl_mvm *mvm, u32 backoff);
void iwl_mvm_tt_temp_changed(struct iwl_mvm *mvm, u32 temp);
void iwl_mvm_temp_notif(struct iwl_mvm *mvm,
			struct iwl_rx_cmd_buffer *rxb);
void iwl_mvm_tt_handler(struct iwl_mvm *mvm);
void iwl_mvm_thermal_initialize(struct iwl_mvm *mvm, u32 min_backoff);
void iwl_mvm_thermal_exit(struct iwl_mvm *mvm);
void iwl_mvm_set_hw_ctkill_state(struct iwl_mvm *mvm, bool state);
int iwl_mvm_get_temp(struct iwl_mvm *mvm, s32 *temp);
void iwl_mvm_ct_kill_notif(struct iwl_mvm *mvm, struct iwl_rx_cmd_buffer *rxb);
void iwl_mvm_enter_ctkill(struct iwl_mvm *mvm);
int iwl_mvm_send_temp_report_ths_cmd(struct iwl_mvm *mvm);
int iwl_mvm_ctdp_command(struct iwl_mvm *mvm, u32 op, u32 budget);

/* Location Aware Regulatory */
struct iwl_mcc_update_resp *
iwl_mvm_update_mcc(struct iwl_mvm *mvm, const char *alpha2,
		   enum iwl_mcc_source src_id);
int iwl_mvm_init_mcc(struct iwl_mvm *mvm);
void iwl_mvm_rx_chub_update_mcc(struct iwl_mvm *mvm,
				struct iwl_rx_cmd_buffer *rxb);
struct ieee80211_regdomain *iwl_mvm_get_regdomain(struct wiphy *wiphy,
						  const char *alpha2,
						  enum iwl_mcc_source src_id,
						  bool *changed);
struct ieee80211_regdomain *iwl_mvm_get_current_regdomain(struct iwl_mvm *mvm,
							  bool *changed);
int iwl_mvm_init_fw_regd(struct iwl_mvm *mvm);
void iwl_mvm_update_changed_regdom(struct iwl_mvm *mvm);

/* smart fifo */
int iwl_mvm_sf_update(struct iwl_mvm *mvm, struct ieee80211_vif *vif,
		      bool added_vif);

/* FTM responder */
int iwl_mvm_ftm_start_responder(struct iwl_mvm *mvm, struct ieee80211_vif *vif);
void iwl_mvm_ftm_restart_responder(struct iwl_mvm *mvm,
				   struct ieee80211_vif *vif);
void iwl_mvm_ftm_responder_stats(struct iwl_mvm *mvm,
				 struct iwl_rx_cmd_buffer *rxb);

/* FTM initiator */
void iwl_mvm_ftm_restart(struct iwl_mvm *mvm);
void iwl_mvm_ftm_range_resp(struct iwl_mvm *mvm,
			    struct iwl_rx_cmd_buffer *rxb);
void iwl_mvm_ftm_lc_notif(struct iwl_mvm *mvm,
			  struct iwl_rx_cmd_buffer *rxb);
int iwl_mvm_ftm_start(struct iwl_mvm *mvm, struct ieee80211_vif *vif,
		      struct cfg80211_pmsr_request *request);
void iwl_mvm_ftm_abort(struct iwl_mvm *mvm, struct cfg80211_pmsr_request *req);

/* TDLS */

/*
 * We use TID 4 (VI) as a FW-used-only TID when TDLS connections are present.
 * This TID is marked as used vs the AP and all connected TDLS peers.
 */
#define IWL_MVM_TDLS_FW_TID 4

int iwl_mvm_tdls_sta_count(struct iwl_mvm *mvm, struct ieee80211_vif *vif);
void iwl_mvm_teardown_tdls_peers(struct iwl_mvm *mvm);
void iwl_mvm_recalc_tdls_state(struct iwl_mvm *mvm, struct ieee80211_vif *vif,
			       bool sta_added);
void iwl_mvm_mac_mgd_protect_tdls_discover(struct ieee80211_hw *hw,
					   struct ieee80211_vif *vif);
int iwl_mvm_tdls_channel_switch(struct ieee80211_hw *hw,
				struct ieee80211_vif *vif,
				struct ieee80211_sta *sta, u8 oper_class,
				struct cfg80211_chan_def *chandef,
				struct sk_buff *tmpl_skb, u32 ch_sw_tm_ie);
void iwl_mvm_tdls_recv_channel_switch(struct ieee80211_hw *hw,
				      struct ieee80211_vif *vif,
				      struct ieee80211_tdls_ch_sw_params *params);
void iwl_mvm_tdls_cancel_channel_switch(struct ieee80211_hw *hw,
					struct ieee80211_vif *vif,
					struct ieee80211_sta *sta);
void iwl_mvm_rx_tdls_notif(struct iwl_mvm *mvm, struct iwl_rx_cmd_buffer *rxb);
void iwl_mvm_tdls_ch_switch_work(struct work_struct *work);

void iwl_mvm_sync_rx_queues_internal(struct iwl_mvm *mvm,
				     struct iwl_mvm_internal_rxq_notif *notif,
				     u32 size);
void iwl_mvm_reorder_timer_expired(struct timer_list *t);
struct ieee80211_vif *iwl_mvm_get_bss_vif(struct iwl_mvm *mvm);
bool iwl_mvm_is_vif_assoc(struct iwl_mvm *mvm);

#define MVM_TCM_PERIOD_MSEC 500
#define MVM_TCM_PERIOD (HZ * MVM_TCM_PERIOD_MSEC / 1000)
#define MVM_LL_PERIOD (10 * HZ)
void iwl_mvm_tcm_work(struct work_struct *work);
void iwl_mvm_recalc_tcm(struct iwl_mvm *mvm);
void iwl_mvm_pause_tcm(struct iwl_mvm *mvm, bool with_cancel);
void iwl_mvm_resume_tcm(struct iwl_mvm *mvm);
void iwl_mvm_tcm_add_vif(struct iwl_mvm *mvm, struct ieee80211_vif *vif);
void iwl_mvm_tcm_rm_vif(struct iwl_mvm *mvm, struct ieee80211_vif *vif);
u8 iwl_mvm_tcm_load_percentage(u32 airtime, u32 elapsed);

void iwl_mvm_nic_restart(struct iwl_mvm *mvm, bool fw_error);
unsigned int iwl_mvm_get_wd_timeout(struct iwl_mvm *mvm,
				    struct ieee80211_vif *vif,
				    bool tdls, bool cmd_q);
void iwl_mvm_connection_loss(struct iwl_mvm *mvm, struct ieee80211_vif *vif,
			     const char *errmsg);
void iwl_mvm_event_frame_timeout_callback(struct iwl_mvm *mvm,
					  struct ieee80211_vif *vif,
					  const struct ieee80211_sta *sta,
					  u16 tid);

int iwl_mvm_sar_select_profile(struct iwl_mvm *mvm, int prof_a, int prof_b);
int iwl_mvm_get_sar_geo_profile(struct iwl_mvm *mvm);
int iwl_mvm_ppag_send_cmd(struct iwl_mvm *mvm);
#ifdef CONFIG_IWLWIFI_DEBUGFS
void iwl_mvm_sta_add_debugfs(struct ieee80211_hw *hw,
			     struct ieee80211_vif *vif,
			     struct ieee80211_sta *sta,
			     struct dentry *dir);
#endif

/* Channel info utils */
static inline bool iwl_mvm_has_ultra_hb_channel(struct iwl_mvm *mvm)
{
	return fw_has_capa(&mvm->fw->ucode_capa,
			   IWL_UCODE_TLV_CAPA_ULTRA_HB_CHANNELS);
}

static inline void *iwl_mvm_chan_info_cmd_tail(struct iwl_mvm *mvm,
					       struct iwl_fw_channel_info *ci)
{
	return (u8 *)ci + (iwl_mvm_has_ultra_hb_channel(mvm) ?
			   sizeof(struct iwl_fw_channel_info) :
			   sizeof(struct iwl_fw_channel_info_v1));
}

static inline size_t iwl_mvm_chan_info_padding(struct iwl_mvm *mvm)
{
	return iwl_mvm_has_ultra_hb_channel(mvm) ? 0 :
		sizeof(struct iwl_fw_channel_info) -
		sizeof(struct iwl_fw_channel_info_v1);
}

static inline void iwl_mvm_set_chan_info(struct iwl_mvm *mvm,
					 struct iwl_fw_channel_info *ci,
					 u32 chan, u8 band, u8 width,
					 u8 ctrl_pos)
{
	if (iwl_mvm_has_ultra_hb_channel(mvm)) {
		ci->channel = cpu_to_le32(chan);
		ci->band = band;
		ci->width = width;
		ci->ctrl_pos = ctrl_pos;
	} else {
		struct iwl_fw_channel_info_v1 *ci_v1 =
					(struct iwl_fw_channel_info_v1 *)ci;

		ci_v1->channel = chan;
		ci_v1->band = band;
		ci_v1->width = width;
		ci_v1->ctrl_pos = ctrl_pos;
	}
}

static inline void
iwl_mvm_set_chan_info_chandef(struct iwl_mvm *mvm,
			      struct iwl_fw_channel_info *ci,
			      struct cfg80211_chan_def *chandef)
{
	iwl_mvm_set_chan_info(mvm, ci, chandef->chan->hw_value,
			      (chandef->chan->band == NL80211_BAND_2GHZ ?
			       PHY_BAND_24 : PHY_BAND_5),
			       iwl_mvm_get_channel_width(chandef),
			       iwl_mvm_get_ctrl_pos(chandef));
}

#endif /* __IWL_MVM_H__ */<|MERGE_RESOLUTION|>--- conflicted
+++ resolved
@@ -1764,11 +1764,7 @@
 #endif /* CONFIG_IWLWIFI_DEBUGFS */
 
 /* rate scaling */
-<<<<<<< HEAD
-int iwl_mvm_send_lq_cmd(struct iwl_mvm *mvm, struct iwl_lq_cmd *lq, bool sync);
-=======
 int iwl_mvm_send_lq_cmd(struct iwl_mvm *mvm, struct iwl_lq_cmd *lq);
->>>>>>> f7688b48
 void iwl_mvm_update_frame_stats(struct iwl_mvm *mvm, u32 rate, bool agg);
 int rs_pretty_print_rate(char *buf, int bufsz, const u32 rate);
 void rs_update_last_rssi(struct iwl_mvm *mvm,
