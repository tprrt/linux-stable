--- conflicted
+++ resolved
@@ -263,12 +263,9 @@
 		u32 len = skb->len;
 
 		put_unaligned_le32(len, skb_push(skb, sizeof(len)));
-<<<<<<< HEAD
-=======
 		pad = round_up(skb->len, 4) + 4 - skb->len;
 	} else {
 		pad = round_up(skb->len, 4) - skb->len;
->>>>>>> d1988041
 	}
 
 	return mt76_skb_adjust_pad(skb, pad);
