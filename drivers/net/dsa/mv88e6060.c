--- conflicted
+++ resolved
@@ -69,17 +69,11 @@
 	usleep_range(2000, 4000);
 
 	/* Reset the switch. */
-<<<<<<< HEAD
-	REG_WRITE(REG_GLOBAL, GLOBAL_ATU_CONTROL,
-		  GLOBAL_ATU_CONTROL_SWRESET |
-		  GLOBAL_ATU_CONTROL_LEARNDIS);
-=======
 	ret = reg_write(priv, REG_GLOBAL, GLOBAL_ATU_CONTROL,
 			GLOBAL_ATU_CONTROL_SWRESET |
 			GLOBAL_ATU_CONTROL_LEARNDIS);
 	if (ret)
 		return ret;
->>>>>>> f7688b48
 
 	/* Wait up to one second for reset to complete. */
 	timeout = jiffies + 1 * HZ;
@@ -114,15 +108,8 @@
 
 	/* Disable automatic address learning.
 	 */
-<<<<<<< HEAD
-	REG_WRITE(REG_GLOBAL, GLOBAL_ATU_CONTROL,
-		  GLOBAL_ATU_CONTROL_LEARNDIS);
-
-	return 0;
-=======
 	return reg_write(priv, REG_GLOBAL, GLOBAL_ATU_CONTROL,
 			 GLOBAL_ATU_CONTROL_LEARNDIS);
->>>>>>> f7688b48
 }
 
 static int mv88e6060_setup_port(struct mv88e6060_priv *priv, int p)
