--- conflicted
+++ resolved
@@ -465,9 +465,6 @@
 
 static int bcm54616s_probe(struct phy_device *phydev)
 {
-<<<<<<< HEAD
-	int val;
-=======
 	struct bcm54616s_phy_priv *priv;
 	int val;
 
@@ -476,7 +473,6 @@
 		return -ENOMEM;
 
 	phydev->priv = priv;
->>>>>>> 4bcf3b75
 
 	val = bcm_phy_read_shadow(phydev, BCM54XX_SHD_MODE);
 	if (val < 0)
@@ -499,11 +495,7 @@
 		 * 1000BASE-X configuration.
 		 */
 		if (!(val & BCM54616S_100FX_MODE))
-<<<<<<< HEAD
-			phydev->dev_flags |= PHY_BCM_FLAGS_MODE_1000BX;
-=======
 			priv->mode_1000bx_en = true;
->>>>>>> 4bcf3b75
 
 		phydev->port = PORT_FIBRE;
 	}
