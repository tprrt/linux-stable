# SPDX-License-Identifier: GPL-2.0-only
#
# PTP clock support configuration
#

menu "PTP clock support"

config PTP_1588_CLOCK
	tristate "PTP clock support"
	depends on NET && POSIX_TIMERS
	default ETHERNET
	select PPS
	select NET_PTP_CLASSIFY
	help
	  The IEEE 1588 standard defines a method to precisely
	  synchronize distributed clocks over Ethernet networks. The
	  standard defines a Precision Time Protocol (PTP), which can
	  be used to achieve synchronization within a few dozen
	  microseconds. In addition, with the help of special hardware
	  time stamping units, it can be possible to achieve
	  synchronization to within a few hundred nanoseconds.

	  This driver adds support for PTP clocks as character
	  devices. If you want to use a PTP clock, then you should
	  also enable at least one clock driver as well.

	  To compile this driver as a module, choose M here: the module
	  will be called ptp.

config PTP_1588_CLOCK_OPTIONAL
	tristate
	default y if PTP_1588_CLOCK=n
	default PTP_1588_CLOCK
	help
	  Drivers that can optionally use the PTP_1588_CLOCK framework
	  should depend on this symbol to prevent them from being built
	  into vmlinux while the PTP support itself is in a loadable
	  module.
	  If PTP support is disabled, this dependency will still be
	  met, and drivers refer to dummy helpers.

config PTP_1588_CLOCK_DTE
	tristate "Broadcom DTE as PTP clock"
	depends on PTP_1588_CLOCK
	depends on NET && HAS_IOMEM
	depends on ARCH_BCM_MOBILE || (ARCH_BCM_IPROC && !(ARCH_BCM_NSP || ARCH_BCM_5301X)) || COMPILE_TEST
	default y
	help
	  This driver adds support for using the Digital timing engine
	  (DTE) in the Broadcom SoC's as a PTP clock.

	  The clock can be used in both wired and wireless networks
	  for PTP purposes.

	  To compile this driver as a module, choose M here: the module
	  will be called ptp_dte.

config PTP_1588_CLOCK_QORIQ
	tristate "Freescale QorIQ 1588 timer as PTP clock"
	depends on GIANFAR || FSL_DPAA_ETH || FSL_DPAA2_ETH || FSL_ENETC || FSL_ENETC_VF || COMPILE_TEST
	depends on PTP_1588_CLOCK
	default y
	help
	  This driver adds support for using the Freescale QorIQ 1588
	  timer as a PTP clock. This clock is only useful if your PTP
	  programs are getting hardware time stamps on the PTP Ethernet
	  packets using the SO_TIMESTAMPING API.

	  To compile this driver as a module, choose M here: the module
	  will be called ptp-qoriq.

comment "Enable PHYLIB and NETWORK_PHY_TIMESTAMPING to see the additional clocks."
	depends on PHYLIB=n || NETWORK_PHY_TIMESTAMPING=n

config DP83640_PHY
	tristate "Driver for the National Semiconductor DP83640 PHYTER"
	depends on NETWORK_PHY_TIMESTAMPING
	depends on PHYLIB
	depends on PTP_1588_CLOCK
	select CRC32
	help
	  Supports the DP83640 PHYTER with IEEE 1588 features.

	  This driver adds support for using the DP83640 as a PTP
	  clock. This clock is only useful if your PTP programs are
	  getting hardware time stamps on the PTP Ethernet packets
	  using the SO_TIMESTAMPING API.

	  In order for this to work, your MAC driver must also
	  implement the skb_tx_timestamp() function.

config PTP_1588_CLOCK_INES
	tristate "ZHAW InES PTP time stamping IP core"
	depends on NETWORK_PHY_TIMESTAMPING
	depends on HAS_IOMEM
	depends on PHYLIB
	depends on PTP_1588_CLOCK
	help
	  This driver adds support for using the ZHAW InES 1588 IP
	  core.  This clock is only useful if the MII bus of your MAC
	  is wired up to the core.

config PTP_1588_CLOCK_PCH
	tristate "Intel PCH EG20T as PTP clock"
	depends on X86_32 || COMPILE_TEST
	depends on HAS_IOMEM && PCI
	depends on NET
<<<<<<< HEAD
	imply PTP_1588_CLOCK
=======
	depends on PTP_1588_CLOCK
>>>>>>> 3b17187f
	help
	  This driver adds support for using the PCH EG20T as a PTP
	  clock. The hardware supports time stamping of PTP packets
	  when using the end-to-end delay (E2E) mechanism. The peer
	  delay mechanism (P2P) is not supported.

	  This clock is only useful if your PTP programs are getting
	  hardware time stamps on the PTP Ethernet packets using the
	  SO_TIMESTAMPING API.

	  To compile this driver as a module, choose M here: the module
	  will be called ptp_pch.

config PTP_1588_CLOCK_KVM
	tristate "KVM virtual PTP clock"
	depends on PTP_1588_CLOCK
	depends on (KVM_GUEST && X86) || (HAVE_ARM_SMCCC_DISCOVERY && ARM_ARCH_TIMER)
	default y
	help
	  This driver adds support for using kvm infrastructure as a PTP
	  clock. This clock is only useful if you are using KVM guests.

	  To compile this driver as a module, choose M here: the module
	  will be called ptp_kvm.

config PTP_1588_CLOCK_IDT82P33
	tristate "IDT 82P33xxx PTP clock"
	depends on PTP_1588_CLOCK && I2C
	default n
	help
	  This driver adds support for using the IDT 82P33xxx as a PTP
	  clock. This clock is only useful if your time stamping MAC
	  is connected to the IDT chip.

	  To compile this driver as a module, choose M here: the module
	  will be called ptp_idt82p33.

config PTP_1588_CLOCK_IDTCM
	tristate "IDT CLOCKMATRIX as PTP clock"
	depends on PTP_1588_CLOCK && I2C
	default n
	help
	  This driver adds support for using IDT CLOCKMATRIX(TM) as a PTP
	  clock. This clock is only useful if your time stamping MAC
	  is connected to the IDT chip.

	  To compile this driver as a module, choose M here: the module
	  will be called ptp_clockmatrix.

config PTP_1588_CLOCK_VMW
	tristate "VMware virtual PTP clock"
	depends on ACPI && HYPERVISOR_GUEST && X86
	depends on PTP_1588_CLOCK
	help
	  This driver adds support for using VMware virtual precision
	  clock device as a PTP clock. This is only useful in virtual
	  machines running on VMware virtual infrastructure.

	  To compile this driver as a module, choose M here: the module
	  will be called ptp_vmw.

config PTP_1588_CLOCK_OCP
	tristate "OpenCompute TimeCard as PTP clock"
	depends on PTP_1588_CLOCK
	depends on HAS_IOMEM && PCI
	depends on I2C && MTD
	depends on SERIAL_8250
	depends on !S390
	depends on COMMON_CLK
	select NET_DEVLINK
	help
	  This driver adds support for an OpenCompute time card.

	  The OpenCompute time card is an atomic clock along with
	  a GPS receiver that provides a Grandmaster clock source
	  for a PTP enabled network.

	  More information is available at http://www.timingcard.com/

endmenu<|MERGE_RESOLUTION|>--- conflicted
+++ resolved
@@ -105,11 +105,7 @@
 	depends on X86_32 || COMPILE_TEST
 	depends on HAS_IOMEM && PCI
 	depends on NET
-<<<<<<< HEAD
-	imply PTP_1588_CLOCK
-=======
 	depends on PTP_1588_CLOCK
->>>>>>> 3b17187f
 	help
 	  This driver adds support for using the PCH EG20T as a PTP
 	  clock. The hardware supports time stamping of PTP packets
