--- conflicted
+++ resolved
@@ -1501,12 +1501,8 @@
 fcloop_set_cmd_drop(struct device *dev, struct device_attribute *attr,
 		const char *buf, size_t count)
 {
-<<<<<<< HEAD
-	int opcode, starting, amount;
-=======
 	unsigned int opcode;
 	int starting, amount;
->>>>>>> 7505c06d
 
 	if (sscanf(buf, "%x:%d:%d", &opcode, &starting, &amount) != 3)
 		return -EBADRQC;
