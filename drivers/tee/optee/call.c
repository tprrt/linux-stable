// SPDX-License-Identifier: GPL-2.0-only
/*
 * Copyright (c) 2015, Linaro Limited
 */
#include <linux/arm-smccc.h>
#include <linux/device.h>
#include <linux/err.h>
#include <linux/errno.h>
#include <linux/mm.h>
#include <linux/sched.h>
#include <linux/slab.h>
#include <linux/tee_drv.h>
#include <linux/types.h>
#include <linux/uaccess.h>
#include "optee_private.h"
#include "optee_smc.h"
#define CREATE_TRACE_POINTS
#include "optee_trace.h"

struct optee_call_waiter {
	struct list_head list_node;
	struct completion c;
};

static void optee_cq_wait_init(struct optee_call_queue *cq,
			       struct optee_call_waiter *w)
{
	/*
	 * We're preparing to make a call to secure world. In case we can't
	 * allocate a thread in secure world we'll end up waiting in
	 * optee_cq_wait_for_completion().
	 *
	 * Normally if there's no contention in secure world the call will
	 * complete and we can cleanup directly with optee_cq_wait_final().
	 */
	mutex_lock(&cq->mutex);

	/*
	 * We add ourselves to the queue, but we don't wait. This
	 * guarantees that we don't lose a completion if secure world
	 * returns busy and another thread just exited and try to complete
	 * someone.
	 */
	init_completion(&w->c);
	list_add_tail(&w->list_node, &cq->waiters);

	mutex_unlock(&cq->mutex);
}

static void optee_cq_wait_for_completion(struct optee_call_queue *cq,
					 struct optee_call_waiter *w)
{
	wait_for_completion(&w->c);

	mutex_lock(&cq->mutex);

	/* Move to end of list to get out of the way for other waiters */
	list_del(&w->list_node);
	reinit_completion(&w->c);
	list_add_tail(&w->list_node, &cq->waiters);

	mutex_unlock(&cq->mutex);
}

static void optee_cq_complete_one(struct optee_call_queue *cq)
{
	struct optee_call_waiter *w;

	list_for_each_entry(w, &cq->waiters, list_node) {
		if (!completion_done(&w->c)) {
			complete(&w->c);
			break;
		}
	}
}

static void optee_cq_wait_final(struct optee_call_queue *cq,
				struct optee_call_waiter *w)
{
	/*
	 * We're done with the call to secure world. The thread in secure
	 * world that was used for this call is now available for some
	 * other task to use.
	 */
	mutex_lock(&cq->mutex);

	/* Get out of the list */
	list_del(&w->list_node);

	/* Wake up one eventual waiting task */
	optee_cq_complete_one(cq);

	/*
	 * If we're completed we've got a completion from another task that
	 * was just done with its call to secure world. Since yet another
	 * thread now is available in secure world wake up another eventual
	 * waiting task.
	 */
	if (completion_done(&w->c))
		optee_cq_complete_one(cq);

	mutex_unlock(&cq->mutex);
}

/* Requires the filpstate mutex to be held */
static struct optee_session *find_session(struct optee_context_data *ctxdata,
					  u32 session_id)
{
	struct optee_session *sess;

	list_for_each_entry(sess, &ctxdata->sess_list, list_node)
		if (sess->session_id == session_id)
			return sess;

	return NULL;
}

/**
 * optee_do_call_with_arg() - Do an SMC to OP-TEE in secure world
 * @ctx:	calling context
 * @parg:	physical address of message to pass to secure world
 *
 * Does and SMC to OP-TEE in secure world and handles eventual resulting
 * Remote Procedure Calls (RPC) from OP-TEE.
 *
 * Returns return code from secure world, 0 is OK
 */
u32 optee_do_call_with_arg(struct tee_context *ctx, phys_addr_t parg)
{
	struct optee *optee = tee_get_drvdata(ctx->teedev);
	struct optee_call_waiter w;
	struct optee_rpc_param param = { };
	struct optee_call_ctx call_ctx = { };
	u32 ret;

	param.a0 = OPTEE_SMC_CALL_WITH_ARG;
	reg_pair_from_64(&param.a1, &param.a2, parg);
	/* Initialize waiter */
	optee_cq_wait_init(&optee->call_queue, &w);
	while (true) {
		struct arm_smccc_res res;

		trace_optee_invoke_fn_begin(&param);
		optee->invoke_fn(param.a0, param.a1, param.a2, param.a3,
				 param.a4, param.a5, param.a6, param.a7,
				 &res);
		trace_optee_invoke_fn_end(&param, &res);

		if (res.a0 == OPTEE_SMC_RETURN_ETHREAD_LIMIT) {
			/*
			 * Out of threads in secure world, wait for a thread
			 * become available.
			 */
			optee_cq_wait_for_completion(&optee->call_queue, &w);
		} else if (OPTEE_SMC_RETURN_IS_RPC(res.a0)) {
<<<<<<< HEAD
			if (need_resched())
				cond_resched();
=======
			cond_resched();
>>>>>>> 3b17187f
			param.a0 = res.a0;
			param.a1 = res.a1;
			param.a2 = res.a2;
			param.a3 = res.a3;
			optee_handle_rpc(ctx, &param, &call_ctx);
		} else {
			ret = res.a0;
			break;
		}
	}

	optee_rpc_finalize_call(&call_ctx);
	/*
	 * We're done with our thread in secure world, if there's any
	 * thread waiters wake up one.
	 */
	optee_cq_wait_final(&optee->call_queue, &w);

	return ret;
}

static struct tee_shm *get_msg_arg(struct tee_context *ctx, size_t num_params,
				   struct optee_msg_arg **msg_arg,
				   phys_addr_t *msg_parg)
{
	int rc;
	struct tee_shm *shm;
	struct optee_msg_arg *ma;

	shm = tee_shm_alloc(ctx, OPTEE_MSG_GET_ARG_SIZE(num_params),
			    TEE_SHM_MAPPED | TEE_SHM_PRIV);
	if (IS_ERR(shm))
		return shm;

	ma = tee_shm_get_va(shm, 0);
	if (IS_ERR(ma)) {
		rc = PTR_ERR(ma);
		goto out;
	}

	rc = tee_shm_get_pa(shm, 0, msg_parg);
	if (rc)
		goto out;

	memset(ma, 0, OPTEE_MSG_GET_ARG_SIZE(num_params));
	ma->num_params = num_params;
	*msg_arg = ma;
out:
	if (rc) {
		tee_shm_free(shm);
		return ERR_PTR(rc);
	}

	return shm;
}

int optee_open_session(struct tee_context *ctx,
		       struct tee_ioctl_open_session_arg *arg,
		       struct tee_param *param)
{
	struct optee_context_data *ctxdata = ctx->data;
	int rc;
	struct tee_shm *shm;
	struct optee_msg_arg *msg_arg;
	phys_addr_t msg_parg;
	struct optee_session *sess = NULL;
	uuid_t client_uuid;

	/* +2 for the meta parameters added below */
	shm = get_msg_arg(ctx, arg->num_params + 2, &msg_arg, &msg_parg);
	if (IS_ERR(shm))
		return PTR_ERR(shm);

	msg_arg->cmd = OPTEE_MSG_CMD_OPEN_SESSION;
	msg_arg->cancel_id = arg->cancel_id;

	/*
	 * Initialize and add the meta parameters needed when opening a
	 * session.
	 */
	msg_arg->params[0].attr = OPTEE_MSG_ATTR_TYPE_VALUE_INPUT |
				  OPTEE_MSG_ATTR_META;
	msg_arg->params[1].attr = OPTEE_MSG_ATTR_TYPE_VALUE_INPUT |
				  OPTEE_MSG_ATTR_META;
	memcpy(&msg_arg->params[0].u.value, arg->uuid, sizeof(arg->uuid));
	msg_arg->params[1].u.value.c = arg->clnt_login;

	rc = tee_session_calc_client_uuid(&client_uuid, arg->clnt_login,
					  arg->clnt_uuid);
	if (rc)
		goto out;
	export_uuid(msg_arg->params[1].u.octets, &client_uuid);

	rc = optee_to_msg_param(msg_arg->params + 2, arg->num_params, param);
	if (rc)
		goto out;

	sess = kzalloc(sizeof(*sess), GFP_KERNEL);
	if (!sess) {
		rc = -ENOMEM;
		goto out;
	}

	if (optee_do_call_with_arg(ctx, msg_parg)) {
		msg_arg->ret = TEEC_ERROR_COMMUNICATION;
		msg_arg->ret_origin = TEEC_ORIGIN_COMMS;
	}

	if (msg_arg->ret == TEEC_SUCCESS) {
		/* A new session has been created, add it to the list. */
		sess->session_id = msg_arg->session;
		mutex_lock(&ctxdata->mutex);
		list_add(&sess->list_node, &ctxdata->sess_list);
		mutex_unlock(&ctxdata->mutex);
	} else {
		kfree(sess);
	}

	if (optee_from_msg_param(param, arg->num_params, msg_arg->params + 2)) {
		arg->ret = TEEC_ERROR_COMMUNICATION;
		arg->ret_origin = TEEC_ORIGIN_COMMS;
		/* Close session again to avoid leakage */
		optee_close_session(ctx, msg_arg->session);
	} else {
		arg->session = msg_arg->session;
		arg->ret = msg_arg->ret;
		arg->ret_origin = msg_arg->ret_origin;
	}
out:
	tee_shm_free(shm);

	return rc;
}

int optee_close_session(struct tee_context *ctx, u32 session)
{
	struct optee_context_data *ctxdata = ctx->data;
	struct tee_shm *shm;
	struct optee_msg_arg *msg_arg;
	phys_addr_t msg_parg;
	struct optee_session *sess;

	/* Check that the session is valid and remove it from the list */
	mutex_lock(&ctxdata->mutex);
	sess = find_session(ctxdata, session);
	if (sess)
		list_del(&sess->list_node);
	mutex_unlock(&ctxdata->mutex);
	if (!sess)
		return -EINVAL;
	kfree(sess);

	shm = get_msg_arg(ctx, 0, &msg_arg, &msg_parg);
	if (IS_ERR(shm))
		return PTR_ERR(shm);

	msg_arg->cmd = OPTEE_MSG_CMD_CLOSE_SESSION;
	msg_arg->session = session;
	optee_do_call_with_arg(ctx, msg_parg);

	tee_shm_free(shm);
	return 0;
}

int optee_invoke_func(struct tee_context *ctx, struct tee_ioctl_invoke_arg *arg,
		      struct tee_param *param)
{
	struct optee_context_data *ctxdata = ctx->data;
	struct tee_shm *shm;
	struct optee_msg_arg *msg_arg;
	phys_addr_t msg_parg;
	struct optee_session *sess;
	int rc;

	/* Check that the session is valid */
	mutex_lock(&ctxdata->mutex);
	sess = find_session(ctxdata, arg->session);
	mutex_unlock(&ctxdata->mutex);
	if (!sess)
		return -EINVAL;

	shm = get_msg_arg(ctx, arg->num_params, &msg_arg, &msg_parg);
	if (IS_ERR(shm))
		return PTR_ERR(shm);
	msg_arg->cmd = OPTEE_MSG_CMD_INVOKE_COMMAND;
	msg_arg->func = arg->func;
	msg_arg->session = arg->session;
	msg_arg->cancel_id = arg->cancel_id;

	rc = optee_to_msg_param(msg_arg->params, arg->num_params, param);
	if (rc)
		goto out;

	if (optee_do_call_with_arg(ctx, msg_parg)) {
		msg_arg->ret = TEEC_ERROR_COMMUNICATION;
		msg_arg->ret_origin = TEEC_ORIGIN_COMMS;
	}

	if (optee_from_msg_param(param, arg->num_params, msg_arg->params)) {
		msg_arg->ret = TEEC_ERROR_COMMUNICATION;
		msg_arg->ret_origin = TEEC_ORIGIN_COMMS;
	}

	arg->ret = msg_arg->ret;
	arg->ret_origin = msg_arg->ret_origin;
out:
	tee_shm_free(shm);
	return rc;
}

int optee_cancel_req(struct tee_context *ctx, u32 cancel_id, u32 session)
{
	struct optee_context_data *ctxdata = ctx->data;
	struct tee_shm *shm;
	struct optee_msg_arg *msg_arg;
	phys_addr_t msg_parg;
	struct optee_session *sess;

	/* Check that the session is valid */
	mutex_lock(&ctxdata->mutex);
	sess = find_session(ctxdata, session);
	mutex_unlock(&ctxdata->mutex);
	if (!sess)
		return -EINVAL;

	shm = get_msg_arg(ctx, 0, &msg_arg, &msg_parg);
	if (IS_ERR(shm))
		return PTR_ERR(shm);

	msg_arg->cmd = OPTEE_MSG_CMD_CANCEL;
	msg_arg->session = session;
	msg_arg->cancel_id = cancel_id;
	optee_do_call_with_arg(ctx, msg_parg);

	tee_shm_free(shm);
	return 0;
}

/**
 * optee_enable_shm_cache() - Enables caching of some shared memory allocation
 *			      in OP-TEE
 * @optee:	main service struct
 */
void optee_enable_shm_cache(struct optee *optee)
{
	struct optee_call_waiter w;

	/* We need to retry until secure world isn't busy. */
	optee_cq_wait_init(&optee->call_queue, &w);
	while (true) {
		struct arm_smccc_res res;

		optee->invoke_fn(OPTEE_SMC_ENABLE_SHM_CACHE, 0, 0, 0, 0, 0, 0,
				 0, &res);
		if (res.a0 == OPTEE_SMC_RETURN_OK)
			break;
		optee_cq_wait_for_completion(&optee->call_queue, &w);
	}
	optee_cq_wait_final(&optee->call_queue, &w);
}

/**
 * __optee_disable_shm_cache() - Disables caching of some shared memory
 *                               allocation in OP-TEE
 * @optee:	main service struct
 * @is_mapped:	true if the cached shared memory addresses were mapped by this
 *		kernel, are safe to dereference, and should be freed
 */
static void __optee_disable_shm_cache(struct optee *optee, bool is_mapped)
{
	struct optee_call_waiter w;

	/* We need to retry until secure world isn't busy. */
	optee_cq_wait_init(&optee->call_queue, &w);
	while (true) {
		union {
			struct arm_smccc_res smccc;
			struct optee_smc_disable_shm_cache_result result;
		} res;

		optee->invoke_fn(OPTEE_SMC_DISABLE_SHM_CACHE, 0, 0, 0, 0, 0, 0,
				 0, &res.smccc);
		if (res.result.status == OPTEE_SMC_RETURN_ENOTAVAIL)
			break; /* All shm's freed */
		if (res.result.status == OPTEE_SMC_RETURN_OK) {
			struct tee_shm *shm;

			/*
			 * Shared memory references that were not mapped by
			 * this kernel must be ignored to prevent a crash.
			 */
			if (!is_mapped)
				continue;

			shm = reg_pair_to_ptr(res.result.shm_upper32,
					      res.result.shm_lower32);
			tee_shm_free(shm);
		} else {
			optee_cq_wait_for_completion(&optee->call_queue, &w);
		}
	}
	optee_cq_wait_final(&optee->call_queue, &w);
}

/**
 * optee_disable_shm_cache() - Disables caching of mapped shared memory
 *                             allocations in OP-TEE
 * @optee:	main service struct
 */
void optee_disable_shm_cache(struct optee *optee)
{
	return __optee_disable_shm_cache(optee, true);
}

/**
 * optee_disable_unmapped_shm_cache() - Disables caching of shared memory
 *                                      allocations in OP-TEE which are not
 *                                      currently mapped
 * @optee:	main service struct
 */
void optee_disable_unmapped_shm_cache(struct optee *optee)
{
	return __optee_disable_shm_cache(optee, false);
}

#define PAGELIST_ENTRIES_PER_PAGE				\
	((OPTEE_MSG_NONCONTIG_PAGE_SIZE / sizeof(u64)) - 1)

/**
 * optee_fill_pages_list() - write list of user pages to given shared
 * buffer.
 *
 * @dst: page-aligned buffer where list of pages will be stored
 * @pages: array of pages that represents shared buffer
 * @num_pages: number of entries in @pages
 * @page_offset: offset of user buffer from page start
 *
 * @dst should be big enough to hold list of user page addresses and
 *	links to the next pages of buffer
 */
void optee_fill_pages_list(u64 *dst, struct page **pages, int num_pages,
			   size_t page_offset)
{
	int n = 0;
	phys_addr_t optee_page;
	/*
	 * Refer to OPTEE_MSG_ATTR_NONCONTIG description in optee_msg.h
	 * for details.
	 */
	struct {
		u64 pages_list[PAGELIST_ENTRIES_PER_PAGE];
		u64 next_page_data;
	} *pages_data;

	/*
	 * Currently OP-TEE uses 4k page size and it does not looks
	 * like this will change in the future.  On other hand, there are
	 * no know ARM architectures with page size < 4k.
	 * Thus the next built assert looks redundant. But the following
	 * code heavily relies on this assumption, so it is better be
	 * safe than sorry.
	 */
	BUILD_BUG_ON(PAGE_SIZE < OPTEE_MSG_NONCONTIG_PAGE_SIZE);

	pages_data = (void *)dst;
	/*
	 * If linux page is bigger than 4k, and user buffer offset is
	 * larger than 4k/8k/12k/etc this will skip first 4k pages,
	 * because they bear no value data for OP-TEE.
	 */
	optee_page = page_to_phys(*pages) +
		round_down(page_offset, OPTEE_MSG_NONCONTIG_PAGE_SIZE);

	while (true) {
		pages_data->pages_list[n++] = optee_page;

		if (n == PAGELIST_ENTRIES_PER_PAGE) {
			pages_data->next_page_data =
				virt_to_phys(pages_data + 1);
			pages_data++;
			n = 0;
		}

		optee_page += OPTEE_MSG_NONCONTIG_PAGE_SIZE;
		if (!(optee_page & ~PAGE_MASK)) {
			if (!--num_pages)
				break;
			pages++;
			optee_page = page_to_phys(*pages);
		}
	}
}

/*
 * The final entry in each pagelist page is a pointer to the next
 * pagelist page.
 */
static size_t get_pages_list_size(size_t num_entries)
{
	int pages = DIV_ROUND_UP(num_entries, PAGELIST_ENTRIES_PER_PAGE);

	return pages * OPTEE_MSG_NONCONTIG_PAGE_SIZE;
}

u64 *optee_allocate_pages_list(size_t num_entries)
{
	return alloc_pages_exact(get_pages_list_size(num_entries), GFP_KERNEL);
}

void optee_free_pages_list(void *list, size_t num_entries)
{
	free_pages_exact(list, get_pages_list_size(num_entries));
}

static bool is_normal_memory(pgprot_t p)
{
#if defined(CONFIG_ARM)
	return (((pgprot_val(p) & L_PTE_MT_MASK) == L_PTE_MT_WRITEALLOC) ||
		((pgprot_val(p) & L_PTE_MT_MASK) == L_PTE_MT_WRITEBACK));
#elif defined(CONFIG_ARM64)
	return (pgprot_val(p) & PTE_ATTRINDX_MASK) == PTE_ATTRINDX(MT_NORMAL);
#else
#error "Unuspported architecture"
#endif
}

static int __check_mem_type(struct vm_area_struct *vma, unsigned long end)
{
	while (vma && is_normal_memory(vma->vm_page_prot)) {
		if (vma->vm_end >= end)
			return 0;
		vma = vma->vm_next;
	}

	return -EINVAL;
}

static int check_mem_type(unsigned long start, size_t num_pages)
{
	struct mm_struct *mm = current->mm;
	int rc;

	/*
	 * Allow kernel address to register with OP-TEE as kernel
	 * pages are configured as normal memory only.
	 */
	if (virt_addr_valid(start))
		return 0;

	mmap_read_lock(mm);
	rc = __check_mem_type(find_vma(mm, start),
			      start + num_pages * PAGE_SIZE);
	mmap_read_unlock(mm);

	return rc;
}

int optee_shm_register(struct tee_context *ctx, struct tee_shm *shm,
		       struct page **pages, size_t num_pages,
		       unsigned long start)
{
	struct tee_shm *shm_arg = NULL;
	struct optee_msg_arg *msg_arg;
	u64 *pages_list;
	phys_addr_t msg_parg;
	int rc;

	if (!num_pages)
		return -EINVAL;

	rc = check_mem_type(start, num_pages);
	if (rc)
		return rc;

	pages_list = optee_allocate_pages_list(num_pages);
	if (!pages_list)
		return -ENOMEM;

	shm_arg = get_msg_arg(ctx, 1, &msg_arg, &msg_parg);
	if (IS_ERR(shm_arg)) {
		rc = PTR_ERR(shm_arg);
		goto out;
	}

	optee_fill_pages_list(pages_list, pages, num_pages,
			      tee_shm_get_page_offset(shm));

	msg_arg->cmd = OPTEE_MSG_CMD_REGISTER_SHM;
	msg_arg->params->attr = OPTEE_MSG_ATTR_TYPE_TMEM_OUTPUT |
				OPTEE_MSG_ATTR_NONCONTIG;
	msg_arg->params->u.tmem.shm_ref = (unsigned long)shm;
	msg_arg->params->u.tmem.size = tee_shm_get_size(shm);
	/*
	 * In the least bits of msg_arg->params->u.tmem.buf_ptr we
	 * store buffer offset from 4k page, as described in OP-TEE ABI.
	 */
	msg_arg->params->u.tmem.buf_ptr = virt_to_phys(pages_list) |
	  (tee_shm_get_page_offset(shm) & (OPTEE_MSG_NONCONTIG_PAGE_SIZE - 1));

	if (optee_do_call_with_arg(ctx, msg_parg) ||
	    msg_arg->ret != TEEC_SUCCESS)
		rc = -EINVAL;

	tee_shm_free(shm_arg);
out:
	optee_free_pages_list(pages_list, num_pages);
	return rc;
}

int optee_shm_unregister(struct tee_context *ctx, struct tee_shm *shm)
{
	struct tee_shm *shm_arg;
	struct optee_msg_arg *msg_arg;
	phys_addr_t msg_parg;
	int rc = 0;

	shm_arg = get_msg_arg(ctx, 1, &msg_arg, &msg_parg);
	if (IS_ERR(shm_arg))
		return PTR_ERR(shm_arg);

	msg_arg->cmd = OPTEE_MSG_CMD_UNREGISTER_SHM;

	msg_arg->params[0].attr = OPTEE_MSG_ATTR_TYPE_RMEM_INPUT;
	msg_arg->params[0].u.rmem.shm_ref = (unsigned long)shm;

	if (optee_do_call_with_arg(ctx, msg_parg) ||
	    msg_arg->ret != TEEC_SUCCESS)
		rc = -EINVAL;
	tee_shm_free(shm_arg);
	return rc;
}

int optee_shm_register_supp(struct tee_context *ctx, struct tee_shm *shm,
			    struct page **pages, size_t num_pages,
			    unsigned long start)
{
	/*
	 * We don't want to register supplicant memory in OP-TEE.
	 * Instead information about it will be passed in RPC code.
	 */
	return check_mem_type(start, num_pages);
}

int optee_shm_unregister_supp(struct tee_context *ctx, struct tee_shm *shm)
{
	return 0;
}<|MERGE_RESOLUTION|>--- conflicted
+++ resolved
@@ -153,12 +153,7 @@
 			 */
 			optee_cq_wait_for_completion(&optee->call_queue, &w);
 		} else if (OPTEE_SMC_RETURN_IS_RPC(res.a0)) {
-<<<<<<< HEAD
-			if (need_resched())
-				cond_resched();
-=======
 			cond_resched();
->>>>>>> 3b17187f
 			param.a0 = res.a0;
 			param.a1 = res.a1;
 			param.a2 = res.a2;
