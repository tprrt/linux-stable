// SPDX-License-Identifier: GPL-2.0
/*
 * drivers/base/core.c - core driver model code (device registration, etc)
 *
 * Copyright (c) 2002-3 Patrick Mochel
 * Copyright (c) 2002-3 Open Source Development Labs
 * Copyright (c) 2006 Greg Kroah-Hartman <gregkh@suse.de>
 * Copyright (c) 2006 Novell, Inc.
 */

#include <linux/acpi.h>
#include <linux/cpufreq.h>
#include <linux/device.h>
#include <linux/err.h>
#include <linux/fwnode.h>
#include <linux/init.h>
#include <linux/module.h>
#include <linux/slab.h>
#include <linux/string.h>
#include <linux/kdev_t.h>
#include <linux/notifier.h>
#include <linux/of.h>
#include <linux/of_device.h>
#include <linux/genhd.h>
#include <linux/mutex.h>
#include <linux/pm_runtime.h>
#include <linux/netdevice.h>
#include <linux/sched/signal.h>
#include <linux/sched/mm.h>
#include <linux/sysfs.h>

#include "base.h"
#include "power/power.h"

#ifdef CONFIG_SYSFS_DEPRECATED
#ifdef CONFIG_SYSFS_DEPRECATED_V2
long sysfs_deprecated = 1;
#else
long sysfs_deprecated = 0;
#endif
static int __init sysfs_deprecated_setup(char *arg)
{
	return kstrtol(arg, 10, &sysfs_deprecated);
}
early_param("sysfs.deprecated", sysfs_deprecated_setup);
#endif

/* Device links support. */
static LIST_HEAD(deferred_sync);
static unsigned int defer_sync_state_count = 1;
static DEFINE_MUTEX(fwnode_link_lock);
static bool fw_devlink_is_permissive(void);

/**
 * fwnode_link_add - Create a link between two fwnode_handles.
 * @con: Consumer end of the link.
 * @sup: Supplier end of the link.
 *
 * Create a fwnode link between fwnode handles @con and @sup. The fwnode link
 * represents the detail that the firmware lists @sup fwnode as supplying a
 * resource to @con.
 *
 * The driver core will use the fwnode link to create a device link between the
 * two device objects corresponding to @con and @sup when they are created. The
 * driver core will automatically delete the fwnode link between @con and @sup
 * after doing that.
 *
 * Attempts to create duplicate links between the same pair of fwnode handles
 * are ignored and there is no reference counting.
 */
int fwnode_link_add(struct fwnode_handle *con, struct fwnode_handle *sup)
{
	struct fwnode_link *link;
	int ret = 0;

	mutex_lock(&fwnode_link_lock);

	list_for_each_entry(link, &sup->consumers, s_hook)
		if (link->consumer == con)
			goto out;

	link = kzalloc(sizeof(*link), GFP_KERNEL);
	if (!link) {
		ret = -ENOMEM;
		goto out;
	}

	link->supplier = sup;
	INIT_LIST_HEAD(&link->s_hook);
	link->consumer = con;
	INIT_LIST_HEAD(&link->c_hook);

	list_add(&link->s_hook, &sup->consumers);
	list_add(&link->c_hook, &con->suppliers);
out:
	mutex_unlock(&fwnode_link_lock);

	return ret;
}

/**
 * fwnode_links_purge_suppliers - Delete all supplier links of fwnode_handle.
 * @fwnode: fwnode whose supplier links need to be deleted
 *
 * Deletes all supplier links connecting directly to @fwnode.
 */
static void fwnode_links_purge_suppliers(struct fwnode_handle *fwnode)
{
	struct fwnode_link *link, *tmp;

	mutex_lock(&fwnode_link_lock);
	list_for_each_entry_safe(link, tmp, &fwnode->suppliers, c_hook) {
		list_del(&link->s_hook);
		list_del(&link->c_hook);
		kfree(link);
	}
	mutex_unlock(&fwnode_link_lock);
}

/**
 * fwnode_links_purge_consumers - Delete all consumer links of fwnode_handle.
 * @fwnode: fwnode whose consumer links need to be deleted
 *
 * Deletes all consumer links connecting directly to @fwnode.
 */
static void fwnode_links_purge_consumers(struct fwnode_handle *fwnode)
{
	struct fwnode_link *link, *tmp;

	mutex_lock(&fwnode_link_lock);
	list_for_each_entry_safe(link, tmp, &fwnode->consumers, s_hook) {
		list_del(&link->s_hook);
		list_del(&link->c_hook);
		kfree(link);
	}
	mutex_unlock(&fwnode_link_lock);
}

/**
 * fwnode_links_purge - Delete all links connected to a fwnode_handle.
 * @fwnode: fwnode whose links needs to be deleted
 *
 * Deletes all links connecting directly to a fwnode.
 */
void fwnode_links_purge(struct fwnode_handle *fwnode)
{
	fwnode_links_purge_suppliers(fwnode);
	fwnode_links_purge_consumers(fwnode);
}

#ifdef CONFIG_SRCU
static DEFINE_MUTEX(device_links_lock);
DEFINE_STATIC_SRCU(device_links_srcu);

static inline void device_links_write_lock(void)
{
	mutex_lock(&device_links_lock);
}

static inline void device_links_write_unlock(void)
{
	mutex_unlock(&device_links_lock);
}

int device_links_read_lock(void) __acquires(&device_links_srcu)
{
	return srcu_read_lock(&device_links_srcu);
}

void device_links_read_unlock(int idx) __releases(&device_links_srcu)
{
	srcu_read_unlock(&device_links_srcu, idx);
}

int device_links_read_lock_held(void)
{
	return srcu_read_lock_held(&device_links_srcu);
}
#else /* !CONFIG_SRCU */
static DECLARE_RWSEM(device_links_lock);

static inline void device_links_write_lock(void)
{
	down_write(&device_links_lock);
}

static inline void device_links_write_unlock(void)
{
	up_write(&device_links_lock);
}

int device_links_read_lock(void)
{
	down_read(&device_links_lock);
	return 0;
}

void device_links_read_unlock(int not_used)
{
	up_read(&device_links_lock);
}

#ifdef CONFIG_DEBUG_LOCK_ALLOC
int device_links_read_lock_held(void)
{
	return lockdep_is_held(&device_links_lock);
}
#endif
#endif /* !CONFIG_SRCU */

static bool device_is_ancestor(struct device *dev, struct device *target)
{
	while (target->parent) {
		target = target->parent;
		if (dev == target)
			return true;
	}
	return false;
}

/**
 * device_is_dependent - Check if one device depends on another one
 * @dev: Device to check dependencies for.
 * @target: Device to check against.
 *
 * Check if @target depends on @dev or any device dependent on it (its child or
 * its consumer etc).  Return 1 if that is the case or 0 otherwise.
 */
int device_is_dependent(struct device *dev, void *target)
{
	struct device_link *link;
	int ret;

	/*
	 * The "ancestors" check is needed to catch the case when the target
	 * device has not been completely initialized yet and it is still
	 * missing from the list of children of its parent device.
	 */
	if (dev == target || device_is_ancestor(dev, target))
		return 1;

	ret = device_for_each_child(dev, target, device_is_dependent);
	if (ret)
		return ret;

	list_for_each_entry(link, &dev->links.consumers, s_node) {
		if (link->flags == (DL_FLAG_SYNC_STATE_ONLY | DL_FLAG_MANAGED))
			continue;

		if (link->consumer == target)
			return 1;

		ret = device_is_dependent(link->consumer, target);
		if (ret)
			break;
	}
	return ret;
}

static void device_link_init_status(struct device_link *link,
				    struct device *consumer,
				    struct device *supplier)
{
	switch (supplier->links.status) {
	case DL_DEV_PROBING:
		switch (consumer->links.status) {
		case DL_DEV_PROBING:
			/*
			 * A consumer driver can create a link to a supplier
			 * that has not completed its probing yet as long as it
			 * knows that the supplier is already functional (for
			 * example, it has just acquired some resources from the
			 * supplier).
			 */
			link->status = DL_STATE_CONSUMER_PROBE;
			break;
		default:
			link->status = DL_STATE_DORMANT;
			break;
		}
		break;
	case DL_DEV_DRIVER_BOUND:
		switch (consumer->links.status) {
		case DL_DEV_PROBING:
			link->status = DL_STATE_CONSUMER_PROBE;
			break;
		case DL_DEV_DRIVER_BOUND:
			link->status = DL_STATE_ACTIVE;
			break;
		default:
			link->status = DL_STATE_AVAILABLE;
			break;
		}
		break;
	case DL_DEV_UNBINDING:
		link->status = DL_STATE_SUPPLIER_UNBIND;
		break;
	default:
		link->status = DL_STATE_DORMANT;
		break;
	}
}

static int device_reorder_to_tail(struct device *dev, void *not_used)
{
	struct device_link *link;

	/*
	 * Devices that have not been registered yet will be put to the ends
	 * of the lists during the registration, so skip them here.
	 */
	if (device_is_registered(dev))
		devices_kset_move_last(dev);

	if (device_pm_initialized(dev))
		device_pm_move_last(dev);

	device_for_each_child(dev, NULL, device_reorder_to_tail);
	list_for_each_entry(link, &dev->links.consumers, s_node) {
		if (link->flags == (DL_FLAG_SYNC_STATE_ONLY | DL_FLAG_MANAGED))
			continue;
		device_reorder_to_tail(link->consumer, NULL);
	}

	return 0;
}

/**
 * device_pm_move_to_tail - Move set of devices to the end of device lists
 * @dev: Device to move
 *
 * This is a device_reorder_to_tail() wrapper taking the requisite locks.
 *
 * It moves the @dev along with all of its children and all of its consumers
 * to the ends of the device_kset and dpm_list, recursively.
 */
void device_pm_move_to_tail(struct device *dev)
{
	int idx;

	idx = device_links_read_lock();
	device_pm_lock();
	device_reorder_to_tail(dev, NULL);
	device_pm_unlock();
	device_links_read_unlock(idx);
}

#define to_devlink(dev)	container_of((dev), struct device_link, link_dev)

static ssize_t status_show(struct device *dev,
			   struct device_attribute *attr, char *buf)
{
	const char *output;

	switch (to_devlink(dev)->status) {
	case DL_STATE_NONE:
		output = "not tracked";
		break;
	case DL_STATE_DORMANT:
		output = "dormant";
		break;
	case DL_STATE_AVAILABLE:
		output = "available";
		break;
	case DL_STATE_CONSUMER_PROBE:
		output = "consumer probing";
		break;
	case DL_STATE_ACTIVE:
		output = "active";
		break;
	case DL_STATE_SUPPLIER_UNBIND:
		output = "supplier unbinding";
		break;
	default:
		output = "unknown";
		break;
	}

	return sysfs_emit(buf, "%s\n", output);
}
static DEVICE_ATTR_RO(status);

static ssize_t auto_remove_on_show(struct device *dev,
				   struct device_attribute *attr, char *buf)
{
	struct device_link *link = to_devlink(dev);
	const char *output;

	if (link->flags & DL_FLAG_AUTOREMOVE_SUPPLIER)
		output = "supplier unbind";
	else if (link->flags & DL_FLAG_AUTOREMOVE_CONSUMER)
		output = "consumer unbind";
	else
		output = "never";

	return sysfs_emit(buf, "%s\n", output);
}
static DEVICE_ATTR_RO(auto_remove_on);

static ssize_t runtime_pm_show(struct device *dev,
			       struct device_attribute *attr, char *buf)
{
	struct device_link *link = to_devlink(dev);

	return sysfs_emit(buf, "%d\n", !!(link->flags & DL_FLAG_PM_RUNTIME));
}
static DEVICE_ATTR_RO(runtime_pm);

static ssize_t sync_state_only_show(struct device *dev,
				    struct device_attribute *attr, char *buf)
{
	struct device_link *link = to_devlink(dev);

	return sysfs_emit(buf, "%d\n",
			  !!(link->flags & DL_FLAG_SYNC_STATE_ONLY));
}
static DEVICE_ATTR_RO(sync_state_only);

static struct attribute *devlink_attrs[] = {
	&dev_attr_status.attr,
	&dev_attr_auto_remove_on.attr,
	&dev_attr_runtime_pm.attr,
	&dev_attr_sync_state_only.attr,
	NULL,
};
ATTRIBUTE_GROUPS(devlink);

static void device_link_free(struct device_link *link)
{
	while (refcount_dec_not_one(&link->rpm_active))
		pm_runtime_put(link->supplier);

	put_device(link->consumer);
	put_device(link->supplier);
	kfree(link);
}

#ifdef CONFIG_SRCU
static void __device_link_free_srcu(struct rcu_head *rhead)
{
	device_link_free(container_of(rhead, struct device_link, rcu_head));
}

static void devlink_dev_release(struct device *dev)
{
	struct device_link *link = to_devlink(dev);

	call_srcu(&device_links_srcu, &link->rcu_head, __device_link_free_srcu);
}
#else
static void devlink_dev_release(struct device *dev)
{
	device_link_free(to_devlink(dev));
}
#endif

static struct class devlink_class = {
	.name = "devlink",
	.owner = THIS_MODULE,
	.dev_groups = devlink_groups,
	.dev_release = devlink_dev_release,
};

static int devlink_add_symlinks(struct device *dev,
				struct class_interface *class_intf)
{
	int ret;
	size_t len;
	struct device_link *link = to_devlink(dev);
	struct device *sup = link->supplier;
	struct device *con = link->consumer;
	char *buf;

	len = max(strlen(dev_bus_name(sup)) + strlen(dev_name(sup)),
		  strlen(dev_bus_name(con)) + strlen(dev_name(con)));
	len += strlen(":");
	len += strlen("supplier:") + 1;
	buf = kzalloc(len, GFP_KERNEL);
	if (!buf)
		return -ENOMEM;

	ret = sysfs_create_link(&link->link_dev.kobj, &sup->kobj, "supplier");
	if (ret)
		goto out;

	ret = sysfs_create_link(&link->link_dev.kobj, &con->kobj, "consumer");
	if (ret)
		goto err_con;

	snprintf(buf, len, "consumer:%s:%s", dev_bus_name(con), dev_name(con));
	ret = sysfs_create_link(&sup->kobj, &link->link_dev.kobj, buf);
	if (ret)
		goto err_con_dev;

	snprintf(buf, len, "supplier:%s:%s", dev_bus_name(sup), dev_name(sup));
	ret = sysfs_create_link(&con->kobj, &link->link_dev.kobj, buf);
	if (ret)
		goto err_sup_dev;

	goto out;

err_sup_dev:
	snprintf(buf, len, "consumer:%s:%s", dev_bus_name(con), dev_name(con));
	sysfs_remove_link(&sup->kobj, buf);
err_con_dev:
	sysfs_remove_link(&link->link_dev.kobj, "consumer");
err_con:
	sysfs_remove_link(&link->link_dev.kobj, "supplier");
out:
	kfree(buf);
	return ret;
}

static void devlink_remove_symlinks(struct device *dev,
				   struct class_interface *class_intf)
{
	struct device_link *link = to_devlink(dev);
	size_t len;
	struct device *sup = link->supplier;
	struct device *con = link->consumer;
	char *buf;

	sysfs_remove_link(&link->link_dev.kobj, "consumer");
	sysfs_remove_link(&link->link_dev.kobj, "supplier");

	len = max(strlen(dev_bus_name(sup)) + strlen(dev_name(sup)),
		  strlen(dev_bus_name(con)) + strlen(dev_name(con)));
	len += strlen(":");
	len += strlen("supplier:") + 1;
	buf = kzalloc(len, GFP_KERNEL);
	if (!buf) {
		WARN(1, "Unable to properly free device link symlinks!\n");
		return;
	}

	snprintf(buf, len, "supplier:%s:%s", dev_bus_name(sup), dev_name(sup));
	sysfs_remove_link(&con->kobj, buf);
	snprintf(buf, len, "consumer:%s:%s", dev_bus_name(con), dev_name(con));
	sysfs_remove_link(&sup->kobj, buf);
	kfree(buf);
}

static struct class_interface devlink_class_intf = {
	.class = &devlink_class,
	.add_dev = devlink_add_symlinks,
	.remove_dev = devlink_remove_symlinks,
};

static int __init devlink_class_init(void)
{
	int ret;

	ret = class_register(&devlink_class);
	if (ret)
		return ret;

	ret = class_interface_register(&devlink_class_intf);
	if (ret)
		class_unregister(&devlink_class);

	return ret;
}
postcore_initcall(devlink_class_init);

#define DL_MANAGED_LINK_FLAGS (DL_FLAG_AUTOREMOVE_CONSUMER | \
			       DL_FLAG_AUTOREMOVE_SUPPLIER | \
			       DL_FLAG_AUTOPROBE_CONSUMER  | \
			       DL_FLAG_SYNC_STATE_ONLY)

#define DL_ADD_VALID_FLAGS (DL_MANAGED_LINK_FLAGS | DL_FLAG_STATELESS | \
			    DL_FLAG_PM_RUNTIME | DL_FLAG_RPM_ACTIVE)

/**
 * device_link_add - Create a link between two devices.
 * @consumer: Consumer end of the link.
 * @supplier: Supplier end of the link.
 * @flags: Link flags.
 *
 * The caller is responsible for the proper synchronization of the link creation
 * with runtime PM.  First, setting the DL_FLAG_PM_RUNTIME flag will cause the
 * runtime PM framework to take the link into account.  Second, if the
 * DL_FLAG_RPM_ACTIVE flag is set in addition to it, the supplier devices will
 * be forced into the active meta state and reference-counted upon the creation
 * of the link.  If DL_FLAG_PM_RUNTIME is not set, DL_FLAG_RPM_ACTIVE will be
 * ignored.
 *
 * If DL_FLAG_STATELESS is set in @flags, the caller of this function is
 * expected to release the link returned by it directly with the help of either
 * device_link_del() or device_link_remove().
 *
 * If that flag is not set, however, the caller of this function is handing the
 * management of the link over to the driver core entirely and its return value
 * can only be used to check whether or not the link is present.  In that case,
 * the DL_FLAG_AUTOREMOVE_CONSUMER and DL_FLAG_AUTOREMOVE_SUPPLIER device link
 * flags can be used to indicate to the driver core when the link can be safely
 * deleted.  Namely, setting one of them in @flags indicates to the driver core
 * that the link is not going to be used (by the given caller of this function)
 * after unbinding the consumer or supplier driver, respectively, from its
 * device, so the link can be deleted at that point.  If none of them is set,
 * the link will be maintained until one of the devices pointed to by it (either
 * the consumer or the supplier) is unregistered.
 *
 * Also, if DL_FLAG_STATELESS, DL_FLAG_AUTOREMOVE_CONSUMER and
 * DL_FLAG_AUTOREMOVE_SUPPLIER are not set in @flags (that is, a persistent
 * managed device link is being added), the DL_FLAG_AUTOPROBE_CONSUMER flag can
 * be used to request the driver core to automatically probe for a consumer
 * driver after successfully binding a driver to the supplier device.
 *
 * The combination of DL_FLAG_STATELESS and one of DL_FLAG_AUTOREMOVE_CONSUMER,
 * DL_FLAG_AUTOREMOVE_SUPPLIER, or DL_FLAG_AUTOPROBE_CONSUMER set in @flags at
 * the same time is invalid and will cause NULL to be returned upfront.
 * However, if a device link between the given @consumer and @supplier pair
 * exists already when this function is called for them, the existing link will
 * be returned regardless of its current type and status (the link's flags may
 * be modified then).  The caller of this function is then expected to treat
 * the link as though it has just been created, so (in particular) if
 * DL_FLAG_STATELESS was passed in @flags, the link needs to be released
 * explicitly when not needed any more (as stated above).
 *
 * A side effect of the link creation is re-ordering of dpm_list and the
 * devices_kset list by moving the consumer device and all devices depending
 * on it to the ends of these lists (that does not happen to devices that have
 * not been registered when this function is called).
 *
 * The supplier device is required to be registered when this function is called
 * and NULL will be returned if that is not the case.  The consumer device need
 * not be registered, however.
 */
struct device_link *device_link_add(struct device *consumer,
				    struct device *supplier, u32 flags)
{
	struct device_link *link;

	if (!consumer || !supplier || flags & ~DL_ADD_VALID_FLAGS ||
	    (flags & DL_FLAG_STATELESS && flags & DL_MANAGED_LINK_FLAGS) ||
	    (flags & DL_FLAG_SYNC_STATE_ONLY &&
	     flags != DL_FLAG_SYNC_STATE_ONLY) ||
	    (flags & DL_FLAG_AUTOPROBE_CONSUMER &&
	     flags & (DL_FLAG_AUTOREMOVE_CONSUMER |
		      DL_FLAG_AUTOREMOVE_SUPPLIER)))
		return NULL;

	if (flags & DL_FLAG_PM_RUNTIME && flags & DL_FLAG_RPM_ACTIVE) {
		if (pm_runtime_get_sync(supplier) < 0) {
			pm_runtime_put_noidle(supplier);
			return NULL;
		}
	}

	if (!(flags & DL_FLAG_STATELESS))
		flags |= DL_FLAG_MANAGED;

	device_links_write_lock();
	device_pm_lock();

	/*
	 * If the supplier has not been fully registered yet or there is a
	 * reverse (non-SYNC_STATE_ONLY) dependency between the consumer and
	 * the supplier already in the graph, return NULL. If the link is a
	 * SYNC_STATE_ONLY link, we don't check for reverse dependencies
	 * because it only affects sync_state() callbacks.
	 */
	if (!device_pm_initialized(supplier)
	    || (!(flags & DL_FLAG_SYNC_STATE_ONLY) &&
		  device_is_dependent(consumer, supplier))) {
		link = NULL;
		goto out;
	}

	/*
	 * SYNC_STATE_ONLY links are useless once a consumer device has probed.
	 * So, only create it if the consumer hasn't probed yet.
	 */
	if (flags & DL_FLAG_SYNC_STATE_ONLY &&
	    consumer->links.status != DL_DEV_NO_DRIVER &&
	    consumer->links.status != DL_DEV_PROBING) {
		link = NULL;
		goto out;
	}

	/*
	 * DL_FLAG_AUTOREMOVE_SUPPLIER indicates that the link will be needed
	 * longer than for DL_FLAG_AUTOREMOVE_CONSUMER and setting them both
	 * together doesn't make sense, so prefer DL_FLAG_AUTOREMOVE_SUPPLIER.
	 */
	if (flags & DL_FLAG_AUTOREMOVE_SUPPLIER)
		flags &= ~DL_FLAG_AUTOREMOVE_CONSUMER;

	list_for_each_entry(link, &supplier->links.consumers, s_node) {
		if (link->consumer != consumer)
			continue;

		if (flags & DL_FLAG_PM_RUNTIME) {
			if (!(link->flags & DL_FLAG_PM_RUNTIME)) {
				pm_runtime_new_link(consumer);
				link->flags |= DL_FLAG_PM_RUNTIME;
			}
			if (flags & DL_FLAG_RPM_ACTIVE)
				refcount_inc(&link->rpm_active);
		}

		if (flags & DL_FLAG_STATELESS) {
			kref_get(&link->kref);
			if (link->flags & DL_FLAG_SYNC_STATE_ONLY &&
			    !(link->flags & DL_FLAG_STATELESS)) {
				link->flags |= DL_FLAG_STATELESS;
				goto reorder;
			} else {
				link->flags |= DL_FLAG_STATELESS;
				goto out;
			}
		}

		/*
		 * If the life time of the link following from the new flags is
		 * longer than indicated by the flags of the existing link,
		 * update the existing link to stay around longer.
		 */
		if (flags & DL_FLAG_AUTOREMOVE_SUPPLIER) {
			if (link->flags & DL_FLAG_AUTOREMOVE_CONSUMER) {
				link->flags &= ~DL_FLAG_AUTOREMOVE_CONSUMER;
				link->flags |= DL_FLAG_AUTOREMOVE_SUPPLIER;
			}
		} else if (!(flags & DL_FLAG_AUTOREMOVE_CONSUMER)) {
			link->flags &= ~(DL_FLAG_AUTOREMOVE_CONSUMER |
					 DL_FLAG_AUTOREMOVE_SUPPLIER);
		}
		if (!(link->flags & DL_FLAG_MANAGED)) {
			kref_get(&link->kref);
			link->flags |= DL_FLAG_MANAGED;
			device_link_init_status(link, consumer, supplier);
		}
		if (link->flags & DL_FLAG_SYNC_STATE_ONLY &&
		    !(flags & DL_FLAG_SYNC_STATE_ONLY)) {
			link->flags &= ~DL_FLAG_SYNC_STATE_ONLY;
			goto reorder;
		}

		goto out;
	}

	link = kzalloc(sizeof(*link), GFP_KERNEL);
	if (!link)
		goto out;

	refcount_set(&link->rpm_active, 1);

	get_device(supplier);
	link->supplier = supplier;
	INIT_LIST_HEAD(&link->s_node);
	get_device(consumer);
	link->consumer = consumer;
	INIT_LIST_HEAD(&link->c_node);
	link->flags = flags;
	kref_init(&link->kref);

	link->link_dev.class = &devlink_class;
	device_set_pm_not_required(&link->link_dev);
	dev_set_name(&link->link_dev, "%s:%s--%s:%s",
		     dev_bus_name(supplier), dev_name(supplier),
		     dev_bus_name(consumer), dev_name(consumer));
	if (device_register(&link->link_dev)) {
		put_device(consumer);
		put_device(supplier);
		kfree(link);
		link = NULL;
		goto out;
	}

	if (flags & DL_FLAG_PM_RUNTIME) {
		if (flags & DL_FLAG_RPM_ACTIVE)
			refcount_inc(&link->rpm_active);

		pm_runtime_new_link(consumer);
	}

	/* Determine the initial link state. */
	if (flags & DL_FLAG_STATELESS)
		link->status = DL_STATE_NONE;
	else
		device_link_init_status(link, consumer, supplier);

	/*
	 * Some callers expect the link creation during consumer driver probe to
	 * resume the supplier even without DL_FLAG_RPM_ACTIVE.
	 */
	if (link->status == DL_STATE_CONSUMER_PROBE &&
	    flags & DL_FLAG_PM_RUNTIME)
		pm_runtime_resume(supplier);

	list_add_tail_rcu(&link->s_node, &supplier->links.consumers);
	list_add_tail_rcu(&link->c_node, &consumer->links.suppliers);

	if (flags & DL_FLAG_SYNC_STATE_ONLY) {
		dev_dbg(consumer,
			"Linked as a sync state only consumer to %s\n",
			dev_name(supplier));
		goto out;
	}

reorder:
	/*
	 * Move the consumer and all of the devices depending on it to the end
	 * of dpm_list and the devices_kset list.
	 *
	 * It is necessary to hold dpm_list locked throughout all that or else
	 * we may end up suspending with a wrong ordering of it.
	 */
	device_reorder_to_tail(consumer, NULL);

	dev_dbg(consumer, "Linked as a consumer to %s\n", dev_name(supplier));

out:
	device_pm_unlock();
	device_links_write_unlock();

	if ((flags & DL_FLAG_PM_RUNTIME && flags & DL_FLAG_RPM_ACTIVE) && !link)
		pm_runtime_put(supplier);

	return link;
}
EXPORT_SYMBOL_GPL(device_link_add);

#ifdef CONFIG_SRCU
static void __device_link_del(struct kref *kref)
{
	struct device_link *link = container_of(kref, struct device_link, kref);

	dev_dbg(link->consumer, "Dropping the link to %s\n",
		dev_name(link->supplier));

	pm_runtime_drop_link(link);

	list_del_rcu(&link->s_node);
	list_del_rcu(&link->c_node);
	device_unregister(&link->link_dev);
}
#else /* !CONFIG_SRCU */
static void __device_link_del(struct kref *kref)
{
	struct device_link *link = container_of(kref, struct device_link, kref);

	dev_info(link->consumer, "Dropping the link to %s\n",
		 dev_name(link->supplier));

	pm_runtime_drop_link(link);

	list_del(&link->s_node);
	list_del(&link->c_node);
	device_unregister(&link->link_dev);
}
#endif /* !CONFIG_SRCU */

static void device_link_put_kref(struct device_link *link)
{
	if (link->flags & DL_FLAG_STATELESS)
		kref_put(&link->kref, __device_link_del);
	else
		WARN(1, "Unable to drop a managed device link reference\n");
}

/**
 * device_link_del - Delete a stateless link between two devices.
 * @link: Device link to delete.
 *
 * The caller must ensure proper synchronization of this function with runtime
 * PM.  If the link was added multiple times, it needs to be deleted as often.
 * Care is required for hotplugged devices:  Their links are purged on removal
 * and calling device_link_del() is then no longer allowed.
 */
void device_link_del(struct device_link *link)
{
	device_links_write_lock();
	device_link_put_kref(link);
	device_links_write_unlock();
}
EXPORT_SYMBOL_GPL(device_link_del);

/**
 * device_link_remove - Delete a stateless link between two devices.
 * @consumer: Consumer end of the link.
 * @supplier: Supplier end of the link.
 *
 * The caller must ensure proper synchronization of this function with runtime
 * PM.
 */
void device_link_remove(void *consumer, struct device *supplier)
{
	struct device_link *link;

	if (WARN_ON(consumer == supplier))
		return;

	device_links_write_lock();

	list_for_each_entry(link, &supplier->links.consumers, s_node) {
		if (link->consumer == consumer) {
			device_link_put_kref(link);
			break;
		}
	}

	device_links_write_unlock();
}
EXPORT_SYMBOL_GPL(device_link_remove);

static void device_links_missing_supplier(struct device *dev)
{
	struct device_link *link;

	list_for_each_entry(link, &dev->links.suppliers, c_node) {
		if (link->status != DL_STATE_CONSUMER_PROBE)
			continue;

		if (link->supplier->links.status == DL_DEV_DRIVER_BOUND) {
			WRITE_ONCE(link->status, DL_STATE_AVAILABLE);
		} else {
			WARN_ON(!(link->flags & DL_FLAG_SYNC_STATE_ONLY));
			WRITE_ONCE(link->status, DL_STATE_DORMANT);
		}
	}
}

/**
 * device_links_check_suppliers - Check presence of supplier drivers.
 * @dev: Consumer device.
 *
 * Check links from this device to any suppliers.  Walk the list of the device's
 * links to suppliers and see if all of them are available.  If not, simply
 * return -EPROBE_DEFER.
 *
 * We need to guarantee that the supplier will not go away after the check has
 * been positive here.  It only can go away in __device_release_driver() and
 * that function  checks the device's links to consumers.  This means we need to
 * mark the link as "consumer probe in progress" to make the supplier removal
 * wait for us to complete (or bad things may happen).
 *
 * Links without the DL_FLAG_MANAGED flag set are ignored.
 */
int device_links_check_suppliers(struct device *dev)
{
	struct device_link *link;
	int ret = 0;

	/*
	 * Device waiting for supplier to become available is not allowed to
	 * probe.
	 */
	mutex_lock(&fwnode_link_lock);
	if (dev->fwnode && !list_empty(&dev->fwnode->suppliers) &&
	    !fw_devlink_is_permissive()) {
		mutex_unlock(&fwnode_link_lock);
		return -EPROBE_DEFER;
	}
	mutex_unlock(&fwnode_link_lock);

	device_links_write_lock();

	list_for_each_entry(link, &dev->links.suppliers, c_node) {
		if (!(link->flags & DL_FLAG_MANAGED))
			continue;

		if (link->status != DL_STATE_AVAILABLE &&
		    !(link->flags & DL_FLAG_SYNC_STATE_ONLY)) {
			device_links_missing_supplier(dev);
			ret = -EPROBE_DEFER;
			break;
		}
		WRITE_ONCE(link->status, DL_STATE_CONSUMER_PROBE);
	}
	dev->links.status = DL_DEV_PROBING;

	device_links_write_unlock();
	return ret;
}

/**
 * __device_links_queue_sync_state - Queue a device for sync_state() callback
 * @dev: Device to call sync_state() on
 * @list: List head to queue the @dev on
 *
 * Queues a device for a sync_state() callback when the device links write lock
 * isn't held. This allows the sync_state() execution flow to use device links
 * APIs.  The caller must ensure this function is called with
 * device_links_write_lock() held.
 *
 * This function does a get_device() to make sure the device is not freed while
 * on this list.
 *
 * So the caller must also ensure that device_links_flush_sync_list() is called
 * as soon as the caller releases device_links_write_lock().  This is necessary
 * to make sure the sync_state() is called in a timely fashion and the
 * put_device() is called on this device.
 */
static void __device_links_queue_sync_state(struct device *dev,
					    struct list_head *list)
{
	struct device_link *link;

	if (!dev_has_sync_state(dev))
		return;
	if (dev->state_synced)
		return;

	list_for_each_entry(link, &dev->links.consumers, s_node) {
		if (!(link->flags & DL_FLAG_MANAGED))
			continue;
		if (link->status != DL_STATE_ACTIVE)
			return;
	}

	/*
	 * Set the flag here to avoid adding the same device to a list more
	 * than once. This can happen if new consumers get added to the device
	 * and probed before the list is flushed.
	 */
	dev->state_synced = true;

	if (WARN_ON(!list_empty(&dev->links.defer_sync)))
		return;

	get_device(dev);
	list_add_tail(&dev->links.defer_sync, list);
}

/**
 * device_links_flush_sync_list - Call sync_state() on a list of devices
 * @list: List of devices to call sync_state() on
 * @dont_lock_dev: Device for which lock is already held by the caller
 *
 * Calls sync_state() on all the devices that have been queued for it. This
 * function is used in conjunction with __device_links_queue_sync_state(). The
 * @dont_lock_dev parameter is useful when this function is called from a
 * context where a device lock is already held.
 */
static void device_links_flush_sync_list(struct list_head *list,
					 struct device *dont_lock_dev)
{
	struct device *dev, *tmp;

	list_for_each_entry_safe(dev, tmp, list, links.defer_sync) {
		list_del_init(&dev->links.defer_sync);

		if (dev != dont_lock_dev)
			device_lock(dev);

		if (dev->bus->sync_state)
			dev->bus->sync_state(dev);
		else if (dev->driver && dev->driver->sync_state)
			dev->driver->sync_state(dev);

		if (dev != dont_lock_dev)
			device_unlock(dev);

		put_device(dev);
	}
}

void device_links_supplier_sync_state_pause(void)
{
	device_links_write_lock();
	defer_sync_state_count++;
	device_links_write_unlock();
}

void device_links_supplier_sync_state_resume(void)
{
	struct device *dev, *tmp;
	LIST_HEAD(sync_list);

	device_links_write_lock();
	if (!defer_sync_state_count) {
		WARN(true, "Unmatched sync_state pause/resume!");
		goto out;
	}
	defer_sync_state_count--;
	if (defer_sync_state_count)
		goto out;

	list_for_each_entry_safe(dev, tmp, &deferred_sync, links.defer_sync) {
		/*
		 * Delete from deferred_sync list before queuing it to
		 * sync_list because defer_sync is used for both lists.
		 */
		list_del_init(&dev->links.defer_sync);
		__device_links_queue_sync_state(dev, &sync_list);
	}
out:
	device_links_write_unlock();

	device_links_flush_sync_list(&sync_list, NULL);
}

static int sync_state_resume_initcall(void)
{
	device_links_supplier_sync_state_resume();
	return 0;
}
late_initcall(sync_state_resume_initcall);

static void __device_links_supplier_defer_sync(struct device *sup)
{
	if (list_empty(&sup->links.defer_sync) && dev_has_sync_state(sup))
		list_add_tail(&sup->links.defer_sync, &deferred_sync);
}

static void device_link_drop_managed(struct device_link *link)
{
	link->flags &= ~DL_FLAG_MANAGED;
	WRITE_ONCE(link->status, DL_STATE_NONE);
	kref_put(&link->kref, __device_link_del);
}

static ssize_t waiting_for_supplier_show(struct device *dev,
					 struct device_attribute *attr,
					 char *buf)
{
	bool val;

	device_lock(dev);
	val = !list_empty(&dev->fwnode->suppliers);
	device_unlock(dev);
	return sysfs_emit(buf, "%u\n", val);
}
static DEVICE_ATTR_RO(waiting_for_supplier);

/**
 * device_links_driver_bound - Update device links after probing its driver.
 * @dev: Device to update the links for.
 *
 * The probe has been successful, so update links from this device to any
 * consumers by changing their status to "available".
 *
 * Also change the status of @dev's links to suppliers to "active".
 *
 * Links without the DL_FLAG_MANAGED flag set are ignored.
 */
void device_links_driver_bound(struct device *dev)
{
	struct device_link *link, *ln;
	LIST_HEAD(sync_list);

	/*
	 * If a device probes successfully, it's expected to have created all
	 * the device links it needs to or make new device links as it needs
	 * them. So, it no longer needs to wait on any suppliers.
	 */
	if (dev->fwnode && dev->fwnode->dev == dev)
		fwnode_links_purge_suppliers(dev->fwnode);
	device_remove_file(dev, &dev_attr_waiting_for_supplier);

	device_links_write_lock();

	list_for_each_entry(link, &dev->links.consumers, s_node) {
		if (!(link->flags & DL_FLAG_MANAGED))
			continue;

		/*
		 * Links created during consumer probe may be in the "consumer
		 * probe" state to start with if the supplier is still probing
		 * when they are created and they may become "active" if the
		 * consumer probe returns first.  Skip them here.
		 */
		if (link->status == DL_STATE_CONSUMER_PROBE ||
		    link->status == DL_STATE_ACTIVE)
			continue;

		WARN_ON(link->status != DL_STATE_DORMANT);
		WRITE_ONCE(link->status, DL_STATE_AVAILABLE);

		if (link->flags & DL_FLAG_AUTOPROBE_CONSUMER)
			driver_deferred_probe_add(link->consumer);
	}

	if (defer_sync_state_count)
		__device_links_supplier_defer_sync(dev);
	else
		__device_links_queue_sync_state(dev, &sync_list);

	list_for_each_entry_safe(link, ln, &dev->links.suppliers, c_node) {
		struct device *supplier;

		if (!(link->flags & DL_FLAG_MANAGED))
			continue;

		supplier = link->supplier;
		if (link->flags & DL_FLAG_SYNC_STATE_ONLY) {
			/*
			 * When DL_FLAG_SYNC_STATE_ONLY is set, it means no
			 * other DL_MANAGED_LINK_FLAGS have been set. So, it's
			 * save to drop the managed link completely.
			 */
			device_link_drop_managed(link);
		} else {
			WARN_ON(link->status != DL_STATE_CONSUMER_PROBE);
			WRITE_ONCE(link->status, DL_STATE_ACTIVE);
		}

		/*
		 * This needs to be done even for the deleted
		 * DL_FLAG_SYNC_STATE_ONLY device link in case it was the last
		 * device link that was preventing the supplier from getting a
		 * sync_state() call.
		 */
		if (defer_sync_state_count)
			__device_links_supplier_defer_sync(supplier);
		else
			__device_links_queue_sync_state(supplier, &sync_list);
	}

	dev->links.status = DL_DEV_DRIVER_BOUND;

	device_links_write_unlock();

	device_links_flush_sync_list(&sync_list, dev);
}

/**
 * __device_links_no_driver - Update links of a device without a driver.
 * @dev: Device without a drvier.
 *
 * Delete all non-persistent links from this device to any suppliers.
 *
 * Persistent links stay around, but their status is changed to "available",
 * unless they already are in the "supplier unbind in progress" state in which
 * case they need not be updated.
 *
 * Links without the DL_FLAG_MANAGED flag set are ignored.
 */
static void __device_links_no_driver(struct device *dev)
{
	struct device_link *link, *ln;

	list_for_each_entry_safe_reverse(link, ln, &dev->links.suppliers, c_node) {
		if (!(link->flags & DL_FLAG_MANAGED))
			continue;

		if (link->flags & DL_FLAG_AUTOREMOVE_CONSUMER) {
			device_link_drop_managed(link);
			continue;
		}

		if (link->status != DL_STATE_CONSUMER_PROBE &&
		    link->status != DL_STATE_ACTIVE)
			continue;

		if (link->supplier->links.status == DL_DEV_DRIVER_BOUND) {
			WRITE_ONCE(link->status, DL_STATE_AVAILABLE);
		} else {
			WARN_ON(!(link->flags & DL_FLAG_SYNC_STATE_ONLY));
			WRITE_ONCE(link->status, DL_STATE_DORMANT);
		}
	}

	dev->links.status = DL_DEV_NO_DRIVER;
}

/**
 * device_links_no_driver - Update links after failing driver probe.
 * @dev: Device whose driver has just failed to probe.
 *
 * Clean up leftover links to consumers for @dev and invoke
 * %__device_links_no_driver() to update links to suppliers for it as
 * appropriate.
 *
 * Links without the DL_FLAG_MANAGED flag set are ignored.
 */
void device_links_no_driver(struct device *dev)
{
	struct device_link *link;

	device_links_write_lock();

	list_for_each_entry(link, &dev->links.consumers, s_node) {
		if (!(link->flags & DL_FLAG_MANAGED))
			continue;

		/*
		 * The probe has failed, so if the status of the link is
		 * "consumer probe" or "active", it must have been added by
		 * a probing consumer while this device was still probing.
		 * Change its state to "dormant", as it represents a valid
		 * relationship, but it is not functionally meaningful.
		 */
		if (link->status == DL_STATE_CONSUMER_PROBE ||
		    link->status == DL_STATE_ACTIVE)
			WRITE_ONCE(link->status, DL_STATE_DORMANT);
	}

	__device_links_no_driver(dev);

	device_links_write_unlock();
}

/**
 * device_links_driver_cleanup - Update links after driver removal.
 * @dev: Device whose driver has just gone away.
 *
 * Update links to consumers for @dev by changing their status to "dormant" and
 * invoke %__device_links_no_driver() to update links to suppliers for it as
 * appropriate.
 *
 * Links without the DL_FLAG_MANAGED flag set are ignored.
 */
void device_links_driver_cleanup(struct device *dev)
{
	struct device_link *link, *ln;

	device_links_write_lock();

	list_for_each_entry_safe(link, ln, &dev->links.consumers, s_node) {
		if (!(link->flags & DL_FLAG_MANAGED))
			continue;

		WARN_ON(link->flags & DL_FLAG_AUTOREMOVE_CONSUMER);
		WARN_ON(link->status != DL_STATE_SUPPLIER_UNBIND);

		/*
		 * autoremove the links between this @dev and its consumer
		 * devices that are not active, i.e. where the link state
		 * has moved to DL_STATE_SUPPLIER_UNBIND.
		 */
		if (link->status == DL_STATE_SUPPLIER_UNBIND &&
		    link->flags & DL_FLAG_AUTOREMOVE_SUPPLIER)
			device_link_drop_managed(link);

		WRITE_ONCE(link->status, DL_STATE_DORMANT);
	}

	list_del_init(&dev->links.defer_sync);
	__device_links_no_driver(dev);

	device_links_write_unlock();
}

/**
 * device_links_busy - Check if there are any busy links to consumers.
 * @dev: Device to check.
 *
 * Check each consumer of the device and return 'true' if its link's status
 * is one of "consumer probe" or "active" (meaning that the given consumer is
 * probing right now or its driver is present).  Otherwise, change the link
 * state to "supplier unbind" to prevent the consumer from being probed
 * successfully going forward.
 *
 * Return 'false' if there are no probing or active consumers.
 *
 * Links without the DL_FLAG_MANAGED flag set are ignored.
 */
bool device_links_busy(struct device *dev)
{
	struct device_link *link;
	bool ret = false;

	device_links_write_lock();

	list_for_each_entry(link, &dev->links.consumers, s_node) {
		if (!(link->flags & DL_FLAG_MANAGED))
			continue;

		if (link->status == DL_STATE_CONSUMER_PROBE
		    || link->status == DL_STATE_ACTIVE) {
			ret = true;
			break;
		}
		WRITE_ONCE(link->status, DL_STATE_SUPPLIER_UNBIND);
	}

	dev->links.status = DL_DEV_UNBINDING;

	device_links_write_unlock();
	return ret;
}

/**
 * device_links_unbind_consumers - Force unbind consumers of the given device.
 * @dev: Device to unbind the consumers of.
 *
 * Walk the list of links to consumers for @dev and if any of them is in the
 * "consumer probe" state, wait for all device probes in progress to complete
 * and start over.
 *
 * If that's not the case, change the status of the link to "supplier unbind"
 * and check if the link was in the "active" state.  If so, force the consumer
 * driver to unbind and start over (the consumer will not re-probe as we have
 * changed the state of the link already).
 *
 * Links without the DL_FLAG_MANAGED flag set are ignored.
 */
void device_links_unbind_consumers(struct device *dev)
{
	struct device_link *link;

 start:
	device_links_write_lock();

	list_for_each_entry(link, &dev->links.consumers, s_node) {
		enum device_link_state status;

		if (!(link->flags & DL_FLAG_MANAGED) ||
		    link->flags & DL_FLAG_SYNC_STATE_ONLY)
			continue;

		status = link->status;
		if (status == DL_STATE_CONSUMER_PROBE) {
			device_links_write_unlock();

			wait_for_device_probe();
			goto start;
		}
		WRITE_ONCE(link->status, DL_STATE_SUPPLIER_UNBIND);
		if (status == DL_STATE_ACTIVE) {
			struct device *consumer = link->consumer;

			get_device(consumer);

			device_links_write_unlock();

			device_release_driver_internal(consumer, NULL,
						       consumer->parent);
			put_device(consumer);
			goto start;
		}
	}

	device_links_write_unlock();
}

/**
 * device_links_purge - Delete existing links to other devices.
 * @dev: Target device.
 */
static void device_links_purge(struct device *dev)
{
	struct device_link *link, *ln;

	if (dev->class == &devlink_class)
		return;

<<<<<<< HEAD
	mutex_lock(&wfs_lock);
	list_del_init(&dev->links.needs_suppliers);
	mutex_unlock(&wfs_lock);

=======
>>>>>>> e0733463
	/*
	 * Delete all of the remaining links from this device to any other
	 * devices (either consumers or suppliers).
	 */
	device_links_write_lock();

	list_for_each_entry_safe_reverse(link, ln, &dev->links.suppliers, c_node) {
		WARN_ON(link->status == DL_STATE_ACTIVE);
		__device_link_del(&link->kref);
	}

	list_for_each_entry_safe_reverse(link, ln, &dev->links.consumers, s_node) {
		WARN_ON(link->status != DL_STATE_DORMANT &&
			link->status != DL_STATE_NONE);
		__device_link_del(&link->kref);
	}

	device_links_write_unlock();
}

static u32 fw_devlink_flags = DL_FLAG_SYNC_STATE_ONLY;
static int __init fw_devlink_setup(char *arg)
{
	if (!arg)
		return -EINVAL;

	if (strcmp(arg, "off") == 0) {
		fw_devlink_flags = 0;
	} else if (strcmp(arg, "permissive") == 0) {
		fw_devlink_flags = DL_FLAG_SYNC_STATE_ONLY;
	} else if (strcmp(arg, "on") == 0) {
		fw_devlink_flags = DL_FLAG_AUTOPROBE_CONSUMER;
	} else if (strcmp(arg, "rpm") == 0) {
		fw_devlink_flags = DL_FLAG_AUTOPROBE_CONSUMER |
				   DL_FLAG_PM_RUNTIME;
	}
	return 0;
}
early_param("fw_devlink", fw_devlink_setup);

u32 fw_devlink_get_flags(void)
{
	return fw_devlink_flags;
}

static bool fw_devlink_is_permissive(void)
{
	return fw_devlink_flags == DL_FLAG_SYNC_STATE_ONLY;
}

static void fw_devlink_parse_fwnode(struct fwnode_handle *fwnode)
{
	if (fwnode->flags & FWNODE_FLAG_LINKS_ADDED)
		return;

	fwnode_call_int_op(fwnode, add_links);
	fwnode->flags |= FWNODE_FLAG_LINKS_ADDED;
}

static void fw_devlink_parse_fwtree(struct fwnode_handle *fwnode)
{
	struct fwnode_handle *child = NULL;

	fw_devlink_parse_fwnode(fwnode);

	while ((child = fwnode_get_next_available_child_node(fwnode, child)))
		fw_devlink_parse_fwtree(child);
}

/**
 * fw_devlink_create_devlink - Create a device link from a consumer to fwnode
 * @con - Consumer device for the device link
 * @sup_handle - fwnode handle of supplier
 *
 * This function will try to create a device link between the consumer device
 * @con and the supplier device represented by @sup_handle.
 *
 * The supplier has to be provided as a fwnode because incorrect cycles in
 * fwnode links can sometimes cause the supplier device to never be created.
 * This function detects such cases and returns an error if it cannot create a
 * device link from the consumer to a missing supplier.
 *
 * Returns,
 * 0 on successfully creating a device link
 * -EINVAL if the device link cannot be created as expected
 * -EAGAIN if the device link cannot be created right now, but it may be
 *  possible to do that in the future
 */
static int fw_devlink_create_devlink(struct device *con,
				     struct fwnode_handle *sup_handle, u32 flags)
{
	struct device *sup_dev;
	int ret = 0;

	sup_dev = get_dev_from_fwnode(sup_handle);
	if (sup_dev) {
		/*
		 * If this fails, it is due to cycles in device links.  Just
		 * give up on this link and treat it as invalid.
		 */
		if (!device_link_add(con, sup_dev, flags))
			ret = -EINVAL;

		goto out;
	}

	/*
	 * DL_FLAG_SYNC_STATE_ONLY doesn't block probing and supports
	 * cycles. So cycle detection isn't necessary and shouldn't be
	 * done.
	 */
	if (flags & DL_FLAG_SYNC_STATE_ONLY)
		return -EAGAIN;

	/*
	 * If we can't find the supplier device from its fwnode, it might be
	 * due to a cyclic dependency between fwnodes. Some of these cycles can
	 * be broken by applying logic. Check for these types of cycles and
	 * break them so that devices in the cycle probe properly.
	 *
	 * If the supplier's parent is dependent on the consumer, then
	 * the consumer-supplier dependency is a false dependency. So,
	 * treat it as an invalid link.
	 */
	sup_dev = fwnode_get_next_parent_dev(sup_handle);
	if (sup_dev && device_is_dependent(con, sup_dev)) {
		dev_dbg(con, "Not linking to %pfwP - False link\n",
			sup_handle);
		ret = -EINVAL;
	} else {
		/*
		 * Can't check for cycles or no cycles. So let's try
		 * again later.
		 */
		ret = -EAGAIN;
	}

out:
	put_device(sup_dev);
	return ret;
}

/**
 * __fw_devlink_link_to_consumers - Create device links to consumers of a device
 * @dev - Device that needs to be linked to its consumers
 *
 * This function looks at all the consumer fwnodes of @dev and creates device
 * links between the consumer device and @dev (supplier).
 *
 * If the consumer device has not been added yet, then this function creates a
 * SYNC_STATE_ONLY link between @dev (supplier) and the closest ancestor device
 * of the consumer fwnode. This is necessary to make sure @dev doesn't get a
 * sync_state() callback before the real consumer device gets to be added and
 * then probed.
 *
 * Once device links are created from the real consumer to @dev (supplier), the
 * fwnode links are deleted.
 */
static void __fw_devlink_link_to_consumers(struct device *dev)
{
	struct fwnode_handle *fwnode = dev->fwnode;
	struct fwnode_link *link, *tmp;

	list_for_each_entry_safe(link, tmp, &fwnode->consumers, s_hook) {
		u32 dl_flags = fw_devlink_get_flags();
		struct device *con_dev;
		bool own_link = true;
		int ret;

		con_dev = get_dev_from_fwnode(link->consumer);
		/*
		 * If consumer device is not available yet, make a "proxy"
		 * SYNC_STATE_ONLY link from the consumer's parent device to
		 * the supplier device. This is necessary to make sure the
		 * supplier doesn't get a sync_state() callback before the real
		 * consumer can create a device link to the supplier.
		 *
		 * This proxy link step is needed to handle the case where the
		 * consumer's parent device is added before the supplier.
		 */
		if (!con_dev) {
			con_dev = fwnode_get_next_parent_dev(link->consumer);
			/*
			 * However, if the consumer's parent device is also the
			 * parent of the supplier, don't create a
			 * consumer-supplier link from the parent to its child
			 * device. Such a dependency is impossible.
			 */
			if (con_dev &&
			    fwnode_is_ancestor_of(con_dev->fwnode, fwnode)) {
				put_device(con_dev);
				con_dev = NULL;
			} else {
				own_link = false;
				dl_flags = DL_FLAG_SYNC_STATE_ONLY;
			}
		}

		if (!con_dev)
			continue;

		ret = fw_devlink_create_devlink(con_dev, fwnode, dl_flags);
		put_device(con_dev);
		if (!own_link || ret == -EAGAIN)
			continue;

		list_del(&link->s_hook);
		list_del(&link->c_hook);
		kfree(link);
	}
}

/**
 * __fw_devlink_link_to_suppliers - Create device links to suppliers of a device
 * @dev - The consumer device that needs to be linked to its suppliers
 * @fwnode - Root of the fwnode tree that is used to create device links
 *
 * This function looks at all the supplier fwnodes of fwnode tree rooted at
 * @fwnode and creates device links between @dev (consumer) and all the
 * supplier devices of the entire fwnode tree at @fwnode.
 *
 * The function creates normal (non-SYNC_STATE_ONLY) device links between @dev
 * and the real suppliers of @dev. Once these device links are created, the
 * fwnode links are deleted. When such device links are successfully created,
 * this function is called recursively on those supplier devices. This is
 * needed to detect and break some invalid cycles in fwnode links.  See
 * fw_devlink_create_devlink() for more details.
 *
 * In addition, it also looks at all the suppliers of the entire fwnode tree
 * because some of the child devices of @dev that have not been added yet
 * (because @dev hasn't probed) might already have their suppliers added to
 * driver core. So, this function creates SYNC_STATE_ONLY device links between
 * @dev (consumer) and these suppliers to make sure they don't execute their
 * sync_state() callbacks before these child devices have a chance to create
 * their device links. The fwnode links that correspond to the child devices
 * aren't delete because they are needed later to create the device links
 * between the real consumer and supplier devices.
 */
static void __fw_devlink_link_to_suppliers(struct device *dev,
					   struct fwnode_handle *fwnode)
{
	bool own_link = (dev->fwnode == fwnode);
	struct fwnode_link *link, *tmp;
	struct fwnode_handle *child = NULL;
	u32 dl_flags;

	if (own_link)
		dl_flags = fw_devlink_get_flags();
	else
		dl_flags = DL_FLAG_SYNC_STATE_ONLY;

	list_for_each_entry_safe(link, tmp, &fwnode->suppliers, c_hook) {
		int ret;
		struct device *sup_dev;
		struct fwnode_handle *sup = link->supplier;

		ret = fw_devlink_create_devlink(dev, sup, dl_flags);
		if (!own_link || ret == -EAGAIN)
			continue;

		list_del(&link->s_hook);
		list_del(&link->c_hook);
		kfree(link);

		/* If no device link was created, nothing more to do. */
		if (ret)
			continue;

		/*
		 * If a device link was successfully created to a supplier, we
		 * now need to try and link the supplier to all its suppliers.
		 *
		 * This is needed to detect and delete false dependencies in
		 * fwnode links that haven't been converted to a device link
		 * yet. See comments in fw_devlink_create_devlink() for more
		 * details on the false dependency.
		 *
		 * Without deleting these false dependencies, some devices will
		 * never probe because they'll keep waiting for their false
		 * dependency fwnode links to be converted to device links.
		 */
		sup_dev = get_dev_from_fwnode(sup);
		__fw_devlink_link_to_suppliers(sup_dev, sup_dev->fwnode);
		put_device(sup_dev);
	}

	/*
	 * Make "proxy" SYNC_STATE_ONLY device links to represent the needs of
	 * all the descendants. This proxy link step is needed to handle the
	 * case where the supplier is added before the consumer's parent device
	 * (@dev).
	 */
	while ((child = fwnode_get_next_available_child_node(fwnode, child)))
		__fw_devlink_link_to_suppliers(dev, child);
}

static void fw_devlink_link_device(struct device *dev)
{
	struct fwnode_handle *fwnode = dev->fwnode;

	if (!fw_devlink_flags)
		return;

	fw_devlink_parse_fwtree(fwnode);

	mutex_lock(&fwnode_link_lock);
	__fw_devlink_link_to_consumers(dev);
	__fw_devlink_link_to_suppliers(dev, fwnode);
	mutex_unlock(&fwnode_link_lock);
}

/* Device links support end. */

int (*platform_notify)(struct device *dev) = NULL;
int (*platform_notify_remove)(struct device *dev) = NULL;
static struct kobject *dev_kobj;
struct kobject *sysfs_dev_char_kobj;
struct kobject *sysfs_dev_block_kobj;

static DEFINE_MUTEX(device_hotplug_lock);

void lock_device_hotplug(void)
{
	mutex_lock(&device_hotplug_lock);
}

void unlock_device_hotplug(void)
{
	mutex_unlock(&device_hotplug_lock);
}

int lock_device_hotplug_sysfs(void)
{
	if (mutex_trylock(&device_hotplug_lock))
		return 0;

	/* Avoid busy looping (5 ms of sleep should do). */
	msleep(5);
	return restart_syscall();
}

#ifdef CONFIG_BLOCK
static inline int device_is_not_partition(struct device *dev)
{
	return !(dev->type == &part_type);
}
#else
static inline int device_is_not_partition(struct device *dev)
{
	return 1;
}
#endif

static int
device_platform_notify(struct device *dev, enum kobject_action action)
{
	int ret;

	ret = acpi_platform_notify(dev, action);
	if (ret)
		return ret;

	ret = software_node_notify(dev, action);
	if (ret)
		return ret;

	if (platform_notify && action == KOBJ_ADD)
		platform_notify(dev);
	else if (platform_notify_remove && action == KOBJ_REMOVE)
		platform_notify_remove(dev);
	return 0;
}

/**
 * dev_driver_string - Return a device's driver name, if at all possible
 * @dev: struct device to get the name of
 *
 * Will return the device's driver's name if it is bound to a device.  If
 * the device is not bound to a driver, it will return the name of the bus
 * it is attached to.  If it is not attached to a bus either, an empty
 * string will be returned.
 */
const char *dev_driver_string(const struct device *dev)
{
	struct device_driver *drv;

	/* dev->driver can change to NULL underneath us because of unbinding,
	 * so be careful about accessing it.  dev->bus and dev->class should
	 * never change once they are set, so they don't need special care.
	 */
	drv = READ_ONCE(dev->driver);
	return drv ? drv->name : dev_bus_name(dev);
}
EXPORT_SYMBOL(dev_driver_string);

#define to_dev_attr(_attr) container_of(_attr, struct device_attribute, attr)

static ssize_t dev_attr_show(struct kobject *kobj, struct attribute *attr,
			     char *buf)
{
	struct device_attribute *dev_attr = to_dev_attr(attr);
	struct device *dev = kobj_to_dev(kobj);
	ssize_t ret = -EIO;

	if (dev_attr->show)
		ret = dev_attr->show(dev, dev_attr, buf);
	if (ret >= (ssize_t)PAGE_SIZE) {
		printk("dev_attr_show: %pS returned bad count\n",
				dev_attr->show);
	}
	return ret;
}

static ssize_t dev_attr_store(struct kobject *kobj, struct attribute *attr,
			      const char *buf, size_t count)
{
	struct device_attribute *dev_attr = to_dev_attr(attr);
	struct device *dev = kobj_to_dev(kobj);
	ssize_t ret = -EIO;

	if (dev_attr->store)
		ret = dev_attr->store(dev, dev_attr, buf, count);
	return ret;
}

static const struct sysfs_ops dev_sysfs_ops = {
	.show	= dev_attr_show,
	.store	= dev_attr_store,
};

#define to_ext_attr(x) container_of(x, struct dev_ext_attribute, attr)

ssize_t device_store_ulong(struct device *dev,
			   struct device_attribute *attr,
			   const char *buf, size_t size)
{
	struct dev_ext_attribute *ea = to_ext_attr(attr);
	int ret;
	unsigned long new;

	ret = kstrtoul(buf, 0, &new);
	if (ret)
		return ret;
	*(unsigned long *)(ea->var) = new;
	/* Always return full write size even if we didn't consume all */
	return size;
}
EXPORT_SYMBOL_GPL(device_store_ulong);

ssize_t device_show_ulong(struct device *dev,
			  struct device_attribute *attr,
			  char *buf)
{
	struct dev_ext_attribute *ea = to_ext_attr(attr);
	return sysfs_emit(buf, "%lx\n", *(unsigned long *)(ea->var));
}
EXPORT_SYMBOL_GPL(device_show_ulong);

ssize_t device_store_int(struct device *dev,
			 struct device_attribute *attr,
			 const char *buf, size_t size)
{
	struct dev_ext_attribute *ea = to_ext_attr(attr);
	int ret;
	long new;

	ret = kstrtol(buf, 0, &new);
	if (ret)
		return ret;

	if (new > INT_MAX || new < INT_MIN)
		return -EINVAL;
	*(int *)(ea->var) = new;
	/* Always return full write size even if we didn't consume all */
	return size;
}
EXPORT_SYMBOL_GPL(device_store_int);

ssize_t device_show_int(struct device *dev,
			struct device_attribute *attr,
			char *buf)
{
	struct dev_ext_attribute *ea = to_ext_attr(attr);

	return sysfs_emit(buf, "%d\n", *(int *)(ea->var));
}
EXPORT_SYMBOL_GPL(device_show_int);

ssize_t device_store_bool(struct device *dev, struct device_attribute *attr,
			  const char *buf, size_t size)
{
	struct dev_ext_attribute *ea = to_ext_attr(attr);

	if (strtobool(buf, ea->var) < 0)
		return -EINVAL;

	return size;
}
EXPORT_SYMBOL_GPL(device_store_bool);

ssize_t device_show_bool(struct device *dev, struct device_attribute *attr,
			 char *buf)
{
	struct dev_ext_attribute *ea = to_ext_attr(attr);

	return sysfs_emit(buf, "%d\n", *(bool *)(ea->var));
}
EXPORT_SYMBOL_GPL(device_show_bool);

/**
 * device_release - free device structure.
 * @kobj: device's kobject.
 *
 * This is called once the reference count for the object
 * reaches 0. We forward the call to the device's release
 * method, which should handle actually freeing the structure.
 */
static void device_release(struct kobject *kobj)
{
	struct device *dev = kobj_to_dev(kobj);
	struct device_private *p = dev->p;

	/*
	 * Some platform devices are driven without driver attached
	 * and managed resources may have been acquired.  Make sure
	 * all resources are released.
	 *
	 * Drivers still can add resources into device after device
	 * is deleted but alive, so release devres here to avoid
	 * possible memory leak.
	 */
	devres_release_all(dev);

	kfree(dev->dma_range_map);

	if (dev->release)
		dev->release(dev);
	else if (dev->type && dev->type->release)
		dev->type->release(dev);
	else if (dev->class && dev->class->dev_release)
		dev->class->dev_release(dev);
	else
		WARN(1, KERN_ERR "Device '%s' does not have a release() function, it is broken and must be fixed. See Documentation/core-api/kobject.rst.\n",
			dev_name(dev));
	kfree(p);
}

static const void *device_namespace(struct kobject *kobj)
{
	struct device *dev = kobj_to_dev(kobj);
	const void *ns = NULL;

	if (dev->class && dev->class->ns_type)
		ns = dev->class->namespace(dev);

	return ns;
}

static void device_get_ownership(struct kobject *kobj, kuid_t *uid, kgid_t *gid)
{
	struct device *dev = kobj_to_dev(kobj);

	if (dev->class && dev->class->get_ownership)
		dev->class->get_ownership(dev, uid, gid);
}

static struct kobj_type device_ktype = {
	.release	= device_release,
	.sysfs_ops	= &dev_sysfs_ops,
	.namespace	= device_namespace,
	.get_ownership	= device_get_ownership,
};


static int dev_uevent_filter(struct kset *kset, struct kobject *kobj)
{
	struct kobj_type *ktype = get_ktype(kobj);

	if (ktype == &device_ktype) {
		struct device *dev = kobj_to_dev(kobj);
		if (dev->bus)
			return 1;
		if (dev->class)
			return 1;
	}
	return 0;
}

static const char *dev_uevent_name(struct kset *kset, struct kobject *kobj)
{
	struct device *dev = kobj_to_dev(kobj);

	if (dev->bus)
		return dev->bus->name;
	if (dev->class)
		return dev->class->name;
	return NULL;
}

static int dev_uevent(struct kset *kset, struct kobject *kobj,
		      struct kobj_uevent_env *env)
{
	struct device *dev = kobj_to_dev(kobj);
	int retval = 0;

	/* add device node properties if present */
	if (MAJOR(dev->devt)) {
		const char *tmp;
		const char *name;
		umode_t mode = 0;
		kuid_t uid = GLOBAL_ROOT_UID;
		kgid_t gid = GLOBAL_ROOT_GID;

		add_uevent_var(env, "MAJOR=%u", MAJOR(dev->devt));
		add_uevent_var(env, "MINOR=%u", MINOR(dev->devt));
		name = device_get_devnode(dev, &mode, &uid, &gid, &tmp);
		if (name) {
			add_uevent_var(env, "DEVNAME=%s", name);
			if (mode)
				add_uevent_var(env, "DEVMODE=%#o", mode & 0777);
			if (!uid_eq(uid, GLOBAL_ROOT_UID))
				add_uevent_var(env, "DEVUID=%u", from_kuid(&init_user_ns, uid));
			if (!gid_eq(gid, GLOBAL_ROOT_GID))
				add_uevent_var(env, "DEVGID=%u", from_kgid(&init_user_ns, gid));
			kfree(tmp);
		}
	}

	if (dev->type && dev->type->name)
		add_uevent_var(env, "DEVTYPE=%s", dev->type->name);

	if (dev->driver)
		add_uevent_var(env, "DRIVER=%s", dev->driver->name);

	/* Add common DT information about the device */
	of_device_uevent(dev, env);

	/* have the bus specific function add its stuff */
	if (dev->bus && dev->bus->uevent) {
		retval = dev->bus->uevent(dev, env);
		if (retval)
			pr_debug("device: '%s': %s: bus uevent() returned %d\n",
				 dev_name(dev), __func__, retval);
	}

	/* have the class specific function add its stuff */
	if (dev->class && dev->class->dev_uevent) {
		retval = dev->class->dev_uevent(dev, env);
		if (retval)
			pr_debug("device: '%s': %s: class uevent() "
				 "returned %d\n", dev_name(dev),
				 __func__, retval);
	}

	/* have the device type specific function add its stuff */
	if (dev->type && dev->type->uevent) {
		retval = dev->type->uevent(dev, env);
		if (retval)
			pr_debug("device: '%s': %s: dev_type uevent() "
				 "returned %d\n", dev_name(dev),
				 __func__, retval);
	}

	return retval;
}

static const struct kset_uevent_ops device_uevent_ops = {
	.filter =	dev_uevent_filter,
	.name =		dev_uevent_name,
	.uevent =	dev_uevent,
};

static ssize_t uevent_show(struct device *dev, struct device_attribute *attr,
			   char *buf)
{
	struct kobject *top_kobj;
	struct kset *kset;
	struct kobj_uevent_env *env = NULL;
	int i;
	int len = 0;
	int retval;

	/* search the kset, the device belongs to */
	top_kobj = &dev->kobj;
	while (!top_kobj->kset && top_kobj->parent)
		top_kobj = top_kobj->parent;
	if (!top_kobj->kset)
		goto out;

	kset = top_kobj->kset;
	if (!kset->uevent_ops || !kset->uevent_ops->uevent)
		goto out;

	/* respect filter */
	if (kset->uevent_ops && kset->uevent_ops->filter)
		if (!kset->uevent_ops->filter(kset, &dev->kobj))
			goto out;

	env = kzalloc(sizeof(struct kobj_uevent_env), GFP_KERNEL);
	if (!env)
		return -ENOMEM;

	/* let the kset specific function add its keys */
	retval = kset->uevent_ops->uevent(kset, &dev->kobj, env);
	if (retval)
		goto out;

	/* copy keys to file */
	for (i = 0; i < env->envp_idx; i++)
		len += sysfs_emit_at(buf, len, "%s\n", env->envp[i]);
out:
	kfree(env);
	return len;
}

static ssize_t uevent_store(struct device *dev, struct device_attribute *attr,
			    const char *buf, size_t count)
{
	int rc;

	rc = kobject_synth_uevent(&dev->kobj, buf, count);

	if (rc) {
		dev_err(dev, "uevent: failed to send synthetic uevent\n");
		return rc;
	}

	return count;
}
static DEVICE_ATTR_RW(uevent);

static ssize_t online_show(struct device *dev, struct device_attribute *attr,
			   char *buf)
{
	bool val;

	device_lock(dev);
	val = !dev->offline;
	device_unlock(dev);
	return sysfs_emit(buf, "%u\n", val);
}

static ssize_t online_store(struct device *dev, struct device_attribute *attr,
			    const char *buf, size_t count)
{
	bool val;
	int ret;

	ret = strtobool(buf, &val);
	if (ret < 0)
		return ret;

	ret = lock_device_hotplug_sysfs();
	if (ret)
		return ret;

	ret = val ? device_online(dev) : device_offline(dev);
	unlock_device_hotplug();
	return ret < 0 ? ret : count;
}
static DEVICE_ATTR_RW(online);

int device_add_groups(struct device *dev, const struct attribute_group **groups)
{
	return sysfs_create_groups(&dev->kobj, groups);
}
EXPORT_SYMBOL_GPL(device_add_groups);

void device_remove_groups(struct device *dev,
			  const struct attribute_group **groups)
{
	sysfs_remove_groups(&dev->kobj, groups);
}
EXPORT_SYMBOL_GPL(device_remove_groups);

union device_attr_group_devres {
	const struct attribute_group *group;
	const struct attribute_group **groups;
};

static int devm_attr_group_match(struct device *dev, void *res, void *data)
{
	return ((union device_attr_group_devres *)res)->group == data;
}

static void devm_attr_group_remove(struct device *dev, void *res)
{
	union device_attr_group_devres *devres = res;
	const struct attribute_group *group = devres->group;

	dev_dbg(dev, "%s: removing group %p\n", __func__, group);
	sysfs_remove_group(&dev->kobj, group);
}

static void devm_attr_groups_remove(struct device *dev, void *res)
{
	union device_attr_group_devres *devres = res;
	const struct attribute_group **groups = devres->groups;

	dev_dbg(dev, "%s: removing groups %p\n", __func__, groups);
	sysfs_remove_groups(&dev->kobj, groups);
}

/**
 * devm_device_add_group - given a device, create a managed attribute group
 * @dev:	The device to create the group for
 * @grp:	The attribute group to create
 *
 * This function creates a group for the first time.  It will explicitly
 * warn and error if any of the attribute files being created already exist.
 *
 * Returns 0 on success or error code on failure.
 */
int devm_device_add_group(struct device *dev, const struct attribute_group *grp)
{
	union device_attr_group_devres *devres;
	int error;

	devres = devres_alloc(devm_attr_group_remove,
			      sizeof(*devres), GFP_KERNEL);
	if (!devres)
		return -ENOMEM;

	error = sysfs_create_group(&dev->kobj, grp);
	if (error) {
		devres_free(devres);
		return error;
	}

	devres->group = grp;
	devres_add(dev, devres);
	return 0;
}
EXPORT_SYMBOL_GPL(devm_device_add_group);

/**
 * devm_device_remove_group: remove a managed group from a device
 * @dev:	device to remove the group from
 * @grp:	group to remove
 *
 * This function removes a group of attributes from a device. The attributes
 * previously have to have been created for this group, otherwise it will fail.
 */
void devm_device_remove_group(struct device *dev,
			      const struct attribute_group *grp)
{
	WARN_ON(devres_release(dev, devm_attr_group_remove,
			       devm_attr_group_match,
			       /* cast away const */ (void *)grp));
}
EXPORT_SYMBOL_GPL(devm_device_remove_group);

/**
 * devm_device_add_groups - create a bunch of managed attribute groups
 * @dev:	The device to create the group for
 * @groups:	The attribute groups to create, NULL terminated
 *
 * This function creates a bunch of managed attribute groups.  If an error
 * occurs when creating a group, all previously created groups will be
 * removed, unwinding everything back to the original state when this
 * function was called.  It will explicitly warn and error if any of the
 * attribute files being created already exist.
 *
 * Returns 0 on success or error code from sysfs_create_group on failure.
 */
int devm_device_add_groups(struct device *dev,
			   const struct attribute_group **groups)
{
	union device_attr_group_devres *devres;
	int error;

	devres = devres_alloc(devm_attr_groups_remove,
			      sizeof(*devres), GFP_KERNEL);
	if (!devres)
		return -ENOMEM;

	error = sysfs_create_groups(&dev->kobj, groups);
	if (error) {
		devres_free(devres);
		return error;
	}

	devres->groups = groups;
	devres_add(dev, devres);
	return 0;
}
EXPORT_SYMBOL_GPL(devm_device_add_groups);

/**
 * devm_device_remove_groups - remove a list of managed groups
 *
 * @dev:	The device for the groups to be removed from
 * @groups:	NULL terminated list of groups to be removed
 *
 * If groups is not NULL, remove the specified groups from the device.
 */
void devm_device_remove_groups(struct device *dev,
			       const struct attribute_group **groups)
{
	WARN_ON(devres_release(dev, devm_attr_groups_remove,
			       devm_attr_group_match,
			       /* cast away const */ (void *)groups));
}
EXPORT_SYMBOL_GPL(devm_device_remove_groups);

static int device_add_attrs(struct device *dev)
{
	struct class *class = dev->class;
	const struct device_type *type = dev->type;
	int error;

	if (class) {
		error = device_add_groups(dev, class->dev_groups);
		if (error)
			return error;
	}

	if (type) {
		error = device_add_groups(dev, type->groups);
		if (error)
			goto err_remove_class_groups;
	}

	error = device_add_groups(dev, dev->groups);
	if (error)
		goto err_remove_type_groups;

	if (device_supports_offline(dev) && !dev->offline_disabled) {
		error = device_create_file(dev, &dev_attr_online);
		if (error)
			goto err_remove_dev_groups;
	}

	if (fw_devlink_flags && !fw_devlink_is_permissive() && dev->fwnode) {
		error = device_create_file(dev, &dev_attr_waiting_for_supplier);
		if (error)
			goto err_remove_dev_online;
	}

	return 0;

 err_remove_dev_online:
	device_remove_file(dev, &dev_attr_online);
 err_remove_dev_groups:
	device_remove_groups(dev, dev->groups);
 err_remove_type_groups:
	if (type)
		device_remove_groups(dev, type->groups);
 err_remove_class_groups:
	if (class)
		device_remove_groups(dev, class->dev_groups);

	return error;
}

static void device_remove_attrs(struct device *dev)
{
	struct class *class = dev->class;
	const struct device_type *type = dev->type;

	device_remove_file(dev, &dev_attr_waiting_for_supplier);
	device_remove_file(dev, &dev_attr_online);
	device_remove_groups(dev, dev->groups);

	if (type)
		device_remove_groups(dev, type->groups);

	if (class)
		device_remove_groups(dev, class->dev_groups);
}

static ssize_t dev_show(struct device *dev, struct device_attribute *attr,
			char *buf)
{
	return print_dev_t(buf, dev->devt);
}
static DEVICE_ATTR_RO(dev);

/* /sys/devices/ */
struct kset *devices_kset;

/**
 * devices_kset_move_before - Move device in the devices_kset's list.
 * @deva: Device to move.
 * @devb: Device @deva should come before.
 */
static void devices_kset_move_before(struct device *deva, struct device *devb)
{
	if (!devices_kset)
		return;
	pr_debug("devices_kset: Moving %s before %s\n",
		 dev_name(deva), dev_name(devb));
	spin_lock(&devices_kset->list_lock);
	list_move_tail(&deva->kobj.entry, &devb->kobj.entry);
	spin_unlock(&devices_kset->list_lock);
}

/**
 * devices_kset_move_after - Move device in the devices_kset's list.
 * @deva: Device to move
 * @devb: Device @deva should come after.
 */
static void devices_kset_move_after(struct device *deva, struct device *devb)
{
	if (!devices_kset)
		return;
	pr_debug("devices_kset: Moving %s after %s\n",
		 dev_name(deva), dev_name(devb));
	spin_lock(&devices_kset->list_lock);
	list_move(&deva->kobj.entry, &devb->kobj.entry);
	spin_unlock(&devices_kset->list_lock);
}

/**
 * devices_kset_move_last - move the device to the end of devices_kset's list.
 * @dev: device to move
 */
void devices_kset_move_last(struct device *dev)
{
	if (!devices_kset)
		return;
	pr_debug("devices_kset: Moving %s to end of list\n", dev_name(dev));
	spin_lock(&devices_kset->list_lock);
	list_move_tail(&dev->kobj.entry, &devices_kset->list);
	spin_unlock(&devices_kset->list_lock);
}

/**
 * device_create_file - create sysfs attribute file for device.
 * @dev: device.
 * @attr: device attribute descriptor.
 */
int device_create_file(struct device *dev,
		       const struct device_attribute *attr)
{
	int error = 0;

	if (dev) {
		WARN(((attr->attr.mode & S_IWUGO) && !attr->store),
			"Attribute %s: write permission without 'store'\n",
			attr->attr.name);
		WARN(((attr->attr.mode & S_IRUGO) && !attr->show),
			"Attribute %s: read permission without 'show'\n",
			attr->attr.name);
		error = sysfs_create_file(&dev->kobj, &attr->attr);
	}

	return error;
}
EXPORT_SYMBOL_GPL(device_create_file);

/**
 * device_remove_file - remove sysfs attribute file.
 * @dev: device.
 * @attr: device attribute descriptor.
 */
void device_remove_file(struct device *dev,
			const struct device_attribute *attr)
{
	if (dev)
		sysfs_remove_file(&dev->kobj, &attr->attr);
}
EXPORT_SYMBOL_GPL(device_remove_file);

/**
 * device_remove_file_self - remove sysfs attribute file from its own method.
 * @dev: device.
 * @attr: device attribute descriptor.
 *
 * See kernfs_remove_self() for details.
 */
bool device_remove_file_self(struct device *dev,
			     const struct device_attribute *attr)
{
	if (dev)
		return sysfs_remove_file_self(&dev->kobj, &attr->attr);
	else
		return false;
}
EXPORT_SYMBOL_GPL(device_remove_file_self);

/**
 * device_create_bin_file - create sysfs binary attribute file for device.
 * @dev: device.
 * @attr: device binary attribute descriptor.
 */
int device_create_bin_file(struct device *dev,
			   const struct bin_attribute *attr)
{
	int error = -EINVAL;
	if (dev)
		error = sysfs_create_bin_file(&dev->kobj, attr);
	return error;
}
EXPORT_SYMBOL_GPL(device_create_bin_file);

/**
 * device_remove_bin_file - remove sysfs binary attribute file
 * @dev: device.
 * @attr: device binary attribute descriptor.
 */
void device_remove_bin_file(struct device *dev,
			    const struct bin_attribute *attr)
{
	if (dev)
		sysfs_remove_bin_file(&dev->kobj, attr);
}
EXPORT_SYMBOL_GPL(device_remove_bin_file);

static void klist_children_get(struct klist_node *n)
{
	struct device_private *p = to_device_private_parent(n);
	struct device *dev = p->device;

	get_device(dev);
}

static void klist_children_put(struct klist_node *n)
{
	struct device_private *p = to_device_private_parent(n);
	struct device *dev = p->device;

	put_device(dev);
}

/**
 * device_initialize - init device structure.
 * @dev: device.
 *
 * This prepares the device for use by other layers by initializing
 * its fields.
 * It is the first half of device_register(), if called by
 * that function, though it can also be called separately, so one
 * may use @dev's fields. In particular, get_device()/put_device()
 * may be used for reference counting of @dev after calling this
 * function.
 *
 * All fields in @dev must be initialized by the caller to 0, except
 * for those explicitly set to some other value.  The simplest
 * approach is to use kzalloc() to allocate the structure containing
 * @dev.
 *
 * NOTE: Use put_device() to give up your reference instead of freeing
 * @dev directly once you have called this function.
 */
void device_initialize(struct device *dev)
{
	dev->kobj.kset = devices_kset;
	kobject_init(&dev->kobj, &device_ktype);
	INIT_LIST_HEAD(&dev->dma_pools);
	mutex_init(&dev->mutex);
#ifdef CONFIG_PROVE_LOCKING
	mutex_init(&dev->lockdep_mutex);
#endif
	lockdep_set_novalidate_class(&dev->mutex);
	spin_lock_init(&dev->devres_lock);
	INIT_LIST_HEAD(&dev->devres_head);
	device_pm_init(dev);
	set_dev_node(dev, -1);
#ifdef CONFIG_GENERIC_MSI_IRQ
	INIT_LIST_HEAD(&dev->msi_list);
#endif
	INIT_LIST_HEAD(&dev->links.consumers);
	INIT_LIST_HEAD(&dev->links.suppliers);
	INIT_LIST_HEAD(&dev->links.defer_sync);
	dev->links.status = DL_DEV_NO_DRIVER;
}
EXPORT_SYMBOL_GPL(device_initialize);

struct kobject *virtual_device_parent(struct device *dev)
{
	static struct kobject *virtual_dir = NULL;

	if (!virtual_dir)
		virtual_dir = kobject_create_and_add("virtual",
						     &devices_kset->kobj);

	return virtual_dir;
}

struct class_dir {
	struct kobject kobj;
	struct class *class;
};

#define to_class_dir(obj) container_of(obj, struct class_dir, kobj)

static void class_dir_release(struct kobject *kobj)
{
	struct class_dir *dir = to_class_dir(kobj);
	kfree(dir);
}

static const
struct kobj_ns_type_operations *class_dir_child_ns_type(struct kobject *kobj)
{
	struct class_dir *dir = to_class_dir(kobj);
	return dir->class->ns_type;
}

static struct kobj_type class_dir_ktype = {
	.release	= class_dir_release,
	.sysfs_ops	= &kobj_sysfs_ops,
	.child_ns_type	= class_dir_child_ns_type
};

static struct kobject *
class_dir_create_and_add(struct class *class, struct kobject *parent_kobj)
{
	struct class_dir *dir;
	int retval;

	dir = kzalloc(sizeof(*dir), GFP_KERNEL);
	if (!dir)
		return ERR_PTR(-ENOMEM);

	dir->class = class;
	kobject_init(&dir->kobj, &class_dir_ktype);

	dir->kobj.kset = &class->p->glue_dirs;

	retval = kobject_add(&dir->kobj, parent_kobj, "%s", class->name);
	if (retval < 0) {
		kobject_put(&dir->kobj);
		return ERR_PTR(retval);
	}
	return &dir->kobj;
}

static DEFINE_MUTEX(gdp_mutex);

static struct kobject *get_device_parent(struct device *dev,
					 struct device *parent)
{
	if (dev->class) {
		struct kobject *kobj = NULL;
		struct kobject *parent_kobj;
		struct kobject *k;

#ifdef CONFIG_BLOCK
		/* block disks show up in /sys/block */
		if (sysfs_deprecated && dev->class == &block_class) {
			if (parent && parent->class == &block_class)
				return &parent->kobj;
			return &block_class.p->subsys.kobj;
		}
#endif

		/*
		 * If we have no parent, we live in "virtual".
		 * Class-devices with a non class-device as parent, live
		 * in a "glue" directory to prevent namespace collisions.
		 */
		if (parent == NULL)
			parent_kobj = virtual_device_parent(dev);
		else if (parent->class && !dev->class->ns_type)
			return &parent->kobj;
		else
			parent_kobj = &parent->kobj;

		mutex_lock(&gdp_mutex);

		/* find our class-directory at the parent and reference it */
		spin_lock(&dev->class->p->glue_dirs.list_lock);
		list_for_each_entry(k, &dev->class->p->glue_dirs.list, entry)
			if (k->parent == parent_kobj) {
				kobj = kobject_get(k);
				break;
			}
		spin_unlock(&dev->class->p->glue_dirs.list_lock);
		if (kobj) {
			mutex_unlock(&gdp_mutex);
			return kobj;
		}

		/* or create a new class-directory at the parent device */
		k = class_dir_create_and_add(dev->class, parent_kobj);
		/* do not emit an uevent for this simple "glue" directory */
		mutex_unlock(&gdp_mutex);
		return k;
	}

	/* subsystems can specify a default root directory for their devices */
	if (!parent && dev->bus && dev->bus->dev_root)
		return &dev->bus->dev_root->kobj;

	if (parent)
		return &parent->kobj;
	return NULL;
}

static inline bool live_in_glue_dir(struct kobject *kobj,
				    struct device *dev)
{
	if (!kobj || !dev->class ||
	    kobj->kset != &dev->class->p->glue_dirs)
		return false;
	return true;
}

static inline struct kobject *get_glue_dir(struct device *dev)
{
	return dev->kobj.parent;
}

/*
 * make sure cleaning up dir as the last step, we need to make
 * sure .release handler of kobject is run with holding the
 * global lock
 */
static void cleanup_glue_dir(struct device *dev, struct kobject *glue_dir)
{
	unsigned int ref;

	/* see if we live in a "glue" directory */
	if (!live_in_glue_dir(glue_dir, dev))
		return;

	mutex_lock(&gdp_mutex);
	/**
	 * There is a race condition between removing glue directory
	 * and adding a new device under the glue directory.
	 *
	 * CPU1:                                         CPU2:
	 *
	 * device_add()
	 *   get_device_parent()
	 *     class_dir_create_and_add()
	 *       kobject_add_internal()
	 *         create_dir()    // create glue_dir
	 *
	 *                                               device_add()
	 *                                                 get_device_parent()
	 *                                                   kobject_get() // get glue_dir
	 *
	 * device_del()
	 *   cleanup_glue_dir()
	 *     kobject_del(glue_dir)
	 *
	 *                                               kobject_add()
	 *                                                 kobject_add_internal()
	 *                                                   create_dir() // in glue_dir
	 *                                                     sysfs_create_dir_ns()
	 *                                                       kernfs_create_dir_ns(sd)
	 *
	 *       sysfs_remove_dir() // glue_dir->sd=NULL
	 *       sysfs_put()        // free glue_dir->sd
	 *
	 *                                                         // sd is freed
	 *                                                         kernfs_new_node(sd)
	 *                                                           kernfs_get(glue_dir)
	 *                                                           kernfs_add_one()
	 *                                                           kernfs_put()
	 *
	 * Before CPU1 remove last child device under glue dir, if CPU2 add
	 * a new device under glue dir, the glue_dir kobject reference count
	 * will be increase to 2 in kobject_get(k). And CPU2 has been called
	 * kernfs_create_dir_ns(). Meanwhile, CPU1 call sysfs_remove_dir()
	 * and sysfs_put(). This result in glue_dir->sd is freed.
	 *
	 * Then the CPU2 will see a stale "empty" but still potentially used
	 * glue dir around in kernfs_new_node().
	 *
	 * In order to avoid this happening, we also should make sure that
	 * kernfs_node for glue_dir is released in CPU1 only when refcount
	 * for glue_dir kobj is 1.
	 */
	ref = kref_read(&glue_dir->kref);
	if (!kobject_has_children(glue_dir) && !--ref)
		kobject_del(glue_dir);
	kobject_put(glue_dir);
	mutex_unlock(&gdp_mutex);
}

static int device_add_class_symlinks(struct device *dev)
{
	struct device_node *of_node = dev_of_node(dev);
	int error;

	if (of_node) {
		error = sysfs_create_link(&dev->kobj, of_node_kobj(of_node), "of_node");
		if (error)
			dev_warn(dev, "Error %d creating of_node link\n",error);
		/* An error here doesn't warrant bringing down the device */
	}

	if (!dev->class)
		return 0;

	error = sysfs_create_link(&dev->kobj,
				  &dev->class->p->subsys.kobj,
				  "subsystem");
	if (error)
		goto out_devnode;

	if (dev->parent && device_is_not_partition(dev)) {
		error = sysfs_create_link(&dev->kobj, &dev->parent->kobj,
					  "device");
		if (error)
			goto out_subsys;
	}

#ifdef CONFIG_BLOCK
	/* /sys/block has directories and does not need symlinks */
	if (sysfs_deprecated && dev->class == &block_class)
		return 0;
#endif

	/* link in the class directory pointing to the device */
	error = sysfs_create_link(&dev->class->p->subsys.kobj,
				  &dev->kobj, dev_name(dev));
	if (error)
		goto out_device;

	return 0;

out_device:
	sysfs_remove_link(&dev->kobj, "device");

out_subsys:
	sysfs_remove_link(&dev->kobj, "subsystem");
out_devnode:
	sysfs_remove_link(&dev->kobj, "of_node");
	return error;
}

static void device_remove_class_symlinks(struct device *dev)
{
	if (dev_of_node(dev))
		sysfs_remove_link(&dev->kobj, "of_node");

	if (!dev->class)
		return;

	if (dev->parent && device_is_not_partition(dev))
		sysfs_remove_link(&dev->kobj, "device");
	sysfs_remove_link(&dev->kobj, "subsystem");
#ifdef CONFIG_BLOCK
	if (sysfs_deprecated && dev->class == &block_class)
		return;
#endif
	sysfs_delete_link(&dev->class->p->subsys.kobj, &dev->kobj, dev_name(dev));
}

/**
 * dev_set_name - set a device name
 * @dev: device
 * @fmt: format string for the device's name
 */
int dev_set_name(struct device *dev, const char *fmt, ...)
{
	va_list vargs;
	int err;

	va_start(vargs, fmt);
	err = kobject_set_name_vargs(&dev->kobj, fmt, vargs);
	va_end(vargs);
	return err;
}
EXPORT_SYMBOL_GPL(dev_set_name);

/**
 * device_to_dev_kobj - select a /sys/dev/ directory for the device
 * @dev: device
 *
 * By default we select char/ for new entries.  Setting class->dev_obj
 * to NULL prevents an entry from being created.  class->dev_kobj must
 * be set (or cleared) before any devices are registered to the class
 * otherwise device_create_sys_dev_entry() and
 * device_remove_sys_dev_entry() will disagree about the presence of
 * the link.
 */
static struct kobject *device_to_dev_kobj(struct device *dev)
{
	struct kobject *kobj;

	if (dev->class)
		kobj = dev->class->dev_kobj;
	else
		kobj = sysfs_dev_char_kobj;

	return kobj;
}

static int device_create_sys_dev_entry(struct device *dev)
{
	struct kobject *kobj = device_to_dev_kobj(dev);
	int error = 0;
	char devt_str[15];

	if (kobj) {
		format_dev_t(devt_str, dev->devt);
		error = sysfs_create_link(kobj, &dev->kobj, devt_str);
	}

	return error;
}

static void device_remove_sys_dev_entry(struct device *dev)
{
	struct kobject *kobj = device_to_dev_kobj(dev);
	char devt_str[15];

	if (kobj) {
		format_dev_t(devt_str, dev->devt);
		sysfs_remove_link(kobj, devt_str);
	}
}

static int device_private_init(struct device *dev)
{
	dev->p = kzalloc(sizeof(*dev->p), GFP_KERNEL);
	if (!dev->p)
		return -ENOMEM;
	dev->p->device = dev;
	klist_init(&dev->p->klist_children, klist_children_get,
		   klist_children_put);
	INIT_LIST_HEAD(&dev->p->deferred_probe);
	return 0;
}

/**
 * device_add - add device to device hierarchy.
 * @dev: device.
 *
 * This is part 2 of device_register(), though may be called
 * separately _iff_ device_initialize() has been called separately.
 *
 * This adds @dev to the kobject hierarchy via kobject_add(), adds it
 * to the global and sibling lists for the device, then
 * adds it to the other relevant subsystems of the driver model.
 *
 * Do not call this routine or device_register() more than once for
 * any device structure.  The driver model core is not designed to work
 * with devices that get unregistered and then spring back to life.
 * (Among other things, it's very hard to guarantee that all references
 * to the previous incarnation of @dev have been dropped.)  Allocate
 * and register a fresh new struct device instead.
 *
 * NOTE: _Never_ directly free @dev after calling this function, even
 * if it returned an error! Always use put_device() to give up your
 * reference instead.
 *
 * Rule of thumb is: if device_add() succeeds, you should call
 * device_del() when you want to get rid of it. If device_add() has
 * *not* succeeded, use *only* put_device() to drop the reference
 * count.
 */
int device_add(struct device *dev)
{
	struct device *parent;
	struct kobject *kobj;
	struct class_interface *class_intf;
	int error = -EINVAL;
	struct kobject *glue_dir = NULL;

	dev = get_device(dev);
	if (!dev)
		goto done;

	if (!dev->p) {
		error = device_private_init(dev);
		if (error)
			goto done;
	}

	/*
	 * for statically allocated devices, which should all be converted
	 * some day, we need to initialize the name. We prevent reading back
	 * the name, and force the use of dev_name()
	 */
	if (dev->init_name) {
		dev_set_name(dev, "%s", dev->init_name);
		dev->init_name = NULL;
	}

	/* subsystems can specify simple device enumeration */
	if (!dev_name(dev) && dev->bus && dev->bus->dev_name)
		dev_set_name(dev, "%s%u", dev->bus->dev_name, dev->id);

	if (!dev_name(dev)) {
		error = -EINVAL;
		goto name_error;
	}

	pr_debug("device: '%s': %s\n", dev_name(dev), __func__);

	parent = get_device(dev->parent);
	kobj = get_device_parent(dev, parent);
	if (IS_ERR(kobj)) {
		error = PTR_ERR(kobj);
		goto parent_error;
	}
	if (kobj)
		dev->kobj.parent = kobj;

	/* use parent numa_node */
	if (parent && (dev_to_node(dev) == NUMA_NO_NODE))
		set_dev_node(dev, dev_to_node(parent));

	/* first, register with generic layer. */
	/* we require the name to be set before, and pass NULL */
	error = kobject_add(&dev->kobj, dev->kobj.parent, NULL);
	if (error) {
		glue_dir = get_glue_dir(dev);
		goto Error;
	}

	/* notify platform of device entry */
	error = device_platform_notify(dev, KOBJ_ADD);
	if (error)
		goto platform_error;

	error = device_create_file(dev, &dev_attr_uevent);
	if (error)
		goto attrError;

	error = device_add_class_symlinks(dev);
	if (error)
		goto SymlinkError;
	error = device_add_attrs(dev);
	if (error)
		goto AttrsError;
	error = bus_add_device(dev);
	if (error)
		goto BusError;
	error = dpm_sysfs_add(dev);
	if (error)
		goto DPMError;
	device_pm_add(dev);

	if (MAJOR(dev->devt)) {
		error = device_create_file(dev, &dev_attr_dev);
		if (error)
			goto DevAttrError;

		error = device_create_sys_dev_entry(dev);
		if (error)
			goto SysEntryError;

		devtmpfs_create_node(dev);
	}

	/* Notify clients of device addition.  This call must come
	 * after dpm_sysfs_add() and before kobject_uevent().
	 */
	if (dev->bus)
		blocking_notifier_call_chain(&dev->bus->p->bus_notifier,
					     BUS_NOTIFY_ADD_DEVICE, dev);

	kobject_uevent(&dev->kobj, KOBJ_ADD);

	/*
	 * Check if any of the other devices (consumers) have been waiting for
	 * this device (supplier) to be added so that they can create a device
	 * link to it.
	 *
	 * This needs to happen after device_pm_add() because device_link_add()
	 * requires the supplier be registered before it's called.
	 *
	 * But this also needs to happen before bus_probe_device() to make sure
	 * waiting consumers can link to it before the driver is bound to the
	 * device and the driver sync_state callback is called for this device.
	 */
	if (dev->fwnode && !dev->fwnode->dev) {
		dev->fwnode->dev = dev;
		fw_devlink_link_device(dev);
	}

	bus_probe_device(dev);
	if (parent)
		klist_add_tail(&dev->p->knode_parent,
			       &parent->p->klist_children);

	if (dev->class) {
		mutex_lock(&dev->class->p->mutex);
		/* tie the class to the device */
		klist_add_tail(&dev->p->knode_class,
			       &dev->class->p->klist_devices);

		/* notify any interfaces that the device is here */
		list_for_each_entry(class_intf,
				    &dev->class->p->interfaces, node)
			if (class_intf->add_dev)
				class_intf->add_dev(dev, class_intf);
		mutex_unlock(&dev->class->p->mutex);
	}
done:
	put_device(dev);
	return error;
 SysEntryError:
	if (MAJOR(dev->devt))
		device_remove_file(dev, &dev_attr_dev);
 DevAttrError:
	device_pm_remove(dev);
	dpm_sysfs_remove(dev);
 DPMError:
	bus_remove_device(dev);
 BusError:
	device_remove_attrs(dev);
 AttrsError:
	device_remove_class_symlinks(dev);
 SymlinkError:
	device_remove_file(dev, &dev_attr_uevent);
 attrError:
	device_platform_notify(dev, KOBJ_REMOVE);
platform_error:
	kobject_uevent(&dev->kobj, KOBJ_REMOVE);
	glue_dir = get_glue_dir(dev);
	kobject_del(&dev->kobj);
 Error:
	cleanup_glue_dir(dev, glue_dir);
parent_error:
	put_device(parent);
name_error:
	kfree(dev->p);
	dev->p = NULL;
	goto done;
}
EXPORT_SYMBOL_GPL(device_add);

/**
 * device_register - register a device with the system.
 * @dev: pointer to the device structure
 *
 * This happens in two clean steps - initialize the device
 * and add it to the system. The two steps can be called
 * separately, but this is the easiest and most common.
 * I.e. you should only call the two helpers separately if
 * have a clearly defined need to use and refcount the device
 * before it is added to the hierarchy.
 *
 * For more information, see the kerneldoc for device_initialize()
 * and device_add().
 *
 * NOTE: _Never_ directly free @dev after calling this function, even
 * if it returned an error! Always use put_device() to give up the
 * reference initialized in this function instead.
 */
int device_register(struct device *dev)
{
	device_initialize(dev);
	return device_add(dev);
}
EXPORT_SYMBOL_GPL(device_register);

/**
 * get_device - increment reference count for device.
 * @dev: device.
 *
 * This simply forwards the call to kobject_get(), though
 * we do take care to provide for the case that we get a NULL
 * pointer passed in.
 */
struct device *get_device(struct device *dev)
{
	return dev ? kobj_to_dev(kobject_get(&dev->kobj)) : NULL;
}
EXPORT_SYMBOL_GPL(get_device);

/**
 * put_device - decrement reference count.
 * @dev: device in question.
 */
void put_device(struct device *dev)
{
	/* might_sleep(); */
	if (dev)
		kobject_put(&dev->kobj);
}
EXPORT_SYMBOL_GPL(put_device);

bool kill_device(struct device *dev)
{
	/*
	 * Require the device lock and set the "dead" flag to guarantee that
	 * the update behavior is consistent with the other bitfields near
	 * it and that we cannot have an asynchronous probe routine trying
	 * to run while we are tearing out the bus/class/sysfs from
	 * underneath the device.
	 */
	lockdep_assert_held(&dev->mutex);

	if (dev->p->dead)
		return false;
	dev->p->dead = true;
	return true;
}
EXPORT_SYMBOL_GPL(kill_device);

/**
 * device_del - delete device from system.
 * @dev: device.
 *
 * This is the first part of the device unregistration
 * sequence. This removes the device from the lists we control
 * from here, has it removed from the other driver model
 * subsystems it was added to in device_add(), and removes it
 * from the kobject hierarchy.
 *
 * NOTE: this should be called manually _iff_ device_add() was
 * also called manually.
 */
void device_del(struct device *dev)
{
	struct device *parent = dev->parent;
	struct kobject *glue_dir = NULL;
	struct class_interface *class_intf;
	unsigned int noio_flag;

	device_lock(dev);
	kill_device(dev);
	device_unlock(dev);

	if (dev->fwnode && dev->fwnode->dev == dev)
		dev->fwnode->dev = NULL;

	/* Notify clients of device removal.  This call must come
	 * before dpm_sysfs_remove().
	 */
	noio_flag = memalloc_noio_save();
	if (dev->bus)
		blocking_notifier_call_chain(&dev->bus->p->bus_notifier,
					     BUS_NOTIFY_DEL_DEVICE, dev);

	dpm_sysfs_remove(dev);
	if (parent)
		klist_del(&dev->p->knode_parent);
	if (MAJOR(dev->devt)) {
		devtmpfs_delete_node(dev);
		device_remove_sys_dev_entry(dev);
		device_remove_file(dev, &dev_attr_dev);
	}
	if (dev->class) {
		device_remove_class_symlinks(dev);

		mutex_lock(&dev->class->p->mutex);
		/* notify any interfaces that the device is now gone */
		list_for_each_entry(class_intf,
				    &dev->class->p->interfaces, node)
			if (class_intf->remove_dev)
				class_intf->remove_dev(dev, class_intf);
		/* remove the device from the class list */
		klist_del(&dev->p->knode_class);
		mutex_unlock(&dev->class->p->mutex);
	}
	device_remove_file(dev, &dev_attr_uevent);
	device_remove_attrs(dev);
	bus_remove_device(dev);
	device_pm_remove(dev);
	driver_deferred_probe_del(dev);
	device_platform_notify(dev, KOBJ_REMOVE);
	device_remove_properties(dev);
	device_links_purge(dev);

	if (dev->bus)
		blocking_notifier_call_chain(&dev->bus->p->bus_notifier,
					     BUS_NOTIFY_REMOVED_DEVICE, dev);
	kobject_uevent(&dev->kobj, KOBJ_REMOVE);
	glue_dir = get_glue_dir(dev);
	kobject_del(&dev->kobj);
	cleanup_glue_dir(dev, glue_dir);
	memalloc_noio_restore(noio_flag);
	put_device(parent);
}
EXPORT_SYMBOL_GPL(device_del);

/**
 * device_unregister - unregister device from system.
 * @dev: device going away.
 *
 * We do this in two parts, like we do device_register(). First,
 * we remove it from all the subsystems with device_del(), then
 * we decrement the reference count via put_device(). If that
 * is the final reference count, the device will be cleaned up
 * via device_release() above. Otherwise, the structure will
 * stick around until the final reference to the device is dropped.
 */
void device_unregister(struct device *dev)
{
	pr_debug("device: '%s': %s\n", dev_name(dev), __func__);
	device_del(dev);
	put_device(dev);
}
EXPORT_SYMBOL_GPL(device_unregister);

static struct device *prev_device(struct klist_iter *i)
{
	struct klist_node *n = klist_prev(i);
	struct device *dev = NULL;
	struct device_private *p;

	if (n) {
		p = to_device_private_parent(n);
		dev = p->device;
	}
	return dev;
}

static struct device *next_device(struct klist_iter *i)
{
	struct klist_node *n = klist_next(i);
	struct device *dev = NULL;
	struct device_private *p;

	if (n) {
		p = to_device_private_parent(n);
		dev = p->device;
	}
	return dev;
}

/**
 * device_get_devnode - path of device node file
 * @dev: device
 * @mode: returned file access mode
 * @uid: returned file owner
 * @gid: returned file group
 * @tmp: possibly allocated string
 *
 * Return the relative path of a possible device node.
 * Non-default names may need to allocate a memory to compose
 * a name. This memory is returned in tmp and needs to be
 * freed by the caller.
 */
const char *device_get_devnode(struct device *dev,
			       umode_t *mode, kuid_t *uid, kgid_t *gid,
			       const char **tmp)
{
	char *s;

	*tmp = NULL;

	/* the device type may provide a specific name */
	if (dev->type && dev->type->devnode)
		*tmp = dev->type->devnode(dev, mode, uid, gid);
	if (*tmp)
		return *tmp;

	/* the class may provide a specific name */
	if (dev->class && dev->class->devnode)
		*tmp = dev->class->devnode(dev, mode);
	if (*tmp)
		return *tmp;

	/* return name without allocation, tmp == NULL */
	if (strchr(dev_name(dev), '!') == NULL)
		return dev_name(dev);

	/* replace '!' in the name with '/' */
	s = kstrdup(dev_name(dev), GFP_KERNEL);
	if (!s)
		return NULL;
	strreplace(s, '!', '/');
	return *tmp = s;
}

/**
 * device_for_each_child - device child iterator.
 * @parent: parent struct device.
 * @fn: function to be called for each device.
 * @data: data for the callback.
 *
 * Iterate over @parent's child devices, and call @fn for each,
 * passing it @data.
 *
 * We check the return of @fn each time. If it returns anything
 * other than 0, we break out and return that value.
 */
int device_for_each_child(struct device *parent, void *data,
			  int (*fn)(struct device *dev, void *data))
{
	struct klist_iter i;
	struct device *child;
	int error = 0;

	if (!parent->p)
		return 0;

	klist_iter_init(&parent->p->klist_children, &i);
	while (!error && (child = next_device(&i)))
		error = fn(child, data);
	klist_iter_exit(&i);
	return error;
}
EXPORT_SYMBOL_GPL(device_for_each_child);

/**
 * device_for_each_child_reverse - device child iterator in reversed order.
 * @parent: parent struct device.
 * @fn: function to be called for each device.
 * @data: data for the callback.
 *
 * Iterate over @parent's child devices, and call @fn for each,
 * passing it @data.
 *
 * We check the return of @fn each time. If it returns anything
 * other than 0, we break out and return that value.
 */
int device_for_each_child_reverse(struct device *parent, void *data,
				  int (*fn)(struct device *dev, void *data))
{
	struct klist_iter i;
	struct device *child;
	int error = 0;

	if (!parent->p)
		return 0;

	klist_iter_init(&parent->p->klist_children, &i);
	while ((child = prev_device(&i)) && !error)
		error = fn(child, data);
	klist_iter_exit(&i);
	return error;
}
EXPORT_SYMBOL_GPL(device_for_each_child_reverse);

/**
 * device_find_child - device iterator for locating a particular device.
 * @parent: parent struct device
 * @match: Callback function to check device
 * @data: Data to pass to match function
 *
 * This is similar to the device_for_each_child() function above, but it
 * returns a reference to a device that is 'found' for later use, as
 * determined by the @match callback.
 *
 * The callback should return 0 if the device doesn't match and non-zero
 * if it does.  If the callback returns non-zero and a reference to the
 * current device can be obtained, this function will return to the caller
 * and not iterate over any more devices.
 *
 * NOTE: you will need to drop the reference with put_device() after use.
 */
struct device *device_find_child(struct device *parent, void *data,
				 int (*match)(struct device *dev, void *data))
{
	struct klist_iter i;
	struct device *child;

	if (!parent)
		return NULL;

	klist_iter_init(&parent->p->klist_children, &i);
	while ((child = next_device(&i)))
		if (match(child, data) && get_device(child))
			break;
	klist_iter_exit(&i);
	return child;
}
EXPORT_SYMBOL_GPL(device_find_child);

/**
 * device_find_child_by_name - device iterator for locating a child device.
 * @parent: parent struct device
 * @name: name of the child device
 *
 * This is similar to the device_find_child() function above, but it
 * returns a reference to a device that has the name @name.
 *
 * NOTE: you will need to drop the reference with put_device() after use.
 */
struct device *device_find_child_by_name(struct device *parent,
					 const char *name)
{
	struct klist_iter i;
	struct device *child;

	if (!parent)
		return NULL;

	klist_iter_init(&parent->p->klist_children, &i);
	while ((child = next_device(&i)))
		if (sysfs_streq(dev_name(child), name) && get_device(child))
			break;
	klist_iter_exit(&i);
	return child;
}
EXPORT_SYMBOL_GPL(device_find_child_by_name);

int __init devices_init(void)
{
	devices_kset = kset_create_and_add("devices", &device_uevent_ops, NULL);
	if (!devices_kset)
		return -ENOMEM;
	dev_kobj = kobject_create_and_add("dev", NULL);
	if (!dev_kobj)
		goto dev_kobj_err;
	sysfs_dev_block_kobj = kobject_create_and_add("block", dev_kobj);
	if (!sysfs_dev_block_kobj)
		goto block_kobj_err;
	sysfs_dev_char_kobj = kobject_create_and_add("char", dev_kobj);
	if (!sysfs_dev_char_kobj)
		goto char_kobj_err;

	return 0;

 char_kobj_err:
	kobject_put(sysfs_dev_block_kobj);
 block_kobj_err:
	kobject_put(dev_kobj);
 dev_kobj_err:
	kset_unregister(devices_kset);
	return -ENOMEM;
}

static int device_check_offline(struct device *dev, void *not_used)
{
	int ret;

	ret = device_for_each_child(dev, NULL, device_check_offline);
	if (ret)
		return ret;

	return device_supports_offline(dev) && !dev->offline ? -EBUSY : 0;
}

/**
 * device_offline - Prepare the device for hot-removal.
 * @dev: Device to be put offline.
 *
 * Execute the device bus type's .offline() callback, if present, to prepare
 * the device for a subsequent hot-removal.  If that succeeds, the device must
 * not be used until either it is removed or its bus type's .online() callback
 * is executed.
 *
 * Call under device_hotplug_lock.
 */
int device_offline(struct device *dev)
{
	int ret;

	if (dev->offline_disabled)
		return -EPERM;

	ret = device_for_each_child(dev, NULL, device_check_offline);
	if (ret)
		return ret;

	device_lock(dev);
	if (device_supports_offline(dev)) {
		if (dev->offline) {
			ret = 1;
		} else {
			ret = dev->bus->offline(dev);
			if (!ret) {
				kobject_uevent(&dev->kobj, KOBJ_OFFLINE);
				dev->offline = true;
			}
		}
	}
	device_unlock(dev);

	return ret;
}

/**
 * device_online - Put the device back online after successful device_offline().
 * @dev: Device to be put back online.
 *
 * If device_offline() has been successfully executed for @dev, but the device
 * has not been removed subsequently, execute its bus type's .online() callback
 * to indicate that the device can be used again.
 *
 * Call under device_hotplug_lock.
 */
int device_online(struct device *dev)
{
	int ret = 0;

	device_lock(dev);
	if (device_supports_offline(dev)) {
		if (dev->offline) {
			ret = dev->bus->online(dev);
			if (!ret) {
				kobject_uevent(&dev->kobj, KOBJ_ONLINE);
				dev->offline = false;
			}
		} else {
			ret = 1;
		}
	}
	device_unlock(dev);

	return ret;
}

struct root_device {
	struct device dev;
	struct module *owner;
};

static inline struct root_device *to_root_device(struct device *d)
{
	return container_of(d, struct root_device, dev);
}

static void root_device_release(struct device *dev)
{
	kfree(to_root_device(dev));
}

/**
 * __root_device_register - allocate and register a root device
 * @name: root device name
 * @owner: owner module of the root device, usually THIS_MODULE
 *
 * This function allocates a root device and registers it
 * using device_register(). In order to free the returned
 * device, use root_device_unregister().
 *
 * Root devices are dummy devices which allow other devices
 * to be grouped under /sys/devices. Use this function to
 * allocate a root device and then use it as the parent of
 * any device which should appear under /sys/devices/{name}
 *
 * The /sys/devices/{name} directory will also contain a
 * 'module' symlink which points to the @owner directory
 * in sysfs.
 *
 * Returns &struct device pointer on success, or ERR_PTR() on error.
 *
 * Note: You probably want to use root_device_register().
 */
struct device *__root_device_register(const char *name, struct module *owner)
{
	struct root_device *root;
	int err = -ENOMEM;

	root = kzalloc(sizeof(struct root_device), GFP_KERNEL);
	if (!root)
		return ERR_PTR(err);

	err = dev_set_name(&root->dev, "%s", name);
	if (err) {
		kfree(root);
		return ERR_PTR(err);
	}

	root->dev.release = root_device_release;

	err = device_register(&root->dev);
	if (err) {
		put_device(&root->dev);
		return ERR_PTR(err);
	}

#ifdef CONFIG_MODULES	/* gotta find a "cleaner" way to do this */
	if (owner) {
		struct module_kobject *mk = &owner->mkobj;

		err = sysfs_create_link(&root->dev.kobj, &mk->kobj, "module");
		if (err) {
			device_unregister(&root->dev);
			return ERR_PTR(err);
		}
		root->owner = owner;
	}
#endif

	return &root->dev;
}
EXPORT_SYMBOL_GPL(__root_device_register);

/**
 * root_device_unregister - unregister and free a root device
 * @dev: device going away
 *
 * This function unregisters and cleans up a device that was created by
 * root_device_register().
 */
void root_device_unregister(struct device *dev)
{
	struct root_device *root = to_root_device(dev);

	if (root->owner)
		sysfs_remove_link(&root->dev.kobj, "module");

	device_unregister(dev);
}
EXPORT_SYMBOL_GPL(root_device_unregister);


static void device_create_release(struct device *dev)
{
	pr_debug("device: '%s': %s\n", dev_name(dev), __func__);
	kfree(dev);
}

static __printf(6, 0) struct device *
device_create_groups_vargs(struct class *class, struct device *parent,
			   dev_t devt, void *drvdata,
			   const struct attribute_group **groups,
			   const char *fmt, va_list args)
{
	struct device *dev = NULL;
	int retval = -ENODEV;

	if (class == NULL || IS_ERR(class))
		goto error;

	dev = kzalloc(sizeof(*dev), GFP_KERNEL);
	if (!dev) {
		retval = -ENOMEM;
		goto error;
	}

	device_initialize(dev);
	dev->devt = devt;
	dev->class = class;
	dev->parent = parent;
	dev->groups = groups;
	dev->release = device_create_release;
	dev_set_drvdata(dev, drvdata);

	retval = kobject_set_name_vargs(&dev->kobj, fmt, args);
	if (retval)
		goto error;

	retval = device_add(dev);
	if (retval)
		goto error;

	return dev;

error:
	put_device(dev);
	return ERR_PTR(retval);
}

/**
 * device_create - creates a device and registers it with sysfs
 * @class: pointer to the struct class that this device should be registered to
 * @parent: pointer to the parent struct device of this new device, if any
 * @devt: the dev_t for the char device to be added
 * @drvdata: the data to be added to the device for callbacks
 * @fmt: string for the device's name
 *
 * This function can be used by char device classes.  A struct device
 * will be created in sysfs, registered to the specified class.
 *
 * A "dev" file will be created, showing the dev_t for the device, if
 * the dev_t is not 0,0.
 * If a pointer to a parent struct device is passed in, the newly created
 * struct device will be a child of that device in sysfs.
 * The pointer to the struct device will be returned from the call.
 * Any further sysfs files that might be required can be created using this
 * pointer.
 *
 * Returns &struct device pointer on success, or ERR_PTR() on error.
 *
 * Note: the struct class passed to this function must have previously
 * been created with a call to class_create().
 */
struct device *device_create(struct class *class, struct device *parent,
			     dev_t devt, void *drvdata, const char *fmt, ...)
{
	va_list vargs;
	struct device *dev;

	va_start(vargs, fmt);
	dev = device_create_groups_vargs(class, parent, devt, drvdata, NULL,
					  fmt, vargs);
	va_end(vargs);
	return dev;
}
EXPORT_SYMBOL_GPL(device_create);

/**
 * device_create_with_groups - creates a device and registers it with sysfs
 * @class: pointer to the struct class that this device should be registered to
 * @parent: pointer to the parent struct device of this new device, if any
 * @devt: the dev_t for the char device to be added
 * @drvdata: the data to be added to the device for callbacks
 * @groups: NULL-terminated list of attribute groups to be created
 * @fmt: string for the device's name
 *
 * This function can be used by char device classes.  A struct device
 * will be created in sysfs, registered to the specified class.
 * Additional attributes specified in the groups parameter will also
 * be created automatically.
 *
 * A "dev" file will be created, showing the dev_t for the device, if
 * the dev_t is not 0,0.
 * If a pointer to a parent struct device is passed in, the newly created
 * struct device will be a child of that device in sysfs.
 * The pointer to the struct device will be returned from the call.
 * Any further sysfs files that might be required can be created using this
 * pointer.
 *
 * Returns &struct device pointer on success, or ERR_PTR() on error.
 *
 * Note: the struct class passed to this function must have previously
 * been created with a call to class_create().
 */
struct device *device_create_with_groups(struct class *class,
					 struct device *parent, dev_t devt,
					 void *drvdata,
					 const struct attribute_group **groups,
					 const char *fmt, ...)
{
	va_list vargs;
	struct device *dev;

	va_start(vargs, fmt);
	dev = device_create_groups_vargs(class, parent, devt, drvdata, groups,
					 fmt, vargs);
	va_end(vargs);
	return dev;
}
EXPORT_SYMBOL_GPL(device_create_with_groups);

/**
 * device_destroy - removes a device that was created with device_create()
 * @class: pointer to the struct class that this device was registered with
 * @devt: the dev_t of the device that was previously registered
 *
 * This call unregisters and cleans up a device that was created with a
 * call to device_create().
 */
void device_destroy(struct class *class, dev_t devt)
{
	struct device *dev;

	dev = class_find_device_by_devt(class, devt);
	if (dev) {
		put_device(dev);
		device_unregister(dev);
	}
}
EXPORT_SYMBOL_GPL(device_destroy);

/**
 * device_rename - renames a device
 * @dev: the pointer to the struct device to be renamed
 * @new_name: the new name of the device
 *
 * It is the responsibility of the caller to provide mutual
 * exclusion between two different calls of device_rename
 * on the same device to ensure that new_name is valid and
 * won't conflict with other devices.
 *
 * Note: Don't call this function.  Currently, the networking layer calls this
 * function, but that will change.  The following text from Kay Sievers offers
 * some insight:
 *
 * Renaming devices is racy at many levels, symlinks and other stuff are not
 * replaced atomically, and you get a "move" uevent, but it's not easy to
 * connect the event to the old and new device. Device nodes are not renamed at
 * all, there isn't even support for that in the kernel now.
 *
 * In the meantime, during renaming, your target name might be taken by another
 * driver, creating conflicts. Or the old name is taken directly after you
 * renamed it -- then you get events for the same DEVPATH, before you even see
 * the "move" event. It's just a mess, and nothing new should ever rely on
 * kernel device renaming. Besides that, it's not even implemented now for
 * other things than (driver-core wise very simple) network devices.
 *
 * We are currently about to change network renaming in udev to completely
 * disallow renaming of devices in the same namespace as the kernel uses,
 * because we can't solve the problems properly, that arise with swapping names
 * of multiple interfaces without races. Means, renaming of eth[0-9]* will only
 * be allowed to some other name than eth[0-9]*, for the aforementioned
 * reasons.
 *
 * Make up a "real" name in the driver before you register anything, or add
 * some other attributes for userspace to find the device, or use udev to add
 * symlinks -- but never rename kernel devices later, it's a complete mess. We
 * don't even want to get into that and try to implement the missing pieces in
 * the core. We really have other pieces to fix in the driver core mess. :)
 */
int device_rename(struct device *dev, const char *new_name)
{
	struct kobject *kobj = &dev->kobj;
	char *old_device_name = NULL;
	int error;

	dev = get_device(dev);
	if (!dev)
		return -EINVAL;

	dev_dbg(dev, "renaming to %s\n", new_name);

	old_device_name = kstrdup(dev_name(dev), GFP_KERNEL);
	if (!old_device_name) {
		error = -ENOMEM;
		goto out;
	}

	if (dev->class) {
		error = sysfs_rename_link_ns(&dev->class->p->subsys.kobj,
					     kobj, old_device_name,
					     new_name, kobject_namespace(kobj));
		if (error)
			goto out;
	}

	error = kobject_rename(kobj, new_name);
	if (error)
		goto out;

out:
	put_device(dev);

	kfree(old_device_name);

	return error;
}
EXPORT_SYMBOL_GPL(device_rename);

static int device_move_class_links(struct device *dev,
				   struct device *old_parent,
				   struct device *new_parent)
{
	int error = 0;

	if (old_parent)
		sysfs_remove_link(&dev->kobj, "device");
	if (new_parent)
		error = sysfs_create_link(&dev->kobj, &new_parent->kobj,
					  "device");
	return error;
}

/**
 * device_move - moves a device to a new parent
 * @dev: the pointer to the struct device to be moved
 * @new_parent: the new parent of the device (can be NULL)
 * @dpm_order: how to reorder the dpm_list
 */
int device_move(struct device *dev, struct device *new_parent,
		enum dpm_order dpm_order)
{
	int error;
	struct device *old_parent;
	struct kobject *new_parent_kobj;

	dev = get_device(dev);
	if (!dev)
		return -EINVAL;

	device_pm_lock();
	new_parent = get_device(new_parent);
	new_parent_kobj = get_device_parent(dev, new_parent);
	if (IS_ERR(new_parent_kobj)) {
		error = PTR_ERR(new_parent_kobj);
		put_device(new_parent);
		goto out;
	}

	pr_debug("device: '%s': %s: moving to '%s'\n", dev_name(dev),
		 __func__, new_parent ? dev_name(new_parent) : "<NULL>");
	error = kobject_move(&dev->kobj, new_parent_kobj);
	if (error) {
		cleanup_glue_dir(dev, new_parent_kobj);
		put_device(new_parent);
		goto out;
	}
	old_parent = dev->parent;
	dev->parent = new_parent;
	if (old_parent)
		klist_remove(&dev->p->knode_parent);
	if (new_parent) {
		klist_add_tail(&dev->p->knode_parent,
			       &new_parent->p->klist_children);
		set_dev_node(dev, dev_to_node(new_parent));
	}

	if (dev->class) {
		error = device_move_class_links(dev, old_parent, new_parent);
		if (error) {
			/* We ignore errors on cleanup since we're hosed anyway... */
			device_move_class_links(dev, new_parent, old_parent);
			if (!kobject_move(&dev->kobj, &old_parent->kobj)) {
				if (new_parent)
					klist_remove(&dev->p->knode_parent);
				dev->parent = old_parent;
				if (old_parent) {
					klist_add_tail(&dev->p->knode_parent,
						       &old_parent->p->klist_children);
					set_dev_node(dev, dev_to_node(old_parent));
				}
			}
			cleanup_glue_dir(dev, new_parent_kobj);
			put_device(new_parent);
			goto out;
		}
	}
	switch (dpm_order) {
	case DPM_ORDER_NONE:
		break;
	case DPM_ORDER_DEV_AFTER_PARENT:
		device_pm_move_after(dev, new_parent);
		devices_kset_move_after(dev, new_parent);
		break;
	case DPM_ORDER_PARENT_BEFORE_DEV:
		device_pm_move_before(new_parent, dev);
		devices_kset_move_before(new_parent, dev);
		break;
	case DPM_ORDER_DEV_LAST:
		device_pm_move_last(dev);
		devices_kset_move_last(dev);
		break;
	}

	put_device(old_parent);
out:
	device_pm_unlock();
	put_device(dev);
	return error;
}
EXPORT_SYMBOL_GPL(device_move);

static int device_attrs_change_owner(struct device *dev, kuid_t kuid,
				     kgid_t kgid)
{
	struct kobject *kobj = &dev->kobj;
	struct class *class = dev->class;
	const struct device_type *type = dev->type;
	int error;

	if (class) {
		/*
		 * Change the device groups of the device class for @dev to
		 * @kuid/@kgid.
		 */
		error = sysfs_groups_change_owner(kobj, class->dev_groups, kuid,
						  kgid);
		if (error)
			return error;
	}

	if (type) {
		/*
		 * Change the device groups of the device type for @dev to
		 * @kuid/@kgid.
		 */
		error = sysfs_groups_change_owner(kobj, type->groups, kuid,
						  kgid);
		if (error)
			return error;
	}

	/* Change the device groups of @dev to @kuid/@kgid. */
	error = sysfs_groups_change_owner(kobj, dev->groups, kuid, kgid);
	if (error)
		return error;

	if (device_supports_offline(dev) && !dev->offline_disabled) {
		/* Change online device attributes of @dev to @kuid/@kgid. */
		error = sysfs_file_change_owner(kobj, dev_attr_online.attr.name,
						kuid, kgid);
		if (error)
			return error;
	}

	return 0;
}

/**
 * device_change_owner - change the owner of an existing device.
 * @dev: device.
 * @kuid: new owner's kuid
 * @kgid: new owner's kgid
 *
 * This changes the owner of @dev and its corresponding sysfs entries to
 * @kuid/@kgid. This function closely mirrors how @dev was added via driver
 * core.
 *
 * Returns 0 on success or error code on failure.
 */
int device_change_owner(struct device *dev, kuid_t kuid, kgid_t kgid)
{
	int error;
	struct kobject *kobj = &dev->kobj;

	dev = get_device(dev);
	if (!dev)
		return -EINVAL;

	/*
	 * Change the kobject and the default attributes and groups of the
	 * ktype associated with it to @kuid/@kgid.
	 */
	error = sysfs_change_owner(kobj, kuid, kgid);
	if (error)
		goto out;

	/*
	 * Change the uevent file for @dev to the new owner. The uevent file
	 * was created in a separate step when @dev got added and we mirror
	 * that step here.
	 */
	error = sysfs_file_change_owner(kobj, dev_attr_uevent.attr.name, kuid,
					kgid);
	if (error)
		goto out;

	/*
	 * Change the device groups, the device groups associated with the
	 * device class, and the groups associated with the device type of @dev
	 * to @kuid/@kgid.
	 */
	error = device_attrs_change_owner(dev, kuid, kgid);
	if (error)
		goto out;

	error = dpm_sysfs_change_owner(dev, kuid, kgid);
	if (error)
		goto out;

#ifdef CONFIG_BLOCK
	if (sysfs_deprecated && dev->class == &block_class)
		goto out;
#endif

	/*
	 * Change the owner of the symlink located in the class directory of
	 * the device class associated with @dev which points to the actual
	 * directory entry for @dev to @kuid/@kgid. This ensures that the
	 * symlink shows the same permissions as its target.
	 */
	error = sysfs_link_change_owner(&dev->class->p->subsys.kobj, &dev->kobj,
					dev_name(dev), kuid, kgid);
	if (error)
		goto out;

out:
	put_device(dev);
	return error;
}
EXPORT_SYMBOL_GPL(device_change_owner);

/**
 * device_shutdown - call ->shutdown() on each device to shutdown.
 */
void device_shutdown(void)
{
	struct device *dev, *parent;

	wait_for_device_probe();
	device_block_probing();

	cpufreq_suspend();

	spin_lock(&devices_kset->list_lock);
	/*
	 * Walk the devices list backward, shutting down each in turn.
	 * Beware that device unplug events may also start pulling
	 * devices offline, even as the system is shutting down.
	 */
	while (!list_empty(&devices_kset->list)) {
		dev = list_entry(devices_kset->list.prev, struct device,
				kobj.entry);

		/*
		 * hold reference count of device's parent to
		 * prevent it from being freed because parent's
		 * lock is to be held
		 */
		parent = get_device(dev->parent);
		get_device(dev);
		/*
		 * Make sure the device is off the kset list, in the
		 * event that dev->*->shutdown() doesn't remove it.
		 */
		list_del_init(&dev->kobj.entry);
		spin_unlock(&devices_kset->list_lock);

		/* hold lock to avoid race with probe/release */
		if (parent)
			device_lock(parent);
		device_lock(dev);

		/* Don't allow any more runtime suspends */
		pm_runtime_get_noresume(dev);
		pm_runtime_barrier(dev);

		if (dev->class && dev->class->shutdown_pre) {
			if (initcall_debug)
				dev_info(dev, "shutdown_pre\n");
			dev->class->shutdown_pre(dev);
		}
		if (dev->bus && dev->bus->shutdown) {
			if (initcall_debug)
				dev_info(dev, "shutdown\n");
			dev->bus->shutdown(dev);
		} else if (dev->driver && dev->driver->shutdown) {
			if (initcall_debug)
				dev_info(dev, "shutdown\n");
			dev->driver->shutdown(dev);
		}

		device_unlock(dev);
		if (parent)
			device_unlock(parent);

		put_device(dev);
		put_device(parent);

		spin_lock(&devices_kset->list_lock);
	}
	spin_unlock(&devices_kset->list_lock);
}

/*
 * Device logging functions
 */

#ifdef CONFIG_PRINTK
static void
set_dev_info(const struct device *dev, struct dev_printk_info *dev_info)
{
	const char *subsys;

	memset(dev_info, 0, sizeof(*dev_info));

	if (dev->class)
		subsys = dev->class->name;
	else if (dev->bus)
		subsys = dev->bus->name;
	else
		return;

	strscpy(dev_info->subsystem, subsys, sizeof(dev_info->subsystem));

	/*
	 * Add device identifier DEVICE=:
	 *   b12:8         block dev_t
	 *   c127:3        char dev_t
	 *   n8            netdev ifindex
	 *   +sound:card0  subsystem:devname
	 */
	if (MAJOR(dev->devt)) {
		char c;

		if (strcmp(subsys, "block") == 0)
			c = 'b';
		else
			c = 'c';

		snprintf(dev_info->device, sizeof(dev_info->device),
			 "%c%u:%u", c, MAJOR(dev->devt), MINOR(dev->devt));
	} else if (strcmp(subsys, "net") == 0) {
		struct net_device *net = to_net_dev(dev);

		snprintf(dev_info->device, sizeof(dev_info->device),
			 "n%u", net->ifindex);
	} else {
		snprintf(dev_info->device, sizeof(dev_info->device),
			 "+%s:%s", subsys, dev_name(dev));
	}
}

int dev_vprintk_emit(int level, const struct device *dev,
		     const char *fmt, va_list args)
{
	struct dev_printk_info dev_info;

	set_dev_info(dev, &dev_info);

	return vprintk_emit(0, level, &dev_info, fmt, args);
}
EXPORT_SYMBOL(dev_vprintk_emit);

int dev_printk_emit(int level, const struct device *dev, const char *fmt, ...)
{
	va_list args;
	int r;

	va_start(args, fmt);

	r = dev_vprintk_emit(level, dev, fmt, args);

	va_end(args);

	return r;
}
EXPORT_SYMBOL(dev_printk_emit);

static void __dev_printk(const char *level, const struct device *dev,
			struct va_format *vaf)
{
	if (dev)
		dev_printk_emit(level[1] - '0', dev, "%s %s: %pV",
				dev_driver_string(dev), dev_name(dev), vaf);
	else
		printk("%s(NULL device *): %pV", level, vaf);
}

void dev_printk(const char *level, const struct device *dev,
		const char *fmt, ...)
{
	struct va_format vaf;
	va_list args;

	va_start(args, fmt);

	vaf.fmt = fmt;
	vaf.va = &args;

	__dev_printk(level, dev, &vaf);

	va_end(args);
}
EXPORT_SYMBOL(dev_printk);

#define define_dev_printk_level(func, kern_level)		\
void func(const struct device *dev, const char *fmt, ...)	\
{								\
	struct va_format vaf;					\
	va_list args;						\
								\
	va_start(args, fmt);					\
								\
	vaf.fmt = fmt;						\
	vaf.va = &args;						\
								\
	__dev_printk(kern_level, dev, &vaf);			\
								\
	va_end(args);						\
}								\
EXPORT_SYMBOL(func);

define_dev_printk_level(_dev_emerg, KERN_EMERG);
define_dev_printk_level(_dev_alert, KERN_ALERT);
define_dev_printk_level(_dev_crit, KERN_CRIT);
define_dev_printk_level(_dev_err, KERN_ERR);
define_dev_printk_level(_dev_warn, KERN_WARNING);
define_dev_printk_level(_dev_notice, KERN_NOTICE);
define_dev_printk_level(_dev_info, KERN_INFO);

#endif

/**
 * dev_err_probe - probe error check and log helper
 * @dev: the pointer to the struct device
 * @err: error value to test
 * @fmt: printf-style format string
 * @...: arguments as specified in the format string
 *
 * This helper implements common pattern present in probe functions for error
 * checking: print debug or error message depending if the error value is
 * -EPROBE_DEFER and propagate error upwards.
 * In case of -EPROBE_DEFER it sets also defer probe reason, which can be
 * checked later by reading devices_deferred debugfs attribute.
 * It replaces code sequence::
 *
 * 	if (err != -EPROBE_DEFER)
 * 		dev_err(dev, ...);
 * 	else
 * 		dev_dbg(dev, ...);
 * 	return err;
 *
 * with::
 *
 * 	return dev_err_probe(dev, err, ...);
 *
 * Returns @err.
 *
 */
int dev_err_probe(const struct device *dev, int err, const char *fmt, ...)
{
	struct va_format vaf;
	va_list args;

	va_start(args, fmt);
	vaf.fmt = fmt;
	vaf.va = &args;

	if (err != -EPROBE_DEFER) {
		dev_err(dev, "error %pe: %pV", ERR_PTR(err), &vaf);
	} else {
		device_set_deferred_probe_reason(dev, &vaf);
		dev_dbg(dev, "error %pe: %pV", ERR_PTR(err), &vaf);
	}

	va_end(args);

	return err;
}
EXPORT_SYMBOL_GPL(dev_err_probe);

static inline bool fwnode_is_primary(struct fwnode_handle *fwnode)
{
	return fwnode && !IS_ERR(fwnode->secondary);
}

/**
 * set_primary_fwnode - Change the primary firmware node of a given device.
 * @dev: Device to handle.
 * @fwnode: New primary firmware node of the device.
 *
 * Set the device's firmware node pointer to @fwnode, but if a secondary
 * firmware node of the device is present, preserve it.
 *
 * Valid fwnode cases are:
 *  - primary --> secondary --> -ENODEV
 *  - primary --> NULL
 *  - secondary --> -ENODEV
 *  - NULL
 */
void set_primary_fwnode(struct device *dev, struct fwnode_handle *fwnode)
{
	struct device *parent = dev->parent;
	struct fwnode_handle *fn = dev->fwnode;

	if (fwnode) {
		if (fwnode_is_primary(fn))
			fn = fn->secondary;

		if (fn) {
			WARN_ON(fwnode->secondary);
			fwnode->secondary = fn;
		}
		dev->fwnode = fwnode;
	} else {
		if (fwnode_is_primary(fn)) {
			dev->fwnode = fn->secondary;
			/* Set fn->secondary = NULL, so fn remains the primary fwnode */
			if (!(parent && fn == parent->fwnode))
				fn->secondary = NULL;
		} else {
			dev->fwnode = NULL;
		}
	}
}
EXPORT_SYMBOL_GPL(set_primary_fwnode);

/**
 * set_secondary_fwnode - Change the secondary firmware node of a given device.
 * @dev: Device to handle.
 * @fwnode: New secondary firmware node of the device.
 *
 * If a primary firmware node of the device is present, set its secondary
 * pointer to @fwnode.  Otherwise, set the device's firmware node pointer to
 * @fwnode.
 */
void set_secondary_fwnode(struct device *dev, struct fwnode_handle *fwnode)
{
	if (fwnode)
		fwnode->secondary = ERR_PTR(-ENODEV);

	if (fwnode_is_primary(dev->fwnode))
		dev->fwnode->secondary = fwnode;
	else
		dev->fwnode = fwnode;
}
EXPORT_SYMBOL_GPL(set_secondary_fwnode);

/**
 * device_set_of_node_from_dev - reuse device-tree node of another device
 * @dev: device whose device-tree node is being set
 * @dev2: device whose device-tree node is being reused
 *
 * Takes another reference to the new device-tree node after first dropping
 * any reference held to the old node.
 */
void device_set_of_node_from_dev(struct device *dev, const struct device *dev2)
{
	of_node_put(dev->of_node);
	dev->of_node = of_node_get(dev2->of_node);
	dev->of_node_reused = true;
}
EXPORT_SYMBOL_GPL(device_set_of_node_from_dev);

int device_match_name(struct device *dev, const void *name)
{
	return sysfs_streq(dev_name(dev), name);
}
EXPORT_SYMBOL_GPL(device_match_name);

int device_match_of_node(struct device *dev, const void *np)
{
	return dev->of_node == np;
}
EXPORT_SYMBOL_GPL(device_match_of_node);

int device_match_fwnode(struct device *dev, const void *fwnode)
{
	return dev_fwnode(dev) == fwnode;
}
EXPORT_SYMBOL_GPL(device_match_fwnode);

int device_match_devt(struct device *dev, const void *pdevt)
{
	return dev->devt == *(dev_t *)pdevt;
}
EXPORT_SYMBOL_GPL(device_match_devt);

int device_match_acpi_dev(struct device *dev, const void *adev)
{
	return ACPI_COMPANION(dev) == adev;
}
EXPORT_SYMBOL(device_match_acpi_dev);

int device_match_any(struct device *dev, const void *unused)
{
	return 1;
}
EXPORT_SYMBOL_GPL(device_match_any);<|MERGE_RESOLUTION|>--- conflicted
+++ resolved
@@ -1437,13 +1437,6 @@
 	if (dev->class == &devlink_class)
 		return;
 
-<<<<<<< HEAD
-	mutex_lock(&wfs_lock);
-	list_del_init(&dev->links.needs_suppliers);
-	mutex_unlock(&wfs_lock);
-
-=======
->>>>>>> e0733463
 	/*
 	 * Delete all of the remaining links from this device to any other
 	 * devices (either consumers or suppliers).
