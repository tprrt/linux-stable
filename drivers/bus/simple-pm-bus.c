/*
 * Simple Power-Managed Bus Driver
 *
 * Copyright (C) 2014-2015 Glider bvba
 *
 * This file is subject to the terms and conditions of the GNU General Public
 * License.  See the file "COPYING" in the main directory of this archive
 * for more details.
 */

#include <linux/module.h>
#include <linux/of_platform.h>
#include <linux/platform_device.h>
#include <linux/pm_runtime.h>

static int simple_pm_bus_probe(struct platform_device *pdev)
{
	const struct device *dev = &pdev->dev;
<<<<<<< HEAD
=======
	const struct of_dev_auxdata *lookup = dev_get_platdata(dev);
>>>>>>> 3b17187f
	struct device_node *np = dev->of_node;
	const struct of_device_id *match;

	/*
	 * Allow user to use driver_override to bind this driver to a
	 * transparent bus device which has a different compatible string
	 * that's not listed in simple_pm_bus_of_match. We don't want to do any
	 * of the simple-pm-bus tasks for these devices, so return early.
	 */
	if (pdev->driver_override)
		return 0;

	match = of_match_device(dev->driver->of_match_table, dev);
	/*
	 * These are transparent bus devices (not simple-pm-bus matches) that
	 * have their child nodes populated automatically.  So, don't need to
	 * do anything more. We only match with the device if this driver is
	 * the most specific match because we don't want to incorrectly bind to
	 * a device that has a more specific driver.
	 */
	if (match && match->data) {
		if (of_property_match_string(np, "compatible", match->compatible) == 0)
			return 0;
		else
			return -ENODEV;
	}

	dev_dbg(&pdev->dev, "%s\n", __func__);

	pm_runtime_enable(&pdev->dev);

	if (np)
		of_platform_populate(np, NULL, lookup, &pdev->dev);

	return 0;
}

static int simple_pm_bus_remove(struct platform_device *pdev)
{
	const void *data = of_device_get_match_data(&pdev->dev);

	if (pdev->driver_override || data)
		return 0;

	dev_dbg(&pdev->dev, "%s\n", __func__);

	pm_runtime_disable(&pdev->dev);
	return 0;
}

#define ONLY_BUS	((void *) 1) /* Match if the device is only a bus. */

static const struct of_device_id simple_pm_bus_of_match[] = {
	{ .compatible = "simple-pm-bus", },
	{ .compatible = "simple-bus",	.data = ONLY_BUS },
	{ .compatible = "simple-mfd",	.data = ONLY_BUS },
	{ .compatible = "isa",		.data = ONLY_BUS },
	{ .compatible = "arm,amba-bus",	.data = ONLY_BUS },
	{ /* sentinel */ }
};
MODULE_DEVICE_TABLE(of, simple_pm_bus_of_match);

static struct platform_driver simple_pm_bus_driver = {
	.probe = simple_pm_bus_probe,
	.remove = simple_pm_bus_remove,
	.driver = {
		.name = "simple-pm-bus",
		.of_match_table = simple_pm_bus_of_match,
	},
};

module_platform_driver(simple_pm_bus_driver);

MODULE_DESCRIPTION("Simple Power-Managed Bus Driver");
MODULE_AUTHOR("Geert Uytterhoeven <geert+renesas@glider.be>");
MODULE_LICENSE("GPL v2");<|MERGE_RESOLUTION|>--- conflicted
+++ resolved
@@ -16,10 +16,7 @@
 static int simple_pm_bus_probe(struct platform_device *pdev)
 {
 	const struct device *dev = &pdev->dev;
-<<<<<<< HEAD
-=======
 	const struct of_dev_auxdata *lookup = dev_get_platdata(dev);
->>>>>>> 3b17187f
 	struct device_node *np = dev->of_node;
 	const struct of_device_id *match;
 
