// SPDX-License-Identifier: GPL-2.0
/*
 * Driver for Atmel QSPI Controller
 *
 * Copyright (C) 2015 Atmel Corporation
 * Copyright (C) 2018 Cryptera A/S
 *
 * Author: Cyrille Pitchen <cyrille.pitchen@atmel.com>
 * Author: Piotr Bugalski <bugalski.piotr@gmail.com>
 *
 * This driver is based on drivers/mtd/spi-nor/fsl-quadspi.c from Freescale.
 */

#include <linux/bitfield.h>
#include <linux/clk.h>
#include <linux/clk-provider.h>
#include <linux/delay.h>
#include <linux/dma-mapping.h>
#include <linux/dmaengine.h>
#include <linux/err.h>
#include <linux/interrupt.h>
#include <linux/io.h>
#include <linux/iopoll.h>
#include <linux/kernel.h>
#include <linux/module.h>
#include <linux/of.h>
#include <linux/of_platform.h>
#include <linux/platform_device.h>
#include <linux/pm_runtime.h>
#include <linux/spi/spi-mem.h>

/* QSPI register offsets */
#define QSPI_CR      0x0000  /* Control Register */
#define QSPI_MR      0x0004  /* Mode Register */
#define QSPI_RD      0x0008  /* Receive Data Register */
#define QSPI_TD      0x000c  /* Transmit Data Register */
#define QSPI_SR      0x0010  /* Status Register */
#define QSPI_IER     0x0014  /* Interrupt Enable Register */
#define QSPI_IDR     0x0018  /* Interrupt Disable Register */
#define QSPI_IMR     0x001c  /* Interrupt Mask Register */
#define QSPI_SCR     0x0020  /* Serial Clock Register */
#define QSPI_SR2     0x0024  /* SAMA7G5 Status Register */

#define QSPI_IAR     0x0030  /* Instruction Address Register */
#define QSPI_ICR     0x0034  /* Instruction Code Register */
#define QSPI_WICR    0x0034  /* Write Instruction Code Register */
#define QSPI_IFR     0x0038  /* Instruction Frame Register */
#define QSPI_RICR    0x003C  /* Read Instruction Code Register */

#define QSPI_SMR     0x0040  /* Scrambling Mode Register */
#define QSPI_SKR     0x0044  /* Scrambling Key Register */

#define QSPI_REFRESH	0x0050	/* Refresh Register */
#define QSPI_WRACNT	0x0054	/* Write Access Counter Register */
#define QSPI_DLLCFG	0x0058	/* DLL Configuration Register */
#define QSPI_PCALCFG	0x005C	/* Pad Calibration Configuration Register */
#define QSPI_PCALBP	0x0060	/* Pad Calibration Bypass Register */
#define QSPI_TOUT	0x0064	/* Timeout Register */

#define QSPI_WPMR    0x00E4  /* Write Protection Mode Register */
#define QSPI_WPSR    0x00E8  /* Write Protection Status Register */

#define QSPI_VERSION 0x00FC  /* Version Register */

#define SAMA7G5_QSPI0_MAX_SPEED_HZ	200000000
#define SAMA7G5_QSPI1_SDR_MAX_SPEED_HZ	133000000

/* Bitfields in QSPI_CR (Control Register) */
#define QSPI_CR_QSPIEN                  BIT(0)
#define QSPI_CR_QSPIDIS                 BIT(1)
#define QSPI_CR_DLLON			BIT(2)
#define QSPI_CR_DLLOFF			BIT(3)
#define QSPI_CR_STPCAL			BIT(4)
#define QSPI_CR_SRFRSH			BIT(5)
#define QSPI_CR_SWRST                   BIT(7)
#define QSPI_CR_UPDCFG			BIT(8)
#define QSPI_CR_STTFR			BIT(9)
#define QSPI_CR_RTOUT			BIT(10)
#define QSPI_CR_LASTXFER                BIT(24)

/* Bitfields in QSPI_MR (Mode Register) */
#define QSPI_MR_SMM                     BIT(0)
#define QSPI_MR_LLB                     BIT(1)
#define QSPI_MR_WDRBT                   BIT(2)
#define QSPI_MR_SMRM                    BIT(3)
#define QSPI_MR_DQSDLYEN		BIT(3)
#define QSPI_MR_CSMODE_MASK             GENMASK(5, 4)
#define QSPI_MR_CSMODE_NOT_RELOADED     (0 << 4)
#define QSPI_MR_CSMODE_LASTXFER         (1 << 4)
#define QSPI_MR_CSMODE_SYSTEMATICALLY   (2 << 4)
#define QSPI_MR_NBBITS_MASK             GENMASK(11, 8)
#define QSPI_MR_NBBITS(n)               ((((n) - 8) << 8) & QSPI_MR_NBBITS_MASK)
#define QSPI_MR_OENSD			BIT(15)
#define QSPI_MR_DLYBCT_MASK             GENMASK(23, 16)
#define QSPI_MR_DLYBCT(n)               (((n) << 16) & QSPI_MR_DLYBCT_MASK)
#define QSPI_MR_DLYCS_MASK              GENMASK(31, 24)
#define QSPI_MR_DLYCS(n)                (((n) << 24) & QSPI_MR_DLYCS_MASK)

/* Bitfields in QSPI_SR/QSPI_IER/QSPI_IDR/QSPI_IMR  */
#define QSPI_SR_RDRF                    BIT(0)
#define QSPI_SR_TDRE                    BIT(1)
#define QSPI_SR_TXEMPTY                 BIT(2)
#define QSPI_SR_OVRES                   BIT(3)
#define QSPI_SR_CSR                     BIT(8)
#define QSPI_SR_CSS                     BIT(9)
#define QSPI_SR_INSTRE                  BIT(10)
#define QSPI_SR_LWRA			BIT(11)
#define QSPI_SR_QITF			BIT(12)
#define QSPI_SR_QITR			BIT(13)
#define QSPI_SR_CSFA			BIT(14)
#define QSPI_SR_CSRA			BIT(15)
#define QSPI_SR_RFRSHD			BIT(16)
#define QSPI_SR_TOUT			BIT(17)
#define QSPI_SR_QSPIENS                 BIT(24)

#define QSPI_SR_CMD_COMPLETED	(QSPI_SR_INSTRE | QSPI_SR_CSR)

/* Bitfields in QSPI_SCR (Serial Clock Register) */
#define QSPI_SCR_CPOL                   BIT(0)
#define QSPI_SCR_CPHA                   BIT(1)
#define QSPI_SCR_SCBR_MASK              GENMASK(15, 8)
#define QSPI_SCR_SCBR(n)                (((n) << 8) & QSPI_SCR_SCBR_MASK)
#define QSPI_SCR_DLYBS_MASK             GENMASK(23, 16)
#define QSPI_SCR_DLYBS(n)               (((n) << 16) & QSPI_SCR_DLYBS_MASK)

/* Bitfields in QSPI_SR2 (SAMA7G5 Status Register) */
#define QSPI_SR2_SYNCBSY		BIT(0)
#define QSPI_SR2_QSPIENS		BIT(1)
#define QSPI_SR2_CSS			BIT(2)
#define QSPI_SR2_RBUSY			BIT(3)
#define QSPI_SR2_HIDLE			BIT(4)
#define QSPI_SR2_DLOCK			BIT(5)
#define QSPI_SR2_CALBSY			BIT(6)

/* Bitfields in QSPI_IAR (Instruction Address Register) */
#define QSPI_IAR_ADDR			GENMASK(31, 0)

/* Bitfields in QSPI_ICR (Read/Write Instruction Code Register) */
#define QSPI_ICR_INST_MASK              GENMASK(7, 0)
#define QSPI_ICR_INST(inst)             (((inst) << 0) & QSPI_ICR_INST_MASK)
#define QSPI_ICR_INST_MASK_SAMA7G5	GENMASK(15, 0)
#define QSPI_ICR_OPT_MASK               GENMASK(23, 16)
#define QSPI_ICR_OPT(opt)               (((opt) << 16) & QSPI_ICR_OPT_MASK)

/* Bitfields in QSPI_IFR (Instruction Frame Register) */
#define QSPI_IFR_WIDTH_MASK             GENMASK(2, 0)
#define QSPI_IFR_WIDTH_SINGLE_BIT_SPI   (0 << 0)
#define QSPI_IFR_WIDTH_DUAL_OUTPUT      (1 << 0)
#define QSPI_IFR_WIDTH_QUAD_OUTPUT      (2 << 0)
#define QSPI_IFR_WIDTH_DUAL_IO          (3 << 0)
#define QSPI_IFR_WIDTH_QUAD_IO          (4 << 0)
#define QSPI_IFR_WIDTH_DUAL_CMD         (5 << 0)
#define QSPI_IFR_WIDTH_QUAD_CMD         (6 << 0)
#define QSPI_IFR_WIDTH_OCT_OUTPUT	(7 << 0)
#define QSPI_IFR_WIDTH_OCT_IO		(8 << 0)
#define QSPI_IFR_WIDTH_OCT_CMD		(9 << 0)
#define QSPI_IFR_INSTEN                 BIT(4)
#define QSPI_IFR_ADDREN                 BIT(5)
#define QSPI_IFR_OPTEN                  BIT(6)
#define QSPI_IFR_DATAEN                 BIT(7)
#define QSPI_IFR_OPTL_MASK              GENMASK(9, 8)
#define QSPI_IFR_OPTL_1BIT              (0 << 8)
#define QSPI_IFR_OPTL_2BIT              (1 << 8)
#define QSPI_IFR_OPTL_4BIT              (2 << 8)
#define QSPI_IFR_OPTL_8BIT              (3 << 8)
#define QSPI_IFR_ADDRL                  BIT(10)
#define QSPI_IFR_ADDRL_SAMA7G5		GENMASK(11, 10)
#define QSPI_IFR_TFRTYP_MEM		BIT(12)
#define QSPI_IFR_SAMA5D2_WRITE_TRSFR	BIT(13)
#define QSPI_IFR_CRM                    BIT(14)
#define QSPI_IFR_DDREN			BIT(15)
#define QSPI_IFR_NBDUM_MASK             GENMASK(20, 16)
#define QSPI_IFR_NBDUM(n)               (((n) << 16) & QSPI_IFR_NBDUM_MASK)
#define QSPI_IFR_END			BIT(22)
#define QSPI_IFR_SMRM			BIT(23)
#define QSPI_IFR_APBTFRTYP_READ		BIT(24)	/* Defined in SAM9X60 */
#define QSPI_IFR_DQSEN			BIT(25)
#define QSPI_IFR_DDRCMDEN		BIT(26)
#define QSPI_IFR_HFWBEN			BIT(27)
#define QSPI_IFR_PROTTYP		GENMASK(29, 28)
#define QSPI_IFR_PROTTYP_STD_SPI	0
#define QSPI_IFR_PROTTYP_TWIN_QUAD	1
#define QSPI_IFR_PROTTYP_OCTAFLASH	2
#define QSPI_IFR_PROTTYP_HYPERFLASH	3

/* Bitfields in QSPI_SMR (Scrambling Mode Register) */
#define QSPI_SMR_SCREN                  BIT(0)
#define QSPI_SMR_RVDIS                  BIT(1)
#define QSPI_SMR_SCRKL                  BIT(2)

/* Bitfields in QSPI_REFRESH (Refresh Register) */
#define QSPI_REFRESH_DELAY_COUNTER	GENMASK(31, 0)

/* Bitfields in QSPI_WRACNT (Write Access Counter Register) */
#define QSPI_WRACNT_NBWRA		GENMASK(31, 0)

/* Bitfields in QSPI_DLLCFG (DLL Configuration Register) */
#define QSPI_DLLCFG_RANGE		BIT(0)

/* Bitfields in QSPI_PCALCFG (DLL Pad Calibration Configuration Register) */
#define QSPI_PCALCFG_AAON		BIT(0)
#define QSPI_PCALCFG_DAPCAL		BIT(1)
#define QSPI_PCALCFG_DIFFPM		BIT(2)
#define QSPI_PCALCFG_CLKDIV		GENMASK(6, 4)
#define QSPI_PCALCFG_CALCNT		GENMASK(16, 8)
#define QSPI_PCALCFG_CALP		GENMASK(27, 24)
#define QSPI_PCALCFG_CALN		GENMASK(31, 28)

/* Bitfields in QSPI_PCALBP (DLL Pad Calibration Bypass Register) */
#define QSPI_PCALBP_BPEN		BIT(0)
#define QSPI_PCALBP_CALPBP		GENMASK(11, 8)
#define QSPI_PCALBP_CALNBP		GENMASK(19, 16)

/* Bitfields in QSPI_TOUT (Timeout Register) */
#define QSPI_TOUT_TCNTM			GENMASK(15, 0)

/* Bitfields in QSPI_WPMR (Write Protection Mode Register) */
#define QSPI_WPMR_WPEN                  BIT(0)
#define QSPI_WPMR_WPITEN		BIT(1)
#define QSPI_WPMR_WPCREN		BIT(2)
#define QSPI_WPMR_WPKEY_MASK            GENMASK(31, 8)
#define QSPI_WPMR_WPKEY(wpkey)          (((wpkey) << 8) & QSPI_WPMR_WPKEY_MASK)

/* Bitfields in QSPI_WPSR (Write Protection Status Register) */
#define QSPI_WPSR_WPVS                  BIT(0)
#define QSPI_WPSR_WPVSRC_MASK           GENMASK(15, 8)
#define QSPI_WPSR_WPVSRC(src)           (((src) << 8) & QSPI_WPSR_WPVSRC)

#define ATMEL_QSPI_TIMEOUT		1000	/* ms */
#define ATMEL_QSPI_SYNC_TIMEOUT		300	/* ms */
#define QSPI_DLLCFG_THRESHOLD_FREQ	90000000U
#define QSPI_CALIB_TIME			2000	/* 2 us */

/* Use PIO for small transfers. */
#define ATMEL_QSPI_DMA_MIN_BYTES	0
/**
 * struct atmel_qspi_pcal - Pad Calibration Clock Division
 * @pclk_rate: peripheral clock rate.
 * @pclkdiv: calibration clock division. The clock applied to the calibration
 *           cell is divided by pclkdiv + 1.
 */
struct atmel_qspi_pcal {
	u32 pclk_rate;
	u8 pclk_div;
};

#define ATMEL_QSPI_PCAL_ARRAY_SIZE	8
static const struct atmel_qspi_pcal pcal[ATMEL_QSPI_PCAL_ARRAY_SIZE] = {
	{25000000, 0},
	{50000000, 1},
	{75000000, 2},
	{100000000, 3},
	{125000000, 4},
	{150000000, 5},
	{175000000, 6},
	{200000000, 7},
};

struct atmel_qspi_caps {
	u32 max_speed_hz;
	bool has_qspick;
	bool has_gclk;
	bool has_ricr;
	bool octal;
	bool has_dma;
};

struct atmel_qspi_ops;

struct atmel_qspi {
	void __iomem		*regs;
	void __iomem		*mem;
	struct clk		*pclk;
	struct clk		*qspick;
	struct clk		*gclk;
	struct platform_device	*pdev;
	const struct atmel_qspi_caps *caps;
	const struct atmel_qspi_ops *ops;
	resource_size_t		mmap_size;
	u32			pending;
	u32			irq_mask;
	u32			mr;
	u32			scr;
	u32			slave_max_speed_hz;
	struct completion	cmd_completion;
	struct completion	dma_completion;
	dma_addr_t		mmap_phys_base;
	struct dma_chan		*rx_chan;
	struct dma_chan		*tx_chan;
};

struct atmel_qspi_ops {
	int (*set_cfg)(struct atmel_qspi *aq, const struct spi_mem_op *op,
		       u32 *offset);
	int (*transfer)(struct spi_mem *mem, const struct spi_mem_op *op,
			u32 offset);
};

struct atmel_qspi_mode {
	u8 cmd_buswidth;
	u8 addr_buswidth;
	u8 data_buswidth;
	u32 config;
};

static const struct atmel_qspi_mode atmel_qspi_modes[] = {
	{ 1, 1, 1, QSPI_IFR_WIDTH_SINGLE_BIT_SPI },
	{ 1, 1, 2, QSPI_IFR_WIDTH_DUAL_OUTPUT },
	{ 1, 1, 4, QSPI_IFR_WIDTH_QUAD_OUTPUT },
	{ 1, 2, 2, QSPI_IFR_WIDTH_DUAL_IO },
	{ 1, 4, 4, QSPI_IFR_WIDTH_QUAD_IO },
	{ 2, 2, 2, QSPI_IFR_WIDTH_DUAL_CMD },
	{ 4, 4, 4, QSPI_IFR_WIDTH_QUAD_CMD },
};

static const struct atmel_qspi_mode atmel_qspi_sama7g5_modes[] = {
	{ 1, 1, 1, QSPI_IFR_WIDTH_SINGLE_BIT_SPI },
	{ 1, 1, 2, QSPI_IFR_WIDTH_DUAL_OUTPUT },
	{ 1, 1, 4, QSPI_IFR_WIDTH_QUAD_OUTPUT },
	{ 1, 2, 2, QSPI_IFR_WIDTH_DUAL_IO },
	{ 1, 4, 4, QSPI_IFR_WIDTH_QUAD_IO },
	{ 2, 2, 2, QSPI_IFR_WIDTH_DUAL_CMD },
	{ 4, 4, 4, QSPI_IFR_WIDTH_QUAD_CMD },
	{ 1, 1, 8, QSPI_IFR_WIDTH_OCT_OUTPUT },
	{ 1, 8, 8, QSPI_IFR_WIDTH_OCT_IO },
	{ 8, 8, 8, QSPI_IFR_WIDTH_OCT_CMD },
};

#ifdef VERBOSE_DEBUG
static const char *atmel_qspi_reg_name(u32 offset, char *tmp, size_t sz)
{
	switch (offset) {
	case QSPI_CR:
		return "CR";
	case QSPI_MR:
		return "MR";
	case QSPI_RD:
		return "MR";
	case QSPI_TD:
		return "TD";
	case QSPI_SR:
		return "SR";
	case QSPI_IER:
		return "IER";
	case QSPI_IDR:
		return "IDR";
	case QSPI_IMR:
		return "IMR";
	case QSPI_SCR:
		return "SCR";
	case QSPI_SR2:
		return "SR2";
	case QSPI_IAR:
		return "IAR";
	case QSPI_ICR:
		return "ICR/WICR";
	case QSPI_IFR:
		return "IFR";
	case QSPI_RICR:
		return "RICR";
	case QSPI_SMR:
		return "SMR";
	case QSPI_SKR:
		return "SKR";
	case QSPI_REFRESH:
		return "REFRESH";
	case QSPI_WRACNT:
		return "WRACNT";
	case QSPI_DLLCFG:
		return "DLLCFG";
	case QSPI_PCALCFG:
		return "PCALCFG";
	case QSPI_PCALBP:
		return "PCALBP";
	case QSPI_TOUT:
		return "TOUT";
	case QSPI_WPMR:
		return "WPMR";
	case QSPI_WPSR:
		return "WPSR";
	case QSPI_VERSION:
		return "VERSION";
	default:
		snprintf(tmp, sz, "0x%02x", offset);
		break;
	}

	return tmp;
}
#endif /* VERBOSE_DEBUG */

static u32 atmel_qspi_read(struct atmel_qspi *aq, u32 offset)
{
	u32 value = readl_relaxed(aq->regs + offset);

#ifdef VERBOSE_DEBUG
	char tmp[8];

	dev_vdbg(&aq->pdev->dev, "read 0x%08x from %s\n", value,
		 atmel_qspi_reg_name(offset, tmp, sizeof(tmp)));
#endif /* VERBOSE_DEBUG */

	return value;
}

static void atmel_qspi_write(u32 value, struct atmel_qspi *aq, u32 offset)
{
#ifdef VERBOSE_DEBUG
	char tmp[8];

	dev_vdbg(&aq->pdev->dev, "write 0x%08x into %s\n", value,
		 atmel_qspi_reg_name(offset, tmp, sizeof(tmp)));
#endif /* VERBOSE_DEBUG */

	writel_relaxed(value, aq->regs + offset);
}

static inline bool atmel_qspi_is_compatible(const struct spi_mem_op *op,
					    const struct atmel_qspi_mode *mode)
{
	if (op->cmd.buswidth != mode->cmd_buswidth)
		return false;

	if (op->addr.nbytes && op->addr.buswidth != mode->addr_buswidth)
		return false;

	if (op->data.nbytes && op->data.buswidth != mode->data_buswidth)
		return false;

	return true;
}

static int atmel_qspi_find_mode(const struct spi_mem_op *op)
{
	u32 i;

	for (i = 0; i < ARRAY_SIZE(atmel_qspi_modes); i++)
		if (atmel_qspi_is_compatible(op, &atmel_qspi_modes[i]))
			return i;

	return -ENOTSUPP;
}

static int atmel_qspi_sama7g5_find_mode(const struct spi_mem_op *op)
{
	u32 i;

	for (i = 0; i < ARRAY_SIZE(atmel_qspi_sama7g5_modes); i++)
		if (atmel_qspi_is_compatible(op, &atmel_qspi_sama7g5_modes[i]))
			return i;

	return -EOPNOTSUPP;
}

static bool atmel_qspi_supports_op(struct spi_mem *mem,
				   const struct spi_mem_op *op)
{
	struct atmel_qspi *aq = spi_controller_get_devdata(mem->spi->master);
	if (!spi_mem_default_supports_op(mem, op))
		return false;

	if (aq->caps->octal) {
		if (atmel_qspi_sama7g5_find_mode(op) < 0)
			return false;
		else
			return true;
	}

	if (atmel_qspi_find_mode(op) < 0)
		return false;

	/* special case not supported by hardware */
	if (op->addr.nbytes == 2 && op->cmd.buswidth != op->addr.buswidth &&
	    op->dummy.nbytes == 0)
		return false;

	return true;
}

static int atmel_qspi_set_cfg(struct atmel_qspi *aq,
			      const struct spi_mem_op *op, u32 *offset)
{
	u32 iar, icr, ifr;
	u32 dummy_cycles = 0;
	int mode;

	iar = 0;
	icr = QSPI_ICR_INST(op->cmd.opcode);
	ifr = QSPI_IFR_INSTEN;

	mode = atmel_qspi_find_mode(op);
	if (mode < 0)
		return mode;
	ifr |= atmel_qspi_modes[mode].config;

	if (op->dummy.nbytes)
		dummy_cycles = op->dummy.nbytes * 8 / op->dummy.buswidth;

	/*
	 * The controller allows 24 and 32-bit addressing while NAND-flash
	 * requires 16-bit long. Handling 8-bit long addresses is done using
	 * the option field. For the 16-bit addresses, the workaround depends
	 * of the number of requested dummy bits. If there are 8 or more dummy
	 * cycles, the address is shifted and sent with the first dummy byte.
	 * Otherwise opcode is disabled and the first byte of the address
	 * contains the command opcode (works only if the opcode and address
	 * use the same buswidth). The limitation is when the 16-bit address is
	 * used without enough dummy cycles and the opcode is using a different
	 * buswidth than the address.
	 */
	if (op->addr.buswidth) {
		switch (op->addr.nbytes) {
		case 0:
			break;
		case 1:
			ifr |= QSPI_IFR_OPTEN | QSPI_IFR_OPTL_8BIT;
			icr |= QSPI_ICR_OPT(op->addr.val & 0xff);
			break;
		case 2:
			if (dummy_cycles < 8 / op->addr.buswidth) {
				ifr &= ~QSPI_IFR_INSTEN;
				ifr |= QSPI_IFR_ADDREN;
				iar = (op->cmd.opcode << 16) |
					(op->addr.val & 0xffff);
			} else {
				ifr |= QSPI_IFR_ADDREN;
				iar = (op->addr.val << 8) & 0xffffff;
				dummy_cycles -= 8 / op->addr.buswidth;
			}
			break;
		case 3:
			ifr |= QSPI_IFR_ADDREN;
			iar = op->addr.val & 0xffffff;
			break;
		case 4:
			ifr |= QSPI_IFR_ADDREN | QSPI_IFR_ADDRL;
			iar = op->addr.val & 0x7ffffff;
			break;
		default:
			return -ENOTSUPP;
		}
	}

	/* offset of the data access in the QSPI memory space */
	*offset = iar;

	/* Set number of dummy cycles */
	if (dummy_cycles)
		ifr |= QSPI_IFR_NBDUM(dummy_cycles);

	/* Set data enable and data transfer type. */
	if (op->data.nbytes) {
		ifr |= QSPI_IFR_DATAEN;

		if (op->addr.nbytes)
			ifr |= QSPI_IFR_TFRTYP_MEM;
	}

	/*
	 * If the QSPI controller is set in regular SPI mode, set it in
	 * Serial Memory Mode (SMM).
	 */
	if (aq->mr != QSPI_MR_SMM) {
		atmel_qspi_write(QSPI_MR_SMM, aq, QSPI_MR);
		aq->mr = QSPI_MR_SMM;
	}

	/* Clear pending interrupts */
	(void)atmel_qspi_read(aq, QSPI_SR);

	/* Set QSPI Instruction Frame registers. */
	if (op->addr.nbytes && !op->data.nbytes)
		atmel_qspi_write(iar, aq, QSPI_IAR);

	if (aq->caps->has_ricr) {
		if (op->data.dir == SPI_MEM_DATA_IN)
			atmel_qspi_write(icr, aq, QSPI_RICR);
		else
			atmel_qspi_write(icr, aq, QSPI_WICR);
	} else {
		if (op->data.nbytes && op->data.dir == SPI_MEM_DATA_OUT)
			ifr |= QSPI_IFR_SAMA5D2_WRITE_TRSFR;

		atmel_qspi_write(icr, aq, QSPI_ICR);
	}

	atmel_qspi_write(ifr, aq, QSPI_IFR);

	return 0;
}

static int atmel_qspi_wait_for_completion(struct atmel_qspi *aq, u32 irq_mask)
{
	int err = 0;
	u32 sr;

	/* Poll INSTRuction End status */
	sr = atmel_qspi_read(aq, QSPI_SR);
	if ((sr & irq_mask) == irq_mask)
		return 0;

	/* Wait for INSTRuction End interrupt */
	reinit_completion(&aq->cmd_completion);
	aq->pending = sr & irq_mask;
	aq->irq_mask = irq_mask;
	atmel_qspi_write(irq_mask, aq, QSPI_IER);
	if (!wait_for_completion_timeout(&aq->cmd_completion,
					 msecs_to_jiffies(ATMEL_QSPI_TIMEOUT)))
		err = -ETIMEDOUT;
	atmel_qspi_write(irq_mask, aq, QSPI_IDR);

	return err;
}

static int atmel_qspi_transfer(struct spi_mem *mem,
			       const struct spi_mem_op *op, u32 offset)
{
	struct atmel_qspi *aq =
		spi_controller_get_devdata(mem->spi->controller);

	if (!op->data.nbytes)
		return atmel_qspi_wait_for_completion(aq,
						      QSPI_SR_CMD_COMPLETED);

	/* Dummy read of QSPI_IFR to synchronize APB and AHB accesses */
	(void)atmel_qspi_read(aq, QSPI_IFR);

	/* Send/Receive data */
	if (op->data.dir == SPI_MEM_DATA_IN)
		memcpy_fromio(op->data.buf.in, aq->mem + offset,
			      op->data.nbytes);
	else
		memcpy_toio(aq->mem + offset, op->data.buf.out,
			    op->data.nbytes);

	/* Release the chip-select */
	atmel_qspi_write(QSPI_CR_LASTXFER, aq, QSPI_CR);

	return atmel_qspi_wait_for_completion(aq, QSPI_SR_CMD_COMPLETED);
}

static int atmel_qspi_reg_sync(struct atmel_qspi *aq)
{
	u32 val;
	int ret;

	ret = readl_poll_timeout(aq->regs + QSPI_SR2, val,
				 !(val & QSPI_SR2_SYNCBSY), 40,
				 ATMEL_QSPI_SYNC_TIMEOUT);
	return ret;
}

static int atmel_qspi_update_config(struct atmel_qspi *aq)
{
	int ret;

	ret = atmel_qspi_reg_sync(aq);
	if (ret)
		return ret;
	atmel_qspi_write(QSPI_CR_UPDCFG, aq, QSPI_CR);
	return atmel_qspi_reg_sync(aq);
}

static int atmel_qspi_sama7g5_set_cfg(struct atmel_qspi *aq,
				      const struct spi_mem_op *op, u32 *offset)
{
	u32 iar, icr, ifr;
	int mode, ret;

	iar = 0;
	icr = FIELD_PREP(QSPI_ICR_INST_MASK_SAMA7G5, op->cmd.opcode);
	ifr = QSPI_IFR_INSTEN;

	mode = atmel_qspi_sama7g5_find_mode(op);
	if (mode < 0)
		return mode;
	ifr |= atmel_qspi_sama7g5_modes[mode].config;

	if (op->dummy.buswidth && op->dummy.nbytes) {
		if (op->addr.dtr && op->dummy.dtr && op->data.dtr)
			ifr |= QSPI_IFR_NBDUM(op->dummy.nbytes * 8 /
					      (2 * op->dummy.buswidth));
		else
			ifr |= QSPI_IFR_NBDUM(op->dummy.nbytes * 8 /
					      op->dummy.buswidth);
	}

	if (op->addr.buswidth && op->addr.nbytes) {
		ifr |= FIELD_PREP(QSPI_IFR_ADDRL_SAMA7G5, op->addr.nbytes - 1) |
		       QSPI_IFR_ADDREN;
		iar = FIELD_PREP(QSPI_IAR_ADDR, op->addr.val);
	}

	if (op->addr.dtr && op->dummy.dtr && op->data.dtr) {
		ifr |= QSPI_IFR_DDREN;
		if (op->cmd.dtr)
			ifr |= QSPI_IFR_DDRCMDEN;
		if (op->data.dtr_bswap16)
			ifr |= QSPI_IFR_END;

		ifr |= QSPI_IFR_DQSEN;
	}

	if (op->cmd.buswidth == 8 || op->addr.buswidth == 8 ||
	    op->data.buswidth == 8)
		ifr |= FIELD_PREP(QSPI_IFR_PROTTYP, QSPI_IFR_PROTTYP_OCTAFLASH);

	/* offset of the data access in the QSPI memory space */
	*offset = iar;

	/* Set data enable */
	if (op->data.nbytes) {
		ifr |= QSPI_IFR_DATAEN;

		if (op->addr.nbytes)
			ifr |= QSPI_IFR_TFRTYP_MEM;
	}

	/*
	 * If the QSPI controller is set in regular SPI mode, set it in
	 * Serial Memory Mode (SMM).
	 */
	if (aq->mr != QSPI_MR_SMM) {
		atmel_qspi_write(QSPI_MR_SMM | QSPI_MR_DQSDLYEN, aq, QSPI_MR);
		aq->mr = QSPI_MR_SMM;

		ret = atmel_qspi_update_config(aq);
		if (ret)
			return ret;
	}

	/* Clear pending interrupts */
	(void)atmel_qspi_read(aq, QSPI_SR);

	/* Set QSPI Instruction Frame registers */
	if (op->addr.nbytes && !op->data.nbytes)
		atmel_qspi_write(iar, aq, QSPI_IAR);

	if (op->data.dir == SPI_MEM_DATA_IN) {
		atmel_qspi_write(icr, aq, QSPI_RICR);
	} else {
		atmel_qspi_write(icr, aq, QSPI_WICR);
		if (op->data.nbytes)
			atmel_qspi_write(FIELD_PREP(QSPI_WRACNT_NBWRA,
						    op->data.nbytes),
					 aq, QSPI_WRACNT);
	}

	atmel_qspi_write(ifr, aq, QSPI_IFR);

	return atmel_qspi_update_config(aq);
}

static void atmel_qspi_dma_callback(void *param)
{
	struct atmel_qspi *aq = param;

	complete(&aq->dma_completion);
}

static int atmel_qspi_dma_xfer(struct atmel_qspi *aq, struct dma_chan *chan,
			       dma_addr_t dma_dst, dma_addr_t dma_src,
			       unsigned int len)
{
	struct dma_async_tx_descriptor *tx;
	dma_cookie_t cookie;
	int ret;

	tx = dmaengine_prep_dma_memcpy(chan, dma_dst, dma_src, len,
				       DMA_PREP_INTERRUPT | DMA_CTRL_ACK);
	if (!tx) {
		dev_err(&aq->pdev->dev, "device_prep_dma_memcpy error\n");
		return -EIO;
	}

	reinit_completion(&aq->dma_completion);
	tx->callback = atmel_qspi_dma_callback;
	tx->callback_param = aq;
	cookie = tx->tx_submit(tx);
	ret = dma_submit_error(cookie);
	if (ret) {
		dev_err(&aq->pdev->dev, "dma_submit_error %d\n", cookie);
		return ret;
	}

	dma_async_issue_pending(chan);
	ret = wait_for_completion_timeout(&aq->dma_completion,
					  msecs_to_jiffies(20 * ATMEL_QSPI_TIMEOUT));
	if (ret == 0) {
		dmaengine_terminate_sync(chan);
		dev_err(&aq->pdev->dev, "DMA wait_for_completion_timeout\n");
		return -ETIMEDOUT;
	}

	return 0;
}

static int atmel_qspi_dma_rx_xfer(struct spi_mem *mem,
				  const struct spi_mem_op *op,
				  struct sg_table *sgt, loff_t loff)
{
	struct atmel_qspi *aq =
		spi_controller_get_devdata(mem->spi->controller);
	struct scatterlist *sg;
	dma_addr_t dma_src;
	unsigned int i, len;
	int ret;

	dma_src = aq->mmap_phys_base + loff;

	for_each_sg(sgt->sgl, sg, sgt->nents, i) {
		len = sg_dma_len(sg);
		ret = atmel_qspi_dma_xfer(aq, aq->rx_chan, sg_dma_address(sg),
					  dma_src, len);
		if (ret)
			return ret;
		dma_src += len;
	}

	return 0;
}

static int atmel_qspi_dma_tx_xfer(struct spi_mem *mem,
				  const struct spi_mem_op *op,
				  struct sg_table *sgt, loff_t loff)
{
	struct atmel_qspi *aq =
		spi_controller_get_devdata(mem->spi->controller);
	struct scatterlist *sg;
	dma_addr_t dma_dst;
	unsigned int i, len;
	int ret;

	dma_dst = aq->mmap_phys_base + loff;

	for_each_sg(sgt->sgl, sg, sgt->nents, i) {
		len = sg_dma_len(sg);
		ret = atmel_qspi_dma_xfer(aq, aq->tx_chan, dma_dst,
					  sg_dma_address(sg), len);
		if (ret)
			return ret;
		dma_dst += len;
	}

	return 0;
}

static int atmel_qspi_dma_transfer(struct spi_mem *mem,
				   const struct spi_mem_op *op, loff_t loff)
{
	struct sg_table sgt;
	int ret;

	ret = spi_controller_dma_map_mem_op_data(mem->spi->controller, op,
						 &sgt);
	if (ret)
		return ret;

	if (op->data.dir == SPI_MEM_DATA_IN)
		ret = atmel_qspi_dma_rx_xfer(mem, op, &sgt, loff);
	else
		ret = atmel_qspi_dma_tx_xfer(mem, op, &sgt, loff);

	spi_controller_dma_unmap_mem_op_data(mem->spi->controller, op, &sgt);

	return ret;
}

static int atmel_qspi_sama7g5_transfer(struct spi_mem *mem,
				       const struct spi_mem_op *op, u32 offset)
{
	struct atmel_qspi *aq =
		spi_controller_get_devdata(mem->spi->controller);
	u32 val;
	int ret;

	if (!op->data.nbytes) {
		/* Start the transfer. */
		ret = atmel_qspi_reg_sync(aq);
		if (ret)
			return ret;
		atmel_qspi_write(QSPI_CR_STTFR, aq, QSPI_CR);

		return atmel_qspi_wait_for_completion(aq, QSPI_SR_CSRA);
	}

	/* Send/Receive data. */
	if (op->data.dir == SPI_MEM_DATA_IN) {
		if (aq->rx_chan &&
		    op->data.nbytes > ATMEL_QSPI_DMA_MIN_BYTES) {
			ret = atmel_qspi_dma_transfer(mem, op, offset);
			if (ret)
				return ret;
		} else {
			memcpy_fromio(op->data.buf.in, aq->mem + offset,
				      op->data.nbytes);
		}

		if (op->addr.nbytes) {
			ret = readl_poll_timeout(aq->regs + QSPI_SR2, val,
						 !(val & QSPI_SR2_RBUSY), 40,
						 ATMEL_QSPI_SYNC_TIMEOUT);
			if (ret)
				return ret;
		}
	} else {
		if (aq->tx_chan &&
		    op->data.nbytes > ATMEL_QSPI_DMA_MIN_BYTES) {
			ret = atmel_qspi_dma_transfer(mem, op, offset);
			if (ret)
				return ret;
		} else {
			memcpy_toio(aq->mem + offset, op->data.buf.out,
				    op->data.nbytes);
		}

		ret = atmel_qspi_wait_for_completion(aq, QSPI_SR_LWRA);
		if (ret)
			return ret;
	}

	/* Release the chip-select. */
	ret = atmel_qspi_reg_sync(aq);
	if (ret)
		return ret;
	atmel_qspi_write(QSPI_CR_LASTXFER, aq, QSPI_CR);

	return atmel_qspi_wait_for_completion(aq, QSPI_SR_CSRA);
}

static int atmel_qspi_exec_op(struct spi_mem *mem, const struct spi_mem_op *op)
{
	struct atmel_qspi *aq = spi_controller_get_devdata(mem->spi->master);
	u32 offset;
	int err;

	/*
	 * Check if the address exceeds the MMIO window size. An improvement
	 * would be to add support for regular SPI mode and fall back to it
	 * when the flash memories overrun the controller's memory space.
	 */
	if (op->addr.val + op->data.nbytes > aq->mmap_size)
		return -EOPNOTSUPP;

	if (op->addr.nbytes > 4)
		return -EOPNOTSUPP;

	err = pm_runtime_resume_and_get(&aq->pdev->dev);
	if (err < 0)
		return err;

	err = aq->ops->set_cfg(aq, op, &offset);
	if (err)
		goto pm_runtime_put;

	err = aq->ops->transfer(mem, op, offset);

pm_runtime_put:
	pm_runtime_mark_last_busy(&aq->pdev->dev);
	pm_runtime_put_autosuspend(&aq->pdev->dev);
	return err;
}

static const char *atmel_qspi_get_name(struct spi_mem *spimem)
{
	return dev_name(spimem->spi->dev.parent);
}

static const struct spi_controller_mem_ops atmel_qspi_mem_ops = {
	.supports_op = atmel_qspi_supports_op,
	.exec_op = atmel_qspi_exec_op,
	.get_name = atmel_qspi_get_name
};

static int atmel_qspi_set_pad_calibration(struct atmel_qspi *aq)
{
	unsigned long pclk_rate;
	u32 status, val;
	int i, ret;
	u8 pclk_div = 0;

	pclk_rate = clk_get_rate(aq->pclk);
	if (!pclk_rate)
		return -EINVAL;

	for (i = 0; i < ATMEL_QSPI_PCAL_ARRAY_SIZE; i++) {
		if (pclk_rate <= pcal[i].pclk_rate) {
			pclk_div = pcal[i].pclk_div;
			break;
		}
	}

	/*
	 * Use the biggest divider in case the peripheral clock exceeds
	 * 200MHZ.
	 */
	if (pclk_rate > pcal[ATMEL_QSPI_PCAL_ARRAY_SIZE - 1].pclk_rate)
		pclk_div = pcal[ATMEL_QSPI_PCAL_ARRAY_SIZE - 1].pclk_div;

	/* Disable QSPI while configuring the pad calibration. */
	status = atmel_qspi_read(aq, QSPI_SR2);
	if (status & QSPI_SR2_QSPIENS) {
		ret = atmel_qspi_reg_sync(aq);
		if (ret)
			return ret;
		atmel_qspi_write(QSPI_CR_QSPIDIS, aq, QSPI_CR);
	}

	/*
	 * The analog circuitry is not shut down at the end of the calibration
	 * and the start-up time is only required for the first calibration
	 * sequence, thus increasing performance. Set the delay between the Pad
	 * calibration analog circuitry and the calibration request to 2us.
	 */
	atmel_qspi_write(QSPI_PCALCFG_AAON |
			 FIELD_PREP(QSPI_PCALCFG_CLKDIV, pclk_div) |
			 FIELD_PREP(QSPI_PCALCFG_CALCNT,
				    2 * (pclk_rate / 1000000)),
			 aq, QSPI_PCALCFG);

	/* DLL On + start calibration. */
	atmel_qspi_write(QSPI_CR_DLLON | QSPI_CR_STPCAL, aq, QSPI_CR);

	/* Check synchronization status before updating configuration. */
	ret =  readl_poll_timeout(aq->regs + QSPI_SR2, val,
				  (val & QSPI_SR2_DLOCK) &&
				  !(val & QSPI_SR2_CALBSY), 40,
				  ATMEL_QSPI_TIMEOUT);

	/* Refresh analogic blocks every 1 ms.*/
	atmel_qspi_write(FIELD_PREP(QSPI_REFRESH_DELAY_COUNTER,
				    aq->slave_max_speed_hz / 1000),
			 aq, QSPI_REFRESH);

	return ret;
}

static int atmel_qspi_set_gclk(struct atmel_qspi *aq)
{
	u32 status, val;
	int ret;

	/* Disable DLL before setting GCLK */
	status = atmel_qspi_read(aq, QSPI_SR2);
	if (status & QSPI_SR2_DLOCK) {
		atmel_qspi_write(QSPI_CR_DLLOFF, aq, QSPI_CR);

		ret = readl_poll_timeout(aq->regs + QSPI_SR2, val,
					 !(val & QSPI_SR2_DLOCK), 40,
					 ATMEL_QSPI_TIMEOUT);
		if (ret)
			return ret;
	}

	if (aq->slave_max_speed_hz > QSPI_DLLCFG_THRESHOLD_FREQ)
		atmel_qspi_write(QSPI_DLLCFG_RANGE, aq, QSPI_DLLCFG);
	else
		atmel_qspi_write(0, aq, QSPI_DLLCFG);

	ret = clk_set_rate(aq->gclk, aq->slave_max_speed_hz);
	if (ret) {
		dev_err(&aq->pdev->dev, "Failed to set generic clock rate.\n");
		return ret;
	}

	/* Enable the QSPI generic clock */
	ret = clk_prepare_enable(aq->gclk);
	if (ret)
		dev_err(&aq->pdev->dev, "Failed to enable generic clock.\n");

	return ret;
}

static int atmel_qspi_sama7g5_init(struct atmel_qspi *aq)
{
	u32 val;
	int ret;

	ret = pm_runtime_resume_and_get(&aq->pdev->dev);
	if (ret < 0)
		return ret;

	ret = atmel_qspi_set_gclk(aq);
	if (ret)
		goto pm_runtime_put;

	if (aq->caps->octal) {
		ret = atmel_qspi_set_pad_calibration(aq);
		if (ret)
			goto pm_runtime_put;
	} else {
		atmel_qspi_write(QSPI_CR_DLLON, aq, QSPI_CR);
		ret =  readl_poll_timeout(aq->regs + QSPI_SR2, val,
					  (val & QSPI_SR2_DLOCK), 40,
					  ATMEL_QSPI_TIMEOUT);
	}

	/* Set the QSPI controller by default in Serial Memory Mode */
	atmel_qspi_write(QSPI_MR_SMM | QSPI_MR_DQSDLYEN, aq, QSPI_MR);
	aq->mr = QSPI_MR_SMM;
	ret = atmel_qspi_update_config(aq);
	if (ret)
		goto pm_runtime_put;

	/* Enable the QSPI controller. */
	atmel_qspi_write(QSPI_CR_QSPIEN, aq, QSPI_CR);
	ret = readl_poll_timeout(aq->regs + QSPI_SR2, val,
				 val & QSPI_SR2_QSPIENS, 40,
				 ATMEL_QSPI_SYNC_TIMEOUT);
	if (ret)
		goto pm_runtime_put;

	if (aq->caps->octal) {
		ret = readl_poll_timeout(aq->regs + QSPI_SR, val,
					 val & QSPI_SR_RFRSHD, 40,
					 ATMEL_QSPI_TIMEOUT);
	}

	atmel_qspi_write(QSPI_TOUT_TCNTM, aq, QSPI_TOUT);

pm_runtime_put:
	pm_runtime_mark_last_busy(&aq->pdev->dev);
	pm_runtime_put_autosuspend(&aq->pdev->dev);
	return ret;
}

static int atmel_qspi_sama7g5_setup(struct spi_device *spi)
{
	struct atmel_qspi *aq = spi_controller_get_devdata(spi->controller);

	/* The controller can communicate with a single slave. */
	aq->slave_max_speed_hz = spi->max_speed_hz;

	return atmel_qspi_sama7g5_init(aq);
}

static int atmel_qspi_setup(struct spi_device *spi)
{
	struct spi_controller *ctrl = spi->master;
	struct atmel_qspi *aq = spi_controller_get_devdata(ctrl);
	unsigned long src_rate;
	u32 scbr;
	int ret;

	if (ctrl->busy)
		return -EBUSY;

	if (!spi->max_speed_hz)
		return -EINVAL;

	if (aq->caps->has_gclk)
		return atmel_qspi_sama7g5_setup(spi);

	src_rate = clk_get_rate(aq->pclk);
	if (!src_rate)
		return -EINVAL;

	/* Compute the QSPI baudrate */
	scbr = DIV_ROUND_UP(src_rate, spi->max_speed_hz);
	if (scbr > 0)
		scbr--;

	ret = pm_runtime_resume_and_get(ctrl->dev.parent);
	if (ret < 0)
		return ret;

	aq->scr = QSPI_SCR_SCBR(scbr);
	atmel_qspi_write(aq->scr, aq, QSPI_SCR);

	pm_runtime_mark_last_busy(ctrl->dev.parent);
	pm_runtime_put_autosuspend(ctrl->dev.parent);

	return 0;
}

static int atmel_qspi_init(struct atmel_qspi *aq)
{
	int ret;

	if (aq->caps->has_gclk) {
		ret = atmel_qspi_reg_sync(aq);
		if (ret)
			return ret;
		atmel_qspi_write(QSPI_CR_SWRST, aq, QSPI_CR);
		return 0;
	}

	/* Reset the QSPI controller */
	atmel_qspi_write(QSPI_CR_SWRST, aq, QSPI_CR);

	/* Set the QSPI controller by default in Serial Memory Mode */
	atmel_qspi_write(QSPI_MR_SMM, aq, QSPI_MR);
	aq->mr = QSPI_MR_SMM;

	/* Enable the QSPI controller */
	atmel_qspi_write(QSPI_CR_QSPIEN, aq, QSPI_CR);
	return 0;
}

static irqreturn_t atmel_qspi_interrupt(int irq, void *dev_id)
{
	struct atmel_qspi *aq = dev_id;
	u32 status, mask, pending;

	status = atmel_qspi_read(aq, QSPI_SR);
	mask = atmel_qspi_read(aq, QSPI_IMR);
	pending = status & mask;

	if (!pending)
		return IRQ_NONE;

	aq->pending |= pending;
	if ((aq->pending & aq->irq_mask) == aq->irq_mask)
		complete(&aq->cmd_completion);

	return IRQ_HANDLED;
}

static int atmel_qspi_dma_init(struct spi_controller *ctrl)
{
	struct atmel_qspi *aq = spi_controller_get_devdata(ctrl);
	int ret;

	aq->rx_chan = dma_request_chan(&aq->pdev->dev, "rx");
	if (IS_ERR(aq->rx_chan)) {
		ret = PTR_ERR(aq->rx_chan);
		aq->rx_chan = NULL;
		return dev_err_probe(&aq->pdev->dev, ret,
				     "RX DMA channel is not available\n");
	}

	aq->tx_chan = dma_request_chan(&aq->pdev->dev, "tx");
	if (IS_ERR(aq->tx_chan)) {
		ret = dev_err_probe(&aq->pdev->dev, PTR_ERR(aq->tx_chan),
				    "TX DMA channel is not available\n");
		goto release_rx_chan;
	}

	ctrl->dma_rx = aq->rx_chan;
	ctrl->dma_tx = aq->tx_chan;
	init_completion(&aq->dma_completion);

	dev_info(&aq->pdev->dev, "Using %s (tx) and %s (rx) for DMA transfers\n",
		 dma_chan_name(aq->tx_chan), dma_chan_name(aq->rx_chan));

	return 0;

release_rx_chan:
	dma_release_channel(aq->rx_chan);
	aq->rx_chan = NULL;
	aq->tx_chan = NULL;
	return ret;
}

static void atmel_qspi_dma_release(struct atmel_qspi *aq)
{
	if (aq->rx_chan)
		dma_release_channel(aq->rx_chan);
	if (aq->tx_chan)
		dma_release_channel(aq->tx_chan);
}

static const struct atmel_qspi_ops atmel_qspi_ops = {
	.set_cfg = atmel_qspi_set_cfg,
	.transfer = atmel_qspi_transfer,
};

static const struct atmel_qspi_ops atmel_qspi_sama7g5_ops = {
	.set_cfg = atmel_qspi_sama7g5_set_cfg,
	.transfer = atmel_qspi_sama7g5_transfer,
};

static int atmel_qspi_probe(struct platform_device *pdev)
{
	struct spi_controller *ctrl;
	struct atmel_qspi *aq;
	struct resource *res;
	int irq, err = 0;

	ctrl = devm_spi_alloc_master(&pdev->dev, sizeof(*aq));
	if (!ctrl)
		return -ENOMEM;

	aq = spi_controller_get_devdata(ctrl);

	aq->caps = of_device_get_match_data(&pdev->dev);
	if (!aq->caps) {
		dev_err(&pdev->dev, "Could not retrieve QSPI caps\n");
		return -EINVAL;
	}

	init_completion(&aq->cmd_completion);
	aq->pdev = pdev;

	ctrl->mode_bits = SPI_RX_DUAL | SPI_RX_QUAD | SPI_TX_DUAL | SPI_TX_QUAD;
	if (aq->caps->octal)
		ctrl->mode_bits |= SPI_RX_OCTAL | SPI_TX_OCTAL;

	if (aq->caps->has_gclk)
		aq->ops = &atmel_qspi_sama7g5_ops;
	else
		aq->ops = &atmel_qspi_ops;

	ctrl->max_speed_hz = aq->caps->max_speed_hz;
	ctrl->setup = atmel_qspi_setup;
	ctrl->bus_num = -1;
	ctrl->mem_ops = &atmel_qspi_mem_ops;
	ctrl->num_chipselect = 1;
	ctrl->dev.of_node = pdev->dev.of_node;
	platform_set_drvdata(pdev, ctrl);

	/* Map the registers */
	res = platform_get_resource_byname(pdev, IORESOURCE_MEM, "qspi_base");
	aq->regs = devm_ioremap_resource(&pdev->dev, res);
	if (IS_ERR(aq->regs)) {
		dev_err(&pdev->dev, "missing registers\n");
		return PTR_ERR(aq->regs);
	}

	/* Map the AHB memory */
	res = platform_get_resource_byname(pdev, IORESOURCE_MEM, "qspi_mmap");
	aq->mem = devm_ioremap_resource(&pdev->dev, res);
	if (IS_ERR(aq->mem)) {
		dev_err(&pdev->dev, "missing AHB memory\n");
		return PTR_ERR(aq->mem);
	}

	aq->mmap_size = resource_size(res);
	aq->mmap_phys_base = (dma_addr_t)res->start;

	/* Get the peripheral clock */
	aq->pclk = devm_clk_get(&pdev->dev, "pclk");
	if (IS_ERR(aq->pclk))
		aq->pclk = devm_clk_get(&pdev->dev, NULL);

	if (IS_ERR(aq->pclk)) {
		dev_err(&pdev->dev, "missing peripheral clock\n");
		return PTR_ERR(aq->pclk);
	}

	/* Enable the peripheral clock */
	err = clk_prepare_enable(aq->pclk);
	if (err) {
		dev_err(&pdev->dev, "failed to enable the peripheral clock\n");
		return err;
	}

	if (aq->caps->has_qspick) {
		/* Get the QSPI system clock */
		aq->qspick = devm_clk_get(&pdev->dev, "qspick");
		if (IS_ERR(aq->qspick)) {
			dev_err(&pdev->dev, "missing system clock\n");
			err = PTR_ERR(aq->qspick);
			goto disable_pclk;
		}

		/* Enable the QSPI system clock */
		err = clk_prepare_enable(aq->qspick);
		if (err) {
			dev_err(&pdev->dev,
				"failed to enable the QSPI system clock\n");
			goto disable_pclk;
		}
	} else if (aq->caps->has_gclk) {
		/* Get the QSPI generic clock */
		aq->gclk = devm_clk_get(&pdev->dev, "gclk");
		if (IS_ERR(aq->gclk)) {
			dev_err(&pdev->dev, "missing Generic clock\n");
			err = PTR_ERR(aq->gclk);
			goto disable_pclk;
		}
	}

	if (aq->caps->has_dma) {
		err = atmel_qspi_dma_init(ctrl);
		if (err == -EPROBE_DEFER)
			goto disable_qspick;
	}

	/* Request the IRQ */
	irq = platform_get_irq(pdev, 0);
	if (irq < 0) {
		err = irq;
		goto dma_release;
	}
	err = devm_request_irq(&pdev->dev, irq, atmel_qspi_interrupt,
			       0, dev_name(&pdev->dev), aq);
	if (err)
		goto dma_release;

	pm_runtime_set_autosuspend_delay(&pdev->dev, 500);
	pm_runtime_use_autosuspend(&pdev->dev);
	pm_runtime_set_active(&pdev->dev);
	pm_runtime_enable(&pdev->dev);
	pm_runtime_get_noresume(&pdev->dev);

	err = atmel_qspi_init(aq);
	if (err)
		goto dma_release;

	err = spi_register_controller(ctrl);
	if (err) {
		pm_runtime_put_noidle(&pdev->dev);
		pm_runtime_disable(&pdev->dev);
		pm_runtime_set_suspended(&pdev->dev);
		pm_runtime_dont_use_autosuspend(&pdev->dev);
		goto dma_release;
	}
	pm_runtime_mark_last_busy(&pdev->dev);
	pm_runtime_put_autosuspend(&pdev->dev);

	return 0;

dma_release:
	if (aq->caps->has_dma)
		atmel_qspi_dma_release(aq);
disable_qspick:
	clk_disable_unprepare(aq->qspick);
disable_pclk:
	clk_disable_unprepare(aq->pclk);

	return err;
}

static int atmel_qspi_sama7g5_suspend(struct atmel_qspi *aq)
{
	int ret;
	u32 val;

	ret = readl_poll_timeout(aq->regs + QSPI_SR2, val,
				 !(val & QSPI_SR2_RBUSY) &&
				 (val & QSPI_SR2_HIDLE), 40,
				 ATMEL_QSPI_SYNC_TIMEOUT);
	if (ret)
		return ret;

	atmel_qspi_write(QSPI_CR_QSPIDIS, aq, QSPI_CR);
	ret = readl_poll_timeout(aq->regs + QSPI_SR2, val,
				 !(val & QSPI_SR2_QSPIENS), 40,
				 ATMEL_QSPI_SYNC_TIMEOUT);
	if (ret)
		return ret;

	clk_disable_unprepare(aq->gclk);

	atmel_qspi_write(QSPI_CR_DLLOFF, aq, QSPI_CR);
	ret = readl_poll_timeout(aq->regs + QSPI_SR2, val,
				 !(val & QSPI_SR2_DLOCK), 40,
				 ATMEL_QSPI_TIMEOUT);
	if (ret)
		return ret;

	return readl_poll_timeout(aq->regs + QSPI_SR2, val,
				  !(val & QSPI_SR2_CALBSY), 40,
				  ATMEL_QSPI_TIMEOUT);
}

static int atmel_qspi_remove(struct platform_device *pdev)
{
	struct spi_controller *ctrl = platform_get_drvdata(pdev);
	struct atmel_qspi *aq = spi_controller_get_devdata(ctrl);
	int ret;

	spi_unregister_controller(ctrl);

<<<<<<< HEAD
	if (aq->caps->has_gclk)
		return atmel_qspi_sama7g5_suspend(aq);

	if (aq->caps->has_dma)
		atmel_qspi_dma_release(aq);

	atmel_qspi_write(QSPI_CR_QSPIDIS, aq, QSPI_CR);
=======
	ret = pm_runtime_get_sync(&pdev->dev);
	if (ret >= 0) {
		atmel_qspi_write(QSPI_CR_QSPIDIS, aq, QSPI_CR);
		clk_disable(aq->qspick);
		clk_disable(aq->pclk);
	} else {
		/*
		 * atmel_qspi_runtime_{suspend,resume} just disable and enable
		 * the two clks respectively. So after resume failed these are
		 * off, and we skip hardware access and disabling these clks again.
		 */
		dev_warn(&pdev->dev, "Failed to resume device on remove\n");
	}

	clk_unprepare(aq->qspick);
	clk_unprepare(aq->pclk);
>>>>>>> 2f3918bc

	pm_runtime_disable(&pdev->dev);
	pm_runtime_put_noidle(&pdev->dev);

<<<<<<< HEAD
	clk_disable_unprepare(aq->qspick);
	clk_disable_unprepare(aq->pclk);

=======
>>>>>>> 2f3918bc
	return 0;
}

static int __maybe_unused atmel_qspi_suspend(struct device *dev)
{
	struct spi_controller *ctrl = dev_get_drvdata(dev);
	struct atmel_qspi *aq = spi_controller_get_devdata(ctrl);
	int ret;

	ret = pm_runtime_resume_and_get(dev);
	if (ret < 0)
		return ret;

	if (aq->caps->has_gclk)
		ret = atmel_qspi_sama7g5_suspend(aq);
	else
		atmel_qspi_write(QSPI_CR_QSPIDIS, aq, QSPI_CR);

	pm_runtime_mark_last_busy(dev);
	pm_runtime_force_suspend(dev);

	if (aq->caps->has_qspick)
		clk_unprepare(aq->qspick);
	clk_unprepare(aq->pclk);

	return ret;
}

static int __maybe_unused atmel_qspi_resume(struct device *dev)
{
	struct spi_controller *ctrl = dev_get_drvdata(dev);
	struct atmel_qspi *aq = spi_controller_get_devdata(ctrl);
	int ret;

	clk_prepare(aq->pclk);
	if (aq->caps->has_qspick)
		clk_prepare(aq->qspick);

	ret = pm_runtime_force_resume(dev);
	if (ret < 0)
		return ret;

	if (aq->caps->has_gclk) {
		ret = atmel_qspi_sama7g5_init(aq);
	} else {
		atmel_qspi_init(aq);
		atmel_qspi_write(aq->scr, aq, QSPI_SCR);
	}

	pm_runtime_mark_last_busy(dev);
	pm_runtime_put_autosuspend(dev);

	return ret;
}

static int __maybe_unused atmel_qspi_runtime_suspend(struct device *dev)
{
	struct spi_controller *ctrl = dev_get_drvdata(dev);
	struct atmel_qspi *aq = spi_controller_get_devdata(ctrl);

	if (aq->caps->has_qspick)
		clk_disable(aq->qspick);
	clk_disable(aq->pclk);

	return 0;
}

static int __maybe_unused atmel_qspi_runtime_resume(struct device *dev)
{
	struct spi_controller *ctrl = dev_get_drvdata(dev);
	struct atmel_qspi *aq = spi_controller_get_devdata(ctrl);
	int ret;

	ret = clk_enable(aq->pclk);
	if (ret)
		return ret;
	if (aq->caps->has_qspick)
		ret = clk_enable(aq->qspick);

<<<<<<< HEAD
=======
	ret = clk_enable(aq->qspick);
	if (ret)
		clk_disable(aq->pclk);

>>>>>>> 2f3918bc
	return ret;
}

static const struct dev_pm_ops __maybe_unused atmel_qspi_pm_ops = {
	SET_SYSTEM_SLEEP_PM_OPS(atmel_qspi_suspend, atmel_qspi_resume)
	SET_RUNTIME_PM_OPS(atmel_qspi_runtime_suspend,
			   atmel_qspi_runtime_resume, NULL)
};

static const struct atmel_qspi_caps atmel_sama5d2_qspi_caps = {};

static const struct atmel_qspi_caps atmel_sam9x60_qspi_caps = {
	.has_qspick = true,
	.has_ricr = true,
};

static const struct atmel_qspi_caps atmel_sama7g5_ospi_caps = {
	.max_speed_hz = SAMA7G5_QSPI0_MAX_SPEED_HZ,
	.has_gclk = true,
	.octal = true,
	.has_dma = true,
};

static const struct atmel_qspi_caps atmel_sama7g5_qspi_caps = {
	.max_speed_hz = SAMA7G5_QSPI1_SDR_MAX_SPEED_HZ,
	.has_gclk = true,
	.has_dma = true,
};

static const struct of_device_id atmel_qspi_dt_ids[] = {
	{
		.compatible = "atmel,sama5d2-qspi",
		.data = &atmel_sama5d2_qspi_caps,
	},
	{
		.compatible = "microchip,sam9x60-qspi",
		.data = &atmel_sam9x60_qspi_caps,
	},
	{
		.compatible = "microchip,sama7g5-ospi",
		.data = &atmel_sama7g5_ospi_caps,
	},
	{
		.compatible = "microchip,sama7g5-qspi",
		.data = &atmel_sama7g5_qspi_caps,
	},

	{ /* sentinel */ }
};

MODULE_DEVICE_TABLE(of, atmel_qspi_dt_ids);

static struct platform_driver atmel_qspi_driver = {
	.driver = {
		.name	= "atmel_qspi",
		.of_match_table	= atmel_qspi_dt_ids,
		.pm	= pm_ptr(&atmel_qspi_pm_ops),
	},
	.probe		= atmel_qspi_probe,
	.remove		= atmel_qspi_remove,
};
module_platform_driver(atmel_qspi_driver);

MODULE_AUTHOR("Cyrille Pitchen <cyrille.pitchen@atmel.com>");
MODULE_AUTHOR("Piotr Bugalski <bugalski.piotr@gmail.com");
MODULE_DESCRIPTION("Atmel QSPI Controller driver");
MODULE_LICENSE("GPL v2");<|MERGE_RESOLUTION|>--- conflicted
+++ resolved
@@ -1463,42 +1463,33 @@
 
 	spi_unregister_controller(ctrl);
 
-<<<<<<< HEAD
+	ret = pm_runtime_resume_and_get(&pdev->dev);
+	if (ret < 0) {
+		if (aq->caps->has_qspick)
+			clk_unprepare(aq->qspick);
+		if (aq->caps->has_gclk && __clk_is_enabled(aq->gclk))
+			clk_disable_unprepare(aq->gclk);
+		clk_unprepare(aq->pclk);
+		pm_runtime_disable(&pdev->dev);
+		return ret;
+	}
+
 	if (aq->caps->has_gclk)
-		return atmel_qspi_sama7g5_suspend(aq);
+		ret = atmel_qspi_sama7g5_suspend(aq);
 
 	if (aq->caps->has_dma)
 		atmel_qspi_dma_release(aq);
 
 	atmel_qspi_write(QSPI_CR_QSPIDIS, aq, QSPI_CR);
-=======
-	ret = pm_runtime_get_sync(&pdev->dev);
-	if (ret >= 0) {
-		atmel_qspi_write(QSPI_CR_QSPIDIS, aq, QSPI_CR);
-		clk_disable(aq->qspick);
-		clk_disable(aq->pclk);
-	} else {
-		/*
-		 * atmel_qspi_runtime_{suspend,resume} just disable and enable
-		 * the two clks respectively. So after resume failed these are
-		 * off, and we skip hardware access and disabling these clks again.
-		 */
-		dev_warn(&pdev->dev, "Failed to resume device on remove\n");
-	}
-
-	clk_unprepare(aq->qspick);
-	clk_unprepare(aq->pclk);
->>>>>>> 2f3918bc
 
 	pm_runtime_disable(&pdev->dev);
 	pm_runtime_put_noidle(&pdev->dev);
 
-<<<<<<< HEAD
 	clk_disable_unprepare(aq->qspick);
+	if (aq->caps->has_gclk && ret && __clk_is_enabled(aq->gclk))
+		clk_disable_unprepare(aq->gclk);
 	clk_disable_unprepare(aq->pclk);
 
-=======
->>>>>>> 2f3918bc
 	return 0;
 }
 
@@ -1575,16 +1566,12 @@
 	ret = clk_enable(aq->pclk);
 	if (ret)
 		return ret;
-	if (aq->caps->has_qspick)
+	if (aq->caps->has_qspick) {
 		ret = clk_enable(aq->qspick);
-
-<<<<<<< HEAD
-=======
-	ret = clk_enable(aq->qspick);
-	if (ret)
-		clk_disable(aq->pclk);
-
->>>>>>> 2f3918bc
+		if (ret)
+			clk_disable(aq->pclk);
+	}
+
 	return ret;
 }
 
