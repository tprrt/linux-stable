// SPDX-License-Identifier: GPL-2.0-only
/*
 * vhost transport for vsock
 *
 * Copyright (C) 2013-2015 Red Hat, Inc.
 * Author: Asias He <asias@redhat.com>
 *         Stefan Hajnoczi <stefanha@redhat.com>
 */
#include <linux/miscdevice.h>
#include <linux/atomic.h>
#include <linux/module.h>
#include <linux/mutex.h>
#include <linux/vmalloc.h>
#include <net/sock.h>
#include <linux/virtio_vsock.h>
#include <linux/vhost.h>
#include <linux/hashtable.h>

#include <net/af_vsock.h>
#include "vhost.h"

#define VHOST_VSOCK_DEFAULT_HOST_CID	2
/* Max number of bytes transferred before requeueing the job.
 * Using this limit prevents one virtqueue from starving others. */
#define VHOST_VSOCK_WEIGHT 0x80000
/* Max number of packets transferred before requeueing the job.
 * Using this limit prevents one virtqueue from starving others with
 * small pkts.
 */
#define VHOST_VSOCK_PKT_WEIGHT 256

enum {
	VHOST_VSOCK_FEATURES = VHOST_FEATURES,
};

/* Used to track all the vhost_vsock instances on the system. */
static DEFINE_MUTEX(vhost_vsock_mutex);
static DEFINE_READ_MOSTLY_HASHTABLE(vhost_vsock_hash, 8);

struct vhost_vsock {
	struct vhost_dev dev;
	struct vhost_virtqueue vqs[2];

	/* Link to global vhost_vsock_hash, writes use vhost_vsock_mutex */
	struct hlist_node hash;

	struct vhost_work send_pkt_work;
	spinlock_t send_pkt_list_lock;
	struct list_head send_pkt_list;	/* host->guest pending packets */

	atomic_t queued_replies;

	u32 guest_cid;
};

static u32 vhost_transport_get_local_cid(void)
{
	return VHOST_VSOCK_DEFAULT_HOST_CID;
}

/* Callers that dereference the return value must hold vhost_vsock_mutex or the
 * RCU read lock.
 */
static struct vhost_vsock *vhost_vsock_get(u32 guest_cid)
{
	struct vhost_vsock *vsock;

	hash_for_each_possible_rcu(vhost_vsock_hash, vsock, hash, guest_cid) {
		u32 other_cid = vsock->guest_cid;

		/* Skip instances that have no CID yet */
		if (other_cid == 0)
			continue;

		if (other_cid == guest_cid)
			return vsock;

	}

	return NULL;
}

static void
vhost_transport_do_send_pkt(struct vhost_vsock *vsock,
			    struct vhost_virtqueue *vq)
{
	struct vhost_virtqueue *tx_vq = &vsock->vqs[VSOCK_VQ_TX];
	int pkts = 0, total_len = 0;
	bool added = false;
	bool restart_tx = false;

	mutex_lock(&vq->mutex);

	if (!vhost_vq_get_backend(vq))
		goto out;

	/* Avoid further vmexits, we're already processing the virtqueue */
	vhost_disable_notify(&vsock->dev, vq);

	do {
		struct virtio_vsock_pkt *pkt;
		struct iov_iter iov_iter;
		unsigned out, in;
		size_t nbytes;
		size_t iov_len, payload_len;
		int head;

		spin_lock_bh(&vsock->send_pkt_list_lock);
		if (list_empty(&vsock->send_pkt_list)) {
			spin_unlock_bh(&vsock->send_pkt_list_lock);
			vhost_enable_notify(&vsock->dev, vq);
			break;
		}

		pkt = list_first_entry(&vsock->send_pkt_list,
				       struct virtio_vsock_pkt, list);
		list_del_init(&pkt->list);
		spin_unlock_bh(&vsock->send_pkt_list_lock);

		head = vhost_get_vq_desc(vq, vq->iov, ARRAY_SIZE(vq->iov),
					 &out, &in, NULL, NULL);
		if (head < 0) {
			spin_lock_bh(&vsock->send_pkt_list_lock);
			list_add(&pkt->list, &vsock->send_pkt_list);
			spin_unlock_bh(&vsock->send_pkt_list_lock);
			break;
		}

		if (head == vq->num) {
			spin_lock_bh(&vsock->send_pkt_list_lock);
			list_add(&pkt->list, &vsock->send_pkt_list);
			spin_unlock_bh(&vsock->send_pkt_list_lock);

			/* We cannot finish yet if more buffers snuck in while
			 * re-enabling notify.
			 */
			if (unlikely(vhost_enable_notify(&vsock->dev, vq))) {
				vhost_disable_notify(&vsock->dev, vq);
				continue;
			}
			break;
		}

		if (out) {
			virtio_transport_free_pkt(pkt);
			vq_err(vq, "Expected 0 output buffers, got %u\n", out);
			break;
		}

		iov_len = iov_length(&vq->iov[out], in);
		if (iov_len < sizeof(pkt->hdr)) {
			virtio_transport_free_pkt(pkt);
			vq_err(vq, "Buffer len [%zu] too small\n", iov_len);
			break;
		}

		iov_iter_init(&iov_iter, READ, &vq->iov[out], in, iov_len);
		payload_len = pkt->len - pkt->off;

		/* If the packet is greater than the space available in the
		 * buffer, we split it using multiple buffers.
		 */
		if (payload_len > iov_len - sizeof(pkt->hdr))
			payload_len = iov_len - sizeof(pkt->hdr);

		/* Set the correct length in the header */
		pkt->hdr.len = cpu_to_le32(payload_len);

		nbytes = copy_to_iter(&pkt->hdr, sizeof(pkt->hdr), &iov_iter);
		if (nbytes != sizeof(pkt->hdr)) {
			virtio_transport_free_pkt(pkt);
			vq_err(vq, "Faulted on copying pkt hdr\n");
			break;
		}

		nbytes = copy_to_iter(pkt->buf + pkt->off, payload_len,
				      &iov_iter);
		if (nbytes != payload_len) {
			virtio_transport_free_pkt(pkt);
			vq_err(vq, "Faulted on copying pkt buf\n");
			break;
		}

		/* Deliver to monitoring devices all packets that we
		 * will transmit.
		 */
		virtio_transport_deliver_tap_pkt(pkt);

		vhost_add_used(vq, head, sizeof(pkt->hdr) + payload_len);
		added = true;

		pkt->off += payload_len;
		total_len += payload_len;

		/* If we didn't send all the payload we can requeue the packet
		 * to send it with the next available buffer.
		 */
		if (pkt->off < pkt->len) {
			/* We are queueing the same virtio_vsock_pkt to handle
			 * the remaining bytes, and we want to deliver it
			 * to monitoring devices in the next iteration.
			 */
			pkt->tap_delivered = false;

			spin_lock_bh(&vsock->send_pkt_list_lock);
			list_add(&pkt->list, &vsock->send_pkt_list);
			spin_unlock_bh(&vsock->send_pkt_list_lock);
		} else {
			if (pkt->reply) {
				int val;

				val = atomic_dec_return(&vsock->queued_replies);

				/* Do we have resources to resume tx
				 * processing?
				 */
				if (val + 1 == tx_vq->num)
					restart_tx = true;
			}

			virtio_transport_free_pkt(pkt);
		}
	} while(likely(!vhost_exceeds_weight(vq, ++pkts, total_len)));
	if (added)
		vhost_signal(&vsock->dev, vq);

out:
	mutex_unlock(&vq->mutex);

	if (restart_tx)
		vhost_poll_queue(&tx_vq->poll);
}

static void vhost_transport_send_pkt_work(struct vhost_work *work)
{
	struct vhost_virtqueue *vq;
	struct vhost_vsock *vsock;

	vsock = container_of(work, struct vhost_vsock, send_pkt_work);
	vq = &vsock->vqs[VSOCK_VQ_RX];

	vhost_transport_do_send_pkt(vsock, vq);
}

static int
vhost_transport_send_pkt(struct virtio_vsock_pkt *pkt)
{
	struct vhost_vsock *vsock;
	int len = pkt->len;

	rcu_read_lock();

	/* Find the vhost_vsock according to guest context id  */
	vsock = vhost_vsock_get(le64_to_cpu(pkt->hdr.dst_cid));
	if (!vsock) {
		rcu_read_unlock();
		virtio_transport_free_pkt(pkt);
		return -ENODEV;
	}

	if (pkt->reply)
		atomic_inc(&vsock->queued_replies);

	spin_lock_bh(&vsock->send_pkt_list_lock);
	list_add_tail(&pkt->list, &vsock->send_pkt_list);
	spin_unlock_bh(&vsock->send_pkt_list_lock);

	vhost_work_queue(&vsock->dev, &vsock->send_pkt_work);

	rcu_read_unlock();
	return len;
}

static int
vhost_transport_cancel_pkt(struct vsock_sock *vsk)
{
	struct vhost_vsock *vsock;
	struct virtio_vsock_pkt *pkt, *n;
	int cnt = 0;
	int ret = -ENODEV;
	LIST_HEAD(freeme);

	rcu_read_lock();

	/* Find the vhost_vsock according to guest context id  */
	vsock = vhost_vsock_get(vsk->remote_addr.svm_cid);
	if (!vsock)
		goto out;

	spin_lock_bh(&vsock->send_pkt_list_lock);
	list_for_each_entry_safe(pkt, n, &vsock->send_pkt_list, list) {
		if (pkt->vsk != vsk)
			continue;
		list_move(&pkt->list, &freeme);
	}
	spin_unlock_bh(&vsock->send_pkt_list_lock);

	list_for_each_entry_safe(pkt, n, &freeme, list) {
		if (pkt->reply)
			cnt++;
		list_del(&pkt->list);
		virtio_transport_free_pkt(pkt);
	}

	if (cnt) {
		struct vhost_virtqueue *tx_vq = &vsock->vqs[VSOCK_VQ_TX];
		int new_cnt;

		new_cnt = atomic_sub_return(cnt, &vsock->queued_replies);
		if (new_cnt + cnt >= tx_vq->num && new_cnt < tx_vq->num)
			vhost_poll_queue(&tx_vq->poll);
	}

	ret = 0;
out:
	rcu_read_unlock();
	return ret;
}

static struct virtio_vsock_pkt *
vhost_vsock_alloc_pkt(struct vhost_virtqueue *vq,
		      unsigned int out, unsigned int in)
{
	struct virtio_vsock_pkt *pkt;
	struct iov_iter iov_iter;
	size_t nbytes;
	size_t len;

	if (in != 0) {
		vq_err(vq, "Expected 0 input buffers, got %u\n", in);
		return NULL;
	}

	pkt = kzalloc(sizeof(*pkt), GFP_KERNEL);
	if (!pkt)
		return NULL;

	len = iov_length(vq->iov, out);
	iov_iter_init(&iov_iter, WRITE, vq->iov, out, len);

	nbytes = copy_from_iter(&pkt->hdr, sizeof(pkt->hdr), &iov_iter);
	if (nbytes != sizeof(pkt->hdr)) {
		vq_err(vq, "Expected %zu bytes for pkt->hdr, got %zu bytes\n",
		       sizeof(pkt->hdr), nbytes);
		kfree(pkt);
		return NULL;
	}

	if (le16_to_cpu(pkt->hdr.type) == VIRTIO_VSOCK_TYPE_STREAM)
		pkt->len = le32_to_cpu(pkt->hdr.len);

	/* No payload */
	if (!pkt->len)
		return pkt;

	/* The pkt is too big */
	if (pkt->len > VIRTIO_VSOCK_MAX_PKT_BUF_SIZE) {
		kfree(pkt);
		return NULL;
	}

	pkt->buf = kmalloc(pkt->len, GFP_KERNEL);
	if (!pkt->buf) {
		kfree(pkt);
		return NULL;
	}

	pkt->buf_len = pkt->len;

	nbytes = copy_from_iter(pkt->buf, pkt->len, &iov_iter);
	if (nbytes != pkt->len) {
		vq_err(vq, "Expected %u byte payload, got %zu bytes\n",
		       pkt->len, nbytes);
		virtio_transport_free_pkt(pkt);
		return NULL;
	}

	return pkt;
}

/* Is there space left for replies to rx packets? */
static bool vhost_vsock_more_replies(struct vhost_vsock *vsock)
{
	struct vhost_virtqueue *vq = &vsock->vqs[VSOCK_VQ_TX];
	int val;

	smp_rmb(); /* paired with atomic_inc() and atomic_dec_return() */
	val = atomic_read(&vsock->queued_replies);

	return val < vq->num;
}

static struct virtio_transport vhost_transport = {
	.transport = {
<<<<<<< HEAD
=======
		.module                   = THIS_MODULE,

>>>>>>> d1988041
		.get_local_cid            = vhost_transport_get_local_cid,

		.init                     = virtio_transport_do_socket_init,
		.destruct                 = virtio_transport_destruct,
		.release                  = virtio_transport_release,
		.connect                  = virtio_transport_connect,
		.shutdown                 = virtio_transport_shutdown,
		.cancel_pkt               = vhost_transport_cancel_pkt,

		.dgram_enqueue            = virtio_transport_dgram_enqueue,
		.dgram_dequeue            = virtio_transport_dgram_dequeue,
		.dgram_bind               = virtio_transport_dgram_bind,
		.dgram_allow              = virtio_transport_dgram_allow,

		.stream_enqueue           = virtio_transport_stream_enqueue,
		.stream_dequeue           = virtio_transport_stream_dequeue,
		.stream_has_data          = virtio_transport_stream_has_data,
		.stream_has_space         = virtio_transport_stream_has_space,
		.stream_rcvhiwat          = virtio_transport_stream_rcvhiwat,
		.stream_is_active         = virtio_transport_stream_is_active,
		.stream_allow             = virtio_transport_stream_allow,

		.notify_poll_in           = virtio_transport_notify_poll_in,
		.notify_poll_out          = virtio_transport_notify_poll_out,
		.notify_recv_init         = virtio_transport_notify_recv_init,
		.notify_recv_pre_block    = virtio_transport_notify_recv_pre_block,
		.notify_recv_pre_dequeue  = virtio_transport_notify_recv_pre_dequeue,
		.notify_recv_post_dequeue = virtio_transport_notify_recv_post_dequeue,
		.notify_send_init         = virtio_transport_notify_send_init,
		.notify_send_pre_block    = virtio_transport_notify_send_pre_block,
		.notify_send_pre_enqueue  = virtio_transport_notify_send_pre_enqueue,
		.notify_send_post_enqueue = virtio_transport_notify_send_post_enqueue,
<<<<<<< HEAD

		.set_buffer_size          = virtio_transport_set_buffer_size,
		.set_min_buffer_size      = virtio_transport_set_min_buffer_size,
		.set_max_buffer_size      = virtio_transport_set_max_buffer_size,
		.get_buffer_size          = virtio_transport_get_buffer_size,
		.get_min_buffer_size      = virtio_transport_get_min_buffer_size,
		.get_max_buffer_size      = virtio_transport_get_max_buffer_size,
=======
		.notify_buffer_size       = virtio_transport_notify_buffer_size,

>>>>>>> d1988041
	},

	.send_pkt = vhost_transport_send_pkt,
};

static void vhost_vsock_handle_tx_kick(struct vhost_work *work)
{
	struct vhost_virtqueue *vq = container_of(work, struct vhost_virtqueue,
						  poll.work);
	struct vhost_vsock *vsock = container_of(vq->dev, struct vhost_vsock,
						 dev);
	struct virtio_vsock_pkt *pkt;
	int head, pkts = 0, total_len = 0;
	unsigned int out, in;
	bool added = false;

	mutex_lock(&vq->mutex);

	if (!vhost_vq_get_backend(vq))
		goto out;

	vhost_disable_notify(&vsock->dev, vq);
	do {
		u32 len;

		if (!vhost_vsock_more_replies(vsock)) {
			/* Stop tx until the device processes already
			 * pending replies.  Leave tx virtqueue
			 * callbacks disabled.
			 */
			goto no_more_replies;
		}

		head = vhost_get_vq_desc(vq, vq->iov, ARRAY_SIZE(vq->iov),
					 &out, &in, NULL, NULL);
		if (head < 0)
			break;

		if (head == vq->num) {
			if (unlikely(vhost_enable_notify(&vsock->dev, vq))) {
				vhost_disable_notify(&vsock->dev, vq);
				continue;
			}
			break;
		}

		pkt = vhost_vsock_alloc_pkt(vq, out, in);
		if (!pkt) {
			vq_err(vq, "Faulted on pkt\n");
			continue;
		}

		len = pkt->len;

		/* Deliver to monitoring devices all received packets */
		virtio_transport_deliver_tap_pkt(pkt);

		/* Only accept correctly addressed packets */
		if (le64_to_cpu(pkt->hdr.src_cid) == vsock->guest_cid &&
		    le64_to_cpu(pkt->hdr.dst_cid) ==
		    vhost_transport_get_local_cid())
			virtio_transport_recv_pkt(&vhost_transport, pkt);
		else
			virtio_transport_free_pkt(pkt);

		len += sizeof(pkt->hdr);
		vhost_add_used(vq, head, len);
		total_len += len;
		added = true;
	} while(likely(!vhost_exceeds_weight(vq, ++pkts, total_len)));

no_more_replies:
	if (added)
		vhost_signal(&vsock->dev, vq);

out:
	mutex_unlock(&vq->mutex);
}

static void vhost_vsock_handle_rx_kick(struct vhost_work *work)
{
	struct vhost_virtqueue *vq = container_of(work, struct vhost_virtqueue,
						poll.work);
	struct vhost_vsock *vsock = container_of(vq->dev, struct vhost_vsock,
						 dev);

	vhost_transport_do_send_pkt(vsock, vq);
}

static int vhost_vsock_start(struct vhost_vsock *vsock)
{
	struct vhost_virtqueue *vq;
	size_t i;
	int ret;

	mutex_lock(&vsock->dev.mutex);

	ret = vhost_dev_check_owner(&vsock->dev);
	if (ret)
		goto err;

	for (i = 0; i < ARRAY_SIZE(vsock->vqs); i++) {
		vq = &vsock->vqs[i];

		mutex_lock(&vq->mutex);

		if (!vhost_vq_access_ok(vq)) {
			ret = -EFAULT;
			goto err_vq;
		}

		if (!vhost_vq_get_backend(vq)) {
			vhost_vq_set_backend(vq, vsock);
			ret = vhost_vq_init_access(vq);
			if (ret)
				goto err_vq;
		}

		mutex_unlock(&vq->mutex);
	}

	/* Some packets may have been queued before the device was started,
	 * let's kick the send worker to send them.
	 */
	vhost_work_queue(&vsock->dev, &vsock->send_pkt_work);

	mutex_unlock(&vsock->dev.mutex);
	return 0;

err_vq:
	vhost_vq_set_backend(vq, NULL);
	mutex_unlock(&vq->mutex);

	for (i = 0; i < ARRAY_SIZE(vsock->vqs); i++) {
		vq = &vsock->vqs[i];

		mutex_lock(&vq->mutex);
		vhost_vq_set_backend(vq, NULL);
		mutex_unlock(&vq->mutex);
	}
err:
	mutex_unlock(&vsock->dev.mutex);
	return ret;
}

static int vhost_vsock_stop(struct vhost_vsock *vsock)
{
	size_t i;
	int ret;

	mutex_lock(&vsock->dev.mutex);

	ret = vhost_dev_check_owner(&vsock->dev);
	if (ret)
		goto err;

	for (i = 0; i < ARRAY_SIZE(vsock->vqs); i++) {
		struct vhost_virtqueue *vq = &vsock->vqs[i];

		mutex_lock(&vq->mutex);
		vhost_vq_set_backend(vq, NULL);
		mutex_unlock(&vq->mutex);
	}

err:
	mutex_unlock(&vsock->dev.mutex);
	return ret;
}

static void vhost_vsock_free(struct vhost_vsock *vsock)
{
	kvfree(vsock);
}

static int vhost_vsock_dev_open(struct inode *inode, struct file *file)
{
	struct vhost_virtqueue **vqs;
	struct vhost_vsock *vsock;
	int ret;

	/* This struct is large and allocation could fail, fall back to vmalloc
	 * if there is no other way.
	 */
	vsock = kvmalloc(sizeof(*vsock), GFP_KERNEL | __GFP_RETRY_MAYFAIL);
	if (!vsock)
		return -ENOMEM;

	vqs = kmalloc_array(ARRAY_SIZE(vsock->vqs), sizeof(*vqs), GFP_KERNEL);
	if (!vqs) {
		ret = -ENOMEM;
		goto out;
	}

	vsock->guest_cid = 0; /* no CID assigned yet */

	atomic_set(&vsock->queued_replies, 0);

	vqs[VSOCK_VQ_TX] = &vsock->vqs[VSOCK_VQ_TX];
	vqs[VSOCK_VQ_RX] = &vsock->vqs[VSOCK_VQ_RX];
	vsock->vqs[VSOCK_VQ_TX].handle_kick = vhost_vsock_handle_tx_kick;
	vsock->vqs[VSOCK_VQ_RX].handle_kick = vhost_vsock_handle_rx_kick;

	vhost_dev_init(&vsock->dev, vqs, ARRAY_SIZE(vsock->vqs),
		       UIO_MAXIOV, VHOST_VSOCK_PKT_WEIGHT,
		       VHOST_VSOCK_WEIGHT, true, NULL);

	file->private_data = vsock;
	spin_lock_init(&vsock->send_pkt_list_lock);
	INIT_LIST_HEAD(&vsock->send_pkt_list);
	vhost_work_init(&vsock->send_pkt_work, vhost_transport_send_pkt_work);
	return 0;

out:
	vhost_vsock_free(vsock);
	return ret;
}

static void vhost_vsock_flush(struct vhost_vsock *vsock)
{
	int i;

	for (i = 0; i < ARRAY_SIZE(vsock->vqs); i++)
		if (vsock->vqs[i].handle_kick)
			vhost_poll_flush(&vsock->vqs[i].poll);
	vhost_work_flush(&vsock->dev, &vsock->send_pkt_work);
}

static void vhost_vsock_reset_orphans(struct sock *sk)
{
	struct vsock_sock *vsk = vsock_sk(sk);

	/* vmci_transport.c doesn't take sk_lock here either.  At least we're
	 * under vsock_table_lock so the sock cannot disappear while we're
	 * executing.
	 */

	/* If the peer is still valid, no need to reset connection */
	if (vhost_vsock_get(vsk->remote_addr.svm_cid))
		return;

	/* If the close timeout is pending, let it expire.  This avoids races
	 * with the timeout callback.
	 */
	if (vsk->close_work_scheduled)
		return;

	sock_set_flag(sk, SOCK_DONE);
	vsk->peer_shutdown = SHUTDOWN_MASK;
	sk->sk_state = SS_UNCONNECTED;
	sk->sk_err = ECONNRESET;
	sk->sk_error_report(sk);
}

static int vhost_vsock_dev_release(struct inode *inode, struct file *file)
{
	struct vhost_vsock *vsock = file->private_data;

	mutex_lock(&vhost_vsock_mutex);
	if (vsock->guest_cid)
		hash_del_rcu(&vsock->hash);
	mutex_unlock(&vhost_vsock_mutex);

	/* Wait for other CPUs to finish using vsock */
	synchronize_rcu();

	/* Iterating over all connections for all CIDs to find orphans is
	 * inefficient.  Room for improvement here. */
	vsock_for_each_connected_socket(vhost_vsock_reset_orphans);

	vhost_vsock_stop(vsock);
	vhost_vsock_flush(vsock);
	vhost_dev_stop(&vsock->dev);

	spin_lock_bh(&vsock->send_pkt_list_lock);
	while (!list_empty(&vsock->send_pkt_list)) {
		struct virtio_vsock_pkt *pkt;

		pkt = list_first_entry(&vsock->send_pkt_list,
				struct virtio_vsock_pkt, list);
		list_del_init(&pkt->list);
		virtio_transport_free_pkt(pkt);
	}
	spin_unlock_bh(&vsock->send_pkt_list_lock);

	vhost_dev_cleanup(&vsock->dev);
	kfree(vsock->dev.vqs);
	vhost_vsock_free(vsock);
	return 0;
}

static int vhost_vsock_set_cid(struct vhost_vsock *vsock, u64 guest_cid)
{
	struct vhost_vsock *other;

	/* Refuse reserved CIDs */
	if (guest_cid <= VMADDR_CID_HOST ||
	    guest_cid == U32_MAX)
		return -EINVAL;

	/* 64-bit CIDs are not yet supported */
	if (guest_cid > U32_MAX)
		return -EINVAL;

	/* Refuse if CID is assigned to the guest->host transport (i.e. nested
	 * VM), to make the loopback work.
	 */
	if (vsock_find_cid(guest_cid))
		return -EADDRINUSE;

	/* Refuse if CID is already in use */
	mutex_lock(&vhost_vsock_mutex);
	other = vhost_vsock_get(guest_cid);
	if (other && other != vsock) {
		mutex_unlock(&vhost_vsock_mutex);
		return -EADDRINUSE;
	}

	if (vsock->guest_cid)
		hash_del_rcu(&vsock->hash);

	vsock->guest_cid = guest_cid;
	hash_add_rcu(vhost_vsock_hash, &vsock->hash, vsock->guest_cid);
	mutex_unlock(&vhost_vsock_mutex);

	return 0;
}

static int vhost_vsock_set_features(struct vhost_vsock *vsock, u64 features)
{
	struct vhost_virtqueue *vq;
	int i;

	if (features & ~VHOST_VSOCK_FEATURES)
		return -EOPNOTSUPP;

	mutex_lock(&vsock->dev.mutex);
	if ((features & (1 << VHOST_F_LOG_ALL)) &&
	    !vhost_log_access_ok(&vsock->dev)) {
		mutex_unlock(&vsock->dev.mutex);
		return -EFAULT;
	}

	for (i = 0; i < ARRAY_SIZE(vsock->vqs); i++) {
		vq = &vsock->vqs[i];
		mutex_lock(&vq->mutex);
		vq->acked_features = features;
		mutex_unlock(&vq->mutex);
	}
	mutex_unlock(&vsock->dev.mutex);
	return 0;
}

static long vhost_vsock_dev_ioctl(struct file *f, unsigned int ioctl,
				  unsigned long arg)
{
	struct vhost_vsock *vsock = f->private_data;
	void __user *argp = (void __user *)arg;
	u64 guest_cid;
	u64 features;
	int start;
	int r;

	switch (ioctl) {
	case VHOST_VSOCK_SET_GUEST_CID:
		if (copy_from_user(&guest_cid, argp, sizeof(guest_cid)))
			return -EFAULT;
		return vhost_vsock_set_cid(vsock, guest_cid);
	case VHOST_VSOCK_SET_RUNNING:
		if (copy_from_user(&start, argp, sizeof(start)))
			return -EFAULT;
		if (start)
			return vhost_vsock_start(vsock);
		else
			return vhost_vsock_stop(vsock);
	case VHOST_GET_FEATURES:
		features = VHOST_VSOCK_FEATURES;
		if (copy_to_user(argp, &features, sizeof(features)))
			return -EFAULT;
		return 0;
	case VHOST_SET_FEATURES:
		if (copy_from_user(&features, argp, sizeof(features)))
			return -EFAULT;
		return vhost_vsock_set_features(vsock, features);
	default:
		mutex_lock(&vsock->dev.mutex);
		r = vhost_dev_ioctl(&vsock->dev, ioctl, argp);
		if (r == -ENOIOCTLCMD)
			r = vhost_vring_ioctl(&vsock->dev, ioctl, argp);
		else
			vhost_vsock_flush(vsock);
		mutex_unlock(&vsock->dev.mutex);
		return r;
	}
}

static const struct file_operations vhost_vsock_fops = {
	.owner          = THIS_MODULE,
	.open           = vhost_vsock_dev_open,
	.release        = vhost_vsock_dev_release,
	.llseek		= noop_llseek,
	.unlocked_ioctl = vhost_vsock_dev_ioctl,
	.compat_ioctl   = compat_ptr_ioctl,
};

static struct miscdevice vhost_vsock_misc = {
	.minor = VHOST_VSOCK_MINOR,
	.name = "vhost-vsock",
	.fops = &vhost_vsock_fops,
};

static int __init vhost_vsock_init(void)
{
	int ret;

	ret = vsock_core_register(&vhost_transport.transport,
				  VSOCK_TRANSPORT_F_H2G);
	if (ret < 0)
		return ret;
	return misc_register(&vhost_vsock_misc);
};

static void __exit vhost_vsock_exit(void)
{
	misc_deregister(&vhost_vsock_misc);
	vsock_core_unregister(&vhost_transport.transport);
};

module_init(vhost_vsock_init);
module_exit(vhost_vsock_exit);
MODULE_LICENSE("GPL v2");
MODULE_AUTHOR("Asias He");
MODULE_DESCRIPTION("vhost transport for vsock ");
MODULE_ALIAS_MISCDEV(VHOST_VSOCK_MINOR);
MODULE_ALIAS("devname:vhost-vsock");<|MERGE_RESOLUTION|>--- conflicted
+++ resolved
@@ -392,11 +392,8 @@
 
 static struct virtio_transport vhost_transport = {
 	.transport = {
-<<<<<<< HEAD
-=======
 		.module                   = THIS_MODULE,
 
->>>>>>> d1988041
 		.get_local_cid            = vhost_transport_get_local_cid,
 
 		.init                     = virtio_transport_do_socket_init,
@@ -429,18 +426,8 @@
 		.notify_send_pre_block    = virtio_transport_notify_send_pre_block,
 		.notify_send_pre_enqueue  = virtio_transport_notify_send_pre_enqueue,
 		.notify_send_post_enqueue = virtio_transport_notify_send_post_enqueue,
-<<<<<<< HEAD
-
-		.set_buffer_size          = virtio_transport_set_buffer_size,
-		.set_min_buffer_size      = virtio_transport_set_min_buffer_size,
-		.set_max_buffer_size      = virtio_transport_set_max_buffer_size,
-		.get_buffer_size          = virtio_transport_get_buffer_size,
-		.get_min_buffer_size      = virtio_transport_get_min_buffer_size,
-		.get_max_buffer_size      = virtio_transport_get_max_buffer_size,
-=======
 		.notify_buffer_size       = virtio_transport_notify_buffer_size,
 
->>>>>>> d1988041
 	},
 
 	.send_pkt = vhost_transport_send_pkt,
