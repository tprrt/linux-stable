--- conflicted
+++ resolved
@@ -739,53 +739,6 @@
 	/* set/unset hw trigger */
 	at91_adc_writel(st, AT91_SAMA5D2_TRGR, status);
 
-<<<<<<< HEAD
-	for_each_set_bit(bit, indio->active_scan_mask, indio->num_channels) {
-		struct iio_chan_spec const *chan = at91_adc_chan_get(indio, bit);
-		u32 cor;
-
-		if (!chan)
-			continue;
-		/* these channel types cannot be handled by this trigger */
-		if (chan->type == IIO_POSITIONRELATIVE ||
-		    chan->type == IIO_PRESSURE)
-			continue;
-
-		if (state) {
-			cor = at91_adc_readl(st, AT91_SAMA5D2_COR);
-
-			if (chan->differential)
-				cor |= (BIT(chan->channel) |
-					BIT(chan->channel2)) <<
-					AT91_SAMA5D2_COR_DIFF_OFFSET;
-			else
-				cor &= ~(BIT(chan->channel) <<
-				       AT91_SAMA5D2_COR_DIFF_OFFSET);
-
-			at91_adc_writel(st, AT91_SAMA5D2_COR, cor);
-		}
-
-		if (state) {
-			at91_adc_writel(st, AT91_SAMA5D2_CHER,
-					BIT(chan->channel));
-			/* enable irq only if not using DMA */
-			if (!st->dma_st.dma_chan) {
-				at91_adc_writel(st, AT91_SAMA5D2_IER,
-						BIT(chan->channel));
-			}
-		} else {
-			/* disable irq only if not using DMA */
-			if (!st->dma_st.dma_chan) {
-				at91_adc_writel(st, AT91_SAMA5D2_IDR,
-						BIT(chan->channel));
-			}
-			at91_adc_writel(st, AT91_SAMA5D2_CHDR,
-					BIT(chan->channel));
-		}
-	}
-
-=======
->>>>>>> d1988041
 	return 0;
 }
 
