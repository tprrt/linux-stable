--- conflicted
+++ resolved
@@ -1088,26 +1088,6 @@
 	}
 }
 
-<<<<<<< HEAD
-
-/**
- *	tty_write		-	write method for tty device file
- *	@file: tty file pointer
- *	@buf: user data to write
- *	@count: bytes to write
- *	@ppos: unused
- *
- *	Write data to a tty device via the line discipline.
- *
- *	Locking:
- *		Locks the line discipline as required
- *		Writes to the tty driver are serialized by the atomic_write_lock
- *	and are then processed in chunks to the device. The line discipline
- *	write method will not be invoked in parallel for each device.
- */
-
-=======
->>>>>>> 3b17187f
 static ssize_t file_tty_write(struct file *file, struct kiocb *iocb, struct iov_iter *from)
 {
 	struct tty_struct *tty = file_tty(file);
@@ -1132,8 +1112,6 @@
 	return ret;
 }
 
-<<<<<<< HEAD
-=======
 /**
  *	tty_write		-	write method for tty device file
  *	@iocb: kernel I/O control block
@@ -1148,7 +1126,6 @@
  *		discipline write method will not be invoked in parallel for
  *		each device.
  */
->>>>>>> 3b17187f
 static ssize_t tty_write(struct kiocb *iocb, struct iov_iter *from)
 {
 	return file_tty_write(iocb->ki_filp, iocb, from);
@@ -1164,19 +1141,12 @@
 	spin_unlock(&redirect_lock);
 
 	/*
-<<<<<<< HEAD
-	 * We know the redirected tty is just another tty, we can can
-=======
 	 * We know the redirected tty is just another tty, we can
->>>>>>> 3b17187f
 	 * call file_tty_write() directly with that file pointer.
 	 */
 	if (p) {
 		ssize_t res;
-<<<<<<< HEAD
-=======
-
->>>>>>> 3b17187f
+
 		res = file_tty_write(p, iocb, iter);
 		fput(p);
 		return res;
