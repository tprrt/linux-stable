// SPDX-License-Identifier: GPL-2.0+
/*
 *  Base port operations for 8250/16550-type serial ports
 *
 *  Based on drivers/char/serial.c, by Linus Torvalds, Theodore Ts'o.
 *  Split from 8250_core.c, Copyright (C) 2001 Russell King.
 *
 * A note about mapbase / membase
 *
 *  mapbase is the physical address of the IO port.
 *  membase is an 'ioremapped' cookie.
 */

#include <linux/module.h>
#include <linux/moduleparam.h>
#include <linux/ioport.h>
#include <linux/init.h>
#include <linux/console.h>
#include <linux/gpio/consumer.h>
#include <linux/sysrq.h>
#include <linux/delay.h>
#include <linux/platform_device.h>
#include <linux/tty.h>
#include <linux/ratelimit.h>
#include <linux/tty_flip.h>
#include <linux/serial.h>
#include <linux/serial_8250.h>
#include <linux/nmi.h>
#include <linux/mutex.h>
#include <linux/slab.h>
#include <linux/uaccess.h>
#include <linux/pm_runtime.h>
#include <linux/ktime.h>

#include <asm/io.h>
#include <asm/irq.h>

#include "8250.h"

/* Nuvoton NPCM timeout register */
#define UART_NPCM_TOR          7
#define UART_NPCM_TOIE         BIT(7)  /* Timeout Interrupt Enable */

/*
 * Debugging.
 */
#if 0
#define DEBUG_AUTOCONF(fmt...)	printk(fmt)
#else
#define DEBUG_AUTOCONF(fmt...)	do { } while (0)
#endif

#define BOTH_EMPTY	(UART_LSR_TEMT | UART_LSR_THRE)

/*
 * Here we define the default xmit fifo size used for each type of UART.
 */
static const struct serial8250_config uart_config[] = {
	[PORT_UNKNOWN] = {
		.name		= "unknown",
		.fifo_size	= 1,
		.tx_loadsz	= 1,
	},
	[PORT_8250] = {
		.name		= "8250",
		.fifo_size	= 1,
		.tx_loadsz	= 1,
	},
	[PORT_16450] = {
		.name		= "16450",
		.fifo_size	= 1,
		.tx_loadsz	= 1,
	},
	[PORT_16550] = {
		.name		= "16550",
		.fifo_size	= 1,
		.tx_loadsz	= 1,
	},
	[PORT_16550A] = {
		.name		= "16550A",
		.fifo_size	= 16,
		.tx_loadsz	= 16,
		.fcr		= UART_FCR_ENABLE_FIFO | UART_FCR_R_TRIG_10,
		.rxtrig_bytes	= {1, 4, 8, 14},
		.flags		= UART_CAP_FIFO,
	},
	[PORT_CIRRUS] = {
		.name		= "Cirrus",
		.fifo_size	= 1,
		.tx_loadsz	= 1,
	},
	[PORT_16650] = {
		.name		= "ST16650",
		.fifo_size	= 1,
		.tx_loadsz	= 1,
		.flags		= UART_CAP_FIFO | UART_CAP_EFR | UART_CAP_SLEEP,
	},
	[PORT_16650V2] = {
		.name		= "ST16650V2",
		.fifo_size	= 32,
		.tx_loadsz	= 16,
		.fcr		= UART_FCR_ENABLE_FIFO | UART_FCR_R_TRIG_01 |
				  UART_FCR_T_TRIG_00,
		.rxtrig_bytes	= {8, 16, 24, 28},
		.flags		= UART_CAP_FIFO | UART_CAP_EFR | UART_CAP_SLEEP,
	},
	[PORT_16750] = {
		.name		= "TI16750",
		.fifo_size	= 64,
		.tx_loadsz	= 64,
		.fcr		= UART_FCR_ENABLE_FIFO | UART_FCR_R_TRIG_10 |
				  UART_FCR7_64BYTE,
		.rxtrig_bytes	= {1, 16, 32, 56},
		.flags		= UART_CAP_FIFO | UART_CAP_SLEEP | UART_CAP_AFE,
	},
	[PORT_STARTECH] = {
		.name		= "Startech",
		.fifo_size	= 1,
		.tx_loadsz	= 1,
	},
	[PORT_16C950] = {
		.name		= "16C950/954",
		.fifo_size	= 128,
		.tx_loadsz	= 128,
		.fcr		= UART_FCR_ENABLE_FIFO | UART_FCR_R_TRIG_10,
		/* UART_CAP_EFR breaks billionon CF bluetooth card. */
		.flags		= UART_CAP_FIFO | UART_CAP_SLEEP,
	},
	[PORT_16654] = {
		.name		= "ST16654",
		.fifo_size	= 64,
		.tx_loadsz	= 32,
		.fcr		= UART_FCR_ENABLE_FIFO | UART_FCR_R_TRIG_01 |
				  UART_FCR_T_TRIG_10,
		.rxtrig_bytes	= {8, 16, 56, 60},
		.flags		= UART_CAP_FIFO | UART_CAP_EFR | UART_CAP_SLEEP,
	},
	[PORT_16850] = {
		.name		= "XR16850",
		.fifo_size	= 128,
		.tx_loadsz	= 128,
		.fcr		= UART_FCR_ENABLE_FIFO | UART_FCR_R_TRIG_10,
		.flags		= UART_CAP_FIFO | UART_CAP_EFR | UART_CAP_SLEEP,
	},
	[PORT_RSA] = {
		.name		= "RSA",
		.fifo_size	= 2048,
		.tx_loadsz	= 2048,
		.fcr		= UART_FCR_ENABLE_FIFO | UART_FCR_R_TRIG_11,
		.flags		= UART_CAP_FIFO,
	},
	[PORT_NS16550A] = {
		.name		= "NS16550A",
		.fifo_size	= 16,
		.tx_loadsz	= 16,
		.fcr		= UART_FCR_ENABLE_FIFO | UART_FCR_R_TRIG_10,
		.flags		= UART_CAP_FIFO | UART_NATSEMI,
	},
	[PORT_XSCALE] = {
		.name		= "XScale",
		.fifo_size	= 32,
		.tx_loadsz	= 32,
		.fcr		= UART_FCR_ENABLE_FIFO | UART_FCR_R_TRIG_10,
		.flags		= UART_CAP_FIFO | UART_CAP_UUE | UART_CAP_RTOIE,
	},
	[PORT_OCTEON] = {
		.name		= "OCTEON",
		.fifo_size	= 64,
		.tx_loadsz	= 64,
		.fcr		= UART_FCR_ENABLE_FIFO | UART_FCR_R_TRIG_10,
		.flags		= UART_CAP_FIFO,
	},
	[PORT_AR7] = {
		.name		= "AR7",
		.fifo_size	= 16,
		.tx_loadsz	= 16,
		.fcr		= UART_FCR_ENABLE_FIFO | UART_FCR_R_TRIG_00,
		.flags		= UART_CAP_FIFO /* | UART_CAP_AFE */,
	},
	[PORT_U6_16550A] = {
		.name		= "U6_16550A",
		.fifo_size	= 64,
		.tx_loadsz	= 64,
		.fcr		= UART_FCR_ENABLE_FIFO | UART_FCR_R_TRIG_10,
		.flags		= UART_CAP_FIFO | UART_CAP_AFE,
	},
	[PORT_TEGRA] = {
		.name		= "Tegra",
		.fifo_size	= 32,
		.tx_loadsz	= 8,
		.fcr		= UART_FCR_ENABLE_FIFO | UART_FCR_R_TRIG_01 |
				  UART_FCR_T_TRIG_01,
		.rxtrig_bytes	= {1, 4, 8, 14},
		.flags		= UART_CAP_FIFO | UART_CAP_RTOIE,
	},
	[PORT_XR17D15X] = {
		.name		= "XR17D15X",
		.fifo_size	= 64,
		.tx_loadsz	= 64,
		.fcr		= UART_FCR_ENABLE_FIFO | UART_FCR_R_TRIG_10,
		.flags		= UART_CAP_FIFO | UART_CAP_AFE | UART_CAP_EFR |
				  UART_CAP_SLEEP,
	},
	[PORT_XR17V35X] = {
		.name		= "XR17V35X",
		.fifo_size	= 256,
		.tx_loadsz	= 256,
		.fcr		= UART_FCR_ENABLE_FIFO | UART_FCR_R_TRIG_11 |
				  UART_FCR_T_TRIG_11,
		.flags		= UART_CAP_FIFO | UART_CAP_AFE | UART_CAP_EFR |
				  UART_CAP_SLEEP,
	},
	[PORT_LPC3220] = {
		.name		= "LPC3220",
		.fifo_size	= 64,
		.tx_loadsz	= 32,
		.fcr		= UART_FCR_DMA_SELECT | UART_FCR_ENABLE_FIFO |
				  UART_FCR_R_TRIG_00 | UART_FCR_T_TRIG_00,
		.flags		= UART_CAP_FIFO,
	},
	[PORT_BRCM_TRUMANAGE] = {
		.name		= "TruManage",
		.fifo_size	= 1,
		.tx_loadsz	= 1024,
		.flags		= UART_CAP_HFIFO,
	},
	[PORT_8250_CIR] = {
		.name		= "CIR port"
	},
	[PORT_ALTR_16550_F32] = {
		.name		= "Altera 16550 FIFO32",
		.fifo_size	= 32,
		.tx_loadsz	= 32,
		.fcr		= UART_FCR_ENABLE_FIFO | UART_FCR_R_TRIG_10,
		.rxtrig_bytes	= {1, 8, 16, 30},
		.flags		= UART_CAP_FIFO | UART_CAP_AFE,
	},
	[PORT_ALTR_16550_F64] = {
		.name		= "Altera 16550 FIFO64",
		.fifo_size	= 64,
		.tx_loadsz	= 64,
		.fcr		= UART_FCR_ENABLE_FIFO | UART_FCR_R_TRIG_10,
		.rxtrig_bytes	= {1, 16, 32, 62},
		.flags		= UART_CAP_FIFO | UART_CAP_AFE,
	},
	[PORT_ALTR_16550_F128] = {
		.name		= "Altera 16550 FIFO128",
		.fifo_size	= 128,
		.tx_loadsz	= 128,
		.fcr		= UART_FCR_ENABLE_FIFO | UART_FCR_R_TRIG_10,
		.rxtrig_bytes	= {1, 32, 64, 126},
		.flags		= UART_CAP_FIFO | UART_CAP_AFE,
	},
	/*
	 * tx_loadsz is set to 63-bytes instead of 64-bytes to implement
	 * workaround of errata A-008006 which states that tx_loadsz should
	 * be configured less than Maximum supported fifo bytes.
	 */
	[PORT_16550A_FSL64] = {
		.name		= "16550A_FSL64",
		.fifo_size	= 64,
		.tx_loadsz	= 63,
		.fcr		= UART_FCR_ENABLE_FIFO | UART_FCR_R_TRIG_10 |
				  UART_FCR7_64BYTE,
		.flags		= UART_CAP_FIFO,
	},
	[PORT_RT2880] = {
		.name		= "Palmchip BK-3103",
		.fifo_size	= 16,
		.tx_loadsz	= 16,
		.fcr		= UART_FCR_ENABLE_FIFO | UART_FCR_R_TRIG_10,
		.rxtrig_bytes	= {1, 4, 8, 14},
		.flags		= UART_CAP_FIFO,
	},
	[PORT_DA830] = {
		.name		= "TI DA8xx/66AK2x",
		.fifo_size	= 16,
		.tx_loadsz	= 16,
		.fcr		= UART_FCR_DMA_SELECT | UART_FCR_ENABLE_FIFO |
				  UART_FCR_R_TRIG_10,
		.rxtrig_bytes	= {1, 4, 8, 14},
		.flags		= UART_CAP_FIFO | UART_CAP_AFE,
	},
	[PORT_MTK_BTIF] = {
		.name		= "MediaTek BTIF",
		.fifo_size	= 16,
		.tx_loadsz	= 16,
		.fcr		= UART_FCR_ENABLE_FIFO |
				  UART_FCR_CLEAR_RCVR | UART_FCR_CLEAR_XMIT,
		.flags		= UART_CAP_FIFO,
	},
	[PORT_NPCM] = {
		.name		= "Nuvoton 16550",
		.fifo_size	= 16,
		.tx_loadsz	= 16,
		.fcr		= UART_FCR_ENABLE_FIFO | UART_FCR_R_TRIG_10 |
				  UART_FCR_CLEAR_RCVR | UART_FCR_CLEAR_XMIT,
		.rxtrig_bytes	= {1, 4, 8, 14},
		.flags		= UART_CAP_FIFO,
	},
	[PORT_SUNIX] = {
		.name		= "Sunix",
		.fifo_size	= 128,
		.tx_loadsz	= 128,
		.fcr		= UART_FCR_ENABLE_FIFO | UART_FCR_R_TRIG_10,
		.rxtrig_bytes	= {1, 32, 64, 112},
		.flags		= UART_CAP_FIFO | UART_CAP_SLEEP,
	},
};

/* Uart divisor latch read */
static int default_serial_dl_read(struct uart_8250_port *up)
{
	return serial_in(up, UART_DLL) | serial_in(up, UART_DLM) << 8;
}

/* Uart divisor latch write */
static void default_serial_dl_write(struct uart_8250_port *up, int value)
{
	serial_out(up, UART_DLL, value & 0xff);
	serial_out(up, UART_DLM, value >> 8 & 0xff);
}

#ifdef CONFIG_SERIAL_8250_RT288X

/* Au1x00/RT288x UART hardware has a weird register layout */
static const s8 au_io_in_map[8] = {
	 0,	/* UART_RX  */
	 2,	/* UART_IER */
	 3,	/* UART_IIR */
	 5,	/* UART_LCR */
	 6,	/* UART_MCR */
	 7,	/* UART_LSR */
	 8,	/* UART_MSR */
	-1,	/* UART_SCR (unmapped) */
};

static const s8 au_io_out_map[8] = {
	 1,	/* UART_TX  */
	 2,	/* UART_IER */
	 4,	/* UART_FCR */
	 5,	/* UART_LCR */
	 6,	/* UART_MCR */
	-1,	/* UART_LSR (unmapped) */
	-1,	/* UART_MSR (unmapped) */
	-1,	/* UART_SCR (unmapped) */
};

unsigned int au_serial_in(struct uart_port *p, int offset)
{
	if (offset >= ARRAY_SIZE(au_io_in_map))
		return UINT_MAX;
	offset = au_io_in_map[offset];
	if (offset < 0)
		return UINT_MAX;
	return __raw_readl(p->membase + (offset << p->regshift));
}

void au_serial_out(struct uart_port *p, int offset, int value)
{
	if (offset >= ARRAY_SIZE(au_io_out_map))
		return;
	offset = au_io_out_map[offset];
	if (offset < 0)
		return;
	__raw_writel(value, p->membase + (offset << p->regshift));
}

/* Au1x00 haven't got a standard divisor latch */
static int au_serial_dl_read(struct uart_8250_port *up)
{
	return __raw_readl(up->port.membase + 0x28);
}

static void au_serial_dl_write(struct uart_8250_port *up, int value)
{
	__raw_writel(value, up->port.membase + 0x28);
}

#endif

static unsigned int hub6_serial_in(struct uart_port *p, int offset)
{
	offset = offset << p->regshift;
	outb(p->hub6 - 1 + offset, p->iobase);
	return inb(p->iobase + 1);
}

static void hub6_serial_out(struct uart_port *p, int offset, int value)
{
	offset = offset << p->regshift;
	outb(p->hub6 - 1 + offset, p->iobase);
	outb(value, p->iobase + 1);
}

static unsigned int mem_serial_in(struct uart_port *p, int offset)
{
	offset = offset << p->regshift;
	return readb(p->membase + offset);
}

static void mem_serial_out(struct uart_port *p, int offset, int value)
{
	offset = offset << p->regshift;
	writeb(value, p->membase + offset);
}

static void mem16_serial_out(struct uart_port *p, int offset, int value)
{
	offset = offset << p->regshift;
	writew(value, p->membase + offset);
}

static unsigned int mem16_serial_in(struct uart_port *p, int offset)
{
	offset = offset << p->regshift;
	return readw(p->membase + offset);
}

static void mem32_serial_out(struct uart_port *p, int offset, int value)
{
	offset = offset << p->regshift;
	writel(value, p->membase + offset);
}

static unsigned int mem32_serial_in(struct uart_port *p, int offset)
{
	offset = offset << p->regshift;
	return readl(p->membase + offset);
}

static void mem32be_serial_out(struct uart_port *p, int offset, int value)
{
	offset = offset << p->regshift;
	iowrite32be(value, p->membase + offset);
}

static unsigned int mem32be_serial_in(struct uart_port *p, int offset)
{
	offset = offset << p->regshift;
	return ioread32be(p->membase + offset);
}

static unsigned int io_serial_in(struct uart_port *p, int offset)
{
	offset = offset << p->regshift;
	return inb(p->iobase + offset);
}

static void io_serial_out(struct uart_port *p, int offset, int value)
{
	offset = offset << p->regshift;
	outb(value, p->iobase + offset);
}

static int serial8250_default_handle_irq(struct uart_port *port);

static void set_io_from_upio(struct uart_port *p)
{
	struct uart_8250_port *up = up_to_u8250p(p);

	up->dl_read = default_serial_dl_read;
	up->dl_write = default_serial_dl_write;

	switch (p->iotype) {
	case UPIO_HUB6:
		p->serial_in = hub6_serial_in;
		p->serial_out = hub6_serial_out;
		break;

	case UPIO_MEM:
		p->serial_in = mem_serial_in;
		p->serial_out = mem_serial_out;
		break;

	case UPIO_MEM16:
		p->serial_in = mem16_serial_in;
		p->serial_out = mem16_serial_out;
		break;

	case UPIO_MEM32:
		p->serial_in = mem32_serial_in;
		p->serial_out = mem32_serial_out;
		break;

	case UPIO_MEM32BE:
		p->serial_in = mem32be_serial_in;
		p->serial_out = mem32be_serial_out;
		break;

#ifdef CONFIG_SERIAL_8250_RT288X
	case UPIO_AU:
		p->serial_in = au_serial_in;
		p->serial_out = au_serial_out;
		up->dl_read = au_serial_dl_read;
		up->dl_write = au_serial_dl_write;
		break;
#endif

	default:
		p->serial_in = io_serial_in;
		p->serial_out = io_serial_out;
		break;
	}
	/* Remember loaded iotype */
	up->cur_iotype = p->iotype;
	p->handle_irq = serial8250_default_handle_irq;
}

static void
serial_port_out_sync(struct uart_port *p, int offset, int value)
{
	switch (p->iotype) {
	case UPIO_MEM:
	case UPIO_MEM16:
	case UPIO_MEM32:
	case UPIO_MEM32BE:
	case UPIO_AU:
		p->serial_out(p, offset, value);
		p->serial_in(p, UART_LCR);	/* safe, no side-effects */
		break;
	default:
		p->serial_out(p, offset, value);
	}
}

/*
 * For the 16C950
 */
static void serial_icr_write(struct uart_8250_port *up, int offset, int value)
{
	serial_out(up, UART_SCR, offset);
	serial_out(up, UART_ICR, value);
}

static unsigned int serial_icr_read(struct uart_8250_port *up, int offset)
{
	unsigned int value;

	serial_icr_write(up, UART_ACR, up->acr | UART_ACR_ICRRD);
	serial_out(up, UART_SCR, offset);
	value = serial_in(up, UART_ICR);
	serial_icr_write(up, UART_ACR, up->acr);

	return value;
}

/*
 * FIFO support.
 */
static void serial8250_clear_fifos(struct uart_8250_port *p)
{
	if (p->capabilities & UART_CAP_FIFO) {
		serial_out(p, UART_FCR, UART_FCR_ENABLE_FIFO);
		serial_out(p, UART_FCR, UART_FCR_ENABLE_FIFO |
			       UART_FCR_CLEAR_RCVR | UART_FCR_CLEAR_XMIT);
		serial_out(p, UART_FCR, 0);
	}
}

static enum hrtimer_restart serial8250_em485_handle_start_tx(struct hrtimer *t);
static enum hrtimer_restart serial8250_em485_handle_stop_tx(struct hrtimer *t);

void serial8250_clear_and_reinit_fifos(struct uart_8250_port *p)
{
	serial8250_clear_fifos(p);
	serial_out(p, UART_FCR, p->fcr);
}
EXPORT_SYMBOL_GPL(serial8250_clear_and_reinit_fifos);

void serial8250_rpm_get(struct uart_8250_port *p)
{
	if (!(p->capabilities & UART_CAP_RPM))
		return;
	pm_runtime_get_sync(p->port.dev);
}
EXPORT_SYMBOL_GPL(serial8250_rpm_get);

void serial8250_rpm_put(struct uart_8250_port *p)
{
	if (!(p->capabilities & UART_CAP_RPM))
		return;
	pm_runtime_mark_last_busy(p->port.dev);
	pm_runtime_put_autosuspend(p->port.dev);
}
EXPORT_SYMBOL_GPL(serial8250_rpm_put);

/**
 *	serial8250_em485_init() - put uart_8250_port into rs485 emulating
 *	@p:	uart_8250_port port instance
 *
 *	The function is used to start rs485 software emulating on the
 *	&struct uart_8250_port* @p. Namely, RTS is switched before/after
 *	transmission. The function is idempotent, so it is safe to call it
 *	multiple times.
 *
 *	The caller MUST enable interrupt on empty shift register before
 *	calling serial8250_em485_init(). This interrupt is not a part of
 *	8250 standard, but implementation defined.
 *
 *	The function is supposed to be called from .rs485_config callback
 *	or from any other callback protected with p->port.lock spinlock.
 *
 *	See also serial8250_em485_destroy()
 *
 *	Return 0 - success, -errno - otherwise
 */
static int serial8250_em485_init(struct uart_8250_port *p)
{
	if (p->em485)
		return 0;

	p->em485 = kmalloc(sizeof(struct uart_8250_em485), GFP_ATOMIC);
	if (!p->em485)
		return -ENOMEM;

	hrtimer_init(&p->em485->stop_tx_timer, CLOCK_MONOTONIC,
		     HRTIMER_MODE_REL);
	hrtimer_init(&p->em485->start_tx_timer, CLOCK_MONOTONIC,
		     HRTIMER_MODE_REL);
	p->em485->stop_tx_timer.function = &serial8250_em485_handle_stop_tx;
	p->em485->start_tx_timer.function = &serial8250_em485_handle_start_tx;
	p->em485->port = p;
	p->em485->active_timer = NULL;
	p->em485->tx_stopped = true;

	p->rs485_stop_tx(p);

	return 0;
}

/**
 *	serial8250_em485_destroy() - put uart_8250_port into normal state
 *	@p:	uart_8250_port port instance
 *
 *	The function is used to stop rs485 software emulating on the
 *	&struct uart_8250_port* @p. The function is idempotent, so it is safe to
 *	call it multiple times.
 *
 *	The function is supposed to be called from .rs485_config callback
 *	or from any other callback protected with p->port.lock spinlock.
 *
 *	See also serial8250_em485_init()
 */
void serial8250_em485_destroy(struct uart_8250_port *p)
{
	if (!p->em485)
		return;

	hrtimer_cancel(&p->em485->start_tx_timer);
	hrtimer_cancel(&p->em485->stop_tx_timer);

	kfree(p->em485);
	p->em485 = NULL;
}
EXPORT_SYMBOL_GPL(serial8250_em485_destroy);

/**
 * serial8250_em485_config() - generic ->rs485_config() callback
 * @port: uart port
 * @rs485: rs485 settings
 *
 * Generic callback usable by 8250 uart drivers to activate rs485 settings
 * if the uart is incapable of driving RTS as a Transmit Enable signal in
 * hardware, relying on software emulation instead.
 */
int serial8250_em485_config(struct uart_port *port, struct serial_rs485 *rs485)
{
	struct uart_8250_port *up = up_to_u8250p(port);

	/* pick sane settings if the user hasn't */
	if (!!(rs485->flags & SER_RS485_RTS_ON_SEND) ==
	    !!(rs485->flags & SER_RS485_RTS_AFTER_SEND)) {
		rs485->flags |= SER_RS485_RTS_ON_SEND;
		rs485->flags &= ~SER_RS485_RTS_AFTER_SEND;
	}

	/* clamp the delays to [0, 100ms] */
	rs485->delay_rts_before_send = min(rs485->delay_rts_before_send, 100U);
	rs485->delay_rts_after_send  = min(rs485->delay_rts_after_send, 100U);

	memset(rs485->padding, 0, sizeof(rs485->padding));
	port->rs485 = *rs485;

	gpiod_set_value(port->rs485_term_gpio,
			rs485->flags & SER_RS485_TERMINATE_BUS);

	/*
	 * Both serial8250_em485_init() and serial8250_em485_destroy()
	 * are idempotent.
	 */
	if (rs485->flags & SER_RS485_ENABLED) {
		int ret = serial8250_em485_init(up);

		if (ret) {
			rs485->flags &= ~SER_RS485_ENABLED;
			port->rs485.flags &= ~SER_RS485_ENABLED;
		}
		return ret;
	}

	serial8250_em485_destroy(up);
	return 0;
}
EXPORT_SYMBOL_GPL(serial8250_em485_config);

/*
 * These two wrappers ensure that enable_runtime_pm_tx() can be called more than
 * once and disable_runtime_pm_tx() will still disable RPM because the fifo is
 * empty and the HW can idle again.
 */
void serial8250_rpm_get_tx(struct uart_8250_port *p)
{
	unsigned char rpm_active;

	if (!(p->capabilities & UART_CAP_RPM))
		return;

	rpm_active = xchg(&p->rpm_tx_active, 1);
	if (rpm_active)
		return;
	pm_runtime_get_sync(p->port.dev);
}
EXPORT_SYMBOL_GPL(serial8250_rpm_get_tx);

void serial8250_rpm_put_tx(struct uart_8250_port *p)
{
	unsigned char rpm_active;

	if (!(p->capabilities & UART_CAP_RPM))
		return;

	rpm_active = xchg(&p->rpm_tx_active, 0);
	if (!rpm_active)
		return;
	pm_runtime_mark_last_busy(p->port.dev);
	pm_runtime_put_autosuspend(p->port.dev);
}
EXPORT_SYMBOL_GPL(serial8250_rpm_put_tx);

/*
 * IER sleep support.  UARTs which have EFRs need the "extended
 * capability" bit enabled.  Note that on XR16C850s, we need to
 * reset LCR to write to IER.
 */
static void serial8250_set_sleep(struct uart_8250_port *p, int sleep)
{
	unsigned char lcr = 0, efr = 0;

	serial8250_rpm_get(p);

	if (p->capabilities & UART_CAP_SLEEP) {
		if (p->capabilities & UART_CAP_EFR) {
			lcr = serial_in(p, UART_LCR);
			efr = serial_in(p, UART_EFR);
			serial_out(p, UART_LCR, UART_LCR_CONF_MODE_B);
			serial_out(p, UART_EFR, UART_EFR_ECB);
			serial_out(p, UART_LCR, 0);
		}
		serial_out(p, UART_IER, sleep ? UART_IERX_SLEEP : 0);
		if (p->capabilities & UART_CAP_EFR) {
			serial_out(p, UART_LCR, UART_LCR_CONF_MODE_B);
			serial_out(p, UART_EFR, efr);
			serial_out(p, UART_LCR, lcr);
		}
	}

	serial8250_rpm_put(p);
}

#ifdef CONFIG_SERIAL_8250_RSA
/*
 * Attempts to turn on the RSA FIFO.  Returns zero on failure.
 * We set the port uart clock rate if we succeed.
 */
static int __enable_rsa(struct uart_8250_port *up)
{
	unsigned char mode;
	int result;

	mode = serial_in(up, UART_RSA_MSR);
	result = mode & UART_RSA_MSR_FIFO;

	if (!result) {
		serial_out(up, UART_RSA_MSR, mode | UART_RSA_MSR_FIFO);
		mode = serial_in(up, UART_RSA_MSR);
		result = mode & UART_RSA_MSR_FIFO;
	}

	if (result)
		up->port.uartclk = SERIAL_RSA_BAUD_BASE * 16;

	return result;
}

static void enable_rsa(struct uart_8250_port *up)
{
	if (up->port.type == PORT_RSA) {
		if (up->port.uartclk != SERIAL_RSA_BAUD_BASE * 16) {
			spin_lock_irq(&up->port.lock);
			__enable_rsa(up);
			spin_unlock_irq(&up->port.lock);
		}
		if (up->port.uartclk == SERIAL_RSA_BAUD_BASE * 16)
			serial_out(up, UART_RSA_FRR, 0);
	}
}

/*
 * Attempts to turn off the RSA FIFO.  Returns zero on failure.
 * It is unknown why interrupts were disabled in here.  However,
 * the caller is expected to preserve this behaviour by grabbing
 * the spinlock before calling this function.
 */
static void disable_rsa(struct uart_8250_port *up)
{
	unsigned char mode;
	int result;

	if (up->port.type == PORT_RSA &&
	    up->port.uartclk == SERIAL_RSA_BAUD_BASE * 16) {
		spin_lock_irq(&up->port.lock);

		mode = serial_in(up, UART_RSA_MSR);
		result = !(mode & UART_RSA_MSR_FIFO);

		if (!result) {
			serial_out(up, UART_RSA_MSR, mode & ~UART_RSA_MSR_FIFO);
			mode = serial_in(up, UART_RSA_MSR);
			result = !(mode & UART_RSA_MSR_FIFO);
		}

		if (result)
			up->port.uartclk = SERIAL_RSA_BAUD_BASE_LO * 16;
		spin_unlock_irq(&up->port.lock);
	}
}
#endif /* CONFIG_SERIAL_8250_RSA */

/*
 * This is a quickie test to see how big the FIFO is.
 * It doesn't work at all the time, more's the pity.
 */
static int size_fifo(struct uart_8250_port *up)
{
	unsigned char old_fcr, old_mcr, old_lcr;
	unsigned short old_dl;
	int count;

	old_lcr = serial_in(up, UART_LCR);
	serial_out(up, UART_LCR, 0);
	old_fcr = serial_in(up, UART_FCR);
	old_mcr = serial8250_in_MCR(up);
	serial_out(up, UART_FCR, UART_FCR_ENABLE_FIFO |
		    UART_FCR_CLEAR_RCVR | UART_FCR_CLEAR_XMIT);
	serial8250_out_MCR(up, UART_MCR_LOOP);
	serial_out(up, UART_LCR, UART_LCR_CONF_MODE_A);
	old_dl = serial_dl_read(up);
	serial_dl_write(up, 0x0001);
	serial_out(up, UART_LCR, 0x03);
	for (count = 0; count < 256; count++)
		serial_out(up, UART_TX, count);
	mdelay(20);/* FIXME - schedule_timeout */
	for (count = 0; (serial_in(up, UART_LSR) & UART_LSR_DR) &&
	     (count < 256); count++)
		serial_in(up, UART_RX);
	serial_out(up, UART_FCR, old_fcr);
	serial8250_out_MCR(up, old_mcr);
	serial_out(up, UART_LCR, UART_LCR_CONF_MODE_A);
	serial_dl_write(up, old_dl);
	serial_out(up, UART_LCR, old_lcr);

	return count;
}

/*
 * Read UART ID using the divisor method - set DLL and DLM to zero
 * and the revision will be in DLL and device type in DLM.  We
 * preserve the device state across this.
 */
static unsigned int autoconfig_read_divisor_id(struct uart_8250_port *p)
{
	unsigned char old_lcr;
	unsigned int id, old_dl;

	old_lcr = serial_in(p, UART_LCR);
	serial_out(p, UART_LCR, UART_LCR_CONF_MODE_A);
	old_dl = serial_dl_read(p);
	serial_dl_write(p, 0);
	id = serial_dl_read(p);
	serial_dl_write(p, old_dl);

	serial_out(p, UART_LCR, old_lcr);

	return id;
}

/*
 * This is a helper routine to autodetect StarTech/Exar/Oxsemi UART's.
 * When this function is called we know it is at least a StarTech
 * 16650 V2, but it might be one of several StarTech UARTs, or one of
 * its clones.  (We treat the broken original StarTech 16650 V1 as a
 * 16550, and why not?  Startech doesn't seem to even acknowledge its
 * existence.)
 *
 * What evil have men's minds wrought...
 */
static void autoconfig_has_efr(struct uart_8250_port *up)
{
	unsigned int id1, id2, id3, rev;

	/*
	 * Everything with an EFR has SLEEP
	 */
	up->capabilities |= UART_CAP_EFR | UART_CAP_SLEEP;

	/*
	 * First we check to see if it's an Oxford Semiconductor UART.
	 *
	 * If we have to do this here because some non-National
	 * Semiconductor clone chips lock up if you try writing to the
	 * LSR register (which serial_icr_read does)
	 */

	/*
	 * Check for Oxford Semiconductor 16C950.
	 *
	 * EFR [4] must be set else this test fails.
	 *
	 * This shouldn't be necessary, but Mike Hudson (Exoray@isys.ca)
	 * claims that it's needed for 952 dual UART's (which are not
	 * recommended for new designs).
	 */
	up->acr = 0;
	serial_out(up, UART_LCR, UART_LCR_CONF_MODE_B);
	serial_out(up, UART_EFR, UART_EFR_ECB);
	serial_out(up, UART_LCR, 0x00);
	id1 = serial_icr_read(up, UART_ID1);
	id2 = serial_icr_read(up, UART_ID2);
	id3 = serial_icr_read(up, UART_ID3);
	rev = serial_icr_read(up, UART_REV);

	DEBUG_AUTOCONF("950id=%02x:%02x:%02x:%02x ", id1, id2, id3, rev);

	if (id1 == 0x16 && id2 == 0xC9 &&
	    (id3 == 0x50 || id3 == 0x52 || id3 == 0x54)) {
		up->port.type = PORT_16C950;

		/*
		 * Enable work around for the Oxford Semiconductor 952 rev B
		 * chip which causes it to seriously miscalculate baud rates
		 * when DLL is 0.
		 */
		if (id3 == 0x52 && rev == 0x01)
			up->bugs |= UART_BUG_QUOT;
		return;
	}

	/*
	 * We check for a XR16C850 by setting DLL and DLM to 0, and then
	 * reading back DLL and DLM.  The chip type depends on the DLM
	 * value read back:
	 *  0x10 - XR16C850 and the DLL contains the chip revision.
	 *  0x12 - XR16C2850.
	 *  0x14 - XR16C854.
	 */
	id1 = autoconfig_read_divisor_id(up);
	DEBUG_AUTOCONF("850id=%04x ", id1);

	id2 = id1 >> 8;
	if (id2 == 0x10 || id2 == 0x12 || id2 == 0x14) {
		up->port.type = PORT_16850;
		return;
	}

	/*
	 * It wasn't an XR16C850.
	 *
	 * We distinguish between the '654 and the '650 by counting
	 * how many bytes are in the FIFO.  I'm using this for now,
	 * since that's the technique that was sent to me in the
	 * serial driver update, but I'm not convinced this works.
	 * I've had problems doing this in the past.  -TYT
	 */
	if (size_fifo(up) == 64)
		up->port.type = PORT_16654;
	else
		up->port.type = PORT_16650V2;
}

/*
 * We detected a chip without a FIFO.  Only two fall into
 * this category - the original 8250 and the 16450.  The
 * 16450 has a scratch register (accessible with LCR=0)
 */
static void autoconfig_8250(struct uart_8250_port *up)
{
	unsigned char scratch, status1, status2;

	up->port.type = PORT_8250;

	scratch = serial_in(up, UART_SCR);
	serial_out(up, UART_SCR, 0xa5);
	status1 = serial_in(up, UART_SCR);
	serial_out(up, UART_SCR, 0x5a);
	status2 = serial_in(up, UART_SCR);
	serial_out(up, UART_SCR, scratch);

	if (status1 == 0xa5 && status2 == 0x5a)
		up->port.type = PORT_16450;
}

static int broken_efr(struct uart_8250_port *up)
{
	/*
	 * Exar ST16C2550 "A2" devices incorrectly detect as
	 * having an EFR, and report an ID of 0x0201.  See
	 * http://linux.derkeiler.com/Mailing-Lists/Kernel/2004-11/4812.html
	 */
	if (autoconfig_read_divisor_id(up) == 0x0201 && size_fifo(up) == 16)
		return 1;

	return 0;
}

/*
 * We know that the chip has FIFOs.  Does it have an EFR?  The
 * EFR is located in the same register position as the IIR and
 * we know the top two bits of the IIR are currently set.  The
 * EFR should contain zero.  Try to read the EFR.
 */
static void autoconfig_16550a(struct uart_8250_port *up)
{
	unsigned char status1, status2;
	unsigned int iersave;

	up->port.type = PORT_16550A;
	up->capabilities |= UART_CAP_FIFO;

	if (!IS_ENABLED(CONFIG_SERIAL_8250_16550A_VARIANTS))
		return;

	/*
	 * Check for presence of the EFR when DLAB is set.
	 * Only ST16C650V1 UARTs pass this test.
	 */
	serial_out(up, UART_LCR, UART_LCR_CONF_MODE_A);
	if (serial_in(up, UART_EFR) == 0) {
		serial_out(up, UART_EFR, 0xA8);
		if (serial_in(up, UART_EFR) != 0) {
			DEBUG_AUTOCONF("EFRv1 ");
			up->port.type = PORT_16650;
			up->capabilities |= UART_CAP_EFR | UART_CAP_SLEEP;
		} else {
			serial_out(up, UART_LCR, 0);
			serial_out(up, UART_FCR, UART_FCR_ENABLE_FIFO |
				   UART_FCR7_64BYTE);
			status1 = serial_in(up, UART_IIR) >> 5;
			serial_out(up, UART_FCR, 0);
			serial_out(up, UART_LCR, 0);

			if (status1 == 7)
				up->port.type = PORT_16550A_FSL64;
			else
				DEBUG_AUTOCONF("Motorola 8xxx DUART ");
		}
		serial_out(up, UART_EFR, 0);
		return;
	}

	/*
	 * Maybe it requires 0xbf to be written to the LCR.
	 * (other ST16C650V2 UARTs, TI16C752A, etc)
	 */
	serial_out(up, UART_LCR, UART_LCR_CONF_MODE_B);
	if (serial_in(up, UART_EFR) == 0 && !broken_efr(up)) {
		DEBUG_AUTOCONF("EFRv2 ");
		autoconfig_has_efr(up);
		return;
	}

	/*
	 * Check for a National Semiconductor SuperIO chip.
	 * Attempt to switch to bank 2, read the value of the LOOP bit
	 * from EXCR1. Switch back to bank 0, change it in MCR. Then
	 * switch back to bank 2, read it from EXCR1 again and check
	 * it's changed. If so, set baud_base in EXCR2 to 921600. -- dwmw2
	 */
	serial_out(up, UART_LCR, 0);
	status1 = serial8250_in_MCR(up);
	serial_out(up, UART_LCR, 0xE0);
	status2 = serial_in(up, 0x02); /* EXCR1 */

	if (!((status2 ^ status1) & UART_MCR_LOOP)) {
		serial_out(up, UART_LCR, 0);
		serial8250_out_MCR(up, status1 ^ UART_MCR_LOOP);
		serial_out(up, UART_LCR, 0xE0);
		status2 = serial_in(up, 0x02); /* EXCR1 */
		serial_out(up, UART_LCR, 0);
		serial8250_out_MCR(up, status1);

		if ((status2 ^ status1) & UART_MCR_LOOP) {
			unsigned short quot;

			serial_out(up, UART_LCR, 0xE0);

			quot = serial_dl_read(up);
			quot <<= 3;

			if (ns16550a_goto_highspeed(up))
				serial_dl_write(up, quot);

			serial_out(up, UART_LCR, 0);

			up->port.uartclk = 921600*16;
			up->port.type = PORT_NS16550A;
			up->capabilities |= UART_NATSEMI;
			return;
		}
	}

	/*
	 * No EFR.  Try to detect a TI16750, which only sets bit 5 of
	 * the IIR when 64 byte FIFO mode is enabled when DLAB is set.
	 * Try setting it with and without DLAB set.  Cheap clones
	 * set bit 5 without DLAB set.
	 */
	serial_out(up, UART_LCR, 0);
	serial_out(up, UART_FCR, UART_FCR_ENABLE_FIFO | UART_FCR7_64BYTE);
	status1 = serial_in(up, UART_IIR) >> 5;
	serial_out(up, UART_FCR, UART_FCR_ENABLE_FIFO);
	serial_out(up, UART_LCR, UART_LCR_CONF_MODE_A);
	serial_out(up, UART_FCR, UART_FCR_ENABLE_FIFO | UART_FCR7_64BYTE);
	status2 = serial_in(up, UART_IIR) >> 5;
	serial_out(up, UART_FCR, UART_FCR_ENABLE_FIFO);
	serial_out(up, UART_LCR, 0);

	DEBUG_AUTOCONF("iir1=%d iir2=%d ", status1, status2);

	if (status1 == 6 && status2 == 7) {
		up->port.type = PORT_16750;
		up->capabilities |= UART_CAP_AFE | UART_CAP_SLEEP;
		return;
	}

	/*
	 * Try writing and reading the UART_IER_UUE bit (b6).
	 * If it works, this is probably one of the Xscale platform's
	 * internal UARTs.
	 * We're going to explicitly set the UUE bit to 0 before
	 * trying to write and read a 1 just to make sure it's not
	 * already a 1 and maybe locked there before we even start start.
	 */
	iersave = serial_in(up, UART_IER);
	serial_out(up, UART_IER, iersave & ~UART_IER_UUE);
	if (!(serial_in(up, UART_IER) & UART_IER_UUE)) {
		/*
		 * OK it's in a known zero state, try writing and reading
		 * without disturbing the current state of the other bits.
		 */
		serial_out(up, UART_IER, iersave | UART_IER_UUE);
		if (serial_in(up, UART_IER) & UART_IER_UUE) {
			/*
			 * It's an Xscale.
			 * We'll leave the UART_IER_UUE bit set to 1 (enabled).
			 */
			DEBUG_AUTOCONF("Xscale ");
			up->port.type = PORT_XSCALE;
			up->capabilities |= UART_CAP_UUE | UART_CAP_RTOIE;
			return;
		}
	} else {
		/*
		 * If we got here we couldn't force the IER_UUE bit to 0.
		 * Log it and continue.
		 */
		DEBUG_AUTOCONF("Couldn't force IER_UUE to 0 ");
	}
	serial_out(up, UART_IER, iersave);

	/*
	 * We distinguish between 16550A and U6 16550A by counting
	 * how many bytes are in the FIFO.
	 */
	if (up->port.type == PORT_16550A && size_fifo(up) == 64) {
		up->port.type = PORT_U6_16550A;
		up->capabilities |= UART_CAP_AFE;
	}
}

/*
 * This routine is called by rs_init() to initialize a specific serial
 * port.  It determines what type of UART chip this serial port is
 * using: 8250, 16450, 16550, 16550A.  The important question is
 * whether or not this UART is a 16550A or not, since this will
 * determine whether or not we can use its FIFO features or not.
 */
static void autoconfig(struct uart_8250_port *up)
{
	unsigned char status1, scratch, scratch2, scratch3;
	unsigned char save_lcr, save_mcr;
	struct uart_port *port = &up->port;
	unsigned long flags;
	unsigned int old_capabilities;

	if (!port->iobase && !port->mapbase && !port->membase)
		return;

	DEBUG_AUTOCONF("%s: autoconf (0x%04lx, 0x%p): ",
		       port->name, port->iobase, port->membase);

	/*
	 * We really do need global IRQs disabled here - we're going to
	 * be frobbing the chips IRQ enable register to see if it exists.
	 */
	spin_lock_irqsave(&port->lock, flags);

	up->capabilities = 0;
	up->bugs = 0;

	if (!(port->flags & UPF_BUGGY_UART)) {
		/*
		 * Do a simple existence test first; if we fail this,
		 * there's no point trying anything else.
		 *
		 * 0x80 is used as a nonsense port to prevent against
		 * false positives due to ISA bus float.  The
		 * assumption is that 0x80 is a non-existent port;
		 * which should be safe since include/asm/io.h also
		 * makes this assumption.
		 *
		 * Note: this is safe as long as MCR bit 4 is clear
		 * and the device is in "PC" mode.
		 */
		scratch = serial_in(up, UART_IER);
		serial_out(up, UART_IER, 0);
#ifdef __i386__
		outb(0xff, 0x080);
#endif
		/*
		 * Mask out IER[7:4] bits for test as some UARTs (e.g. TL
		 * 16C754B) allow only to modify them if an EFR bit is set.
		 */
		scratch2 = serial_in(up, UART_IER) & 0x0f;
		serial_out(up, UART_IER, 0x0F);
#ifdef __i386__
		outb(0, 0x080);
#endif
		scratch3 = serial_in(up, UART_IER) & 0x0f;
		serial_out(up, UART_IER, scratch);
		if (scratch2 != 0 || scratch3 != 0x0F) {
			/*
			 * We failed; there's nothing here
			 */
			spin_unlock_irqrestore(&port->lock, flags);
			DEBUG_AUTOCONF("IER test failed (%02x, %02x) ",
				       scratch2, scratch3);
			goto out;
		}
	}

	save_mcr = serial8250_in_MCR(up);
	save_lcr = serial_in(up, UART_LCR);

	/*
	 * Check to see if a UART is really there.  Certain broken
	 * internal modems based on the Rockwell chipset fail this
	 * test, because they apparently don't implement the loopback
	 * test mode.  So this test is skipped on the COM 1 through
	 * COM 4 ports.  This *should* be safe, since no board
	 * manufacturer would be stupid enough to design a board
	 * that conflicts with COM 1-4 --- we hope!
	 */
	if (!(port->flags & UPF_SKIP_TEST)) {
		serial8250_out_MCR(up, UART_MCR_LOOP | 0x0A);
		status1 = serial_in(up, UART_MSR) & 0xF0;
		serial8250_out_MCR(up, save_mcr);
		if (status1 != 0x90) {
			spin_unlock_irqrestore(&port->lock, flags);
			DEBUG_AUTOCONF("LOOP test failed (%02x) ",
				       status1);
			goto out;
		}
	}

	/*
	 * We're pretty sure there's a port here.  Lets find out what
	 * type of port it is.  The IIR top two bits allows us to find
	 * out if it's 8250 or 16450, 16550, 16550A or later.  This
	 * determines what we test for next.
	 *
	 * We also initialise the EFR (if any) to zero for later.  The
	 * EFR occupies the same register location as the FCR and IIR.
	 */
	serial_out(up, UART_LCR, UART_LCR_CONF_MODE_B);
	serial_out(up, UART_EFR, 0);
	serial_out(up, UART_LCR, 0);

	serial_out(up, UART_FCR, UART_FCR_ENABLE_FIFO);
	scratch = serial_in(up, UART_IIR) >> 6;

	switch (scratch) {
	case 0:
		autoconfig_8250(up);
		break;
	case 1:
		port->type = PORT_UNKNOWN;
		break;
	case 2:
		port->type = PORT_16550;
		break;
	case 3:
		autoconfig_16550a(up);
		break;
	}

#ifdef CONFIG_SERIAL_8250_RSA
	/*
	 * Only probe for RSA ports if we got the region.
	 */
	if (port->type == PORT_16550A && up->probe & UART_PROBE_RSA &&
	    __enable_rsa(up))
		port->type = PORT_RSA;
#endif

	serial_out(up, UART_LCR, save_lcr);

	port->fifosize = uart_config[up->port.type].fifo_size;
	old_capabilities = up->capabilities;
	up->capabilities = uart_config[port->type].flags;
	up->tx_loadsz = uart_config[port->type].tx_loadsz;

	if (port->type == PORT_UNKNOWN)
		goto out_lock;

	/*
	 * Reset the UART.
	 */
#ifdef CONFIG_SERIAL_8250_RSA
	if (port->type == PORT_RSA)
		serial_out(up, UART_RSA_FRR, 0);
#endif
	serial8250_out_MCR(up, save_mcr);
	serial8250_clear_fifos(up);
	serial_in(up, UART_RX);
	if (up->capabilities & UART_CAP_UUE)
		serial_out(up, UART_IER, UART_IER_UUE);
	else
		serial_out(up, UART_IER, 0);

out_lock:
	spin_unlock_irqrestore(&port->lock, flags);

	/*
	 * Check if the device is a Fintek F81216A
	 */
	if (port->type == PORT_16550A && port->iotype == UPIO_PORT)
		fintek_8250_probe(up);

	if (up->capabilities != old_capabilities) {
		dev_warn(port->dev, "detected caps %08x should be %08x\n",
			 old_capabilities, up->capabilities);
	}
out:
	DEBUG_AUTOCONF("iir=%d ", scratch);
	DEBUG_AUTOCONF("type=%s\n", uart_config[port->type].name);
}

static void autoconfig_irq(struct uart_8250_port *up)
{
	struct uart_port *port = &up->port;
	unsigned char save_mcr, save_ier;
	unsigned char save_ICP = 0;
	unsigned int ICP = 0;
	unsigned long irqs;
	int irq;

	if (port->flags & UPF_FOURPORT) {
		ICP = (port->iobase & 0xfe0) | 0x1f;
		save_ICP = inb_p(ICP);
		outb_p(0x80, ICP);
		inb_p(ICP);
	}

	if (uart_console(port))
		console_lock();

	/* forget possible initially masked and pending IRQ */
	probe_irq_off(probe_irq_on());
	save_mcr = serial8250_in_MCR(up);
	save_ier = serial_in(up, UART_IER);
	serial8250_out_MCR(up, UART_MCR_OUT1 | UART_MCR_OUT2);

	irqs = probe_irq_on();
	serial8250_out_MCR(up, 0);
	udelay(10);
	if (port->flags & UPF_FOURPORT) {
		serial8250_out_MCR(up, UART_MCR_DTR | UART_MCR_RTS);
	} else {
		serial8250_out_MCR(up,
			UART_MCR_DTR | UART_MCR_RTS | UART_MCR_OUT2);
	}
	serial_out(up, UART_IER, 0x0f);	/* enable all intrs */
	serial_in(up, UART_LSR);
	serial_in(up, UART_RX);
	serial_in(up, UART_IIR);
	serial_in(up, UART_MSR);
	serial_out(up, UART_TX, 0xFF);
	udelay(20);
	irq = probe_irq_off(irqs);

	serial8250_out_MCR(up, save_mcr);
	serial_out(up, UART_IER, save_ier);

	if (port->flags & UPF_FOURPORT)
		outb_p(save_ICP, ICP);

	if (uart_console(port))
		console_unlock();

	port->irq = (irq > 0) ? irq : 0;
}

static void serial8250_stop_rx(struct uart_port *port)
{
	struct uart_8250_port *up = up_to_u8250p(port);

	serial8250_rpm_get(up);

	up->ier &= ~(UART_IER_RLSI | UART_IER_RDI);
	up->port.read_status_mask &= ~UART_LSR_DR;
	serial_port_out(port, UART_IER, up->ier);

	serial8250_rpm_put(up);
}

/**
 * serial8250_em485_stop_tx() - generic ->rs485_stop_tx() callback
 * @p: uart 8250 port
 *
 * Generic callback usable by 8250 uart drivers to stop rs485 transmission.
 */
void serial8250_em485_stop_tx(struct uart_8250_port *p)
{
	unsigned char mcr = serial8250_in_MCR(p);

	if (p->port.rs485.flags & SER_RS485_RTS_AFTER_SEND)
		mcr |= UART_MCR_RTS;
	else
		mcr &= ~UART_MCR_RTS;
	serial8250_out_MCR(p, mcr);

	/*
	 * Empty the RX FIFO, we are not interested in anything
	 * received during the half-duplex transmission.
	 * Enable previously disabled RX interrupts.
	 */
	if (!(p->port.rs485.flags & SER_RS485_RX_DURING_TX)) {
		serial8250_clear_and_reinit_fifos(p);

		p->ier |= UART_IER_RLSI | UART_IER_RDI;
		serial_port_out(&p->port, UART_IER, p->ier);
	}
}
EXPORT_SYMBOL_GPL(serial8250_em485_stop_tx);

static enum hrtimer_restart serial8250_em485_handle_stop_tx(struct hrtimer *t)
{
	struct uart_8250_em485 *em485;
	struct uart_8250_port *p;
	unsigned long flags;

	em485 = container_of(t, struct uart_8250_em485, stop_tx_timer);
	p = em485->port;

	serial8250_rpm_get(p);
	spin_lock_irqsave(&p->port.lock, flags);
	if (em485->active_timer == &em485->stop_tx_timer) {
		p->rs485_stop_tx(p);
		em485->active_timer = NULL;
		em485->tx_stopped = true;
	}
	spin_unlock_irqrestore(&p->port.lock, flags);
	serial8250_rpm_put(p);
	return HRTIMER_NORESTART;
}

static void start_hrtimer_ms(struct hrtimer *hrt, unsigned long msec)
{
	long sec = msec / 1000;
	long nsec = (msec % 1000) * 1000000;
	ktime_t t = ktime_set(sec, nsec);

	hrtimer_start(hrt, t, HRTIMER_MODE_REL);
}

static void __stop_tx_rs485(struct uart_8250_port *p)
{
	struct uart_8250_em485 *em485 = p->em485;

	/*
	 * rs485_stop_tx() is going to set RTS according to config
	 * AND flush RX FIFO if required.
	 */
	if (p->port.rs485.delay_rts_after_send > 0) {
		em485->active_timer = &em485->stop_tx_timer;
		start_hrtimer_ms(&em485->stop_tx_timer,
				   p->port.rs485.delay_rts_after_send);
	} else {
		p->rs485_stop_tx(p);
		em485->active_timer = NULL;
		em485->tx_stopped = true;
	}
}

static inline void __do_stop_tx(struct uart_8250_port *p)
{
	if (serial8250_clear_THRI(p))
		serial8250_rpm_put_tx(p);
}

static inline void __stop_tx(struct uart_8250_port *p)
{
	struct uart_8250_em485 *em485 = p->em485;

	if (em485) {
		unsigned char lsr = serial_in(p, UART_LSR);
		/*
		 * To provide required timeing and allow FIFO transfer,
		 * __stop_tx_rs485() must be called only when both FIFO and
		 * shift register are empty. It is for device driver to enable
		 * interrupt on TEMT.
		 */
		if ((lsr & BOTH_EMPTY) != BOTH_EMPTY)
			return;

		__stop_tx_rs485(p);
	}
	__do_stop_tx(p);
}

static void serial8250_stop_tx(struct uart_port *port)
{
	struct uart_8250_port *up = up_to_u8250p(port);

	serial8250_rpm_get(up);
	__stop_tx(up);

	/*
	 * We really want to stop the transmitter from sending.
	 */
	if (port->type == PORT_16C950) {
		up->acr |= UART_ACR_TXDIS;
		serial_icr_write(up, UART_ACR, up->acr);
	}
	serial8250_rpm_put(up);
}

static inline void __start_tx(struct uart_port *port)
{
	struct uart_8250_port *up = up_to_u8250p(port);

	if (up->dma && !up->dma->tx_dma(up))
		return;

	if (serial8250_set_THRI(up)) {
		if (up->bugs & UART_BUG_TXEN) {
			unsigned char lsr;

			lsr = serial_in(up, UART_LSR);
			up->lsr_saved_flags |= lsr & LSR_SAVE_FLAGS;
			if (lsr & UART_LSR_THRE)
				serial8250_tx_chars(up);
		}
	}

	/*
	 * Re-enable the transmitter if we disabled it.
	 */
	if (port->type == PORT_16C950 && up->acr & UART_ACR_TXDIS) {
		up->acr &= ~UART_ACR_TXDIS;
		serial_icr_write(up, UART_ACR, up->acr);
	}
}

/**
 * serial8250_em485_start_tx() - generic ->rs485_start_tx() callback
 * @up: uart 8250 port
 *
 * Generic callback usable by 8250 uart drivers to start rs485 transmission.
 * Assumes that setting the RTS bit in the MCR register means RTS is high.
 * (Some chips use inverse semantics.)  Further assumes that reception is
 * stoppable by disabling the UART_IER_RDI interrupt.  (Some chips set the
 * UART_LSR_DR bit even when UART_IER_RDI is disabled, foiling this approach.)
 */
void serial8250_em485_start_tx(struct uart_8250_port *up)
{
	unsigned char mcr = serial8250_in_MCR(up);

	if (!(up->port.rs485.flags & SER_RS485_RX_DURING_TX))
		serial8250_stop_rx(&up->port);

	if (up->port.rs485.flags & SER_RS485_RTS_ON_SEND)
		mcr |= UART_MCR_RTS;
	else
		mcr &= ~UART_MCR_RTS;
	serial8250_out_MCR(up, mcr);
}
EXPORT_SYMBOL_GPL(serial8250_em485_start_tx);

static inline void start_tx_rs485(struct uart_port *port)
{
	struct uart_8250_port *up = up_to_u8250p(port);
	struct uart_8250_em485 *em485 = up->em485;

	em485->active_timer = NULL;

	if (em485->tx_stopped) {
		em485->tx_stopped = false;

		up->rs485_start_tx(up);

		if (up->port.rs485.delay_rts_before_send > 0) {
			em485->active_timer = &em485->start_tx_timer;
			start_hrtimer_ms(&em485->start_tx_timer,
					 up->port.rs485.delay_rts_before_send);
			return;
		}
	}

	__start_tx(port);
}

static enum hrtimer_restart serial8250_em485_handle_start_tx(struct hrtimer *t)
{
	struct uart_8250_em485 *em485;
	struct uart_8250_port *p;
	unsigned long flags;

	em485 = container_of(t, struct uart_8250_em485, start_tx_timer);
	p = em485->port;

	spin_lock_irqsave(&p->port.lock, flags);
	if (em485->active_timer == &em485->start_tx_timer) {
		__start_tx(&p->port);
		em485->active_timer = NULL;
	}
	spin_unlock_irqrestore(&p->port.lock, flags);
	return HRTIMER_NORESTART;
}

static void serial8250_start_tx(struct uart_port *port)
{
	struct uart_8250_port *up = up_to_u8250p(port);
	struct uart_8250_em485 *em485 = up->em485;

	serial8250_rpm_get_tx(up);

	if (em485 &&
	    em485->active_timer == &em485->start_tx_timer)
		return;

	if (em485)
		start_tx_rs485(port);
	else
		__start_tx(port);
}

static void serial8250_throttle(struct uart_port *port)
{
	port->throttle(port);
}

static void serial8250_unthrottle(struct uart_port *port)
{
	port->unthrottle(port);
}

static void serial8250_disable_ms(struct uart_port *port)
{
	struct uart_8250_port *up = up_to_u8250p(port);

	/* no MSR capabilities */
	if (up->bugs & UART_BUG_NOMSR)
		return;

	mctrl_gpio_disable_ms(up->gpios);

	up->ier &= ~UART_IER_MSI;
	serial_port_out(port, UART_IER, up->ier);
}

static void serial8250_enable_ms(struct uart_port *port)
{
	struct uart_8250_port *up = up_to_u8250p(port);

	/* no MSR capabilities */
	if (up->bugs & UART_BUG_NOMSR)
		return;

	mctrl_gpio_enable_ms(up->gpios);

	up->ier |= UART_IER_MSI;

	serial8250_rpm_get(up);
	serial_port_out(port, UART_IER, up->ier);
	serial8250_rpm_put(up);
}

void serial8250_read_char(struct uart_8250_port *up, unsigned char lsr)
{
	struct uart_port *port = &up->port;
	unsigned char ch;
	char flag = TTY_NORMAL;

	if (likely(lsr & UART_LSR_DR))
		ch = serial_in(up, UART_RX);
	else
		/*
		 * Intel 82571 has a Serial Over Lan device that will
		 * set UART_LSR_BI without setting UART_LSR_DR when
		 * it receives a break. To avoid reading from the
		 * receive buffer without UART_LSR_DR bit set, we
		 * just force the read character to be 0
		 */
		ch = 0;

	port->icount.rx++;

	lsr |= up->lsr_saved_flags;
	up->lsr_saved_flags = 0;

	if (unlikely(lsr & UART_LSR_BRK_ERROR_BITS)) {
		if (lsr & UART_LSR_BI) {
			lsr &= ~(UART_LSR_FE | UART_LSR_PE);
			port->icount.brk++;
			/*
			 * We do the SysRQ and SAK checking
			 * here because otherwise the break
			 * may get masked by ignore_status_mask
			 * or read_status_mask.
			 */
			if (uart_handle_break(port))
				return;
		} else if (lsr & UART_LSR_PE)
			port->icount.parity++;
		else if (lsr & UART_LSR_FE)
			port->icount.frame++;
		if (lsr & UART_LSR_OE)
			port->icount.overrun++;

		/*
		 * Mask off conditions which should be ignored.
		 */
		lsr &= port->read_status_mask;

		if (lsr & UART_LSR_BI) {
			dev_dbg(port->dev, "handling break\n");
			flag = TTY_BREAK;
		} else if (lsr & UART_LSR_PE)
			flag = TTY_PARITY;
		else if (lsr & UART_LSR_FE)
			flag = TTY_FRAME;
	}
	if (uart_prepare_sysrq_char(port, ch))
		return;

	uart_insert_char(port, lsr, UART_LSR_OE, ch, flag);
}
EXPORT_SYMBOL_GPL(serial8250_read_char);

/*
 * serial8250_rx_chars: processes according to the passed in LSR
 * value, and returns the remaining LSR bits not handled
 * by this Rx routine.
 */
unsigned char serial8250_rx_chars(struct uart_8250_port *up, unsigned char lsr)
{
	struct uart_port *port = &up->port;
	int max_count = 256;

	do {
		serial8250_read_char(up, lsr);
		if (--max_count == 0)
			break;
		lsr = serial_in(up, UART_LSR);
	} while (lsr & (UART_LSR_DR | UART_LSR_BI));

	tty_flip_buffer_push(&port->state->port);
	return lsr;
}
EXPORT_SYMBOL_GPL(serial8250_rx_chars);

void serial8250_tx_chars(struct uart_8250_port *up)
{
	struct uart_port *port = &up->port;
	struct circ_buf *xmit = &port->state->xmit;
	int count;

	if (port->x_char) {
		serial_out(up, UART_TX, port->x_char);
		port->icount.tx++;
		port->x_char = 0;
		return;
	}
	if (uart_tx_stopped(port)) {
		serial8250_stop_tx(port);
		return;
	}
	if (uart_circ_empty(xmit)) {
		__stop_tx(up);
		return;
	}

	count = up->tx_loadsz;
	do {
		serial_out(up, UART_TX, xmit->buf[xmit->tail]);
		xmit->tail = (xmit->tail + 1) & (UART_XMIT_SIZE - 1);
		port->icount.tx++;
		if (uart_circ_empty(xmit))
			break;
		if ((up->capabilities & UART_CAP_HFIFO) &&
		    (serial_in(up, UART_LSR) & BOTH_EMPTY) != BOTH_EMPTY)
			break;
		/* The BCM2835 MINI UART THRE bit is really a not-full bit. */
		if ((up->capabilities & UART_CAP_MINI) &&
		    !(serial_in(up, UART_LSR) & UART_LSR_THRE))
			break;
	} while (--count > 0);

	if (uart_circ_chars_pending(xmit) < WAKEUP_CHARS)
		uart_write_wakeup(port);

	/*
	 * With RPM enabled, we have to wait until the FIFO is empty before the
	 * HW can go idle. So we get here once again with empty FIFO and disable
	 * the interrupt and RPM in __stop_tx()
	 */
	if (uart_circ_empty(xmit) && !(up->capabilities & UART_CAP_RPM))
		__stop_tx(up);
}
EXPORT_SYMBOL_GPL(serial8250_tx_chars);

/* Caller holds uart port lock */
unsigned int serial8250_modem_status(struct uart_8250_port *up)
{
	struct uart_port *port = &up->port;
	unsigned int status = serial_in(up, UART_MSR);

	status |= up->msr_saved_flags;
	up->msr_saved_flags = 0;
	if (status & UART_MSR_ANY_DELTA && up->ier & UART_IER_MSI &&
	    port->state != NULL) {
		if (status & UART_MSR_TERI)
			port->icount.rng++;
		if (status & UART_MSR_DDSR)
			port->icount.dsr++;
		if (status & UART_MSR_DDCD)
			uart_handle_dcd_change(port, status & UART_MSR_DCD);
		if (status & UART_MSR_DCTS)
			uart_handle_cts_change(port, status & UART_MSR_CTS);

		wake_up_interruptible(&port->state->port.delta_msr_wait);
	}

	return status;
}
EXPORT_SYMBOL_GPL(serial8250_modem_status);

static bool handle_rx_dma(struct uart_8250_port *up, unsigned int iir)
{
	switch (iir & 0x3f) {
	case UART_IIR_RX_TIMEOUT:
		serial8250_rx_dma_flush(up);
		fallthrough;
	case UART_IIR_RLSI:
		return true;
	}
	return up->dma->rx_dma(up);
}

/*
 * This handles the interrupt from one port.
 */
int serial8250_handle_irq(struct uart_port *port, unsigned int iir)
{
	unsigned char status;
	unsigned long flags;
	struct uart_8250_port *up = up_to_u8250p(port);
	bool skip_rx = false;

	if (iir & UART_IIR_NO_INT)
		return 0;

	spin_lock_irqsave(&port->lock, flags);

	status = serial_port_in(port, UART_LSR);

	/*
	 * If port is stopped and there are no error conditions in the
	 * FIFO, then don't drain the FIFO, as this may lead to TTY buffer
	 * overflow. Not servicing, RX FIFO would trigger auto HW flow
	 * control when FIFO occupancy reaches preset threshold, thus
	 * halting RX. This only works when auto HW flow control is
	 * available.
	 */
	if (!(status & (UART_LSR_FIFOE | UART_LSR_BRK_ERROR_BITS)) &&
	    (port->status & (UPSTAT_AUTOCTS | UPSTAT_AUTORTS)) &&
	    !(port->read_status_mask & UART_LSR_DR))
		skip_rx = true;

	if (status & (UART_LSR_DR | UART_LSR_BI) && !skip_rx) {
		if (!up->dma || handle_rx_dma(up, iir))
			status = serial8250_rx_chars(up, status);
	}
	serial8250_modem_status(up);
	if ((!up->dma || up->dma->tx_err) && (status & UART_LSR_THRE) &&
		(up->ier & UART_IER_THRI))
		serial8250_tx_chars(up);

	uart_unlock_and_check_sysrq(port, flags);
	return 1;
}
EXPORT_SYMBOL_GPL(serial8250_handle_irq);

static int serial8250_default_handle_irq(struct uart_port *port)
{
	struct uart_8250_port *up = up_to_u8250p(port);
	unsigned int iir;
	int ret;

	serial8250_rpm_get(up);

	iir = serial_port_in(port, UART_IIR);
	ret = serial8250_handle_irq(port, iir);

	serial8250_rpm_put(up);
	return ret;
}

/*
 * Newer 16550 compatible parts such as the SC16C650 & Altera 16550 Soft IP
 * have a programmable TX threshold that triggers the THRE interrupt in
 * the IIR register. In this case, the THRE interrupt indicates the FIFO
 * has space available. Load it up with tx_loadsz bytes.
 */
static int serial8250_tx_threshold_handle_irq(struct uart_port *port)
{
	unsigned long flags;
	unsigned int iir = serial_port_in(port, UART_IIR);

	/* TX Threshold IRQ triggered so load up FIFO */
	if ((iir & UART_IIR_ID) == UART_IIR_THRI) {
		struct uart_8250_port *up = up_to_u8250p(port);

		spin_lock_irqsave(&port->lock, flags);
		serial8250_tx_chars(up);
		spin_unlock_irqrestore(&port->lock, flags);
	}

	iir = serial_port_in(port, UART_IIR);
	return serial8250_handle_irq(port, iir);
}

static unsigned int serial8250_tx_empty(struct uart_port *port)
{
	struct uart_8250_port *up = up_to_u8250p(port);
	unsigned long flags;
	unsigned int lsr;

	serial8250_rpm_get(up);

	spin_lock_irqsave(&port->lock, flags);
	lsr = serial_port_in(port, UART_LSR);
	up->lsr_saved_flags |= lsr & LSR_SAVE_FLAGS;
	spin_unlock_irqrestore(&port->lock, flags);

	serial8250_rpm_put(up);

	return (lsr & BOTH_EMPTY) == BOTH_EMPTY ? TIOCSER_TEMT : 0;
}

unsigned int serial8250_do_get_mctrl(struct uart_port *port)
{
	struct uart_8250_port *up = up_to_u8250p(port);
	unsigned int status;
	unsigned int val;

	serial8250_rpm_get(up);
	status = serial8250_modem_status(up);
	serial8250_rpm_put(up);

	val = serial8250_MSR_to_TIOCM(status);
	if (up->gpios)
		return mctrl_gpio_get(up->gpios, &val);

	return val;
}
EXPORT_SYMBOL_GPL(serial8250_do_get_mctrl);

static unsigned int serial8250_get_mctrl(struct uart_port *port)
{
	if (port->get_mctrl)
		return port->get_mctrl(port);
	return serial8250_do_get_mctrl(port);
}

void serial8250_do_set_mctrl(struct uart_port *port, unsigned int mctrl)
{
	struct uart_8250_port *up = up_to_u8250p(port);
	unsigned char mcr;

	if (port->rs485.flags & SER_RS485_ENABLED) {
		if (serial8250_in_MCR(up) & UART_MCR_RTS)
			mctrl |= TIOCM_RTS;
		else
			mctrl &= ~TIOCM_RTS;
	}

	mcr = serial8250_TIOCM_to_MCR(mctrl);

	mcr = (mcr & up->mcr_mask) | up->mcr_force | up->mcr;

	serial8250_out_MCR(up, mcr);
}
EXPORT_SYMBOL_GPL(serial8250_do_set_mctrl);

static void serial8250_set_mctrl(struct uart_port *port, unsigned int mctrl)
{
	if (port->set_mctrl)
		port->set_mctrl(port, mctrl);
	else
		serial8250_do_set_mctrl(port, mctrl);
}

static void serial8250_break_ctl(struct uart_port *port, int break_state)
{
	struct uart_8250_port *up = up_to_u8250p(port);
	unsigned long flags;

	serial8250_rpm_get(up);
	spin_lock_irqsave(&port->lock, flags);
	if (break_state == -1)
		up->lcr |= UART_LCR_SBC;
	else
		up->lcr &= ~UART_LCR_SBC;
	serial_port_out(port, UART_LCR, up->lcr);
	spin_unlock_irqrestore(&port->lock, flags);
	serial8250_rpm_put(up);
}

/*
 *	Wait for transmitter & holding register to empty
 */
static void wait_for_xmitr(struct uart_8250_port *up, int bits)
{
	unsigned int status, tmout = 10000;

	/* Wait up to 10ms for the character(s) to be sent. */
	for (;;) {
		status = serial_in(up, UART_LSR);

		up->lsr_saved_flags |= status & LSR_SAVE_FLAGS;

		if ((status & bits) == bits)
			break;
		if (--tmout == 0)
			break;
		udelay(1);
		touch_nmi_watchdog();
	}

	/* Wait up to 1s for flow control if necessary */
	if (up->port.flags & UPF_CONS_FLOW) {
		for (tmout = 1000000; tmout; tmout--) {
			unsigned int msr = serial_in(up, UART_MSR);
			up->msr_saved_flags |= msr & MSR_SAVE_FLAGS;
			if (msr & UART_MSR_CTS)
				break;
			udelay(1);
			touch_nmi_watchdog();
		}
	}
}

#ifdef CONFIG_CONSOLE_POLL
/*
 * Console polling routines for writing and reading from the uart while
 * in an interrupt or debug context.
 */

static int serial8250_get_poll_char(struct uart_port *port)
{
	struct uart_8250_port *up = up_to_u8250p(port);
	unsigned char lsr;
	int status;

	serial8250_rpm_get(up);

	lsr = serial_port_in(port, UART_LSR);

	if (!(lsr & UART_LSR_DR)) {
		status = NO_POLL_CHAR;
		goto out;
	}

	status = serial_port_in(port, UART_RX);
out:
	serial8250_rpm_put(up);
	return status;
}


static void serial8250_put_poll_char(struct uart_port *port,
			 unsigned char c)
{
	unsigned int ier;
	struct uart_8250_port *up = up_to_u8250p(port);

	serial8250_rpm_get(up);
	/*
	 *	First save the IER then disable the interrupts
	 */
	ier = serial_port_in(port, UART_IER);
	if (up->capabilities & UART_CAP_UUE)
		serial_port_out(port, UART_IER, UART_IER_UUE);
	else
		serial_port_out(port, UART_IER, 0);

	wait_for_xmitr(up, BOTH_EMPTY);
	/*
	 *	Send the character out.
	 */
	serial_port_out(port, UART_TX, c);

	/*
	 *	Finally, wait for transmitter to become empty
	 *	and restore the IER
	 */
	wait_for_xmitr(up, BOTH_EMPTY);
	serial_port_out(port, UART_IER, ier);
	serial8250_rpm_put(up);
}

#endif /* CONFIG_CONSOLE_POLL */

int serial8250_do_startup(struct uart_port *port)
{
	struct uart_8250_port *up = up_to_u8250p(port);
	unsigned long flags;
	unsigned char lsr, iir;
	int retval;

	if (!port->fifosize)
		port->fifosize = uart_config[port->type].fifo_size;
	if (!up->tx_loadsz)
		up->tx_loadsz = uart_config[port->type].tx_loadsz;
	if (!up->capabilities)
		up->capabilities = uart_config[port->type].flags;
	up->mcr = 0;

	if (port->iotype != up->cur_iotype)
		set_io_from_upio(port);

	serial8250_rpm_get(up);
	if (port->type == PORT_16C950) {
		/* Wake up and initialize UART */
		up->acr = 0;
		serial_port_out(port, UART_LCR, UART_LCR_CONF_MODE_B);
		serial_port_out(port, UART_EFR, UART_EFR_ECB);
		serial_port_out(port, UART_IER, 0);
		serial_port_out(port, UART_LCR, 0);
		serial_icr_write(up, UART_CSR, 0); /* Reset the UART */
		serial_port_out(port, UART_LCR, UART_LCR_CONF_MODE_B);
		serial_port_out(port, UART_EFR, UART_EFR_ECB);
		serial_port_out(port, UART_LCR, 0);
	}

	if (port->type == PORT_DA830) {
		/* Reset the port */
		serial_port_out(port, UART_IER, 0);
		serial_port_out(port, UART_DA830_PWREMU_MGMT, 0);
		mdelay(10);

		/* Enable Tx, Rx and free run mode */
		serial_port_out(port, UART_DA830_PWREMU_MGMT,
				UART_DA830_PWREMU_MGMT_UTRST |
				UART_DA830_PWREMU_MGMT_URRST |
				UART_DA830_PWREMU_MGMT_FREE);
	}

	if (port->type == PORT_NPCM) {
		/*
		 * Nuvoton calls the scratch register 'UART_TOR' (timeout
		 * register). Enable it, and set TIOC (timeout interrupt
		 * comparator) to be 0x20 for correct operation.
		 */
		serial_port_out(port, UART_NPCM_TOR, UART_NPCM_TOIE | 0x20);
	}

#ifdef CONFIG_SERIAL_8250_RSA
	/*
	 * If this is an RSA port, see if we can kick it up to the
	 * higher speed clock.
	 */
	enable_rsa(up);
#endif

	/*
	 * Clear the FIFO buffers and disable them.
	 * (they will be reenabled in set_termios())
	 */
	serial8250_clear_fifos(up);

	/*
	 * Clear the interrupt registers.
	 */
	serial_port_in(port, UART_LSR);
	serial_port_in(port, UART_RX);
	serial_port_in(port, UART_IIR);
	serial_port_in(port, UART_MSR);

	/*
	 * At this point, there's no way the LSR could still be 0xff;
	 * if it is, then bail out, because there's likely no UART
	 * here.
	 */
	if (!(port->flags & UPF_BUGGY_UART) &&
	    (serial_port_in(port, UART_LSR) == 0xff)) {
		dev_info_ratelimited(port->dev, "LSR safety check engaged!\n");
		retval = -ENODEV;
		goto out;
	}

	/*
	 * For a XR16C850, we need to set the trigger levels
	 */
	if (port->type == PORT_16850) {
		unsigned char fctr;

		serial_out(up, UART_LCR, UART_LCR_CONF_MODE_B);

		fctr = serial_in(up, UART_FCTR) & ~(UART_FCTR_RX|UART_FCTR_TX);
		serial_port_out(port, UART_FCTR,
				fctr | UART_FCTR_TRGD | UART_FCTR_RX);
		serial_port_out(port, UART_TRG, UART_TRG_96);
		serial_port_out(port, UART_FCTR,
				fctr | UART_FCTR_TRGD | UART_FCTR_TX);
		serial_port_out(port, UART_TRG, UART_TRG_96);

		serial_port_out(port, UART_LCR, 0);
	}

	/*
	 * For the Altera 16550 variants, set TX threshold trigger level.
	 */
	if (((port->type == PORT_ALTR_16550_F32) ||
	     (port->type == PORT_ALTR_16550_F64) ||
	     (port->type == PORT_ALTR_16550_F128)) && (port->fifosize > 1)) {
		/* Bounds checking of TX threshold (valid 0 to fifosize-2) */
		if ((up->tx_loadsz < 2) || (up->tx_loadsz > port->fifosize)) {
			dev_err(port->dev, "TX FIFO Threshold errors, skipping\n");
		} else {
			serial_port_out(port, UART_ALTR_AFR,
					UART_ALTR_EN_TXFIFO_LW);
			serial_port_out(port, UART_ALTR_TX_LOW,
					port->fifosize - up->tx_loadsz);
			port->handle_irq = serial8250_tx_threshold_handle_irq;
		}
	}

	/* Check if we need to have shared IRQs */
	if (port->irq && (up->port.flags & UPF_SHARE_IRQ))
		up->port.irqflags |= IRQF_SHARED;

	if (port->irq && !(up->port.flags & UPF_NO_THRE_TEST)) {
		unsigned char iir1;

		if (port->irqflags & IRQF_SHARED)
			disable_irq_nosync(port->irq);

		/*
		 * Test for UARTs that do not reassert THRE when the
		 * transmitter is idle and the interrupt has already
		 * been cleared.  Real 16550s should always reassert
		 * this interrupt whenever the transmitter is idle and
		 * the interrupt is enabled.  Delays are necessary to
		 * allow register changes to become visible.
		 */
		spin_lock_irqsave(&port->lock, flags);

		wait_for_xmitr(up, UART_LSR_THRE);
		serial_port_out_sync(port, UART_IER, UART_IER_THRI);
		udelay(1); /* allow THRE to set */
		iir1 = serial_port_in(port, UART_IIR);
		serial_port_out(port, UART_IER, 0);
		serial_port_out_sync(port, UART_IER, UART_IER_THRI);
		udelay(1); /* allow a working UART time to re-assert THRE */
		iir = serial_port_in(port, UART_IIR);
		serial_port_out(port, UART_IER, 0);

		spin_unlock_irqrestore(&port->lock, flags);

		if (port->irqflags & IRQF_SHARED)
			enable_irq(port->irq);

		/*
		 * If the interrupt is not reasserted, or we otherwise
		 * don't trust the iir, setup a timer to kick the UART
		 * on a regular basis.
		 */
		if ((!(iir1 & UART_IIR_NO_INT) && (iir & UART_IIR_NO_INT)) ||
		    up->port.flags & UPF_BUG_THRE) {
			up->bugs |= UART_BUG_THRE;
		}
	}

	retval = up->ops->setup_irq(up);
	if (retval)
		goto out;

	/*
	 * Now, initialize the UART
	 */
	serial_port_out(port, UART_LCR, UART_LCR_WLEN8);

	spin_lock_irqsave(&port->lock, flags);
	if (up->port.flags & UPF_FOURPORT) {
		if (!up->port.irq)
			up->port.mctrl |= TIOCM_OUT1;
	} else
		/*
		 * Most PC uarts need OUT2 raised to enable interrupts.
		 */
		if (port->irq)
			up->port.mctrl |= TIOCM_OUT2;

	serial8250_set_mctrl(port, port->mctrl);

	/*
	 * Serial over Lan (SoL) hack:
	 * Intel 8257x Gigabit ethernet chips have a 16550 emulation, to be
	 * used for Serial Over Lan.  Those chips take a longer time than a
	 * normal serial device to signalize that a transmission data was
	 * queued. Due to that, the above test generally fails. One solution
	 * would be to delay the reading of iir. However, this is not
	 * reliable, since the timeout is variable. So, let's just don't
	 * test if we receive TX irq.  This way, we'll never enable
	 * UART_BUG_TXEN.
	 */
	if (up->port.quirks & UPQ_NO_TXEN_TEST)
		goto dont_test_tx_en;

	/*
	 * Do a quick test to see if we receive an interrupt when we enable
	 * the TX irq.
	 */
	serial_port_out(port, UART_IER, UART_IER_THRI);
	lsr = serial_port_in(port, UART_LSR);
	iir = serial_port_in(port, UART_IIR);
	serial_port_out(port, UART_IER, 0);

	if (lsr & UART_LSR_TEMT && iir & UART_IIR_NO_INT) {
		if (!(up->bugs & UART_BUG_TXEN)) {
			up->bugs |= UART_BUG_TXEN;
			dev_dbg(port->dev, "enabling bad tx status workarounds\n");
		}
	} else {
		up->bugs &= ~UART_BUG_TXEN;
	}

dont_test_tx_en:
	spin_unlock_irqrestore(&port->lock, flags);

	/*
	 * Clear the interrupt registers again for luck, and clear the
	 * saved flags to avoid getting false values from polling
	 * routines or the previous session.
	 */
	serial_port_in(port, UART_LSR);
	serial_port_in(port, UART_RX);
	serial_port_in(port, UART_IIR);
	serial_port_in(port, UART_MSR);
	up->lsr_saved_flags = 0;
	up->msr_saved_flags = 0;

	/*
	 * Request DMA channels for both RX and TX.
	 */
	if (up->dma) {
		const char *msg = NULL;

		if (uart_console(port))
			msg = "forbid DMA for kernel console";
		else if (serial8250_request_dma(up))
			msg = "failed to request DMA";
		if (msg) {
			dev_warn_ratelimited(port->dev, "%s\n", msg);
			up->dma = NULL;
		}
	}

	/*
	 * Set the IER shadow for rx interrupts but defer actual interrupt
	 * enable until after the FIFOs are enabled; otherwise, an already-
	 * active sender can swamp the interrupt handler with "too much work".
	 */
	up->ier = UART_IER_RLSI | UART_IER_RDI;

	if (port->flags & UPF_FOURPORT) {
		unsigned int icp;
		/*
		 * Enable interrupts on the AST Fourport board
		 */
		icp = (port->iobase & 0xfe0) | 0x01f;
		outb_p(0x80, icp);
		inb_p(icp);
	}
	retval = 0;
out:
	serial8250_rpm_put(up);
	return retval;
}
EXPORT_SYMBOL_GPL(serial8250_do_startup);

static int serial8250_startup(struct uart_port *port)
{
	if (port->startup)
		return port->startup(port);
	return serial8250_do_startup(port);
}

void serial8250_do_shutdown(struct uart_port *port)
{
	struct uart_8250_port *up = up_to_u8250p(port);
	unsigned long flags;

	serial8250_rpm_get(up);
	/*
	 * Disable interrupts from this port
	 */
	spin_lock_irqsave(&port->lock, flags);
	up->ier = 0;
	serial_port_out(port, UART_IER, 0);
	spin_unlock_irqrestore(&port->lock, flags);

	synchronize_irq(port->irq);

	if (up->dma)
		serial8250_release_dma(up);

	spin_lock_irqsave(&port->lock, flags);
	if (port->flags & UPF_FOURPORT) {
		/* reset interrupts on the AST Fourport board */
		inb((port->iobase & 0xfe0) | 0x1f);
		port->mctrl |= TIOCM_OUT1;
	} else
		port->mctrl &= ~TIOCM_OUT2;

	serial8250_set_mctrl(port, port->mctrl);
	spin_unlock_irqrestore(&port->lock, flags);

	/*
	 * Disable break condition and FIFOs
	 */
	serial_port_out(port, UART_LCR,
			serial_port_in(port, UART_LCR) & ~UART_LCR_SBC);
	serial8250_clear_fifos(up);

#ifdef CONFIG_SERIAL_8250_RSA
	/*
	 * Reset the RSA board back to 115kbps compat mode.
	 */
	disable_rsa(up);
#endif

	/*
	 * Read data port to reset things, and then unlink from
	 * the IRQ chain.
	 */
	serial_port_in(port, UART_RX);
	serial8250_rpm_put(up);

	up->ops->release_irq(up);
}
EXPORT_SYMBOL_GPL(serial8250_do_shutdown);

static void serial8250_shutdown(struct uart_port *port)
{
	if (port->shutdown)
		port->shutdown(port);
	else
		serial8250_do_shutdown(port);
}

/* Nuvoton NPCM UARTs have a custom divisor calculation */
static unsigned int npcm_get_divisor(struct uart_8250_port *up,
		unsigned int baud)
{
	struct uart_port *port = &up->port;

	return DIV_ROUND_CLOSEST(port->uartclk, 16 * baud + 2) - 2;
}

static unsigned int serial8250_do_get_divisor(struct uart_port *port,
					      unsigned int baud,
					      unsigned int *frac)
{
	struct uart_8250_port *up = up_to_u8250p(port);
	unsigned int quot;

	/*
	 * Handle magic divisors for baud rates above baud_base on
	 * SMSC SuperIO chips.
	 *
	 */
	if ((port->flags & UPF_MAGIC_MULTIPLIER) &&
	    baud == (port->uartclk/4))
		quot = 0x8001;
	else if ((port->flags & UPF_MAGIC_MULTIPLIER) &&
		 baud == (port->uartclk/8))
		quot = 0x8002;
	else if (up->port.type == PORT_NPCM)
		quot = npcm_get_divisor(up, baud);
	else
		quot = uart_get_divisor(port, baud);

	/*
	 * Oxford Semi 952 rev B workaround
	 */
	if (up->bugs & UART_BUG_QUOT && (quot & 0xff) == 0)
		quot++;

	return quot;
}

static unsigned int serial8250_get_divisor(struct uart_port *port,
					   unsigned int baud,
					   unsigned int *frac)
{
	if (port->get_divisor)
		return port->get_divisor(port, baud, frac);

	return serial8250_do_get_divisor(port, baud, frac);
}

static unsigned char serial8250_compute_lcr(struct uart_8250_port *up,
					    tcflag_t c_cflag)
{
	unsigned char cval;

	switch (c_cflag & CSIZE) {
	case CS5:
		cval = UART_LCR_WLEN5;
		break;
	case CS6:
		cval = UART_LCR_WLEN6;
		break;
	case CS7:
		cval = UART_LCR_WLEN7;
		break;
	default:
	case CS8:
		cval = UART_LCR_WLEN8;
		break;
	}

	if (c_cflag & CSTOPB)
		cval |= UART_LCR_STOP;
	if (c_cflag & PARENB) {
		cval |= UART_LCR_PARITY;
		if (up->bugs & UART_BUG_PARITY)
			up->fifo_bug = true;
	}
	if (!(c_cflag & PARODD))
		cval |= UART_LCR_EPAR;
#ifdef CMSPAR
	if (c_cflag & CMSPAR)
		cval |= UART_LCR_SPAR;
#endif

	return cval;
}

void serial8250_do_set_divisor(struct uart_port *port, unsigned int baud,
			       unsigned int quot, unsigned int quot_frac)
{
	struct uart_8250_port *up = up_to_u8250p(port);

	/* Workaround to enable 115200 baud on OMAP1510 internal ports */
	if (is_omap1510_8250(up)) {
		if (baud == 115200) {
			quot = 1;
			serial_port_out(port, UART_OMAP_OSC_12M_SEL, 1);
		} else
			serial_port_out(port, UART_OMAP_OSC_12M_SEL, 0);
	}

	/*
	 * For NatSemi, switch to bank 2 not bank 1, to avoid resetting EXCR2,
	 * otherwise just set DLAB
	 */
	if (up->capabilities & UART_NATSEMI)
		serial_port_out(port, UART_LCR, 0xe0);
	else
		serial_port_out(port, UART_LCR, up->lcr | UART_LCR_DLAB);

	serial_dl_write(up, quot);
}
EXPORT_SYMBOL_GPL(serial8250_do_set_divisor);

static void serial8250_set_divisor(struct uart_port *port, unsigned int baud,
				   unsigned int quot, unsigned int quot_frac)
{
	if (port->set_divisor)
		port->set_divisor(port, baud, quot, quot_frac);
	else
		serial8250_do_set_divisor(port, baud, quot, quot_frac);
}

static unsigned int serial8250_get_baud_rate(struct uart_port *port,
					     struct ktermios *termios,
					     struct ktermios *old)
{
	unsigned int tolerance = port->uartclk / 100;

	/*
	 * Ask the core to calculate the divisor for us.
	 * Allow 1% tolerance at the upper limit so uart clks marginally
	 * slower than nominal still match standard baud rates without
	 * causing transmission errors.
	 */
	return uart_get_baud_rate(port, termios, old,
				  port->uartclk / 16 / UART_DIV_MAX,
				  (port->uartclk + tolerance) / 16);
<<<<<<< HEAD
=======
}

/*
 * Note in order to avoid the tty port mutex deadlock don't use the next method
 * within the uart port callbacks. Primarily it's supposed to be utilized to
 * handle a sudden reference clock rate change.
 */
void serial8250_update_uartclk(struct uart_port *port, unsigned int uartclk)
{
	struct uart_8250_port *up = up_to_u8250p(port);
	unsigned int baud, quot, frac = 0;
	struct ktermios *termios;
	unsigned long flags;

	mutex_lock(&port->state->port.mutex);

	if (port->uartclk == uartclk)
		goto out_lock;

	port->uartclk = uartclk;

	if (!tty_port_initialized(&port->state->port))
		goto out_lock;

	termios = &port->state->port.tty->termios;

	baud = serial8250_get_baud_rate(port, termios, NULL);
	quot = serial8250_get_divisor(port, baud, &frac);

	serial8250_rpm_get(up);
	spin_lock_irqsave(&port->lock, flags);

	uart_update_timeout(port, termios->c_cflag, baud);

	serial8250_set_divisor(port, baud, quot, frac);
	serial_port_out(port, UART_LCR, up->lcr);

	spin_unlock_irqrestore(&port->lock, flags);
	serial8250_rpm_put(up);

out_lock:
	mutex_unlock(&port->state->port.mutex);
>>>>>>> d1988041
}
EXPORT_SYMBOL_GPL(serial8250_update_uartclk);

void
serial8250_do_set_termios(struct uart_port *port, struct ktermios *termios,
			  struct ktermios *old)
{
	struct uart_8250_port *up = up_to_u8250p(port);
	unsigned char cval;
	unsigned long flags;
	unsigned int baud, quot, frac = 0;

	if (up->capabilities & UART_CAP_MINI) {
		termios->c_cflag &= ~(CSTOPB | PARENB | PARODD | CMSPAR);
		if ((termios->c_cflag & CSIZE) == CS5 ||
		    (termios->c_cflag & CSIZE) == CS6)
			termios->c_cflag = (termios->c_cflag & ~CSIZE) | CS7;
	}
	cval = serial8250_compute_lcr(up, termios->c_cflag);

	baud = serial8250_get_baud_rate(port, termios, old);
	quot = serial8250_get_divisor(port, baud, &frac);

	/*
	 * Ok, we're now changing the port state.  Do it with
	 * interrupts disabled.
	 */
	serial8250_rpm_get(up);
	spin_lock_irqsave(&port->lock, flags);

	up->lcr = cval;					/* Save computed LCR */

	if (up->capabilities & UART_CAP_FIFO && port->fifosize > 1) {
		/* NOTE: If fifo_bug is not set, a user can set RX_trigger. */
		if ((baud < 2400 && !up->dma) || up->fifo_bug) {
			up->fcr &= ~UART_FCR_TRIGGER_MASK;
			up->fcr |= UART_FCR_TRIGGER_1;
		}
	}

	/*
	 * MCR-based auto flow control.  When AFE is enabled, RTS will be
	 * deasserted when the receive FIFO contains more characters than
	 * the trigger, or the MCR RTS bit is cleared.
	 */
	if (up->capabilities & UART_CAP_AFE) {
		up->mcr &= ~UART_MCR_AFE;
		if (termios->c_cflag & CRTSCTS)
			up->mcr |= UART_MCR_AFE;
	}

	/*
	 * Update the per-port timeout.
	 */
	uart_update_timeout(port, termios->c_cflag, baud);

	port->read_status_mask = UART_LSR_OE | UART_LSR_THRE | UART_LSR_DR;
	if (termios->c_iflag & INPCK)
		port->read_status_mask |= UART_LSR_FE | UART_LSR_PE;
	if (termios->c_iflag & (IGNBRK | BRKINT | PARMRK))
		port->read_status_mask |= UART_LSR_BI;

	/*
	 * Characteres to ignore
	 */
	port->ignore_status_mask = 0;
	if (termios->c_iflag & IGNPAR)
		port->ignore_status_mask |= UART_LSR_PE | UART_LSR_FE;
	if (termios->c_iflag & IGNBRK) {
		port->ignore_status_mask |= UART_LSR_BI;
		/*
		 * If we're ignoring parity and break indicators,
		 * ignore overruns too (for real raw support).
		 */
		if (termios->c_iflag & IGNPAR)
			port->ignore_status_mask |= UART_LSR_OE;
	}

	/*
	 * ignore all characters if CREAD is not set
	 */
	if ((termios->c_cflag & CREAD) == 0)
		port->ignore_status_mask |= UART_LSR_DR;

	/*
	 * CTS flow control flag and modem status interrupts
	 */
	up->ier &= ~UART_IER_MSI;
	if (!(up->bugs & UART_BUG_NOMSR) &&
			UART_ENABLE_MS(&up->port, termios->c_cflag))
		up->ier |= UART_IER_MSI;
	if (up->capabilities & UART_CAP_UUE)
		up->ier |= UART_IER_UUE;
	if (up->capabilities & UART_CAP_RTOIE)
		up->ier |= UART_IER_RTOIE;

	serial_port_out(port, UART_IER, up->ier);

	if (up->capabilities & UART_CAP_EFR) {
		unsigned char efr = 0;
		/*
		 * TI16C752/Startech hardware flow control.  FIXME:
		 * - TI16C752 requires control thresholds to be set.
		 * - UART_MCR_RTS is ineffective if auto-RTS mode is enabled.
		 */
		if (termios->c_cflag & CRTSCTS)
			efr |= UART_EFR_CTS;

		serial_port_out(port, UART_LCR, UART_LCR_CONF_MODE_B);
		if (port->flags & UPF_EXAR_EFR)
			serial_port_out(port, UART_XR_EFR, efr);
		else
			serial_port_out(port, UART_EFR, efr);
	}

	serial8250_set_divisor(port, baud, quot, frac);

	/*
	 * LCR DLAB must be set to enable 64-byte FIFO mode. If the FCR
	 * is written without DLAB set, this mode will be disabled.
	 */
	if (port->type == PORT_16750)
		serial_port_out(port, UART_FCR, up->fcr);

	serial_port_out(port, UART_LCR, up->lcr);	/* reset DLAB */
	if (port->type != PORT_16750) {
		/* emulated UARTs (Lucent Venus 167x) need two steps */
		if (up->fcr & UART_FCR_ENABLE_FIFO)
			serial_port_out(port, UART_FCR, UART_FCR_ENABLE_FIFO);
		serial_port_out(port, UART_FCR, up->fcr);	/* set fcr */
	}
	serial8250_set_mctrl(port, port->mctrl);
	spin_unlock_irqrestore(&port->lock, flags);
	serial8250_rpm_put(up);

	/* Don't rewrite B0 */
	if (tty_termios_baud_rate(termios))
		tty_termios_encode_baud_rate(termios, baud, baud);
}
EXPORT_SYMBOL(serial8250_do_set_termios);

static void
serial8250_set_termios(struct uart_port *port, struct ktermios *termios,
		       struct ktermios *old)
{
	if (port->set_termios)
		port->set_termios(port, termios, old);
	else
		serial8250_do_set_termios(port, termios, old);
}

void serial8250_do_set_ldisc(struct uart_port *port, struct ktermios *termios)
{
	if (termios->c_line == N_PPS) {
		port->flags |= UPF_HARDPPS_CD;
		spin_lock_irq(&port->lock);
		serial8250_enable_ms(port);
		spin_unlock_irq(&port->lock);
	} else {
		port->flags &= ~UPF_HARDPPS_CD;
		if (!UART_ENABLE_MS(port, termios->c_cflag)) {
			spin_lock_irq(&port->lock);
			serial8250_disable_ms(port);
			spin_unlock_irq(&port->lock);
		}
	}
}
EXPORT_SYMBOL_GPL(serial8250_do_set_ldisc);

static void
serial8250_set_ldisc(struct uart_port *port, struct ktermios *termios)
{
	if (port->set_ldisc)
		port->set_ldisc(port, termios);
	else
		serial8250_do_set_ldisc(port, termios);
}

void serial8250_do_pm(struct uart_port *port, unsigned int state,
		      unsigned int oldstate)
{
	struct uart_8250_port *p = up_to_u8250p(port);

	serial8250_set_sleep(p, state != 0);
}
EXPORT_SYMBOL(serial8250_do_pm);

static void
serial8250_pm(struct uart_port *port, unsigned int state,
	      unsigned int oldstate)
{
	if (port->pm)
		port->pm(port, state, oldstate);
	else
		serial8250_do_pm(port, state, oldstate);
}

static unsigned int serial8250_port_size(struct uart_8250_port *pt)
{
	if (pt->port.mapsize)
		return pt->port.mapsize;
	if (pt->port.iotype == UPIO_AU) {
		if (pt->port.type == PORT_RT2880)
			return 0x100;
		return 0x1000;
	}
	if (is_omap1_8250(pt))
		return 0x16 << pt->port.regshift;

	return 8 << pt->port.regshift;
}

/*
 * Resource handling.
 */
static int serial8250_request_std_resource(struct uart_8250_port *up)
{
	unsigned int size = serial8250_port_size(up);
	struct uart_port *port = &up->port;
	int ret = 0;

	switch (port->iotype) {
	case UPIO_AU:
	case UPIO_TSI:
	case UPIO_MEM32:
	case UPIO_MEM32BE:
	case UPIO_MEM16:
	case UPIO_MEM:
		if (!port->mapbase)
			break;

		if (!request_mem_region(port->mapbase, size, "serial")) {
			ret = -EBUSY;
			break;
		}

		if (port->flags & UPF_IOREMAP) {
			port->membase = ioremap(port->mapbase, size);
			if (!port->membase) {
				release_mem_region(port->mapbase, size);
				ret = -ENOMEM;
			}
		}
		break;

	case UPIO_HUB6:
	case UPIO_PORT:
		if (!request_region(port->iobase, size, "serial"))
			ret = -EBUSY;
		break;
	}
	return ret;
}

static void serial8250_release_std_resource(struct uart_8250_port *up)
{
	unsigned int size = serial8250_port_size(up);
	struct uart_port *port = &up->port;

	switch (port->iotype) {
	case UPIO_AU:
	case UPIO_TSI:
	case UPIO_MEM32:
	case UPIO_MEM32BE:
	case UPIO_MEM16:
	case UPIO_MEM:
		if (!port->mapbase)
			break;

		if (port->flags & UPF_IOREMAP) {
			iounmap(port->membase);
			port->membase = NULL;
		}

		release_mem_region(port->mapbase, size);
		break;

	case UPIO_HUB6:
	case UPIO_PORT:
		release_region(port->iobase, size);
		break;
	}
}

static void serial8250_release_port(struct uart_port *port)
{
	struct uart_8250_port *up = up_to_u8250p(port);

	serial8250_release_std_resource(up);
}

static int serial8250_request_port(struct uart_port *port)
{
	struct uart_8250_port *up = up_to_u8250p(port);

	return serial8250_request_std_resource(up);
}

static int fcr_get_rxtrig_bytes(struct uart_8250_port *up)
{
	const struct serial8250_config *conf_type = &uart_config[up->port.type];
	unsigned char bytes;

	bytes = conf_type->rxtrig_bytes[UART_FCR_R_TRIG_BITS(up->fcr)];

	return bytes ? bytes : -EOPNOTSUPP;
}

static int bytes_to_fcr_rxtrig(struct uart_8250_port *up, unsigned char bytes)
{
	const struct serial8250_config *conf_type = &uart_config[up->port.type];
	int i;

	if (!conf_type->rxtrig_bytes[UART_FCR_R_TRIG_BITS(UART_FCR_R_TRIG_00)])
		return -EOPNOTSUPP;

	for (i = 1; i < UART_FCR_R_TRIG_MAX_STATE; i++) {
		if (bytes < conf_type->rxtrig_bytes[i])
			/* Use the nearest lower value */
			return (--i) << UART_FCR_R_TRIG_SHIFT;
	}

	return UART_FCR_R_TRIG_11;
}

static int do_get_rxtrig(struct tty_port *port)
{
	struct uart_state *state = container_of(port, struct uart_state, port);
	struct uart_port *uport = state->uart_port;
	struct uart_8250_port *up = up_to_u8250p(uport);

	if (!(up->capabilities & UART_CAP_FIFO) || uport->fifosize <= 1)
		return -EINVAL;

	return fcr_get_rxtrig_bytes(up);
}

static int do_serial8250_get_rxtrig(struct tty_port *port)
{
	int rxtrig_bytes;

	mutex_lock(&port->mutex);
	rxtrig_bytes = do_get_rxtrig(port);
	mutex_unlock(&port->mutex);

	return rxtrig_bytes;
}

static ssize_t rx_trig_bytes_show(struct device *dev,
	struct device_attribute *attr, char *buf)
{
	struct tty_port *port = dev_get_drvdata(dev);
	int rxtrig_bytes;

	rxtrig_bytes = do_serial8250_get_rxtrig(port);
	if (rxtrig_bytes < 0)
		return rxtrig_bytes;

	return snprintf(buf, PAGE_SIZE, "%d\n", rxtrig_bytes);
}

static int do_set_rxtrig(struct tty_port *port, unsigned char bytes)
{
	struct uart_state *state = container_of(port, struct uart_state, port);
	struct uart_port *uport = state->uart_port;
	struct uart_8250_port *up = up_to_u8250p(uport);
	int rxtrig;

	if (!(up->capabilities & UART_CAP_FIFO) || uport->fifosize <= 1 ||
	    up->fifo_bug)
		return -EINVAL;

	rxtrig = bytes_to_fcr_rxtrig(up, bytes);
	if (rxtrig < 0)
		return rxtrig;

	serial8250_clear_fifos(up);
	up->fcr &= ~UART_FCR_TRIGGER_MASK;
	up->fcr |= (unsigned char)rxtrig;
	serial_out(up, UART_FCR, up->fcr);
	return 0;
}

static int do_serial8250_set_rxtrig(struct tty_port *port, unsigned char bytes)
{
	int ret;

	mutex_lock(&port->mutex);
	ret = do_set_rxtrig(port, bytes);
	mutex_unlock(&port->mutex);

	return ret;
}

static ssize_t rx_trig_bytes_store(struct device *dev,
	struct device_attribute *attr, const char *buf, size_t count)
{
	struct tty_port *port = dev_get_drvdata(dev);
	unsigned char bytes;
	int ret;

	if (!count)
		return -EINVAL;

	ret = kstrtou8(buf, 10, &bytes);
	if (ret < 0)
		return ret;

	ret = do_serial8250_set_rxtrig(port, bytes);
	if (ret < 0)
		return ret;

	return count;
}

static DEVICE_ATTR_RW(rx_trig_bytes);

static struct attribute *serial8250_dev_attrs[] = {
	&dev_attr_rx_trig_bytes.attr,
	NULL
};

static struct attribute_group serial8250_dev_attr_group = {
	.attrs = serial8250_dev_attrs,
};

static void register_dev_spec_attr_grp(struct uart_8250_port *up)
{
	const struct serial8250_config *conf_type = &uart_config[up->port.type];

	if (conf_type->rxtrig_bytes[0])
		up->port.attr_group = &serial8250_dev_attr_group;
}

static void serial8250_config_port(struct uart_port *port, int flags)
{
	struct uart_8250_port *up = up_to_u8250p(port);
	int ret;

	/*
	 * Find the region that we can probe for.  This in turn
	 * tells us whether we can probe for the type of port.
	 */
	ret = serial8250_request_std_resource(up);
	if (ret < 0)
		return;

	if (port->iotype != up->cur_iotype)
		set_io_from_upio(port);

	if (flags & UART_CONFIG_TYPE)
		autoconfig(up);

	if (port->rs485.flags & SER_RS485_ENABLED)
		port->rs485_config(port, &port->rs485);

	/* if access method is AU, it is a 16550 with a quirk */
	if (port->type == PORT_16550A && port->iotype == UPIO_AU)
		up->bugs |= UART_BUG_NOMSR;

	/* HW bugs may trigger IRQ while IIR == NO_INT */
	if (port->type == PORT_TEGRA)
		up->bugs |= UART_BUG_NOMSR;

	if (port->type != PORT_UNKNOWN && flags & UART_CONFIG_IRQ)
		autoconfig_irq(up);

	if (port->type == PORT_UNKNOWN)
		serial8250_release_std_resource(up);

	register_dev_spec_attr_grp(up);
	up->fcr = uart_config[up->port.type].fcr;
}

static int
serial8250_verify_port(struct uart_port *port, struct serial_struct *ser)
{
	if (ser->irq >= nr_irqs || ser->irq < 0 ||
	    ser->baud_base < 9600 || ser->type < PORT_UNKNOWN ||
	    ser->type >= ARRAY_SIZE(uart_config) || ser->type == PORT_CIRRUS ||
	    ser->type == PORT_STARTECH)
		return -EINVAL;
	return 0;
}

static const char *serial8250_type(struct uart_port *port)
{
	int type = port->type;

	if (type >= ARRAY_SIZE(uart_config))
		type = 0;
	return uart_config[type].name;
}

static const struct uart_ops serial8250_pops = {
	.tx_empty	= serial8250_tx_empty,
	.set_mctrl	= serial8250_set_mctrl,
	.get_mctrl	= serial8250_get_mctrl,
	.stop_tx	= serial8250_stop_tx,
	.start_tx	= serial8250_start_tx,
	.throttle	= serial8250_throttle,
	.unthrottle	= serial8250_unthrottle,
	.stop_rx	= serial8250_stop_rx,
	.enable_ms	= serial8250_enable_ms,
	.break_ctl	= serial8250_break_ctl,
	.startup	= serial8250_startup,
	.shutdown	= serial8250_shutdown,
	.set_termios	= serial8250_set_termios,
	.set_ldisc	= serial8250_set_ldisc,
	.pm		= serial8250_pm,
	.type		= serial8250_type,
	.release_port	= serial8250_release_port,
	.request_port	= serial8250_request_port,
	.config_port	= serial8250_config_port,
	.verify_port	= serial8250_verify_port,
#ifdef CONFIG_CONSOLE_POLL
	.poll_get_char = serial8250_get_poll_char,
	.poll_put_char = serial8250_put_poll_char,
#endif
};

void serial8250_init_port(struct uart_8250_port *up)
{
	struct uart_port *port = &up->port;

	spin_lock_init(&port->lock);
	port->ops = &serial8250_pops;
	port->has_sysrq = IS_ENABLED(CONFIG_SERIAL_8250_CONSOLE);

	up->cur_iotype = 0xFF;
}
EXPORT_SYMBOL_GPL(serial8250_init_port);

void serial8250_set_defaults(struct uart_8250_port *up)
{
	struct uart_port *port = &up->port;

	if (up->port.flags & UPF_FIXED_TYPE) {
		unsigned int type = up->port.type;

		if (!up->port.fifosize)
			up->port.fifosize = uart_config[type].fifo_size;
		if (!up->tx_loadsz)
			up->tx_loadsz = uart_config[type].tx_loadsz;
		if (!up->capabilities)
			up->capabilities = uart_config[type].flags;
	}

	set_io_from_upio(port);

	/* default dma handlers */
	if (up->dma) {
		if (!up->dma->tx_dma)
			up->dma->tx_dma = serial8250_tx_dma;
		if (!up->dma->rx_dma)
			up->dma->rx_dma = serial8250_rx_dma;
	}
}
EXPORT_SYMBOL_GPL(serial8250_set_defaults);

#ifdef CONFIG_SERIAL_8250_CONSOLE

static void serial8250_console_putchar(struct uart_port *port, int ch)
{
	struct uart_8250_port *up = up_to_u8250p(port);

	wait_for_xmitr(up, UART_LSR_THRE);
	serial_port_out(port, UART_TX, ch);
}

/*
 *	Restore serial console when h/w power-off detected
 */
static void serial8250_console_restore(struct uart_8250_port *up)
{
	struct uart_port *port = &up->port;
	struct ktermios termios;
	unsigned int baud, quot, frac = 0;

	termios.c_cflag = port->cons->cflag;
	if (port->state->port.tty && termios.c_cflag == 0)
		termios.c_cflag = port->state->port.tty->termios.c_cflag;

	baud = serial8250_get_baud_rate(port, &termios, NULL);
	quot = serial8250_get_divisor(port, baud, &frac);

	serial8250_set_divisor(port, baud, quot, frac);
	serial_port_out(port, UART_LCR, up->lcr);
	serial8250_out_MCR(up, UART_MCR_DTR | UART_MCR_RTS);
}

/*
 *	Print a string to the serial port trying not to disturb
 *	any possible real use of the port...
 *
 *	The console_lock must be held when we get here.
 *
 *	Doing runtime PM is really a bad idea for the kernel console.
 *	Thus, we assume the function is called when device is powered up.
 */
void serial8250_console_write(struct uart_8250_port *up, const char *s,
			      unsigned int count)
{
	struct uart_8250_em485 *em485 = up->em485;
	struct uart_port *port = &up->port;
	unsigned long flags;
	unsigned int ier;
	int locked = 1;

	touch_nmi_watchdog();

	if (oops_in_progress)
		locked = spin_trylock_irqsave(&port->lock, flags);
	else
		spin_lock_irqsave(&port->lock, flags);

	/*
	 *	First save the IER then disable the interrupts
	 */
	ier = serial_port_in(port, UART_IER);

	if (up->capabilities & UART_CAP_UUE)
		serial_port_out(port, UART_IER, UART_IER_UUE);
	else
		serial_port_out(port, UART_IER, 0);

	/* check scratch reg to see if port powered off during system sleep */
	if (up->canary && (up->canary != serial_port_in(port, UART_SCR))) {
		serial8250_console_restore(up);
		up->canary = 0;
	}

	if (em485) {
		if (em485->tx_stopped)
			up->rs485_start_tx(up);
		mdelay(port->rs485.delay_rts_before_send);
	}

	uart_console_write(port, s, count, serial8250_console_putchar);

	/*
	 *	Finally, wait for transmitter to become empty
	 *	and restore the IER
	 */
	wait_for_xmitr(up, BOTH_EMPTY);

	if (em485) {
		mdelay(port->rs485.delay_rts_after_send);
		if (em485->tx_stopped)
			up->rs485_stop_tx(up);
	}

	serial_port_out(port, UART_IER, ier);

	/*
	 *	The receive handling will happen properly because the
	 *	receive ready bit will still be set; it is not cleared
	 *	on read.  However, modem control will not, we must
	 *	call it if we have saved something in the saved flags
	 *	while processing with interrupts off.
	 */
	if (up->msr_saved_flags)
		serial8250_modem_status(up);

	if (locked)
		spin_unlock_irqrestore(&port->lock, flags);
}

static unsigned int probe_baud(struct uart_port *port)
{
	unsigned char lcr, dll, dlm;
	unsigned int quot;

	lcr = serial_port_in(port, UART_LCR);
	serial_port_out(port, UART_LCR, lcr | UART_LCR_DLAB);
	dll = serial_port_in(port, UART_DLL);
	dlm = serial_port_in(port, UART_DLM);
	serial_port_out(port, UART_LCR, lcr);

	quot = (dlm << 8) | dll;
	return (port->uartclk / 16) / quot;
}

int serial8250_console_setup(struct uart_port *port, char *options, bool probe)
{
	int baud = 9600;
	int bits = 8;
	int parity = 'n';
	int flow = 'n';
	int ret;

	if (!port->iobase && !port->membase)
		return -ENODEV;

	if (options)
		uart_parse_options(options, &baud, &parity, &bits, &flow);
	else if (probe)
		baud = probe_baud(port);

	ret = uart_set_options(port, port->cons, baud, parity, bits, flow);
	if (ret)
		return ret;

	if (port->dev)
		pm_runtime_get_sync(port->dev);

	return 0;
}

int serial8250_console_exit(struct uart_port *port)
{
	if (port->dev)
		pm_runtime_put_sync(port->dev);

	return 0;
}

#endif /* CONFIG_SERIAL_8250_CONSOLE */

MODULE_LICENSE("GPL");<|MERGE_RESOLUTION|>--- conflicted
+++ resolved
@@ -2633,8 +2633,6 @@
 	return uart_get_baud_rate(port, termios, old,
 				  port->uartclk / 16 / UART_DIV_MAX,
 				  (port->uartclk + tolerance) / 16);
-<<<<<<< HEAD
-=======
 }
 
 /*
@@ -2677,7 +2675,6 @@
 
 out_lock:
 	mutex_unlock(&port->state->port.mutex);
->>>>>>> d1988041
 }
 EXPORT_SYMBOL_GPL(serial8250_update_uartclk);
 
