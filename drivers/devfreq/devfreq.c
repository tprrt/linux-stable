--- conflicted
+++ resolved
@@ -739,11 +739,7 @@
 
 err_init:
 	mutex_unlock(&devfreq_list_lock);
-<<<<<<< HEAD
-
-=======
 err_devfreq:
->>>>>>> f7688b48
 	devfreq_remove_device(devfreq);
 	devfreq = NULL;
 err_dev:
