--- conflicted
+++ resolved
@@ -112,12 +112,7 @@
   - interrupts
   - clocks
 
-<<<<<<< HEAD
-additionalProperties:
-  type: object
-=======
 unevaluatedProperties: false
->>>>>>> 3b17187f
 
 examples:
   - |
