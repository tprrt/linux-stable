	acpi=		[HW,ACPI,X86,ARM64]
			Advanced Configuration and Power Interface
			Format: { force | on | off | strict | noirq | rsdt |
				  copy_dsdt }
			force -- enable ACPI if default was off
			on -- enable ACPI but allow fallback to DT [arm64]
			off -- disable ACPI if default was on
			noirq -- do not use ACPI for IRQ routing
			strict -- Be less tolerant of platforms that are not
				strictly ACPI specification compliant.
			rsdt -- prefer RSDT over (default) XSDT
			copy_dsdt -- copy DSDT to memory
			For ARM64, ONLY "acpi=off", "acpi=on" or "acpi=force"
			are available

			See also Documentation/power/runtime_pm.rst, pci=noacpi

	acpi_apic_instance=	[ACPI, IOAPIC]
			Format: <int>
			2: use 2nd APIC table, if available
			1,0: use 1st APIC table
			default: 0

	acpi_backlight=	[HW,ACPI]
			{ vendor | video | native | none }
			If set to vendor, prefer vendor-specific driver
			(e.g. thinkpad_acpi, sony_acpi, etc.) instead
			of the ACPI video.ko driver.
			If set to video, use the ACPI video.ko driver.
			If set to native, use the device's native backlight mode.
			If set to none, disable the ACPI backlight interface.

	acpi_force_32bit_fadt_addr
			force FADT to use 32 bit addresses rather than the
			64 bit X_* addresses. Some firmware have broken 64
			bit addresses for force ACPI ignore these and use
			the older legacy 32 bit addresses.

	acpica_no_return_repair [HW, ACPI]
			Disable AML predefined validation mechanism
			This mechanism can repair the evaluation result to make
			the return objects more ACPI specification compliant.
			This option is useful for developers to identify the
			root cause of an AML interpreter issue when the issue
			has something to do with the repair mechanism.

	acpi.debug_layer=	[HW,ACPI,ACPI_DEBUG]
	acpi.debug_level=	[HW,ACPI,ACPI_DEBUG]
			Format: <int>
			CONFIG_ACPI_DEBUG must be enabled to produce any ACPI
			debug output.  Bits in debug_layer correspond to a
			_COMPONENT in an ACPI source file, e.g.,
			    #define _COMPONENT ACPI_PCI_COMPONENT
			Bits in debug_level correspond to a level in
			ACPI_DEBUG_PRINT statements, e.g.,
			    ACPI_DEBUG_PRINT((ACPI_DB_INFO, ...
			The debug_level mask defaults to "info".  See
			Documentation/firmware-guide/acpi/debug.rst for more information about
			debug layers and levels.

			Enable processor driver info messages:
			    acpi.debug_layer=0x20000000
			Enable PCI/PCI interrupt routing info messages:
			    acpi.debug_layer=0x400000
			Enable AML "Debug" output, i.e., stores to the Debug
			object while interpreting AML:
			    acpi.debug_layer=0xffffffff acpi.debug_level=0x2
			Enable all messages related to ACPI hardware:
			    acpi.debug_layer=0x2 acpi.debug_level=0xffffffff

			Some values produce so much output that the system is
			unusable.  The "log_buf_len" parameter may be useful
			if you need to capture more output.

	acpi_enforce_resources=	[ACPI]
			{ strict | lax | no }
			Check for resource conflicts between native drivers
			and ACPI OperationRegions (SystemIO and SystemMemory
			only). IO ports and memory declared in ACPI might be
			used by the ACPI subsystem in arbitrary AML code and
			can interfere with legacy drivers.
			strict (default): access to resources claimed by ACPI
			is denied; legacy drivers trying to access reserved
			resources will fail to bind to device using them.
			lax: access to resources claimed by ACPI is allowed;
			legacy drivers trying to access reserved resources
			will bind successfully but a warning message is logged.
			no: ACPI OperationRegions are not marked as reserved,
			no further checks are performed.

	acpi_force_table_verification	[HW,ACPI]
			Enable table checksum verification during early stage.
			By default, this is disabled due to x86 early mapping
			size limitation.

	acpi_irq_balance [HW,ACPI]
			ACPI will balance active IRQs
			default in APIC mode

	acpi_irq_nobalance [HW,ACPI]
			ACPI will not move active IRQs (default)
			default in PIC mode

	acpi_irq_isa=	[HW,ACPI] If irq_balance, mark listed IRQs used by ISA
			Format: <irq>,<irq>...

	acpi_irq_pci=	[HW,ACPI] If irq_balance, clear listed IRQs for
			use by PCI
			Format: <irq>,<irq>...

	acpi_mask_gpe=	[HW,ACPI]
			Due to the existence of _Lxx/_Exx, some GPEs triggered
			by unsupported hardware/firmware features can result in
			GPE floodings that cannot be automatically disabled by
			the GPE dispatcher.
			This facility can be used to prevent such uncontrolled
			GPE floodings.
			Format: <byte>

	acpi_no_auto_serialize	[HW,ACPI]
			Disable auto-serialization of AML methods
			AML control methods that contain the opcodes to create
			named objects will be marked as "Serialized" by the
			auto-serialization feature.
			This feature is enabled by default.
			This option allows to turn off the feature.

	acpi_no_memhotplug [ACPI] Disable memory hotplug.  Useful for kdump
			   kernels.

	acpi_no_static_ssdt	[HW,ACPI]
			Disable installation of static SSDTs at early boot time
			By default, SSDTs contained in the RSDT/XSDT will be
			installed automatically and they will appear under
			/sys/firmware/acpi/tables.
			This option turns off this feature.
			Note that specifying this option does not affect
			dynamic table installation which will install SSDT
			tables to /sys/firmware/acpi/tables/dynamic.

	acpi_no_watchdog	[HW,ACPI,WDT]
			Ignore the ACPI-based watchdog interface (WDAT) and let
			a native driver control the watchdog device instead.

	acpi_rsdp=	[ACPI,EFI,KEXEC]
			Pass the RSDP address to the kernel, mostly used
			on machines running EFI runtime service to boot the
			second kernel for kdump.

	acpi_os_name=	[HW,ACPI] Tell ACPI BIOS the name of the OS
			Format: To spoof as Windows 98: ="Microsoft Windows"

	acpi_rev_override [ACPI] Override the _REV object to return 5 (instead
			of 2 which is mandated by ACPI 6) as the supported ACPI
			specification revision (when using this switch, it may
			be necessary to carry out a cold reboot _twice_ in a
			row to make it take effect on the platform firmware).

	acpi_osi=	[HW,ACPI] Modify list of supported OS interface strings
			acpi_osi="string1"	# add string1
			acpi_osi="!string2"	# remove string2
			acpi_osi=!*		# remove all strings
			acpi_osi=!		# disable all built-in OS vendor
						  strings
			acpi_osi=!!		# enable all built-in OS vendor
						  strings
			acpi_osi=		# disable all strings

			'acpi_osi=!' can be used in combination with single or
			multiple 'acpi_osi="string1"' to support specific OS
			vendor string(s).  Note that such command can only
			affect the default state of the OS vendor strings, thus
			it cannot affect the default state of the feature group
			strings and the current state of the OS vendor strings,
			specifying it multiple times through kernel command line
			is meaningless.  This command is useful when one do not
			care about the state of the feature group strings which
			should be controlled by the OSPM.
			Examples:
			  1. 'acpi_osi=! acpi_osi="Windows 2000"' is equivalent
			     to 'acpi_osi="Windows 2000" acpi_osi=!', they all
			     can make '_OSI("Windows 2000")' TRUE.

			'acpi_osi=' cannot be used in combination with other
			'acpi_osi=' command lines, the _OSI method will not
			exist in the ACPI namespace.  NOTE that such command can
			only affect the _OSI support state, thus specifying it
			multiple times through kernel command line is also
			meaningless.
			Examples:
			  1. 'acpi_osi=' can make 'CondRefOf(_OSI, Local1)'
			     FALSE.

			'acpi_osi=!*' can be used in combination with single or
			multiple 'acpi_osi="string1"' to support specific
			string(s).  Note that such command can affect the
			current state of both the OS vendor strings and the
			feature group strings, thus specifying it multiple times
			through kernel command line is meaningful.  But it may
			still not able to affect the final state of a string if
			there are quirks related to this string.  This command
			is useful when one want to control the state of the
			feature group strings to debug BIOS issues related to
			the OSPM features.
			Examples:
			  1. 'acpi_osi="Module Device" acpi_osi=!*' can make
			     '_OSI("Module Device")' FALSE.
			  2. 'acpi_osi=!* acpi_osi="Module Device"' can make
			     '_OSI("Module Device")' TRUE.
			  3. 'acpi_osi=! acpi_osi=!* acpi_osi="Windows 2000"' is
			     equivalent to
			     'acpi_osi=!* acpi_osi=! acpi_osi="Windows 2000"'
			     and
			     'acpi_osi=!* acpi_osi="Windows 2000" acpi_osi=!',
			     they all will make '_OSI("Windows 2000")' TRUE.

	acpi_pm_good	[X86]
			Override the pmtimer bug detection: force the kernel
			to assume that this machine's pmtimer latches its value
			and always returns good values.

	acpi_sci=	[HW,ACPI] ACPI System Control Interrupt trigger mode
			Format: { level | edge | high | low }

	acpi_skip_timer_override [HW,ACPI]
			Recognize and ignore IRQ0/pin2 Interrupt Override.
			For broken nForce2 BIOS resulting in XT-PIC timer.

	acpi_sleep=	[HW,ACPI] Sleep options
			Format: { s3_bios, s3_mode, s3_beep, s4_nohwsig,
				  old_ordering, nonvs, sci_force_enable, nobl }
			See Documentation/power/video.rst for information on
			s3_bios and s3_mode.
			s3_beep is for debugging; it makes the PC's speaker beep
			as soon as the kernel's real-mode entry point is called.
			s4_nohwsig prevents ACPI hardware signature from being
			used during resume from hibernation.
			old_ordering causes the ACPI 1.0 ordering of the _PTS
			control method, with respect to putting devices into
			low power states, to be enforced (the ACPI 2.0 ordering
			of _PTS is used by default).
			nonvs prevents the kernel from saving/restoring the
			ACPI NVS memory during suspend/hibernation and resume.
			sci_force_enable causes the kernel to set SCI_EN directly
			on resume from S1/S3 (which is against the ACPI spec,
			but some broken systems don't work without it).
			nobl causes the internal blacklist of systems known to
			behave incorrectly in some ways with respect to system
			suspend and resume to be ignored (use wisely).

	acpi_use_timer_override [HW,ACPI]
			Use timer override. For some broken Nvidia NF5 boards
			that require a timer override, but don't have HPET

	add_efi_memmap	[EFI; X86] Include EFI memory map in
			kernel's map of available physical RAM.

	agp=		[AGP]
			{ off | try_unsupported }
			off: disable AGP support
			try_unsupported: try to drive unsupported chipsets
				(may crash computer or cause data corruption)

	ALSA		[HW,ALSA]
			See Documentation/sound/alsa-configuration.rst

	alignment=	[KNL,ARM]
			Allow the default userspace alignment fault handler
			behaviour to be specified.  Bit 0 enables warnings,
			bit 1 enables fixups, and bit 2 sends a segfault.

	align_va_addr=	[X86-64]
			Align virtual addresses by clearing slice [14:12] when
			allocating a VMA at process creation time. This option
			gives you up to 3% performance improvement on AMD F15h
			machines (where it is enabled by default) for a
			CPU-intensive style benchmark, and it can vary highly in
			a microbenchmark depending on workload and compiler.

			32: only for 32-bit processes
			64: only for 64-bit processes
			on: enable for both 32- and 64-bit processes
			off: disable for both 32- and 64-bit processes

	alloc_snapshot	[FTRACE]
			Allocate the ftrace snapshot buffer on boot up when the
			main buffer is allocated. This is handy if debugging
			and you need to use tracing_snapshot() on boot up, and
			do not want to use tracing_snapshot_alloc() as it needs
			to be done where GFP_KERNEL allocations are allowed.

	amd_iommu=	[HW,X86-64]
			Pass parameters to the AMD IOMMU driver in the system.
			Possible values are:
			fullflush - enable flushing of IO/TLB entries when
				    they are unmapped. Otherwise they are
				    flushed before they will be reused, which
				    is a lot of faster
			off	  - do not initialize any AMD IOMMU found in
				    the system
			force_isolation - Force device isolation for all
					  devices. The IOMMU driver is not
					  allowed anymore to lift isolation
					  requirements as needed. This option
					  does not override iommu=pt

	amd_iommu_dump=	[HW,X86-64]
			Enable AMD IOMMU driver option to dump the ACPI table
			for AMD IOMMU. With this option enabled, AMD IOMMU
			driver will print ACPI tables for AMD IOMMU during
			IOMMU initialization.

	amd_iommu_intr=	[HW,X86-64]
			Specifies one of the following AMD IOMMU interrupt
			remapping modes:
			legacy     - Use legacy interrupt remapping mode.
			vapic      - Use virtual APIC mode, which allows IOMMU
			             to inject interrupts directly into guest.
			             This mode requires kvm-amd.avic=1.
			             (Default when IOMMU HW support is present.)

	amijoy.map=	[HW,JOY] Amiga joystick support
			Map of devices attached to JOY0DAT and JOY1DAT
			Format: <a>,<b>
			See also Documentation/input/joydev/joystick.rst

	analog.map=	[HW,JOY] Analog joystick and gamepad support
			Specifies type or capabilities of an analog joystick
			connected to one of 16 gameports
			Format: <type1>,<type2>,..<type16>

	apc=		[HW,SPARC]
			Power management functions (SPARCstation-4/5 + deriv.)
			Format: noidle
			Disable APC CPU standby support. SPARCstation-Fox does
			not play well with APC CPU idle - disable it if you have
			APC and your system crashes randomly.

	apic=		[APIC,X86] Advanced Programmable Interrupt Controller
			Change the output verbosity while booting
			Format: { quiet (default) | verbose | debug }
			Change the amount of debugging information output
			when initialising the APIC and IO-APIC components.
			For X86-32, this can also be used to specify an APIC
			driver name.
			Format: apic=driver_name
			Examples: apic=bigsmp

	apic_extnmi=	[APIC,X86] External NMI delivery setting
			Format: { bsp (default) | all | none }
			bsp:  External NMI is delivered only to CPU 0
			all:  External NMIs are broadcast to all CPUs as a
			      backup of CPU 0
			none: External NMI is masked for all CPUs. This is
			      useful so that a dump capture kernel won't be
			      shot down by NMI

	autoconf=	[IPV6]
			See Documentation/networking/ipv6.txt.

	show_lapic=	[APIC,X86] Advanced Programmable Interrupt Controller
			Limit apic dumping. The parameter defines the maximal
			number of local apics being dumped. Also it is possible
			to set it to "all" by meaning -- no limit here.
			Format: { 1 (default) | 2 | ... | all }.
			The parameter valid if only apic=debug or
			apic=verbose is specified.
			Example: apic=debug show_lapic=all

	apm=		[APM] Advanced Power Management
			See header of arch/x86/kernel/apm_32.c.

	arcrimi=	[HW,NET] ARCnet - "RIM I" (entirely mem-mapped) cards
			Format: <io>,<irq>,<nodeID>

	ataflop=	[HW,M68k]

	atarimouse=	[HW,MOUSE] Atari Mouse

	atkbd.extra=	[HW] Enable extra LEDs and keys on IBM RapidAccess,
			EzKey and similar keyboards

	atkbd.reset=	[HW] Reset keyboard during initialization

	atkbd.set=	[HW] Select keyboard code set
			Format: <int> (2 = AT (default), 3 = PS/2)

	atkbd.scroll=	[HW] Enable scroll wheel on MS Office and similar
			keyboards

	atkbd.softraw=	[HW] Choose between synthetic and real raw mode
			Format: <bool> (0 = real, 1 = synthetic (default))

	atkbd.softrepeat= [HW]
			Use software keyboard repeat

	audit=		[KNL] Enable the audit sub-system
			Format: { "0" | "1" | "off" | "on" }
			0 | off - kernel audit is disabled and can not be
			    enabled until the next reboot
			unset - kernel audit is initialized but disabled and
			    will be fully enabled by the userspace auditd.
			1 | on - kernel audit is initialized and partially
			    enabled, storing at most audit_backlog_limit
			    messages in RAM until it is fully enabled by the
			    userspace auditd.
			Default: unset

	audit_backlog_limit= [KNL] Set the audit queue size limit.
			Format: <int> (must be >=0)
			Default: 64

	bau=		[X86_UV] Enable the BAU on SGI UV.  The default
			behavior is to disable the BAU (i.e. bau=0).
			Format: { "0" | "1" }
			0 - Disable the BAU.
			1 - Enable the BAU.
			unset - Disable the BAU.

	baycom_epp=	[HW,AX25]
			Format: <io>,<mode>

	baycom_par=	[HW,AX25] BayCom Parallel Port AX.25 Modem
			Format: <io>,<mode>
			See header of drivers/net/hamradio/baycom_par.c.

	baycom_ser_fdx=	[HW,AX25]
			BayCom Serial Port AX.25 Modem (Full Duplex Mode)
			Format: <io>,<irq>,<mode>[,<baud>]
			See header of drivers/net/hamradio/baycom_ser_fdx.c.

	baycom_ser_hdx=	[HW,AX25]
			BayCom Serial Port AX.25 Modem (Half Duplex Mode)
			Format: <io>,<irq>,<mode>
			See header of drivers/net/hamradio/baycom_ser_hdx.c.

	blkdevparts=	Manual partition parsing of block device(s) for
			embedded devices based on command line input.
			See Documentation/block/cmdline-partition.rst

	boot_delay=	Milliseconds to delay each printk during boot.
			Values larger than 10 seconds (10000) are changed to
			no delay (0).
			Format: integer

	bootconfig	[KNL]
			Extended command line options can be added to an initrd
			and this will cause the kernel to look for it.

			See Documentation/admin-guide/bootconfig.rst

	bert_disable	[ACPI]
			Disable BERT OS support on buggy BIOSes.

	bgrt_disable	[ACPI][X86]
			Disable BGRT to avoid flickering OEM logo.

	bttv.card=	[HW,V4L] bttv (bt848 + bt878 based grabber cards)
	bttv.radio=	Most important insmod options are available as
			kernel args too.
	bttv.pll=	See Documentation/media/v4l-drivers/bttv.rst
	bttv.tuner=

	bulk_remove=off	[PPC]  This parameter disables the use of the pSeries
			firmware feature for flushing multiple hpte entries
			at a time.

	c101=		[NET] Moxa C101 synchronous serial card

	cachesize=	[BUGS=X86-32] Override level 2 CPU cache size detection.
			Sometimes CPU hardware bugs make them report the cache
			size incorrectly. The kernel will attempt work arounds
			to fix known problems, but for some CPUs it is not
			possible to determine what the correct size should be.
			This option provides an override for these situations.

	carrier_timeout=
			[NET] Specifies amount of time (in seconds) that
			the kernel should wait for a network carrier. By default
			it waits 120 seconds.

	ca_keys=	[KEYS] This parameter identifies a specific key(s) on
			the system trusted keyring to be used for certificate
			trust validation.
			format: { id:<keyid> | builtin }

	cca=		[MIPS] Override the kernel pages' cache coherency
			algorithm.  Accepted values range from 0 to 7
			inclusive. See arch/mips/include/asm/pgtable-bits.h
			for platform specific values (SB1, Loongson3 and
			others).

	ccw_timeout_log	[S390]
			See Documentation/s390/common_io.rst for details.

	cgroup_disable=	[KNL] Disable a particular controller
			Format: {name of the controller(s) to disable}
			The effects of cgroup_disable=foo are:
			- foo isn't auto-mounted if you mount all cgroups in
			  a single hierarchy
			- foo isn't visible as an individually mountable
			  subsystem
			{Currently only "memory" controller deal with this and
			cut the overhead, others just disable the usage. So
			only cgroup_disable=memory is actually worthy}

	cgroup_no_v1=	[KNL] Disable cgroup controllers and named hierarchies in v1
			Format: { { controller | "all" | "named" }
			          [,{ controller | "all" | "named" }...] }
			Like cgroup_disable, but only applies to cgroup v1;
			the blacklisted controllers remain available in cgroup2.
			"all" blacklists all controllers and "named" disables
			named mounts. Specifying both "all" and "named" disables
			all v1 hierarchies.

	cgroup.memory=	[KNL] Pass options to the cgroup memory controller.
			Format: <string>
			nosocket -- Disable socket memory accounting.
			nokmem -- Disable kernel memory accounting.

	checkreqprot	[SELINUX] Set initial checkreqprot flag value.
			Format: { "0" | "1" }
			See security/selinux/Kconfig help text.
			0 -- check protection applied by kernel (includes
				any implied execute protection).
			1 -- check protection requested by application.
			Default value is set via a kernel config option.
			Value can be changed at runtime via
				/sys/fs/selinux/checkreqprot.
			Setting checkreqprot to 1 is deprecated.

	cio_ignore=	[S390]
			See Documentation/s390/common_io.rst for details.
	clk_ignore_unused
			[CLK]
			Prevents the clock framework from automatically gating
			clocks that have not been explicitly enabled by a Linux
			device driver but are enabled in hardware at reset or
			by the bootloader/firmware. Note that this does not
			force such clocks to be always-on nor does it reserve
			those clocks in any way. This parameter is useful for
			debug and development, but should not be needed on a
			platform with proper driver support.  For more
			information, see Documentation/driver-api/clk.rst.

	clock=		[BUGS=X86-32, HW] gettimeofday clocksource override.
			[Deprecated]
			Forces specified clocksource (if available) to be used
			when calculating gettimeofday(). If specified
			clocksource is not available, it defaults to PIT.
			Format: { pit | tsc | cyclone | pmtmr }

	clocksource=	Override the default clocksource
			Format: <string>
			Override the default clocksource and use the clocksource
			with the name specified.
			Some clocksource names to choose from, depending on
			the platform:
			[all] jiffies (this is the base, fallback clocksource)
			[ACPI] acpi_pm
			[ARM] imx_timer1,OSTS,netx_timer,mpu_timer2,
				pxa_timer,timer3,32k_counter,timer0_1
			[X86-32] pit,hpet,tsc;
				scx200_hrt on Geode; cyclone on IBM x440
			[MIPS] MIPS
			[PARISC] cr16
			[S390] tod
			[SH] SuperH
			[SPARC64] tick
			[X86-64] hpet,tsc

	clocksource.arm_arch_timer.evtstrm=
			[ARM,ARM64]
			Format: <bool>
			Enable/disable the eventstream feature of the ARM
			architected timer so that code using WFE-based polling
			loops can be debugged more effectively on production
			systems.

	clearcpuid=BITNUM [X86]
			Disable CPUID feature X for the kernel. See
			arch/x86/include/asm/cpufeatures.h for the valid bit
			numbers. Note the Linux specific bits are not necessarily
			stable over kernel options, but the vendor specific
			ones should be.
			Also note that user programs calling CPUID directly
			or using the feature without checking anything
			will still see it. This just prevents it from
			being used by the kernel or shown in /proc/cpuinfo.
			Also note the kernel might malfunction if you disable
			some critical bits.

	cma=nn[MG]@[start[MG][-end[MG]]]
			[ARM,X86,KNL]
			Sets the size of kernel global memory area for
			contiguous memory allocations and optionally the
			placement constraint by the physical address range of
			memory allocations. A value of 0 disables CMA
			altogether. For more information, see
			include/linux/dma-contiguous.h

	cmo_free_hint=	[PPC] Format: { yes | no }
			Specify whether pages are marked as being inactive
			when they are freed.  This is used in CMO environments
			to determine OS memory pressure for page stealing by
			a hypervisor.
			Default: yes

	coherent_pool=nn[KMG]	[ARM,KNL]
			Sets the size of memory pool for coherent, atomic dma
			allocations, by default set to 256K.

	com20020=	[HW,NET] ARCnet - COM20020 chipset
			Format:
			<io>[,<irq>[,<nodeID>[,<backplane>[,<ckp>[,<timeout>]]]]]

	com90io=	[HW,NET] ARCnet - COM90xx chipset (IO-mapped buffers)
			Format: <io>[,<irq>]

	com90xx=	[HW,NET]
			ARCnet - COM90xx chipset (memory-mapped buffers)
			Format: <io>[,<irq>[,<memstart>]]

	condev=		[HW,S390] console device
	conmode=

	console=	[KNL] Output console device and options.

		tty<n>	Use the virtual console device <n>.

		ttyS<n>[,options]
		ttyUSB0[,options]
			Use the specified serial port.  The options are of
			the form "bbbbpnf", where "bbbb" is the baud rate,
			"p" is parity ("n", "o", or "e"), "n" is number of
			bits, and "f" is flow control ("r" for RTS or
			omit it).  Default is "9600n8".

			See Documentation/admin-guide/serial-console.rst for more
			information.  See
			Documentation/networking/netconsole.txt for an
			alternative.

		uart[8250],io,<addr>[,options]
		uart[8250],mmio,<addr>[,options]
		uart[8250],mmio16,<addr>[,options]
		uart[8250],mmio32,<addr>[,options]
		uart[8250],0x<addr>[,options]
			Start an early, polled-mode console on the 8250/16550
			UART at the specified I/O port or MMIO address,
			switching to the matching ttyS device later.
			MMIO inter-register address stride is either 8-bit
			(mmio), 16-bit (mmio16), or 32-bit (mmio32).
			If none of [io|mmio|mmio16|mmio32], <addr> is assumed
			to be equivalent to 'mmio'. 'options' are specified in
			the same format described for ttyS above; if unspecified,
			the h/w is not re-initialized.

		hvc<n>	Use the hypervisor console device <n>. This is for
			both Xen and PowerPC hypervisors.

		If the device connected to the port is not a TTY but a braille
		device, prepend "brl," before the device type, for instance
			console=brl,ttyS0
		For now, only VisioBraille is supported.

	console_msg_format=
			[KNL] Change console messages format
		default
			By default we print messages on consoles in
			"[time stamp] text\n" format (time stamp may not be
			printed, depending on CONFIG_PRINTK_TIME or
			`printk_time' param).
		syslog
			Switch to syslog format: "<%u>[time stamp] text\n"
			IOW, each message will have a facility and loglevel
			prefix. The format is similar to one used by syslog()
			syscall, or to executing "dmesg -S --raw" or to reading
			from /proc/kmsg.

	consoleblank=	[KNL] The console blank (screen saver) timeout in
			seconds. A value of 0 disables the blank timer.
			Defaults to 0.

	coredump_filter=
			[KNL] Change the default value for
			/proc/<pid>/coredump_filter.
			See also Documentation/filesystems/proc.rst.

	coresight_cpu_debug.enable
			[ARM,ARM64]
			Format: <bool>
			Enable/disable the CPU sampling based debugging.
			0: default value, disable debugging
			1: enable debugging at boot time

	cpuidle.off=1	[CPU_IDLE]
			disable the cpuidle sub-system

	cpuidle.governor=
			[CPU_IDLE] Name of the cpuidle governor to use.

	cpufreq.off=1	[CPU_FREQ]
			disable the cpufreq sub-system

	cpu_init_udelay=N
			[X86] Delay for N microsec between assert and de-assert
			of APIC INIT to start processors.  This delay occurs
			on every CPU online, such as boot, and resume from suspend.
			Default: 10000

	cpcihp_generic=	[HW,PCI] Generic port I/O CompactPCI driver
			Format:
			<first_slot>,<last_slot>,<port>,<enum_bit>[,<debug>]

	crashkernel=size[KMG][@offset[KMG]]
			[KNL] Using kexec, Linux can switch to a 'crash kernel'
			upon panic. This parameter reserves the physical
			memory region [offset, offset + size] for that kernel
			image. If '@offset' is omitted, then a suitable offset
			is selected automatically.
			[KNL, x86_64] select a region under 4G first, and
			fall back to reserve region above 4G when '@offset'
			hasn't been specified.
			See Documentation/admin-guide/kdump/kdump.rst for further details.

	crashkernel=range1:size1[,range2:size2,...][@offset]
			[KNL] Same as above, but depends on the memory
			in the running system. The syntax of range is
			start-[end] where start and end are both
			a memory unit (amount[KMG]). See also
			Documentation/admin-guide/kdump/kdump.rst for an example.

	crashkernel=size[KMG],high
			[KNL, x86_64] range could be above 4G. Allow kernel
			to allocate physical memory region from top, so could
			be above 4G if system have more than 4G ram installed.
			Otherwise memory region will be allocated below 4G, if
			available.
			It will be ignored if crashkernel=X is specified.
	crashkernel=size[KMG],low
			[KNL, x86_64] range under 4G. When crashkernel=X,high
			is passed, kernel could allocate physical memory region
			above 4G, that cause second kernel crash on system
			that require some amount of low memory, e.g. swiotlb
			requires at least 64M+32K low memory, also enough extra
			low memory is needed to make sure DMA buffers for 32-bit
			devices won't run out. Kernel would try to allocate at
			at least 256M below 4G automatically.
			This one let user to specify own low range under 4G
			for second kernel instead.
			0: to disable low allocation.
			It will be ignored when crashkernel=X,high is not used
			or memory reserved is below 4G.

	cryptomgr.notests
			[KNL] Disable crypto self-tests

	cs89x0_dma=	[HW,NET]
			Format: <dma>

	cs89x0_media=	[HW,NET]
			Format: { rj45 | aui | bnc }

	dasd=		[HW,NET]
			See header of drivers/s390/block/dasd_devmap.c.

	db9.dev[2|3]=	[HW,JOY] Multisystem joystick support via parallel port
			(one device per port)
			Format: <port#>,<type>
			See also Documentation/input/devices/joystick-parport.rst

	ddebug_query=	[KNL,DYNAMIC_DEBUG] Enable debug messages at early boot
			time. See
			Documentation/admin-guide/dynamic-debug-howto.rst for
			details.  Deprecated, see dyndbg.

	debug		[KNL] Enable kernel debugging (events log level).

	debug_boot_weak_hash
			[KNL] Enable printing [hashed] pointers early in the
			boot sequence.  If enabled, we use a weak hash instead
			of siphash to hash pointers.  Use this option if you are
			seeing instances of '(___ptrval___)') and need to see a
			value (hashed pointer) instead. Cryptographically
			insecure, please do not use on production kernels.

	debug_locks_verbose=
			[KNL] verbose self-tests
			Format=<0|1>
			Print debugging info while doing the locking API
			self-tests.
			We default to 0 (no extra messages), setting it to
			1 will print _a lot_ more information - normally
			only useful to kernel developers.

	debug_objects	[KNL] Enable object debugging

	no_debug_objects
			[KNL] Disable object debugging

	debug_guardpage_minorder=
			[KNL] When CONFIG_DEBUG_PAGEALLOC is set, this
			parameter allows control of the order of pages that will
			be intentionally kept free (and hence protected) by the
			buddy allocator. Bigger value increase the probability
			of catching random memory corruption, but reduce the
			amount of memory for normal system use. The maximum
			possible value is MAX_ORDER/2.  Setting this parameter
			to 1 or 2 should be enough to identify most random
			memory corruption problems caused by bugs in kernel or
			driver code when a CPU writes to (or reads from) a
			random memory location. Note that there exists a class
			of memory corruptions problems caused by buggy H/W or
			F/W or by drivers badly programing DMA (basically when
			memory is written at bus level and the CPU MMU is
			bypassed) which are not detectable by
			CONFIG_DEBUG_PAGEALLOC, hence this option will not help
			tracking down these problems.

	debug_pagealloc=
			[KNL] When CONFIG_DEBUG_PAGEALLOC is set, this parameter
			enables the feature at boot time. By default, it is
			disabled and the system will work mostly the same as a
			kernel built without CONFIG_DEBUG_PAGEALLOC.
			Note: to get most of debug_pagealloc error reports, it's
			useful to also enable the page_owner functionality.
			on: enable the feature

	debugpat	[X86] Enable PAT debugging

	decnet.addr=	[HW,NET]
			Format: <area>[,<node>]
			See also Documentation/networking/decnet.txt.

	default_hugepagesz=
			[same as hugepagesz=] The size of the default
			HugeTLB page size. This is the size represented by
			the legacy /proc/ hugepages APIs, used for SHM, and
			default size when mounting hugetlbfs filesystems.
			Defaults to the default architecture's huge page size
			if not specified.

	deferred_probe_timeout=
			[KNL] Debugging option to set a timeout in seconds for
			deferred probe to give up waiting on dependencies to
			probe. Only specific dependencies (subsystems or
			drivers) that have opted in will be ignored. A timeout of 0
			will timeout at the end of initcalls. This option will also
			dump out devices still on the deferred probe list after
			retrying.

	dfltcc=		[HW,S390]
			Format: { on | off | def_only | inf_only | always }
			on:       s390 zlib hardware support for compression on
			          level 1 and decompression (default)
			off:      No s390 zlib hardware support
			def_only: s390 zlib hardware support for deflate
			          only (compression on level 1)
			inf_only: s390 zlib hardware support for inflate
			          only (decompression)
			always:   Same as 'on' but ignores the selected compression
			          level always using hardware support (used for debugging)

	dhash_entries=	[KNL]
			Set number of hash buckets for dentry cache.

	disable_1tb_segments [PPC]
			Disables the use of 1TB hash page table segments. This
			causes the kernel to fall back to 256MB segments which
			can be useful when debugging issues that require an SLB
			miss to occur.

	disable=	[IPV6]
			See Documentation/networking/ipv6.txt.

	hardened_usercopy=
                        [KNL] Under CONFIG_HARDENED_USERCOPY, whether
                        hardening is enabled for this boot. Hardened
                        usercopy checking is used to protect the kernel
                        from reading or writing beyond known memory
                        allocation boundaries as a proactive defense
                        against bounds-checking flaws in the kernel's
                        copy_to_user()/copy_from_user() interface.
                on      Perform hardened usercopy checks (default).
                off     Disable hardened usercopy checks.

	disable_radix	[PPC]
			Disable RADIX MMU mode on POWER9

	disable_tlbie	[PPC]
			Disable TLBIE instruction. Currently does not work
			with KVM, with HASH MMU, or with coherent accelerators.

	disable_cpu_apicid= [X86,APIC,SMP]
			Format: <int>
			The number of initial APIC ID for the
			corresponding CPU to be disabled at boot,
			mostly used for the kdump 2nd kernel to
			disable BSP to wake up multiple CPUs without
			causing system reset or hang due to sending
			INIT from AP to BSP.

	perf_v4_pmi=	[X86,INTEL]
			Format: <bool>
			Disable Intel PMU counter freezing feature.
			The feature only exists starting from
			Arch Perfmon v4 (Skylake and newer).

	disable_ddw	[PPC/PSERIES]
			Disable Dynamic DMA Window support. Use this if
			to workaround buggy firmware.

	disable_ipv6=	[IPV6]
			See Documentation/networking/ipv6.txt.

	disable_mtrr_cleanup [X86]
			The kernel tries to adjust MTRR layout from continuous
			to discrete, to make X server driver able to add WB
			entry later. This parameter disables that.

	disable_mtrr_trim [X86, Intel and AMD only]
			By default the kernel will trim any uncacheable
			memory out of your available memory pool based on
			MTRR settings.  This parameter disables that behavior,
			possibly causing your machine to run very slowly.

	disable_timer_pin_1 [X86]
			Disable PIN 1 of APIC timer
			Can be useful to work around chipset bugs.

	dis_ucode_ldr	[X86] Disable the microcode loader.

	dma_debug=off	If the kernel is compiled with DMA_API_DEBUG support,
			this option disables the debugging code at boot.

	dma_debug_entries=<number>
			This option allows to tune the number of preallocated
			entries for DMA-API debugging code. One entry is
			required per DMA-API allocation. Use this if the
			DMA-API debugging code disables itself because the
			architectural default is too low.

	dma_debug_driver=<driver_name>
			With this option the DMA-API debugging driver
			filter feature can be enabled at boot time. Just
			pass the driver to filter for as the parameter.
			The filter can be disabled or changed to another
			driver later using sysfs.

	driver_async_probe=  [KNL]
			List of driver names to be probed asynchronously.
			Format: <driver_name1>,<driver_name2>...

	drm.edid_firmware=[<connector>:]<file>[,[<connector>:]<file>]
			Broken monitors, graphic adapters, KVMs and EDIDless
			panels may send no or incorrect EDID data sets.
			This parameter allows to specify an EDID data sets
			in the /lib/firmware directory that are used instead.
			Generic built-in EDID data sets are used, if one of
			edid/1024x768.bin, edid/1280x1024.bin,
			edid/1680x1050.bin, or edid/1920x1080.bin is given
			and no file with the same name exists. Details and
			instructions how to build your own EDID data are
			available in Documentation/admin-guide/edid.rst. An EDID
			data set will only be used for a particular connector,
			if its name and a colon are prepended to the EDID
			name. Each connector may use a unique EDID data
			set by separating the files with a comma.  An EDID
			data set with no connector name will be used for
			any connectors not explicitly specified.

	dscc4.setup=	[NET]

	dt_cpu_ftrs=	[PPC]
			Format: {"off" | "known"}
			Control how the dt_cpu_ftrs device-tree binding is
			used for CPU feature discovery and setup (if it
			exists).
			off: Do not use it, fall back to legacy cpu table.
			known: Do not pass through unknown features to guests
			or userspace, only those that the kernel is aware of.

	dump_apple_properties	[X86]
			Dump name and content of EFI device properties on
			x86 Macs.  Useful for driver authors to determine
			what data is available or for reverse-engineering.

	dyndbg[="val"]		[KNL,DYNAMIC_DEBUG]
	module.dyndbg[="val"]
			Enable debug messages at boot time.  See
			Documentation/admin-guide/dynamic-debug-howto.rst
			for details.

	nopku		[X86] Disable Memory Protection Keys CPU feature found
			in some Intel CPUs.

	module.async_probe [KNL]
			Enable asynchronous probe on this module.

	early_ioremap_debug [KNL]
			Enable debug messages in early_ioremap support. This
			is useful for tracking down temporary early mappings
			which are not unmapped.

	earlycon=	[KNL] Output early console device and options.

			When used with no options, the early console is
			determined by stdout-path property in device tree's
			chosen node or the ACPI SPCR table if supported by
			the platform.

		cdns,<addr>[,options]
			Start an early, polled-mode console on a Cadence
			(xuartps) serial port at the specified address. Only
			supported option is baud rate. If baud rate is not
			specified, the serial port must already be setup and
			configured.

		uart[8250],io,<addr>[,options]
		uart[8250],mmio,<addr>[,options]
		uart[8250],mmio32,<addr>[,options]
		uart[8250],mmio32be,<addr>[,options]
		uart[8250],0x<addr>[,options]
			Start an early, polled-mode console on the 8250/16550
			UART at the specified I/O port or MMIO address.
			MMIO inter-register address stride is either 8-bit
			(mmio) or 32-bit (mmio32 or mmio32be).
			If none of [io|mmio|mmio32|mmio32be], <addr> is assumed
			to be equivalent to 'mmio'. 'options' are specified
			in the same format described for "console=ttyS<n>"; if
			unspecified, the h/w is not initialized.

		pl011,<addr>
		pl011,mmio32,<addr>
			Start an early, polled-mode console on a pl011 serial
			port at the specified address. The pl011 serial port
			must already be setup and configured. Options are not
			yet supported.  If 'mmio32' is specified, then only
			the driver will use only 32-bit accessors to read/write
			the device registers.

		meson,<addr>
			Start an early, polled-mode console on a meson serial
			port at the specified address. The serial port must
			already be setup and configured. Options are not yet
			supported.

		msm_serial,<addr>
			Start an early, polled-mode console on an msm serial
			port at the specified address. The serial port
			must already be setup and configured. Options are not
			yet supported.

		msm_serial_dm,<addr>
			Start an early, polled-mode console on an msm serial
			dm port at the specified address. The serial port
			must already be setup and configured. Options are not
			yet supported.

		owl,<addr>
			Start an early, polled-mode console on a serial port
			of an Actions Semi SoC, such as S500 or S900, at the
			specified address. The serial port must already be
			setup and configured. Options are not yet supported.

		rda,<addr>
			Start an early, polled-mode console on a serial port
			of an RDA Micro SoC, such as RDA8810PL, at the
			specified address. The serial port must already be
			setup and configured. Options are not yet supported.

		sbi
			Use RISC-V SBI (Supervisor Binary Interface) for early
			console.

		smh	Use ARM semihosting calls for early console.

		s3c2410,<addr>
		s3c2412,<addr>
		s3c2440,<addr>
		s3c6400,<addr>
		s5pv210,<addr>
		exynos4210,<addr>
			Use early console provided by serial driver available
			on Samsung SoCs, requires selecting proper type and
			a correct base address of the selected UART port. The
			serial port must already be setup and configured.
			Options are not yet supported.

		lantiq,<addr>
			Start an early, polled-mode console on a lantiq serial
			(lqasc) port at the specified address. The serial port
			must already be setup and configured. Options are not
			yet supported.

		lpuart,<addr>
		lpuart32,<addr>
			Use early console provided by Freescale LP UART driver
			found on Freescale Vybrid and QorIQ LS1021A processors.
			A valid base address must be provided, and the serial
			port must already be setup and configured.

		ec_imx21,<addr>
		ec_imx6q,<addr>
			Start an early, polled-mode, output-only console on the
			Freescale i.MX UART at the specified address. The UART
			must already be setup and configured.

		ar3700_uart,<addr>
			Start an early, polled-mode console on the
			Armada 3700 serial port at the specified
			address. The serial port must already be setup
			and configured. Options are not yet supported.

		qcom_geni,<addr>
			Start an early, polled-mode console on a Qualcomm
			Generic Interface (GENI) based serial port at the
			specified address. The serial port must already be
			setup and configured. Options are not yet supported.

		efifb,[options]
			Start an early, unaccelerated console on the EFI
			memory mapped framebuffer (if available). On cache
			coherent non-x86 systems that use system memory for
			the framebuffer, pass the 'ram' option so that it is
			mapped with the correct attributes.

		linflex,<addr>
			Use early console provided by Freescale LINFlexD UART
			serial driver for NXP S32V234 SoCs. A valid base
			address must be provided, and the serial port must
			already be setup and configured.

	earlyprintk=	[X86,SH,ARM,M68k,S390]
			earlyprintk=vga
			earlyprintk=sclp
			earlyprintk=xen
			earlyprintk=serial[,ttySn[,baudrate]]
			earlyprintk=serial[,0x...[,baudrate]]
			earlyprintk=ttySn[,baudrate]
			earlyprintk=dbgp[debugController#]
			earlyprintk=pciserial[,force],bus:device.function[,baudrate]
			earlyprintk=xdbc[xhciController#]

			earlyprintk is useful when the kernel crashes before
			the normal console is initialized. It is not enabled by
			default because it has some cosmetic problems.

			Append ",keep" to not disable it when the real console
			takes over.

			Only one of vga, efi, serial, or usb debug port can
			be used at a time.

			Currently only ttyS0 and ttyS1 may be specified by
			name.  Other I/O ports may be explicitly specified
			on some architectures (x86 and arm at least) by
			replacing ttySn with an I/O port address, like this:
				earlyprintk=serial,0x1008,115200
			You can find the port for a given device in
			/proc/tty/driver/serial:
				2: uart:ST16650V2 port:00001008 irq:18 ...

			Interaction with the standard serial driver is not
			very good.

			The VGA and EFI output is eventually overwritten by
			the real console.

			The xen output can only be used by Xen PV guests.

			The sclp output can only be used on s390.

			The optional "force" to "pciserial" enables use of a
			PCI device even when its classcode is not of the
			UART class.

	edac_report=	[HW,EDAC] Control how to report EDAC event
			Format: {"on" | "off" | "force"}
			on: enable EDAC to report H/W event. May be overridden
			by other higher priority error reporting module.
			off: disable H/W event reporting through EDAC.
			force: enforce the use of EDAC to report H/W event.
			default: on.

	ekgdboc=	[X86,KGDB] Allow early kernel console debugging
			ekgdboc=kbd

			This is designed to be used in conjunction with
			the boot argument: earlyprintk=vga

	edd=		[EDD]
			Format: {"off" | "on" | "skip[mbr]"}

	efi=		[EFI]
			Format: { "old_map", "nochunk", "noruntime", "debug",
				  "nosoftreserve", "disable_early_pci_dma",
				  "no_disable_early_pci_dma" }
			old_map [X86-64]: switch to the old ioremap-based EFI
			runtime services mapping. [Needs CONFIG_X86_UV=y]
			nochunk: disable reading files in "chunks" in the EFI
			boot stub, as chunking can cause problems with some
			firmware implementations.
			noruntime : disable EFI runtime services support
			debug: enable misc debug output
			nosoftreserve: The EFI_MEMORY_SP (Specific Purpose)
			attribute may cause the kernel to reserve the
			memory range for a memory mapping driver to
			claim. Specify efi=nosoftreserve to disable this
			reservation and treat the memory by its base type
			(i.e. EFI_CONVENTIONAL_MEMORY / "System RAM").
			disable_early_pci_dma: Disable the busmaster bit on all
			PCI bridges while in the EFI boot stub
			no_disable_early_pci_dma: Leave the busmaster bit set
			on all PCI bridges while in the EFI boot stub

	efi_no_storage_paranoia [EFI; X86]
			Using this parameter you can use more than 50% of
			your efi variable storage. Use this parameter only if
			you are really sure that your UEFI does sane gc and
			fulfills the spec otherwise your board may brick.

	efi_fake_mem=	nn[KMG]@ss[KMG]:aa[,nn[KMG]@ss[KMG]:aa,..] [EFI; X86]
			Add arbitrary attribute to specific memory range by
			updating original EFI memory map.
			Region of memory which aa attribute is added to is
			from ss to ss+nn.

			If efi_fake_mem=2G@4G:0x10000,2G@0x10a0000000:0x10000
			is specified, EFI_MEMORY_MORE_RELIABLE(0x10000)
			attribute is added to range 0x100000000-0x180000000 and
			0x10a0000000-0x1120000000.

			If efi_fake_mem=8G@9G:0x40000 is specified, the
			EFI_MEMORY_SP(0x40000) attribute is added to
			range 0x240000000-0x43fffffff.

			Using this parameter you can do debugging of EFI memmap
			related features. For example, you can do debugging of
			Address Range Mirroring feature even if your box
			doesn't support it, or mark specific memory as
			"soft reserved".

	efivar_ssdt=	[EFI; X86] Name of an EFI variable that contains an SSDT
			that is to be dynamically loaded by Linux. If there are
			multiple variables with the same name but with different
			vendor GUIDs, all of them will be loaded. See
			Documentation/admin-guide/acpi/ssdt-overlays.rst for details.


	eisa_irq_edge=	[PARISC,HW]
			See header of drivers/parisc/eisa.c.

	elanfreq=	[X86-32]
			See comment before function elanfreq_setup() in
			arch/x86/kernel/cpu/cpufreq/elanfreq.c.

	elfcorehdr=[size[KMG]@]offset[KMG] [IA64,PPC,SH,X86,S390]
			Specifies physical address of start of kernel core
			image elf header and optionally the size. Generally
			kexec loader will pass this option to capture kernel.
			See Documentation/admin-guide/kdump/kdump.rst for details.

	enable_mtrr_cleanup [X86]
			The kernel tries to adjust MTRR layout from continuous
			to discrete, to make X server driver able to add WB
			entry later. This parameter enables that.

	enable_timer_pin_1 [X86]
			Enable PIN 1 of APIC timer
			Can be useful to work around chipset bugs
			(in particular on some ATI chipsets).
			The kernel tries to set a reasonable default.

	enforcing	[SELINUX] Set initial enforcing status.
			Format: {"0" | "1"}
			See security/selinux/Kconfig help text.
			0 -- permissive (log only, no denials).
			1 -- enforcing (deny and log).
			Default value is 0.
			Value can be changed at runtime via
			/sys/fs/selinux/enforce.

	erst_disable	[ACPI]
			Disable Error Record Serialization Table (ERST)
			support.

	ether=		[HW,NET] Ethernet cards parameters
			This option is obsoleted by the "netdev=" option, which
			has equivalent usage. See its documentation for details.

	evm=		[EVM]
			Format: { "fix" }
			Permit 'security.evm' to be updated regardless of
			current integrity status.

	failslab=
	fail_page_alloc=
	fail_make_request=[KNL]
			General fault injection mechanism.
			Format: <interval>,<probability>,<space>,<times>
			See also Documentation/fault-injection/.

	floppy=		[HW]
			See Documentation/admin-guide/blockdev/floppy.rst.

	force_pal_cache_flush
			[IA-64] Avoid check_sal_cache_flush which may hang on
			buggy SAL_CACHE_FLUSH implementations. Using this
			parameter will force ia64_sal_cache_flush to call
			ia64_pal_cache_flush instead of SAL_CACHE_FLUSH.

	forcepae	[X86-32]
			Forcefully enable Physical Address Extension (PAE).
			Many Pentium M systems disable PAE but may have a
			functionally usable PAE implementation.
			Warning: use of this parameter will taint the kernel
			and may cause unknown problems.

	ftrace=[tracer]
			[FTRACE] will set and start the specified tracer
			as early as possible in order to facilitate early
			boot debugging.

	ftrace_dump_on_oops[=orig_cpu]
			[FTRACE] will dump the trace buffers on oops.
			If no parameter is passed, ftrace will dump
			buffers of all CPUs, but if you pass orig_cpu, it will
			dump only the buffer of the CPU that triggered the
			oops.

	ftrace_filter=[function-list]
			[FTRACE] Limit the functions traced by the function
			tracer at boot up. function-list is a comma separated
			list of functions. This list can be changed at run
			time by the set_ftrace_filter file in the debugfs
			tracing directory.

	ftrace_notrace=[function-list]
			[FTRACE] Do not trace the functions specified in
			function-list. This list can be changed at run time
			by the set_ftrace_notrace file in the debugfs
			tracing directory.

	ftrace_graph_filter=[function-list]
			[FTRACE] Limit the top level callers functions traced
			by the function graph tracer at boot up.
			function-list is a comma separated list of functions
			that can be changed at run time by the
			set_graph_function file in the debugfs tracing directory.

	ftrace_graph_notrace=[function-list]
			[FTRACE] Do not trace from the functions specified in
			function-list.  This list is a comma separated list of
			functions that can be changed at run time by the
			set_graph_notrace file in the debugfs tracing directory.

	ftrace_graph_max_depth=<uint>
			[FTRACE] Used with the function graph tracer. This is
			the max depth it will trace into a function. This value
			can be changed at run time by the max_graph_depth file
			in the tracefs tracing directory. default: 0 (no limit)

	fw_devlink=	[KNL] Create device links between consumer and supplier
			devices by scanning the firmware to infer the
			consumer/supplier relationships. This feature is
			especially useful when drivers are loaded as modules as
			it ensures proper ordering of tasks like device probing
			(suppliers first, then consumers), supplier boot state
			clean up (only after all consumers have probed),
			suspend/resume & runtime PM (consumers first, then
			suppliers).
			Format: { off | permissive | on | rpm }
			off --	Don't create device links from firmware info.
			permissive -- Create device links from firmware info
				but use it only for ordering boot state clean
				up (sync_state() calls).
			on -- 	Create device links from firmware info and use it
				to enforce probe and suspend/resume ordering.
			rpm --	Like "on", but also use to order runtime PM.

	gamecon.map[2|3]=
			[HW,JOY] Multisystem joystick and NES/SNES/PSX pad
			support via parallel port (up to 5 devices per port)
			Format: <port#>,<pad1>,<pad2>,<pad3>,<pad4>,<pad5>
			See also Documentation/input/devices/joystick-parport.rst

	gamma=		[HW,DRM]

	gart_fix_e820=	[X86_64] disable the fix e820 for K8 GART
			Format: off | on
			default: on

	gcov_persist=	[GCOV] When non-zero (default), profiling data for
			kernel modules is saved and remains accessible via
			debugfs, even when the module is unloaded/reloaded.
			When zero, profiling data is discarded and associated
			debugfs files are removed at module unload time.

	goldfish	[X86] Enable the goldfish android emulator platform.
			Don't use this when you are not running on the
			android emulator

	gpt		[EFI] Forces disk with valid GPT signature but
			invalid Protective MBR to be treated as GPT. If the
			primary GPT is corrupted, it enables the backup/alternate
			GPT to be used instead.

	grcan.enable0=	[HW] Configuration of physical interface 0. Determines
			the "Enable 0" bit of the configuration register.
			Format: 0 | 1
			Default: 0
	grcan.enable1=	[HW] Configuration of physical interface 1. Determines
			the "Enable 0" bit of the configuration register.
			Format: 0 | 1
			Default: 0
	grcan.select=	[HW] Select which physical interface to use.
			Format: 0 | 1
			Default: 0
	grcan.txsize=	[HW] Sets the size of the tx buffer.
			Format: <unsigned int> such that (txsize & ~0x1fffc0) == 0.
			Default: 1024
	grcan.rxsize=	[HW] Sets the size of the rx buffer.
			Format: <unsigned int> such that (rxsize & ~0x1fffc0) == 0.
			Default: 1024

	gpio-mockup.gpio_mockup_ranges
			[HW] Sets the ranges of gpiochip of for this device.
			Format: <start1>,<end1>,<start2>,<end2>...

	hardlockup_all_cpu_backtrace=
			[KNL] Should the hard-lockup detector generate
			backtraces on all cpus.
			Format: <integer>

	hashdist=	[KNL,NUMA] Large hashes allocated during boot
			are distributed across NUMA nodes.  Defaults on
			for 64-bit NUMA, off otherwise.
			Format: 0 | 1 (for off | on)

	hcl=		[IA-64] SGI's Hardware Graph compatibility layer

	hd=		[EIDE] (E)IDE hard drive subsystem geometry
			Format: <cyl>,<head>,<sect>

	hest_disable	[ACPI]
			Disable Hardware Error Source Table (HEST) support;
			corresponding firmware-first mode error processing
			logic will be disabled.

	highmem=nn[KMG]	[KNL,BOOT] forces the highmem zone to have an exact
			size of <nn>. This works even on boxes that have no
			highmem otherwise. This also works to reduce highmem
			size on bigger boxes.

	highres=	[KNL] Enable/disable high resolution timer mode.
			Valid parameters: "on", "off"
			Default: "on"

	hlt		[BUGS=ARM,SH]

	hpet=		[X86-32,HPET] option to control HPET usage
			Format: { enable (default) | disable | force |
				verbose }
			disable: disable HPET and use PIT instead
			force: allow force enabled of undocumented chips (ICH4,
				VIA, nVidia)
			verbose: show contents of HPET registers during setup

	hpet_mmap=	[X86, HPET_MMAP] Allow userspace to mmap HPET
			registers.  Default set by CONFIG_HPET_MMAP_DEFAULT.

	hugetlb_cma=	[HW] The size of a cma area used for allocation
			of gigantic hugepages.
			Format: nn[KMGTPE]

			Reserve a cma area of given size and allocate gigantic
			hugepages using the cma allocator. If enabled, the
			boot-time allocation of gigantic hugepages is skipped.

	hugepages=	[HW,X86-32,IA-64] HugeTLB pages to allocate at boot.
	hugepagesz=	[HW,IA-64,PPC,X86-64] The size of the HugeTLB pages.
			On x86-64 and powerpc, this option can be specified
			multiple times interleaved with hugepages= to reserve
			huge pages of different sizes. Valid pages sizes on
			x86-64 are 2M (when the CPU supports "pse") and 1G
			(when the CPU supports the "pdpe1gb" cpuinfo flag).

	hung_task_panic=
			[KNL] Should the hung task detector generate panics.
			Format: <integer>

			A nonzero value instructs the kernel to panic when a
			hung task is detected. The default value is controlled
			by the CONFIG_BOOTPARAM_HUNG_TASK_PANIC build-time
			option. The value selected by this boot parameter can
			be changed later by the kernel.hung_task_panic sysctl.

	hvc_iucv=	[S390]	Number of z/VM IUCV hypervisor console (HVC)
				terminal devices. Valid values: 0..8
	hvc_iucv_allow=	[S390]	Comma-separated list of z/VM user IDs.
				If specified, z/VM IUCV HVC accepts connections
				from listed z/VM user IDs only.

	hv_nopvspin	[X86,HYPER_V] Disables the paravirt spinlock optimizations
				      which allow the hypervisor to 'idle' the
				      guest on lock contention.

	keep_bootcon	[KNL]
			Do not unregister boot console at start. This is only
			useful for debugging when something happens in the window
			between unregistering the boot console and initializing
			the real console.

	i2c_bus=	[HW]	Override the default board specific I2C bus speed
				or register an additional I2C bus that is not
				registered from board initialization code.
				Format:
				<bus_id>,<clkrate>

	i8042.debug	[HW] Toggle i8042 debug mode
	i8042.unmask_kbd_data
			[HW] Enable printing of interrupt data from the KBD port
			     (disabled by default, and as a pre-condition
			     requires that i8042.debug=1 be enabled)
	i8042.direct	[HW] Put keyboard port into non-translated mode
	i8042.dumbkbd	[HW] Pretend that controller can only read data from
			     keyboard and cannot control its state
			     (Don't attempt to blink the leds)
	i8042.noaux	[HW] Don't check for auxiliary (== mouse) port
	i8042.nokbd	[HW] Don't check/create keyboard port
	i8042.noloop	[HW] Disable the AUX Loopback command while probing
			     for the AUX port
	i8042.nomux	[HW] Don't check presence of an active multiplexing
			     controller
	i8042.nopnp	[HW] Don't use ACPIPnP / PnPBIOS to discover KBD/AUX
			     controllers
	i8042.notimeout	[HW] Ignore timeout condition signalled by controller
	i8042.reset	[HW] Reset the controller during init, cleanup and
			     suspend-to-ram transitions, only during s2r
			     transitions, or never reset
			Format: { 1 | Y | y | 0 | N | n }
			1, Y, y: always reset controller
			0, N, n: don't ever reset controller
			Default: only on s2r transitions on x86; most other
			architectures force reset to be always executed
	i8042.unlock	[HW] Unlock (ignore) the keylock
	i8042.kbdreset	[HW] Reset device connected to KBD port

	i810=		[HW,DRM]

	i8k.ignore_dmi	[HW] Continue probing hardware even if DMI data
			indicates that the driver is running on unsupported
			hardware.
	i8k.force	[HW] Activate i8k driver even if SMM BIOS signature
			does not match list of supported models.
	i8k.power_status
			[HW] Report power status in /proc/i8k
			(disabled by default)
	i8k.restricted	[HW] Allow controlling fans only if SYS_ADMIN
			capability is set.

	i915.invert_brightness=
			[DRM] Invert the sense of the variable that is used to
			set the brightness of the panel backlight. Normally a
			brightness value of 0 indicates backlight switched off,
			and the maximum of the brightness value sets the backlight
			to maximum brightness. If this parameter is set to 0
			(default) and the machine requires it, or this parameter
			is set to 1, a brightness value of 0 sets the backlight
			to maximum brightness, and the maximum of the brightness
			value switches the backlight off.
			-1 -- never invert brightness
			 0 -- machine default
			 1 -- force brightness inversion

	icn=		[HW,ISDN]
			Format: <io>[,<membase>[,<icn_id>[,<icn_id2>]]]

	ide-core.nodma=	[HW] (E)IDE subsystem
			Format: =0.0 to prevent dma on hda, =0.1 hdb =1.0 hdc
			.vlb_clock .pci_clock .noflush .nohpa .noprobe .nowerr
			.cdrom .chs .ignore_cable are additional options
			See Documentation/ide/ide.rst.

	ide-generic.probe-mask= [HW] (E)IDE subsystem
			Format: <int>
			Probe mask for legacy ISA IDE ports.  Depending on
			platform up to 6 ports are supported, enabled by
			setting corresponding bits in the mask to 1.  The
			default value is 0x0, which has a special meaning.
			On systems that have PCI, it triggers scanning the
			PCI bus for the first and the second port, which
			are then probed.  On systems without PCI the value
			of 0x0 enables probing the two first ports as if it
			was 0x3.

	ide-pci-generic.all-generic-ide [HW] (E)IDE subsystem
			Claim all unknown PCI IDE storage controllers.

	idle=		[X86]
			Format: idle=poll, idle=halt, idle=nomwait
			Poll forces a polling idle loop that can slightly
			improve the performance of waking up a idle CPU, but
			will use a lot of power and make the system run hot.
			Not recommended.
			idle=halt: Halt is forced to be used for CPU idle.
			In such case C2/C3 won't be used again.
			idle=nomwait: Disable mwait for CPU C-states

	ieee754=	[MIPS] Select IEEE Std 754 conformance mode
			Format: { strict | legacy | 2008 | relaxed }
			Default: strict

			Choose which programs will be accepted for execution
			based on the IEEE 754 NaN encoding(s) supported by
			the FPU and the NaN encoding requested with the value
			of an ELF file header flag individually set by each
			binary.  Hardware implementations are permitted to
			support either or both of the legacy and the 2008 NaN
			encoding mode.

			Available settings are as follows:
			strict	accept binaries that request a NaN encoding
				supported by the FPU
			legacy	only accept legacy-NaN binaries, if supported
				by the FPU
			2008	only accept 2008-NaN binaries, if supported
				by the FPU
			relaxed	accept any binaries regardless of whether
				supported by the FPU

			The FPU emulator is always able to support both NaN
			encodings, so if no FPU hardware is present or it has
			been disabled with 'nofpu', then the settings of
			'legacy' and '2008' strap the emulator accordingly,
			'relaxed' straps the emulator for both legacy-NaN and
			2008-NaN, whereas 'strict' enables legacy-NaN only on
			legacy processors and both NaN encodings on MIPS32 or
			MIPS64 CPUs.

			The setting for ABS.fmt/NEG.fmt instruction execution
			mode generally follows that for the NaN encoding,
			except where unsupported by hardware.

	ignore_loglevel	[KNL]
			Ignore loglevel setting - this will print /all/
			kernel messages to the console. Useful for debugging.
			We also add it as printk module parameter, so users
			could change it dynamically, usually by
			/sys/module/printk/parameters/ignore_loglevel.

	ignore_rlimit_data
			Ignore RLIMIT_DATA setting for data mappings,
			print warning at first misuse.  Can be changed via
			/sys/module/kernel/parameters/ignore_rlimit_data.

	ihash_entries=	[KNL]
			Set number of hash buckets for inode cache.

	ima_appraise=	[IMA] appraise integrity measurements
			Format: { "off" | "enforce" | "fix" | "log" }
			default: "enforce"

	ima_appraise_tcb [IMA] Deprecated.  Use ima_policy= instead.
			The builtin appraise policy appraises all files
			owned by uid=0.

	ima_canonical_fmt [IMA]
			Use the canonical format for the binary runtime
			measurements, instead of host native format.

	ima_hash=	[IMA]
			Format: { md5 | sha1 | rmd160 | sha256 | sha384
				   | sha512 | ... }
			default: "sha1"

			The list of supported hash algorithms is defined
			in crypto/hash_info.h.

	ima_policy=	[IMA]
			The builtin policies to load during IMA setup.
			Format: "tcb | appraise_tcb | secure_boot |
				 fail_securely"

			The "tcb" policy measures all programs exec'd, files
			mmap'd for exec, and all files opened with the read
			mode bit set by either the effective uid (euid=0) or
			uid=0.

			The "appraise_tcb" policy appraises the integrity of
			all files owned by root.

			The "secure_boot" policy appraises the integrity
			of files (eg. kexec kernel image, kernel modules,
			firmware, policy, etc) based on file signatures.

			The "fail_securely" policy forces file signature
			verification failure also on privileged mounted
			filesystems with the SB_I_UNVERIFIABLE_SIGNATURE
			flag.

	ima_tcb		[IMA] Deprecated.  Use ima_policy= instead.
			Load a policy which meets the needs of the Trusted
			Computing Base.  This means IMA will measure all
			programs exec'd, files mmap'd for exec, and all files
			opened for read by uid=0.

	ima_template=	[IMA]
			Select one of defined IMA measurements template formats.
			Formats: { "ima" | "ima-ng" | "ima-sig" }
			Default: "ima-ng"

	ima_template_fmt=
			[IMA] Define a custom template format.
			Format: { "field1|...|fieldN" }

	ima.ahash_minsize= [IMA] Minimum file size for asynchronous hash usage
			Format: <min_file_size>
			Set the minimal file size for using asynchronous hash.
			If left unspecified, ahash usage is disabled.

			ahash performance varies for different data sizes on
			different crypto accelerators. This option can be used
			to achieve the best performance for a particular HW.

	ima.ahash_bufsize= [IMA] Asynchronous hash buffer size
			Format: <bufsize>
			Set hashing buffer size. Default: 4k.

			ahash performance varies for different chunk sizes on
			different crypto accelerators. This option can be used
			to achieve best performance for particular HW.

	init=		[KNL]
			Format: <full_path>
			Run specified binary instead of /sbin/init as init
			process.

	initcall_debug	[KNL] Trace initcalls as they are executed.  Useful
			for working out where the kernel is dying during
			startup.

	initcall_blacklist=  [KNL] Do not execute a comma-separated list of
			initcall functions.  Useful for debugging built-in
			modules and initcalls.

	initrd=		[BOOT] Specify the location of the initial ramdisk

	init_on_alloc=	[MM] Fill newly allocated pages and heap objects with
			zeroes.
			Format: 0 | 1
			Default set by CONFIG_INIT_ON_ALLOC_DEFAULT_ON.

	init_on_free=	[MM] Fill freed pages and heap objects with zeroes.
			Format: 0 | 1
			Default set by CONFIG_INIT_ON_FREE_DEFAULT_ON.

	init_pkru=	[x86] Specify the default memory protection keys rights
			register contents for all processes.  0x55555554 by
			default (disallow access to all but pkey 0).  Can
			override in debugfs after boot.

	inport.irq=	[HW] Inport (ATI XL and Microsoft) busmouse driver
			Format: <irq>

	int_pln_enable	[x86] Enable power limit notification interrupt

	integrity_audit=[IMA]
			Format: { "0" | "1" }
			0 -- basic integrity auditing messages. (Default)
			1 -- additional integrity auditing messages.

	intel_iommu=	[DMAR] Intel IOMMU driver (DMAR) option
		on
			Enable intel iommu driver.
		off
			Disable intel iommu driver.
		igfx_off [Default Off]
			By default, gfx is mapped as normal device. If a gfx
			device has a dedicated DMAR unit, the DMAR unit is
			bypassed by not enabling DMAR with this option. In
			this case, gfx device will use physical address for
			DMA.
		forcedac [x86_64]
			With this option iommu will not optimize to look
			for io virtual address below 32-bit forcing dual
			address cycle on pci bus for cards supporting greater
			than 32-bit addressing. The default is to look
			for translation below 32-bit and if not available
			then look in the higher range.
		strict [Default Off]
			With this option on every unmap_single operation will
			result in a hardware IOTLB flush operation as opposed
			to batching them for performance.
		sp_off [Default Off]
			By default, super page will be supported if Intel IOMMU
			has the capability. With this option, super page will
			not be supported.
		sm_on [Default Off]
			By default, scalable mode will be disabled even if the
			hardware advertises that it has support for the scalable
			mode translation. With this option set, scalable mode
			will be used on hardware which claims to support it.
		tboot_noforce [Default Off]
			Do not force the Intel IOMMU enabled under tboot.
			By default, tboot will force Intel IOMMU on, which
			could harm performance of some high-throughput
			devices like 40GBit network cards, even if identity
			mapping is enabled.
			Note that using this option lowers the security
			provided by tboot because it makes the system
			vulnerable to DMA attacks.
		nobounce [Default off]
			Disable bounce buffer for untrusted devices such as
			the Thunderbolt devices. This will treat the untrusted
			devices as the trusted ones, hence might expose security
			risks of DMA attacks.

	intel_idle.max_cstate=	[KNL,HW,ACPI,X86]
			0	disables intel_idle and fall back on acpi_idle.
			1 to 9	specify maximum depth of C-state.

	intel_pstate=	[X86]
			disable
			  Do not enable intel_pstate as the default
			  scaling driver for the supported processors
			passive
			  Use intel_pstate as a scaling driver, but configure it
			  to work with generic cpufreq governors (instead of
			  enabling its internal governor).  This mode cannot be
			  used along with the hardware-managed P-states (HWP)
			  feature.
			force
			  Enable intel_pstate on systems that prohibit it by default
			  in favor of acpi-cpufreq. Forcing the intel_pstate driver
			  instead of acpi-cpufreq may disable platform features, such
			  as thermal controls and power capping, that rely on ACPI
			  P-States information being indicated to OSPM and therefore
			  should be used with caution. This option does not work with
			  processors that aren't supported by the intel_pstate driver
			  or on platforms that use pcc-cpufreq instead of acpi-cpufreq.
			no_hwp
			  Do not enable hardware P state control (HWP)
			  if available.
			hwp_only
			  Only load intel_pstate on systems which support
			  hardware P state control (HWP) if available.
			support_acpi_ppc
			  Enforce ACPI _PPC performance limits. If the Fixed ACPI
			  Description Table, specifies preferred power management
			  profile as "Enterprise Server" or "Performance Server",
			  then this feature is turned on by default.
			per_cpu_perf_limits
			  Allow per-logical-CPU P-State performance control limits using
			  cpufreq sysfs interface

	intremap=	[X86-64, Intel-IOMMU]
			on	enable Interrupt Remapping (default)
			off	disable Interrupt Remapping
			nosid	disable Source ID checking
			no_x2apic_optout
				BIOS x2APIC opt-out request will be ignored
			nopost	disable Interrupt Posting

	iomem=		Disable strict checking of access to MMIO memory
		strict	regions from userspace.
		relaxed

	iommu=		[x86]
		off
		force
		noforce
		biomerge
		panic
		nopanic
		merge
		nomerge
		soft
		pt		[x86]
		nopt		[x86]
		nobypass	[PPC/POWERNV]
			Disable IOMMU bypass, using IOMMU for PCI devices.

	iommu.strict=	[ARM64] Configure TLB invalidation behaviour
			Format: { "0" | "1" }
			0 - Lazy mode.
			  Request that DMA unmap operations use deferred
			  invalidation of hardware TLBs, for increased
			  throughput at the cost of reduced device isolation.
			  Will fall back to strict mode if not supported by
			  the relevant IOMMU driver.
			1 - Strict mode (default).
			  DMA unmap operations invalidate IOMMU hardware TLBs
			  synchronously.

	iommu.passthrough=
			[ARM64, X86] Configure DMA to bypass the IOMMU by default.
			Format: { "0" | "1" }
			0 - Use IOMMU translation for DMA.
			1 - Bypass the IOMMU for DMA.
			unset - Use value of CONFIG_IOMMU_DEFAULT_PASSTHROUGH.

	io7=		[HW] IO7 for Marvel based alpha systems
			See comment before marvel_specify_io7 in
			arch/alpha/kernel/core_marvel.c.

	io_delay=	[X86] I/O delay method
		0x80
			Standard port 0x80 based delay
		0xed
			Alternate port 0xed based delay (needed on some systems)
		udelay
			Simple two microseconds delay
		none
			No delay

	ip=		[IP_PNP]
			See Documentation/admin-guide/nfs/nfsroot.rst.

	ipcmni_extend	[KNL] Extend the maximum number of unique System V
			IPC identifiers from 32,768 to 16,777,216.

	irqaffinity=	[SMP] Set the default irq affinity mask
			The argument is a cpu list, as described above.

	irqchip.gicv2_force_probe=
			[ARM, ARM64]
			Format: <bool>
			Force the kernel to look for the second 4kB page
			of a GICv2 controller even if the memory range
			exposed by the device tree is too small.

	irqchip.gicv3_nolpi=
			[ARM, ARM64]
			Force the kernel to ignore the availability of
			LPIs (and by consequence ITSs). Intended for system
			that use the kernel as a bootloader, and thus want
			to let secondary kernels in charge of setting up
			LPIs.

	irqchip.gicv3_pseudo_nmi= [ARM64]
			Enables support for pseudo-NMIs in the kernel. This
			requires the kernel to be built with
			CONFIG_ARM64_PSEUDO_NMI.

	irqfixup	[HW]
			When an interrupt is not handled search all handlers
			for it. Intended to get systems with badly broken
			firmware running.

	irqpoll		[HW]
			When an interrupt is not handled search all handlers
			for it. Also check all handlers each timer
			interrupt. Intended to get systems with badly broken
			firmware running.

	isapnp=		[ISAPNP]
			Format: <RDP>,<reset>,<pci_scan>,<verbosity>

	isolcpus=	[KNL,SMP,ISOL] Isolate a given set of CPUs from disturbance.
			[Deprecated - use cpusets instead]
			Format: [flag-list,]<cpu-list>

			Specify one or more CPUs to isolate from disturbances
			specified in the flag list (default: domain):

			nohz
			  Disable the tick when a single task runs.

			  A residual 1Hz tick is offloaded to workqueues, which you
			  need to affine to housekeeping through the global
			  workqueue's affinity configured via the
			  /sys/devices/virtual/workqueue/cpumask sysfs file, or
			  by using the 'domain' flag described below.

			  NOTE: by default the global workqueue runs on all CPUs,
			  so to protect individual CPUs the 'cpumask' file has to
			  be configured manually after bootup.

			domain
			  Isolate from the general SMP balancing and scheduling
			  algorithms. Note that performing domain isolation this way
			  is irreversible: it's not possible to bring back a CPU to
			  the domains once isolated through isolcpus. It's strongly
			  advised to use cpusets instead to disable scheduler load
			  balancing through the "cpuset.sched_load_balance" file.
			  It offers a much more flexible interface where CPUs can
			  move in and out of an isolated set anytime.

			  You can move a process onto or off an "isolated" CPU via
			  the CPU affinity syscalls or cpuset.
			  <cpu number> begins at 0 and the maximum value is
			  "number of CPUs in system - 1".

			managed_irq

			  Isolate from being targeted by managed interrupts
			  which have an interrupt mask containing isolated
			  CPUs. The affinity of managed interrupts is
			  handled by the kernel and cannot be changed via
			  the /proc/irq/* interfaces.

			  This isolation is best effort and only effective
			  if the automatically assigned interrupt mask of a
			  device queue contains isolated and housekeeping
			  CPUs. If housekeeping CPUs are online then such
			  interrupts are directed to the housekeeping CPU
			  so that IO submitted on the housekeeping CPU
			  cannot disturb the isolated CPU.

			  If a queue's affinity mask contains only isolated
			  CPUs then this parameter has no effect on the
			  interrupt routing decision, though interrupts are
			  only delivered when tasks running on those
			  isolated CPUs submit IO. IO submitted on
			  housekeeping CPUs has no influence on those
			  queues.

			The format of <cpu-list> is described above.

	iucv=		[HW,NET]

	ivrs_ioapic	[HW,X86_64]
			Provide an override to the IOAPIC-ID<->DEVICE-ID
			mapping provided in the IVRS ACPI table. For
			example, to map IOAPIC-ID decimal 10 to
			PCI device 00:14.0 write the parameter as:
				ivrs_ioapic[10]=00:14.0

	ivrs_hpet	[HW,X86_64]
			Provide an override to the HPET-ID<->DEVICE-ID
			mapping provided in the IVRS ACPI table. For
			example, to map HPET-ID decimal 0 to
			PCI device 00:14.0 write the parameter as:
				ivrs_hpet[0]=00:14.0

	ivrs_acpihid	[HW,X86_64]
			Provide an override to the ACPI-HID:UID<->DEVICE-ID
			mapping provided in the IVRS ACPI table. For
			example, to map UART-HID:UID AMD0020:0 to
			PCI device 00:14.5 write the parameter as:
				ivrs_acpihid[00:14.5]=AMD0020:0

	js=		[HW,JOY] Analog joystick
			See Documentation/input/joydev/joystick.rst.

	nokaslr		[KNL]
			When CONFIG_RANDOMIZE_BASE is set, this disables
			kernel and module base offset ASLR (Address Space
			Layout Randomization).

	kasan_multi_shot
			[KNL] Enforce KASAN (Kernel Address Sanitizer) to print
			report on every invalid memory access. Without this
			parameter KASAN will print report only for the first
			invalid access.

	keepinitrd	[HW,ARM]

	kernelcore=	[KNL,X86,IA-64,PPC]
			Format: nn[KMGTPE] | nn% | "mirror"
			This parameter specifies the amount of memory usable by
			the kernel for non-movable allocations.  The requested
			amount is spread evenly throughout all nodes in the
			system as ZONE_NORMAL.  The remaining memory is used for
			movable memory in its own zone, ZONE_MOVABLE.  In the
			event, a node is too small to have both ZONE_NORMAL and
			ZONE_MOVABLE, kernelcore memory will take priority and
			other nodes will have a larger ZONE_MOVABLE.

			ZONE_MOVABLE is used for the allocation of pages that
			may be reclaimed or moved by the page migration
			subsystem.  Note that allocations like PTEs-from-HighMem
			still use the HighMem zone if it exists, and the Normal
			zone if it does not.

			It is possible to specify the exact amount of memory in
			the form of "nn[KMGTPE]", a percentage of total system
			memory in the form of "nn%", or "mirror".  If "mirror"
			option is specified, mirrored (reliable) memory is used
			for non-movable allocations and remaining memory is used
			for Movable pages.  "nn[KMGTPE]", "nn%", and "mirror"
			are exclusive, so you cannot specify multiple forms.

	kgdbdbgp=	[KGDB,HW] kgdb over EHCI usb debug port.
			Format: <Controller#>[,poll interval]
			The controller # is the number of the ehci usb debug
			port as it is probed via PCI.  The poll interval is
			optional and is the number seconds in between
			each poll cycle to the debug port in case you need
			the functionality for interrupting the kernel with
			gdb or control-c on the dbgp connection.  When
			not using this parameter you use sysrq-g to break into
			the kernel debugger.

	kgdboc=		[KGDB,HW] kgdb over consoles.
			Requires a tty driver that supports console polling,
			or a supported polling keyboard driver (non-usb).
			 Serial only format: <serial_device>[,baud]
			 keyboard only format: kbd
			 keyboard and serial format: kbd,<serial_device>[,baud]
			Optional Kernel mode setting:
			 kms, kbd format: kms,kbd
			 kms, kbd and serial format: kms,kbd,<ser_dev>[,baud]

	kgdbwait	[KGDB] Stop kernel execution and enter the
			kernel debugger at the earliest opportunity.

	kmac=		[MIPS] korina ethernet MAC address.
			Configure the RouterBoard 532 series on-chip
			Ethernet adapter MAC address.

	kmemleak=	[KNL] Boot-time kmemleak enable/disable
			Valid arguments: on, off
			Default: on
			Built with CONFIG_DEBUG_KMEMLEAK_DEFAULT_OFF=y,
			the default is off.

	kprobe_event=[probe-list]
			[FTRACE] Add kprobe events and enable at boot time.
			The probe-list is a semicolon delimited list of probe
			definitions. Each definition is same as kprobe_events
			interface, but the parameters are comma delimited.
			For example, to add a kprobe event on vfs_read with
			arg1 and arg2, add to the command line;

			      kprobe_event=p,vfs_read,$arg1,$arg2

			See also Documentation/trace/kprobetrace.rst "Kernel
			Boot Parameter" section.

	kpti=		[ARM64] Control page table isolation of user
			and kernel address spaces.
			Default: enabled on cores which need mitigation.
			0: force disabled
			1: force enabled

	kvm.ignore_msrs=[KVM] Ignore guest accesses to unhandled MSRs.
			Default is 0 (don't ignore, but inject #GP)

	kvm.enable_vmware_backdoor=[KVM] Support VMware backdoor PV interface.
				   Default is false (don't support).

	kvm.mmu_audit=	[KVM] This is a R/W parameter which allows audit
			KVM MMU at runtime.
			Default is 0 (off)

	kvm.nx_huge_pages=
			[KVM] Controls the software workaround for the
			X86_BUG_ITLB_MULTIHIT bug.
			force	: Always deploy workaround.
			off	: Never deploy workaround.
			auto    : Deploy workaround based on the presence of
				  X86_BUG_ITLB_MULTIHIT.

			Default is 'auto'.

			If the software workaround is enabled for the host,
			guests do need not to enable it for nested guests.

	kvm.nx_huge_pages_recovery_ratio=
			[KVM] Controls how many 4KiB pages are periodically zapped
			back to huge pages.  0 disables the recovery, otherwise if
			the value is N KVM will zap 1/Nth of the 4KiB pages every
			minute.  The default is 60.

	kvm-amd.nested=	[KVM,AMD] Allow nested virtualization in KVM/SVM.
			Default is 1 (enabled)

	kvm-amd.npt=	[KVM,AMD] Disable nested paging (virtualized MMU)
			for all guests.
			Default is 1 (enabled) if in 64-bit or 32-bit PAE mode.

	kvm-arm.vgic_v3_group0_trap=
			[KVM,ARM] Trap guest accesses to GICv3 group-0
			system registers

	kvm-arm.vgic_v3_group1_trap=
			[KVM,ARM] Trap guest accesses to GICv3 group-1
			system registers

	kvm-arm.vgic_v3_common_trap=
			[KVM,ARM] Trap guest accesses to GICv3 common
			system registers

	kvm-arm.vgic_v4_enable=
			[KVM,ARM] Allow use of GICv4 for direct injection of
			LPIs.

	kvm-intel.ept=	[KVM,Intel] Disable extended page tables
			(virtualized MMU) support on capable Intel chips.
			Default is 1 (enabled)

	kvm-intel.emulate_invalid_guest_state=
			[KVM,Intel] Enable emulation of invalid guest states
			Default is 0 (disabled)

	kvm-intel.flexpriority=
			[KVM,Intel] Disable FlexPriority feature (TPR shadow).
			Default is 1 (enabled)

	kvm-intel.nested=
			[KVM,Intel] Enable VMX nesting (nVMX).
			Default is 0 (disabled)

	kvm-intel.unrestricted_guest=
			[KVM,Intel] Disable unrestricted guest feature
			(virtualized real and unpaged mode) on capable
			Intel chips. Default is 1 (enabled)

	kvm-intel.vmentry_l1d_flush=[KVM,Intel] Mitigation for L1 Terminal Fault
			CVE-2018-3620.

			Valid arguments: never, cond, always

			always: L1D cache flush on every VMENTER.
			cond:	Flush L1D on VMENTER only when the code between
				VMEXIT and VMENTER can leak host memory.
			never:	Disables the mitigation

			Default is cond (do L1 cache flush in specific instances)

	kvm-intel.vpid=	[KVM,Intel] Disable Virtual Processor Identification
			feature (tagged TLBs) on capable Intel chips.
			Default is 1 (enabled)

	l1tf=           [X86] Control mitigation of the L1TF vulnerability on
			      affected CPUs

			The kernel PTE inversion protection is unconditionally
			enabled and cannot be disabled.

			full
				Provides all available mitigations for the
				L1TF vulnerability. Disables SMT and
				enables all mitigations in the
				hypervisors, i.e. unconditional L1D flush.

				SMT control and L1D flush control via the
				sysfs interface is still possible after
				boot.  Hypervisors will issue a warning
				when the first VM is started in a
				potentially insecure configuration,
				i.e. SMT enabled or L1D flush disabled.

			full,force
				Same as 'full', but disables SMT and L1D
				flush runtime control. Implies the
				'nosmt=force' command line option.
				(i.e. sysfs control of SMT is disabled.)

			flush
				Leaves SMT enabled and enables the default
				hypervisor mitigation, i.e. conditional
				L1D flush.

				SMT control and L1D flush control via the
				sysfs interface is still possible after
				boot.  Hypervisors will issue a warning
				when the first VM is started in a
				potentially insecure configuration,
				i.e. SMT enabled or L1D flush disabled.

			flush,nosmt

				Disables SMT and enables the default
				hypervisor mitigation.

				SMT control and L1D flush control via the
				sysfs interface is still possible after
				boot.  Hypervisors will issue a warning
				when the first VM is started in a
				potentially insecure configuration,
				i.e. SMT enabled or L1D flush disabled.

			flush,nowarn
				Same as 'flush', but hypervisors will not
				warn when a VM is started in a potentially
				insecure configuration.

			off
				Disables hypervisor mitigations and doesn't
				emit any warnings.
				It also drops the swap size and available
				RAM limit restriction on both hypervisor and
				bare metal.

			Default is 'flush'.

			For details see: Documentation/admin-guide/hw-vuln/l1tf.rst

	l2cr=		[PPC]

	l3cr=		[PPC]

	lapic		[X86-32,APIC] Enable the local APIC even if BIOS
			disabled it.

	lapic=		[x86,APIC] "notscdeadline" Do not use TSC deadline
			value for LAPIC timer one-shot implementation. Default
			back to the programmable timer unit in the LAPIC.

	lapic_timer_c2_ok	[X86,APIC] trust the local apic timer
			in C2 power state.

	libata.dma=	[LIBATA] DMA control
			libata.dma=0	  Disable all PATA and SATA DMA
			libata.dma=1	  PATA and SATA Disk DMA only
			libata.dma=2	  ATAPI (CDROM) DMA only
			libata.dma=4	  Compact Flash DMA only
			Combinations also work, so libata.dma=3 enables DMA
			for disks and CDROMs, but not CFs.

	libata.ignore_hpa=	[LIBATA] Ignore HPA limit
			libata.ignore_hpa=0	  keep BIOS limits (default)
			libata.ignore_hpa=1	  ignore limits, using full disk

	libata.noacpi	[LIBATA] Disables use of ACPI in libata suspend/resume
			when set.
			Format: <int>

	libata.force=	[LIBATA] Force configurations.  The format is comma
			separated list of "[ID:]VAL" where ID is
			PORT[.DEVICE].  PORT and DEVICE are decimal numbers
			matching port, link or device.  Basically, it matches
			the ATA ID string printed on console by libata.  If
			the whole ID part is omitted, the last PORT and DEVICE
			values are used.  If ID hasn't been specified yet, the
			configuration applies to all ports, links and devices.

			If only DEVICE is omitted, the parameter applies to
			the port and all links and devices behind it.  DEVICE
			number of 0 either selects the first device or the
			first fan-out link behind PMP device.  It does not
			select the host link.  DEVICE number of 15 selects the
			host link and device attached to it.

			The VAL specifies the configuration to force.  As long
			as there's no ambiguity shortcut notation is allowed.
			For example, both 1.5 and 1.5G would work for 1.5Gbps.
			The following configurations can be forced.

			* Cable type: 40c, 80c, short40c, unk, ign or sata.
			  Any ID with matching PORT is used.

			* SATA link speed limit: 1.5Gbps or 3.0Gbps.

			* Transfer mode: pio[0-7], mwdma[0-4] and udma[0-7].
			  udma[/][16,25,33,44,66,100,133] notation is also
			  allowed.

			* [no]ncq: Turn on or off NCQ.

			* [no]ncqtrim: Turn off queued DSM TRIM.

			* nohrst, nosrst, norst: suppress hard, soft
			  and both resets.

			* rstonce: only attempt one reset during
			  hot-unplug link recovery

			* dump_id: dump IDENTIFY data.

			* atapi_dmadir: Enable ATAPI DMADIR bridge support

			* disable: Disable this device.

			If there are multiple matching configurations changing
			the same attribute, the last one is used.

	memblock=debug	[KNL] Enable memblock debug messages.

	load_ramdisk=	[RAM] List of ramdisks to load from floppy
			See Documentation/admin-guide/blockdev/ramdisk.rst.

	lockd.nlm_grace_period=P  [NFS] Assign grace period.
			Format: <integer>

	lockd.nlm_tcpport=N	[NFS] Assign TCP port.
			Format: <integer>

	lockd.nlm_timeout=T	[NFS] Assign timeout value.
			Format: <integer>

	lockd.nlm_udpport=M	[NFS] Assign UDP port.
			Format: <integer>

	lockdown=	[SECURITY]
			{ integrity | confidentiality }
			Enable the kernel lockdown feature. If set to
			integrity, kernel features that allow userland to
			modify the running kernel are disabled. If set to
			confidentiality, kernel features that allow userland
			to extract confidential information from the kernel
			are also disabled.

	locktorture.nreaders_stress= [KNL]
			Set the number of locking read-acquisition kthreads.
			Defaults to being automatically set based on the
			number of online CPUs.

	locktorture.nwriters_stress= [KNL]
			Set the number of locking write-acquisition kthreads.

	locktorture.onoff_holdoff= [KNL]
			Set time (s) after boot for CPU-hotplug testing.

	locktorture.onoff_interval= [KNL]
			Set time (s) between CPU-hotplug operations, or
			zero to disable CPU-hotplug testing.

	locktorture.shuffle_interval= [KNL]
			Set task-shuffle interval (jiffies).  Shuffling
			tasks allows some CPUs to go into dyntick-idle
			mode during the locktorture test.

	locktorture.shutdown_secs= [KNL]
			Set time (s) after boot system shutdown.  This
			is useful for hands-off automated testing.

	locktorture.stat_interval= [KNL]
			Time (s) between statistics printk()s.

	locktorture.stutter= [KNL]
			Time (s) to stutter testing, for example,
			specifying five seconds causes the test to run for
			five seconds, wait for five seconds, and so on.
			This tests the locking primitive's ability to
			transition abruptly to and from idle.

	locktorture.torture_type= [KNL]
			Specify the locking implementation to test.

	locktorture.verbose= [KNL]
			Enable additional printk() statements.

	logibm.irq=	[HW,MOUSE] Logitech Bus Mouse Driver
			Format: <irq>

	loglevel=	All Kernel Messages with a loglevel smaller than the
			console loglevel will be printed to the console. It can
			also be changed with klogd or other programs. The
			loglevels are defined as follows:

			0 (KERN_EMERG)		system is unusable
			1 (KERN_ALERT)		action must be taken immediately
			2 (KERN_CRIT)		critical conditions
			3 (KERN_ERR)		error conditions
			4 (KERN_WARNING)	warning conditions
			5 (KERN_NOTICE)		normal but significant condition
			6 (KERN_INFO)		informational
			7 (KERN_DEBUG)		debug-level messages

	log_buf_len=n[KMG]	Sets the size of the printk ring buffer,
			in bytes.  n must be a power of two and greater
			than the minimal size. The minimal size is defined
			by LOG_BUF_SHIFT kernel config parameter. There is
			also CONFIG_LOG_CPU_MAX_BUF_SHIFT config parameter
			that allows to increase the default size depending on
			the number of CPUs. See init/Kconfig for more details.

	logo.nologo	[FB] Disables display of the built-in Linux logo.
			This may be used to provide more screen space for
			kernel log messages and is useful when debugging
			kernel boot problems.

	lp=0		[LP]	Specify parallel ports to use, e.g,
	lp=port[,port...]	lp=none,parport0 (lp0 not configured, lp1 uses
	lp=reset		first parallel port). 'lp=0' disables the
	lp=auto			printer driver. 'lp=reset' (which can be
				specified in addition to the ports) causes
				attached printers to be reset. Using
				lp=port1,port2,... specifies the parallel ports
				to associate lp devices with, starting with
				lp0. A port specification may be 'none' to skip
				that lp device, or a parport name such as
				'parport0'. Specifying 'lp=auto' instead of a
				port specification list means that device IDs
				from each port should be examined, to see if
				an IEEE 1284-compliant printer is attached; if
				so, the driver will manage that printer.
				See also header of drivers/char/lp.c.

	lpj=n		[KNL]
			Sets loops_per_jiffy to given constant, thus avoiding
			time-consuming boot-time autodetection (up to 250 ms per
			CPU). 0 enables autodetection (default). To determine
			the correct value for your kernel, boot with normal
			autodetection and see what value is printed. Note that
			on SMP systems the preset will be applied to all CPUs,
			which is likely to cause problems if your CPUs need
			significantly divergent settings. An incorrect value
			will cause delays in the kernel to be wrong, leading to
			unpredictable I/O errors and other breakage. Although
			unlikely, in the extreme case this might damage your
			hardware.

	ltpc=		[NET]
			Format: <io>,<irq>,<dma>

	lsm.debug	[SECURITY] Enable LSM initialization debugging output.

	lsm=lsm1,...,lsmN
			[SECURITY] Choose order of LSM initialization. This
			overrides CONFIG_LSM, and the "security=" parameter.

	machvec=	[IA-64] Force the use of a particular machine-vector
			(machvec) in a generic kernel.
			Example: machvec=hpzx1

	machtype=	[Loongson] Share the same kernel image file between different
			 yeeloong laptop.
			Example: machtype=lemote-yeeloong-2f-7inch

	max_addr=nn[KMG]	[KNL,BOOT,ia64] All physical memory greater
			than or equal to this physical address is ignored.

	maxcpus=	[SMP] Maximum number of processors that	an SMP kernel
			will bring up during bootup.  maxcpus=n : n >= 0 limits
			the kernel to bring up 'n' processors. Surely after
			bootup you can bring up the other plugged cpu by executing
			"echo 1 > /sys/devices/system/cpu/cpuX/online". So maxcpus
			only takes effect during system bootup.
			While n=0 is a special case, it is equivalent to "nosmp",
			which also disables the IO APIC.

	max_loop=	[LOOP] The number of loop block devices that get
	(loop.max_loop)	unconditionally pre-created at init time. The default
			number is configured by BLK_DEV_LOOP_MIN_COUNT. Instead
			of statically allocating a predefined number, loop
			devices can be requested on-demand with the
			/dev/loop-control interface.

	mce		[X86-32] Machine Check Exception

	mce=option	[X86-64] See Documentation/x86/x86_64/boot-options.rst

	md=		[HW] RAID subsystems devices and level
			See Documentation/admin-guide/md.rst.

	mdacon=		[MDA]
			Format: <first>,<last>
			Specifies range of consoles to be captured by the MDA.

	mds=		[X86,INTEL]
			Control mitigation for the Micro-architectural Data
			Sampling (MDS) vulnerability.

			Certain CPUs are vulnerable to an exploit against CPU
			internal buffers which can forward information to a
			disclosure gadget under certain conditions.

			In vulnerable processors, the speculatively
			forwarded data can be used in a cache side channel
			attack, to access data to which the attacker does
			not have direct access.

			This parameter controls the MDS mitigation. The
			options are:

			full       - Enable MDS mitigation on vulnerable CPUs
			full,nosmt - Enable MDS mitigation and disable
				     SMT on vulnerable CPUs
			off        - Unconditionally disable MDS mitigation

			On TAA-affected machines, mds=off can be prevented by
			an active TAA mitigation as both vulnerabilities are
			mitigated with the same mechanism so in order to disable
			this mitigation, you need to specify tsx_async_abort=off
			too.

			Not specifying this option is equivalent to
			mds=full.

			For details see: Documentation/admin-guide/hw-vuln/mds.rst

	mem=nn[KMG]	[KNL,BOOT] Force usage of a specific amount of memory
			Amount of memory to be used in cases as follows:

			1 for test;
			2 when the kernel is not able to see the whole system memory;
			3 memory that lies after 'mem=' boundary is excluded from
			 the hypervisor, then assigned to KVM guests.

			[X86] Work as limiting max address. Use together
			with memmap= to avoid physical address space collisions.
			Without memmap= PCI devices could be placed at addresses
			belonging to unused RAM.

			Note that this only takes effects during boot time since
			in above case 3, memory may need be hot added after boot
			if system memory of hypervisor is not sufficient.

	mem=nopentium	[BUGS=X86-32] Disable usage of 4MB pages for kernel
			memory.

	memchunk=nn[KMG]
			[KNL,SH] Allow user to override the default size for
			per-device physically contiguous DMA buffers.

	memhp_default_state=online/offline
			[KNL] Set the initial state for the memory hotplug
			onlining policy. If not specified, the default value is
			set according to the
			CONFIG_MEMORY_HOTPLUG_DEFAULT_ONLINE kernel config
			option.
			See Documentation/admin-guide/mm/memory-hotplug.rst.

	memmap=exactmap	[KNL,X86] Enable setting of an exact
			E820 memory map, as specified by the user.
			Such memmap=exactmap lines can be constructed based on
			BIOS output or other requirements. See the memmap=nn@ss
			option description.

	memmap=nn[KMG]@ss[KMG]
			[KNL] Force usage of a specific region of memory.
			Region of memory to be used is from ss to ss+nn.
			If @ss[KMG] is omitted, it is equivalent to mem=nn[KMG],
			which limits max address to nn[KMG].
			Multiple different regions can be specified,
			comma delimited.
			Example:
				memmap=100M@2G,100M#3G,1G!1024G

	memmap=nn[KMG]#ss[KMG]
			[KNL,ACPI] Mark specific memory as ACPI data.
			Region of memory to be marked is from ss to ss+nn.

	memmap=nn[KMG]$ss[KMG]
			[KNL,ACPI] Mark specific memory as reserved.
			Region of memory to be reserved is from ss to ss+nn.
			Example: Exclude memory from 0x18690000-0x1869ffff
			         memmap=64K$0x18690000
			         or
			         memmap=0x10000$0x18690000
			Some bootloaders may need an escape character before '$',
			like Grub2, otherwise '$' and the following number
			will be eaten.

	memmap=nn[KMG]!ss[KMG]
			[KNL,X86] Mark specific memory as protected.
			Region of memory to be used, from ss to ss+nn.
			The memory region may be marked as e820 type 12 (0xc)
			and is NVDIMM or ADR memory.

	memmap=<size>%<offset>-<oldtype>+<newtype>
			[KNL,ACPI] Convert memory within the specified region
			from <oldtype> to <newtype>. If "-<oldtype>" is left
			out, the whole region will be marked as <newtype>,
			even if previously unavailable. If "+<newtype>" is left
			out, matching memory will be removed. Types are
			specified as e820 types, e.g., 1 = RAM, 2 = reserved,
			3 = ACPI, 12 = PRAM.

	memory_corruption_check=0/1 [X86]
			Some BIOSes seem to corrupt the first 64k of
			memory when doing things like suspend/resume.
			Setting this option will scan the memory
			looking for corruption.  Enabling this will
			both detect corruption and prevent the kernel
			from using the memory being corrupted.
			However, its intended as a diagnostic tool; if
			repeatable BIOS-originated corruption always
			affects the same memory, you can use memmap=
			to prevent the kernel from using that memory.

	memory_corruption_check_size=size [X86]
			By default it checks for corruption in the low
			64k, making this memory unavailable for normal
			use.  Use this parameter to scan for
			corruption in more or less memory.

	memory_corruption_check_period=seconds [X86]
			By default it checks for corruption every 60
			seconds.  Use this parameter to check at some
			other rate.  0 disables periodic checking.

	memtest=	[KNL,X86,ARM,PPC] Enable memtest
			Format: <integer>
			default : 0 <disable>
			Specifies the number of memtest passes to be
			performed. Each pass selects another test
			pattern from a given set of patterns. Memtest
			fills the memory with this pattern, validates
			memory contents and reserves bad memory
			regions that are detected.

	mem_encrypt=	[X86-64] AMD Secure Memory Encryption (SME) control
			Valid arguments: on, off
			Default (depends on kernel configuration option):
			  on  (CONFIG_AMD_MEM_ENCRYPT_ACTIVE_BY_DEFAULT=y)
			  off (CONFIG_AMD_MEM_ENCRYPT_ACTIVE_BY_DEFAULT=n)
			mem_encrypt=on:		Activate SME
			mem_encrypt=off:	Do not activate SME

			Refer to Documentation/virt/kvm/amd-memory-encryption.rst
			for details on when memory encryption can be activated.

	mem_sleep_default=	[SUSPEND] Default system suspend mode:
			s2idle  - Suspend-To-Idle
			shallow - Power-On Suspend or equivalent (if supported)
			deep    - Suspend-To-RAM or equivalent (if supported)
			See Documentation/admin-guide/pm/sleep-states.rst.

	meye.*=		[HW] Set MotionEye Camera parameters
			See Documentation/media/v4l-drivers/meye.rst.

	mfgpt_irq=	[IA-32] Specify the IRQ to use for the
			Multi-Function General Purpose Timers on AMD Geode
			platforms.

	mfgptfix	[X86-32] Fix MFGPT timers on AMD Geode platforms when
			the BIOS has incorrectly applied a workaround. TinyBIOS
			version 0.98 is known to be affected, 0.99 fixes the
			problem by letting the user disable the workaround.

	mga=		[HW,DRM]

	min_addr=nn[KMG]	[KNL,BOOT,ia64] All physical memory below this
			physical address is ignored.

	mini2440=	[ARM,HW,KNL]
			Format:[0..2][b][c][t]
			Default: "0tb"
			MINI2440 configuration specification:
			0 - The attached screen is the 3.5" TFT
			1 - The attached screen is the 7" TFT
			2 - The VGA Shield is attached (1024x768)
			Leaving out the screen size parameter will not load
			the TFT driver, and the framebuffer will be left
			unconfigured.
			b - Enable backlight. The TFT backlight pin will be
			linked to the kernel VESA blanking code and a GPIO
			LED. This parameter is not necessary when using the
			VGA shield.
			c - Enable the s3c camera interface.
			t - Reserved for enabling touchscreen support. The
			touchscreen support is not enabled in the mainstream
			kernel as of 2.6.30, a preliminary port can be found
			in the "bleeding edge" mini2440 support kernel at
			http://repo.or.cz/w/linux-2.6/mini2440.git

	mitigations=
			[X86,PPC,S390,ARM64] Control optional mitigations for
			CPU vulnerabilities.  This is a set of curated,
			arch-independent options, each of which is an
			aggregation of existing arch-specific options.

			off
				Disable all optional CPU mitigations.  This
				improves system performance, but it may also
				expose users to several CPU vulnerabilities.
				Equivalent to: nopti [X86,PPC]
					       kpti=0 [ARM64]
					       nospectre_v1 [X86,PPC]
					       nobp=0 [S390]
					       nospectre_v2 [X86,PPC,S390,ARM64]
					       spectre_v2_user=off [X86]
					       spec_store_bypass_disable=off [X86,PPC]
					       ssbd=force-off [ARM64]
					       l1tf=off [X86]
					       mds=off [X86]
					       tsx_async_abort=off [X86]
					       kvm.nx_huge_pages=off [X86]

				Exceptions:
					       This does not have any effect on
					       kvm.nx_huge_pages when
					       kvm.nx_huge_pages=force.

			auto (default)
				Mitigate all CPU vulnerabilities, but leave SMT
				enabled, even if it's vulnerable.  This is for
				users who don't want to be surprised by SMT
				getting disabled across kernel upgrades, or who
				have other ways of avoiding SMT-based attacks.
				Equivalent to: (default behavior)

			auto,nosmt
				Mitigate all CPU vulnerabilities, disabling SMT
				if needed.  This is for users who always want to
				be fully mitigated, even if it means losing SMT.
				Equivalent to: l1tf=flush,nosmt [X86]
					       mds=full,nosmt [X86]
					       tsx_async_abort=full,nosmt [X86]

	mminit_loglevel=
			[KNL] When CONFIG_DEBUG_MEMORY_INIT is set, this
			parameter allows control of the logging verbosity for
			the additional memory initialisation checks. A value
			of 0 disables mminit logging and a level of 4 will
			log everything. Information is printed at KERN_DEBUG
			so loglevel=8 may also need to be specified.

	module.sig_enforce
			[KNL] When CONFIG_MODULE_SIG is set, this means that
			modules without (valid) signatures will fail to load.
			Note that if CONFIG_MODULE_SIG_FORCE is set, that
			is always true, so this option does nothing.

	module_blacklist=  [KNL] Do not load a comma-separated list of
			modules.  Useful for debugging problem modules.

	mousedev.tap_time=
			[MOUSE] Maximum time between finger touching and
			leaving touchpad surface for touch to be considered
			a tap and be reported as a left button click (for
			touchpads working in absolute mode only).
			Format: <msecs>
	mousedev.xres=	[MOUSE] Horizontal screen resolution, used for devices
			reporting absolute coordinates, such as tablets
	mousedev.yres=	[MOUSE] Vertical screen resolution, used for devices
			reporting absolute coordinates, such as tablets

	movablecore=	[KNL,X86,IA-64,PPC]
			Format: nn[KMGTPE] | nn%
			This parameter is the complement to kernelcore=, it
			specifies the amount of memory used for migratable
			allocations.  If both kernelcore and movablecore is
			specified, then kernelcore will be at *least* the
			specified value but may be more.  If movablecore on its
			own is specified, the administrator must be careful
			that the amount of memory usable for all allocations
			is not too small.

	movable_node	[KNL] Boot-time switch to make hotplugable memory
			NUMA nodes to be movable. This means that the memory
			of such nodes will be usable only for movable
			allocations which rules out almost all kernel
			allocations. Use with caution!

	MTD_Partition=	[MTD]
			Format: <name>,<region-number>,<size>,<offset>

	MTD_Region=	[MTD] Format:
			<name>,<region-number>[,<base>,<size>,<buswidth>,<altbuswidth>]

	mtdparts=	[MTD]
			See drivers/mtd/parsers/cmdlinepart.c

	multitce=off	[PPC]  This parameter disables the use of the pSeries
			firmware feature for updating multiple TCE entries
			at a time.

	onenand.bdry=	[HW,MTD] Flex-OneNAND Boundary Configuration

			Format: [die0_boundary][,die0_lock][,die1_boundary][,die1_lock]

			boundary - index of last SLC block on Flex-OneNAND.
				   The remaining blocks are configured as MLC blocks.
			lock	 - Configure if Flex-OneNAND boundary should be locked.
				   Once locked, the boundary cannot be changed.
				   1 indicates lock status, 0 indicates unlock status.

	mtdset=		[ARM]
			ARM/S3C2412 JIVE boot control

			See arch/arm/mach-s3c2412/mach-jive.c

	mtouchusb.raw_coordinates=
			[HW] Make the MicroTouch USB driver use raw coordinates
			('y', default) or cooked coordinates ('n')

	mtrr_chunk_size=nn[KMG] [X86]
			used for mtrr cleanup. It is largest continuous chunk
			that could hold holes aka. UC entries.

	mtrr_gran_size=nn[KMG] [X86]
			Used for mtrr cleanup. It is granularity of mtrr block.
			Default is 1.
			Large value could prevent small alignment from
			using up MTRRs.

	mtrr_spare_reg_nr=n [X86]
			Format: <integer>
			Range: 0,7 : spare reg number
			Default : 1
			Used for mtrr cleanup. It is spare mtrr entries number.
			Set to 2 or more if your graphical card needs more.

	n2=		[NET] SDL Inc. RISCom/N2 synchronous serial card

	netdev=		[NET] Network devices parameters
			Format: <irq>,<io>,<mem_start>,<mem_end>,<name>
			Note that mem_start is often overloaded to mean
			something different and driver-specific.
			This usage is only documented in each driver source
			file if at all.

	nf_conntrack.acct=
			[NETFILTER] Enable connection tracking flow accounting
			0 to disable accounting
			1 to enable accounting
			Default value is 0.

	nfsaddrs=	[NFS] Deprecated.  Use ip= instead.
			See Documentation/admin-guide/nfs/nfsroot.rst.

	nfsroot=	[NFS] nfs root filesystem for disk-less boxes.
			See Documentation/admin-guide/nfs/nfsroot.rst.

	nfsrootdebug	[NFS] enable nfsroot debugging messages.
			See Documentation/admin-guide/nfs/nfsroot.rst.

	nfs.callback_nr_threads=
			[NFSv4] set the total number of threads that the
			NFS client will assign to service NFSv4 callback
			requests.

	nfs.callback_tcpport=
			[NFS] set the TCP port on which the NFSv4 callback
			channel should listen.

	nfs.cache_getent=
			[NFS] sets the pathname to the program which is used
			to update the NFS client cache entries.

	nfs.cache_getent_timeout=
			[NFS] sets the timeout after which an attempt to
			update a cache entry is deemed to have failed.

	nfs.idmap_cache_timeout=
			[NFS] set the maximum lifetime for idmapper cache
			entries.

	nfs.enable_ino64=
			[NFS] enable 64-bit inode numbers.
			If zero, the NFS client will fake up a 32-bit inode
			number for the readdir() and stat() syscalls instead
			of returning the full 64-bit number.
			The default is to return 64-bit inode numbers.

	nfs.max_session_cb_slots=
			[NFSv4.1] Sets the maximum number of session
			slots the client will assign to the callback
			channel. This determines the maximum number of
			callbacks the client will process in parallel for
			a particular server.

	nfs.max_session_slots=
			[NFSv4.1] Sets the maximum number of session slots
			the client will attempt to negotiate with the server.
			This limits the number of simultaneous RPC requests
			that the client can send to the NFSv4.1 server.
			Note that there is little point in setting this
			value higher than the max_tcp_slot_table_limit.

	nfs.nfs4_disable_idmapping=
			[NFSv4] When set to the default of '1', this option
			ensures that both the RPC level authentication
			scheme and the NFS level operations agree to use
			numeric uids/gids if the mount is using the
			'sec=sys' security flavour. In effect it is
			disabling idmapping, which can make migration from
			legacy NFSv2/v3 systems to NFSv4 easier.
			Servers that do not support this mode of operation
			will be autodetected by the client, and it will fall
			back to using the idmapper.
			To turn off this behaviour, set the value to '0'.
	nfs.nfs4_unique_id=
			[NFS4] Specify an additional fixed unique ident-
			ification string that NFSv4 clients can insert into
			their nfs_client_id4 string.  This is typically a
			UUID that is generated at system install time.

	nfs.send_implementation_id =
			[NFSv4.1] Send client implementation identification
			information in exchange_id requests.
			If zero, no implementation identification information
			will be sent.
			The default is to send the implementation identification
			information.

	nfs.recover_lost_locks =
			[NFSv4] Attempt to recover locks that were lost due
			to a lease timeout on the server. Please note that
			doing this risks data corruption, since there are
			no guarantees that the file will remain unchanged
			after the locks are lost.
			If you want to enable the kernel legacy behaviour of
			attempting to recover these locks, then set this
			parameter to '1'.
			The default parameter value of '0' causes the kernel
			not to attempt recovery of lost locks.

	nfs4.layoutstats_timer =
			[NFSv4.2] Change the rate at which the kernel sends
			layoutstats to the pNFS metadata server.

			Setting this to value to 0 causes the kernel to use
			whatever value is the default set by the layout
			driver. A non-zero value sets the minimum interval
			in seconds between layoutstats transmissions.

	nfsd.nfs4_disable_idmapping=
			[NFSv4] When set to the default of '1', the NFSv4
			server will return only numeric uids and gids to
			clients using auth_sys, and will accept numeric uids
			and gids from such clients.  This is intended to ease
			migration from NFSv2/v3.

	nmi_debug=	[KNL,SH] Specify one or more actions to take
			when a NMI is triggered.
			Format: [state][,regs][,debounce][,die]

	nmi_watchdog=	[KNL,BUGS=X86] Debugging features for SMP kernels
			Format: [panic,][nopanic,][num]
			Valid num: 0 or 1
			0 - turn hardlockup detector in nmi_watchdog off
			1 - turn hardlockup detector in nmi_watchdog on
			When panic is specified, panic when an NMI watchdog
			timeout occurs (or 'nopanic' to not panic on an NMI
			watchdog, if CONFIG_BOOTPARAM_HARDLOCKUP_PANIC is set)
			To disable both hard and soft lockup detectors,
			please see 'nowatchdog'.
			This is useful when you use a panic=... timeout and
			need the box quickly up again.

			These settings can be accessed at runtime via
			the nmi_watchdog and hardlockup_panic sysctls.

	netpoll.carrier_timeout=
			[NET] Specifies amount of time (in seconds) that
			netpoll should wait for a carrier. By default netpoll
			waits 4 seconds.

	no387		[BUGS=X86-32] Tells the kernel to use the 387 maths
			emulation library even if a 387 maths coprocessor
			is present.

	no5lvl		[X86-64] Disable 5-level paging mode. Forces
			kernel to use 4-level paging instead.

	no_console_suspend
			[HW] Never suspend the console
			Disable suspending of consoles during suspend and
			hibernate operations.  Once disabled, debugging
			messages can reach various consoles while the rest
			of the system is being put to sleep (ie, while
			debugging driver suspend/resume hooks).  This may
			not work reliably with all consoles, but is known
			to work with serial and VGA consoles.
			To facilitate more flexible debugging, we also add
			console_suspend, a printk module parameter to control
			it. Users could use console_suspend (usually
			/sys/module/printk/parameters/console_suspend) to
			turn on/off it dynamically.

	novmcoredd	[KNL,KDUMP]
			Disable device dump. Device dump allows drivers to
			append dump data to vmcore so you can collect driver
			specified debug info.  Drivers can append the data
			without any limit and this data is stored in memory,
			so this may cause significant memory stress.  Disabling
			device dump can help save memory but the driver debug
			data will be no longer available.  This parameter
			is only available when CONFIG_PROC_VMCORE_DEVICE_DUMP
			is set.

	noaliencache	[MM, NUMA, SLAB] Disables the allocation of alien
			caches in the slab allocator.  Saves per-node memory,
			but will impact performance.

	noalign		[KNL,ARM]

	noaltinstr	[S390] Disables alternative instructions patching
			(CPU alternatives feature).

	noapic		[SMP,APIC] Tells the kernel to not make use of any
			IOAPICs that may be present in the system.

	noautogroup	Disable scheduler automatic task group creation.

	nobats		[PPC] Do not use BATs for mapping kernel lowmem
			on "Classic" PPC cores.

	nocache		[ARM]

	noclflush	[BUGS=X86] Don't use the CLFLUSH instruction

	nodelayacct	[KNL] Disable per-task delay accounting

	nodsp		[SH] Disable hardware DSP at boot time.

	noefi		Disable EFI runtime services support.

	noexec		[IA-64]

	noexec		[X86]
			On X86-32 available only on PAE configured kernels.
			noexec=on: enable non-executable mappings (default)
			noexec=off: disable non-executable mappings

	nosmap		[X86,PPC]
			Disable SMAP (Supervisor Mode Access Prevention)
			even if it is supported by processor.

	nosmep		[X86,PPC]
			Disable SMEP (Supervisor Mode Execution Prevention)
			even if it is supported by processor.

	noexec32	[X86-64]
			This affects only 32-bit executables.
			noexec32=on: enable non-executable mappings (default)
				read doesn't imply executable mappings
			noexec32=off: disable non-executable mappings
				read implies executable mappings

	nofpu		[MIPS,SH] Disable hardware FPU at boot time.

	nofxsr		[BUGS=X86-32] Disables x86 floating point extended
			register save and restore. The kernel will only save
			legacy floating-point registers on task switch.

	nohugeiomap	[KNL,x86,PPC] Disable kernel huge I/O mappings.

	nosmt		[KNL,S390] Disable symmetric multithreading (SMT).
			Equivalent to smt=1.

			[KNL,x86] Disable symmetric multithreading (SMT).
			nosmt=force: Force disable SMT, cannot be undone
				     via the sysfs control file.

	nospectre_v1	[X86,PPC] Disable mitigations for Spectre Variant 1
			(bounds check bypass). With this option data leaks are
			possible in the system.

	nospectre_v2	[X86,PPC_FSL_BOOK3E,ARM64] Disable all mitigations for
			the Spectre variant 2 (indirect branch prediction)
			vulnerability. System may allow data leaks with this
			option.

	nospec_store_bypass_disable
			[HW] Disable all mitigations for the Speculative Store Bypass vulnerability

	noxsave		[BUGS=X86] Disables x86 extended register state save
			and restore using xsave. The kernel will fallback to
			enabling legacy floating-point and sse state.

	noxsaveopt	[X86] Disables xsaveopt used in saving x86 extended
			register states. The kernel will fall back to use
			xsave to save the states. By using this parameter,
			performance of saving the states is degraded because
			xsave doesn't support modified optimization while
			xsaveopt supports it on xsaveopt enabled systems.

	noxsaves	[X86] Disables xsaves and xrstors used in saving and
			restoring x86 extended register state in compacted
			form of xsave area. The kernel will fall back to use
			xsaveopt and xrstor to save and restore the states
			in standard form of xsave area. By using this
			parameter, xsave area per process might occupy more
			memory on xsaves enabled systems.

	nohlt		[BUGS=ARM,SH] Tells the kernel that the sleep(SH) or
			wfi(ARM) instruction doesn't work correctly and not to
			use it. This is also useful when using JTAG debugger.

	no_file_caps	Tells the kernel not to honor file capabilities.  The
			only way then for a file to be executed with privilege
			is to be setuid root or executed by root.

	nohalt		[IA-64] Tells the kernel not to use the power saving
			function PAL_HALT_LIGHT when idle. This increases
			power-consumption. On the positive side, it reduces
			interrupt wake-up latency, which may improve performance
			in certain environments such as networked servers or
			real-time systems.

	nohibernate	[HIBERNATION] Disable hibernation and resume.

	nohz=		[KNL] Boottime enable/disable dynamic ticks
			Valid arguments: on, off
			Default: on

	nohz_full=	[KNL,BOOT,SMP,ISOL]
			The argument is a cpu list, as described above.
			In kernels built with CONFIG_NO_HZ_FULL=y, set
			the specified list of CPUs whose tick will be stopped
			whenever possible. The boot CPU will be forced outside
			the range to maintain the timekeeping.  Any CPUs
			in this list will have their RCU callbacks offloaded,
			just as if they had also been called out in the
			rcu_nocbs= boot parameter.

	noiotrap	[SH] Disables trapped I/O port accesses.

	noirqdebug	[X86-32] Disables the code which attempts to detect and
			disable unhandled interrupt sources.

	no_timer_check	[X86,APIC] Disables the code which tests for
			broken timer IRQ sources.

	noisapnp	[ISAPNP] Disables ISA PnP code.

	noinitrd	[RAM] Tells the kernel not to load any configured
			initial RAM disk.

	nointremap	[X86-64, Intel-IOMMU] Do not enable interrupt
			remapping.
			[Deprecated - use intremap=off]

	nointroute	[IA-64]

	noinvpcid	[X86] Disable the INVPCID cpu feature.

	nojitter	[IA-64] Disables jitter checking for ITC timers.

	no-kvmclock	[X86,KVM] Disable paravirtualized KVM clock driver

	no-kvmapf	[X86,KVM] Disable paravirtualized asynchronous page
			fault handling.

	no-vmw-sched-clock
			[X86,PV_OPS] Disable paravirtualized VMware scheduler
			clock and use the default one.

	no-steal-acc	[X86,PV_OPS,ARM64] Disable paravirtualized steal time
			accounting. steal time is computed, but won't
			influence scheduler behaviour

	nolapic		[X86-32,APIC] Do not enable or use the local APIC.

	nolapic_timer	[X86-32,APIC] Do not use the local APIC timer.

	noltlbs		[PPC] Do not use large page/tlb entries for kernel
			lowmem mapping on PPC40x and PPC8xx

	nomca		[IA-64] Disable machine check abort handling

	nomce		[X86-32] Disable Machine Check Exception

	nomfgpt		[X86-32] Disable Multi-Function General Purpose
			Timer usage (for AMD Geode machines).

	nonmi_ipi	[X86] Disable using NMI IPIs during panic/reboot to
			shutdown the other cpus.  Instead use the REBOOT_VECTOR
			irq.

	nomodule	Disable module load

	nopat		[X86] Disable PAT (page attribute table extension of
			pagetables) support.

	nopcid		[X86-64] Disable the PCID cpu feature.

	norandmaps	Don't use address space randomization.  Equivalent to
			echo 0 > /proc/sys/kernel/randomize_va_space

	noreplace-smp	[X86-32,SMP] Don't replace SMP instructions
			with UP alternatives

	nordrand	[X86] Disable kernel use of the RDRAND and
			RDSEED instructions even if they are supported
			by the processor.  RDRAND and RDSEED are still
			available to user space applications.

	noresume	[SWSUSP] Disables resume and restores original swap
			space.

	no-scroll	[VGA] Disables scrollback.
			This is required for the Braillex ib80-piezo Braille
			reader made by F.H. Papenmeier (Germany).

	nosbagart	[IA-64]

	nosep		[BUGS=X86-32] Disables x86 SYSENTER/SYSEXIT support.

	nosmp		[SMP] Tells an SMP kernel to act as a UP kernel,
			and disable the IO APIC.  legacy for "maxcpus=0".

	nosoftlockup	[KNL] Disable the soft-lockup detector.

	nosync		[HW,M68K] Disables sync negotiation for all devices.

	nowatchdog	[KNL] Disable both lockup detectors, i.e.
			soft-lockup and NMI watchdog (hard-lockup).

	nowb		[ARM]

	nox2apic	[X86-64,APIC] Do not enable x2APIC mode.

	cpu0_hotplug	[X86] Turn on CPU0 hotplug feature when
			CONFIG_BOOTPARAM_HOTPLUG_CPU0 is off.
			Some features depend on CPU0. Known dependencies are:
			1. Resume from suspend/hibernate depends on CPU0.
			Suspend/hibernate will fail if CPU0 is offline and you
			need to online CPU0 before suspend/hibernate.
			2. PIC interrupts also depend on CPU0. CPU0 can't be
			removed if a PIC interrupt is detected.
			It's said poweroff/reboot may depend on CPU0 on some
			machines although I haven't seen such issues so far
			after CPU0 is offline on a few tested machines.
			If the dependencies are under your control, you can
			turn on cpu0_hotplug.

	nps_mtm_hs_ctr=	[KNL,ARC]
			This parameter sets the maximum duration, in
			cycles, each HW thread of the CTOP can run
			without interruptions, before HW switches it.
			The actual maximum duration is 16 times this
			parameter's value.
			Format: integer between 1 and 255
			Default: 255

	nptcg=		[IA-64] Override max number of concurrent global TLB
			purges which is reported from either PAL_VM_SUMMARY or
			SAL PALO.

	nr_cpus=	[SMP] Maximum number of processors that	an SMP kernel
			could support.  nr_cpus=n : n >= 1 limits the kernel to
			support 'n' processors. It could be larger than the
			number of already plugged CPU during bootup, later in
			runtime you can physically add extra cpu until it reaches
			n. So during boot up some boot time memory for per-cpu
			variables need be pre-allocated for later physical cpu
			hot plugging.

	nr_uarts=	[SERIAL] maximum number of UARTs to be registered.

	numa_balancing=	[KNL,X86] Enable or disable automatic NUMA balancing.
			Allowed values are enable and disable

	numa_zonelist_order= [KNL, BOOT] Select zonelist order for NUMA.
			'node', 'default' can be specified
			This can be set from sysctl after boot.
			See Documentation/admin-guide/sysctl/vm.rst for details.

	ohci1394_dma=early	[HW] enable debugging via the ohci1394 driver.
			See Documentation/debugging-via-ohci1394.txt for more
			info.

	olpc_ec_timeout= [OLPC] ms delay when issuing EC commands
			Rather than timing out after 20 ms if an EC
			command is not properly ACKed, override the length
			of the timeout.  We have interrupts disabled while
			waiting for the ACK, so if this is set too high
			interrupts *may* be lost!

	omap_mux=	[OMAP] Override bootloader pin multiplexing.
			Format: <mux_mode0.mode_name=value>...
			For example, to override I2C bus2:
			omap_mux=i2c2_scl.i2c2_scl=0x100,i2c2_sda.i2c2_sda=0x100

	oprofile.timer=	[HW]
			Use timer interrupt instead of performance counters

	oprofile.cpu_type=	Force an oprofile cpu type
			This might be useful if you have an older oprofile
			userland or if you want common events.
			Format: { arch_perfmon }
			arch_perfmon: [X86] Force use of architectural
				perfmon on Intel CPUs instead of the
				CPU specific event set.
			timer: [X86] Force use of architectural NMI
				timer mode (see also oprofile.timer
				for generic hr timer mode)

	oops=panic	Always panic on oopses. Default is to just kill the
			process, but there is a small probability of
			deadlocking the machine.
			This will also cause panics on machine check exceptions.
			Useful together with panic=30 to trigger a reboot.

	page_alloc.shuffle=
			[KNL] Boolean flag to control whether the page allocator
			should randomize its free lists. The randomization may
			be automatically enabled if the kernel detects it is
			running on a platform with a direct-mapped memory-side
			cache, and this parameter can be used to
			override/disable that behavior. The state of the flag
			can be read from sysfs at:
			/sys/module/page_alloc/parameters/shuffle.

	page_owner=	[KNL] Boot-time page_owner enabling option.
			Storage of the information about who allocated
			each page is disabled in default. With this switch,
			we can turn it on.
			on: enable the feature

	page_poison=	[KNL] Boot-time parameter changing the state of
			poisoning on the buddy allocator, available with
			CONFIG_PAGE_POISONING=y.
			off: turn off poisoning (default)
			on: turn on poisoning

	panic=		[KNL] Kernel behaviour on panic: delay <timeout>
			timeout > 0: seconds before rebooting
			timeout = 0: wait forever
			timeout < 0: reboot immediately
			Format: <timeout>

	panic_print=	Bitmask for printing system info when panic happens.
			User can chose combination of the following bits:
			bit 0: print all tasks info
			bit 1: print system memory info
			bit 2: print timer info
			bit 3: print locks info if CONFIG_LOCKDEP is on
			bit 4: print ftrace buffer
			bit 5: print all printk messages in buffer

	panic_on_warn	panic() instead of WARN().  Useful to cause kdump
			on a WARN().

	crash_kexec_post_notifiers
			Run kdump after running panic-notifiers and dumping
			kmsg. This only for the users who doubt kdump always
			succeeds in any situation.
			Note that this also increases risks of kdump failure,
			because some panic notifiers can make the crashed
			kernel more unstable.

	parkbd.port=	[HW] Parallel port number the keyboard adapter is
			connected to, default is 0.
			Format: <parport#>
	parkbd.mode=	[HW] Parallel port keyboard adapter mode of operation,
			0 for XT, 1 for AT (default is AT).
			Format: <mode>

	parport=	[HW,PPT] Specify parallel ports. 0 disables.
			Format: { 0 | auto | 0xBBB[,IRQ[,DMA]] }
			Use 'auto' to force the driver to use any
			IRQ/DMA settings detected (the default is to
			ignore detected IRQ/DMA settings because of
			possible conflicts). You can specify the base
			address, IRQ, and DMA settings; IRQ and DMA
			should be numbers, or 'auto' (for using detected
			settings on that particular port), or 'nofifo'
			(to avoid using a FIFO even if it is detected).
			Parallel ports are assigned in the order they
			are specified on the command line, starting
			with parport0.

	parport_init_mode=	[HW,PPT]
			Configure VIA parallel port to operate in
			a specific mode. This is necessary on Pegasos
			computer where firmware has no options for setting
			up parallel port mode and sets it to spp.
			Currently this function knows 686a and 8231 chips.
			Format: [spp|ps2|epp|ecp|ecpepp]

	pause_on_oops=
			Halt all CPUs after the first oops has been printed for
			the specified number of seconds.  This is to be used if
			your oopses keep scrolling off the screen.

	pcbit=		[HW,ISDN]

	pcd.		[PARIDE]
			See header of drivers/block/paride/pcd.c.
			See also Documentation/admin-guide/blockdev/paride.rst.

	pci=option[,option...]	[PCI] various PCI subsystem options.

				Some options herein operate on a specific device
				or a set of devices (<pci_dev>). These are
				specified in one of the following formats:

				[<domain>:]<bus>:<dev>.<func>[/<dev>.<func>]*
				pci:<vendor>:<device>[:<subvendor>:<subdevice>]

				Note: the first format specifies a PCI
				bus/device/function address which may change
				if new hardware is inserted, if motherboard
				firmware changes, or due to changes caused
				by other kernel parameters. If the
				domain is left unspecified, it is
				taken to be zero. Optionally, a path
				to a device through multiple device/function
				addresses can be specified after the base
				address (this is more robust against
				renumbering issues).  The second format
				selects devices using IDs from the
				configuration space which may match multiple
				devices in the system.

		earlydump	dump PCI config space before the kernel
				changes anything
		off		[X86] don't probe for the PCI bus
		bios		[X86-32] force use of PCI BIOS, don't access
				the hardware directly. Use this if your machine
				has a non-standard PCI host bridge.
		nobios		[X86-32] disallow use of PCI BIOS, only direct
				hardware access methods are allowed. Use this
				if you experience crashes upon bootup and you
				suspect they are caused by the BIOS.
		conf1		[X86] Force use of PCI Configuration Access
				Mechanism 1 (config address in IO port 0xCF8,
				data in IO port 0xCFC, both 32-bit).
		conf2		[X86] Force use of PCI Configuration Access
				Mechanism 2 (IO port 0xCF8 is an 8-bit port for
				the function, IO port 0xCFA, also 8-bit, sets
				bus number. The config space is then accessed
				through ports 0xC000-0xCFFF).
				See http://wiki.osdev.org/PCI for more info
				on the configuration access mechanisms.
		noaer		[PCIE] If the PCIEAER kernel config parameter is
				enabled, this kernel boot option can be used to
				disable the use of PCIE advanced error reporting.
		nodomains	[PCI] Disable support for multiple PCI
				root domains (aka PCI segments, in ACPI-speak).
		nommconf	[X86] Disable use of MMCONFIG for PCI
				Configuration
		check_enable_amd_mmconf [X86] check for and enable
				properly configured MMIO access to PCI
				config space on AMD family 10h CPU
		nomsi		[MSI] If the PCI_MSI kernel config parameter is
				enabled, this kernel boot option can be used to
				disable the use of MSI interrupts system-wide.
		noioapicquirk	[APIC] Disable all boot interrupt quirks.
				Safety option to keep boot IRQs enabled. This
				should never be necessary.
		ioapicreroute	[APIC] Enable rerouting of boot IRQs to the
				primary IO-APIC for bridges that cannot disable
				boot IRQs. This fixes a source of spurious IRQs
				when the system masks IRQs.
		noioapicreroute	[APIC] Disable workaround that uses the
				boot IRQ equivalent of an IRQ that connects to
				a chipset where boot IRQs cannot be disabled.
				The opposite of ioapicreroute.
		biosirq		[X86-32] Use PCI BIOS calls to get the interrupt
				routing table. These calls are known to be buggy
				on several machines and they hang the machine
				when used, but on other computers it's the only
				way to get the interrupt routing table. Try
				this option if the kernel is unable to allocate
				IRQs or discover secondary PCI buses on your
				motherboard.
		rom		[X86] Assign address space to expansion ROMs.
				Use with caution as certain devices share
				address decoders between ROMs and other
				resources.
		norom		[X86] Do not assign address space to
				expansion ROMs that do not already have
				BIOS assigned address ranges.
		nobar		[X86] Do not assign address space to the
				BARs that weren't assigned by the BIOS.
		irqmask=0xMMMM	[X86] Set a bit mask of IRQs allowed to be
				assigned automatically to PCI devices. You can
				make the kernel exclude IRQs of your ISA cards
				this way.
		pirqaddr=0xAAAAA	[X86] Specify the physical address
				of the PIRQ table (normally generated
				by the BIOS) if it is outside the
				F0000h-100000h range.
		lastbus=N	[X86] Scan all buses thru bus #N. Can be
				useful if the kernel is unable to find your
				secondary buses and you want to tell it
				explicitly which ones they are.
		assign-busses	[X86] Always assign all PCI bus
				numbers ourselves, overriding
				whatever the firmware may have done.
		usepirqmask	[X86] Honor the possible IRQ mask stored
				in the BIOS $PIR table. This is needed on
				some systems with broken BIOSes, notably
				some HP Pavilion N5400 and Omnibook XE3
				notebooks. This will have no effect if ACPI
				IRQ routing is enabled.
		noacpi		[X86] Do not use ACPI for IRQ routing
				or for PCI scanning.
		use_crs		[X86] Use PCI host bridge window information
				from ACPI.  On BIOSes from 2008 or later, this
				is enabled by default.  If you need to use this,
				please report a bug.
		nocrs		[X86] Ignore PCI host bridge windows from ACPI.
				If you need to use this, please report a bug.
		routeirq	Do IRQ routing for all PCI devices.
				This is normally done in pci_enable_device(),
				so this option is a temporary workaround
				for broken drivers that don't call it.
		skip_isa_align	[X86] do not align io start addr, so can
				handle more pci cards
		noearly		[X86] Don't do any early type 1 scanning.
				This might help on some broken boards which
				machine check when some devices' config space
				is read. But various workarounds are disabled
				and some IOMMU drivers will not work.
		bfsort		Sort PCI devices into breadth-first order.
				This sorting is done to get a device
				order compatible with older (<= 2.4) kernels.
		nobfsort	Don't sort PCI devices into breadth-first order.
		pcie_bus_tune_off	Disable PCIe MPS (Max Payload Size)
				tuning and use the BIOS-configured MPS defaults.
		pcie_bus_safe	Set every device's MPS to the largest value
				supported by all devices below the root complex.
		pcie_bus_perf	Set device MPS to the largest allowable MPS
				based on its parent bus. Also set MRRS (Max
				Read Request Size) to the largest supported
				value (no larger than the MPS that the device
				or bus can support) for best performance.
		pcie_bus_peer2peer	Set every device's MPS to 128B, which
				every device is guaranteed to support. This
				configuration allows peer-to-peer DMA between
				any pair of devices, possibly at the cost of
				reduced performance.  This also guarantees
				that hot-added devices will work.
		cbiosize=nn[KMG]	The fixed amount of bus space which is
				reserved for the CardBus bridge's IO window.
				The default value is 256 bytes.
		cbmemsize=nn[KMG]	The fixed amount of bus space which is
				reserved for the CardBus bridge's memory
				window. The default value is 64 megabytes.
		resource_alignment=
				Format:
				[<order of align>@]<pci_dev>[; ...]
				Specifies alignment and device to reassign
				aligned memory resources. How to
				specify the device is described above.
				If <order of align> is not specified,
				PAGE_SIZE is used as alignment.
				A PCI-PCI bridge can be specified if resource
				windows need to be expanded.
				To specify the alignment for several
				instances of a device, the PCI vendor,
				device, subvendor, and subdevice may be
				specified, e.g., 12@pci:8086:9c22:103c:198f
				for 4096-byte alignment.
		ecrc=		Enable/disable PCIe ECRC (transaction layer
				end-to-end CRC checking).
				bios: Use BIOS/firmware settings. This is the
				the default.
				off: Turn ECRC off
				on: Turn ECRC on.
		hpiosize=nn[KMG]	The fixed amount of bus space which is
				reserved for hotplug bridge's IO window.
				Default size is 256 bytes.
		hpmmiosize=nn[KMG]	The fixed amount of bus space which is
				reserved for hotplug bridge's MMIO window.
				Default size is 2 megabytes.
		hpmmioprefsize=nn[KMG]	The fixed amount of bus space which is
				reserved for hotplug bridge's MMIO_PREF window.
				Default size is 2 megabytes.
		hpmemsize=nn[KMG]	The fixed amount of bus space which is
				reserved for hotplug bridge's MMIO and
				MMIO_PREF window.
				Default size is 2 megabytes.
		hpbussize=nn	The minimum amount of additional bus numbers
				reserved for buses below a hotplug bridge.
				Default is 1.
		realloc=	Enable/disable reallocating PCI bridge resources
				if allocations done by BIOS are too small to
				accommodate resources required by all child
				devices.
				off: Turn realloc off
				on: Turn realloc on
		realloc		same as realloc=on
		noari		do not use PCIe ARI.
		noats		[PCIE, Intel-IOMMU, AMD-IOMMU]
				do not use PCIe ATS (and IOMMU device IOTLB).
		pcie_scan_all	Scan all possible PCIe devices.  Otherwise we
				only look for one device below a PCIe downstream
				port.
		big_root_window	Try to add a big 64bit memory window to the PCIe
				root complex on AMD CPUs. Some GFX hardware
				can resize a BAR to allow access to all VRAM.
				Adding the window is slightly risky (it may
				conflict with unreported devices), so this
				taints the kernel.
		disable_acs_redir=<pci_dev>[; ...]
				Specify one or more PCI devices (in the format
				specified above) separated by semicolons.
				Each device specified will have the PCI ACS
				redirect capabilities forced off which will
				allow P2P traffic between devices through
				bridges without forcing it upstream. Note:
				this removes isolation between devices and
				may put more devices in an IOMMU group.
		force_floating	[S390] Force usage of floating interrupts.
		nomio		[S390] Do not use MIO instructions.

	pcie_aspm=	[PCIE] Forcibly enable or disable PCIe Active State Power
			Management.
		off	Disable ASPM.
		force	Enable ASPM even on devices that claim not to support it.
			WARNING: Forcing ASPM on may cause system lockups.

	pcie_ports=	[PCIE] PCIe port services handling:
		native	Use native PCIe services (PME, AER, DPC, PCIe hotplug)
			even if the platform doesn't give the OS permission to
			use them.  This may cause conflicts if the platform
			also tries to use these services.
		dpc-native	Use native PCIe service for DPC only.  May
				cause conflicts if firmware uses AER or DPC.
		compat	Disable native PCIe services (PME, AER, DPC, PCIe
			hotplug).

	pcie_port_pm=	[PCIE] PCIe port power management handling:
		off	Disable power management of all PCIe ports
		force	Forcibly enable power management of all PCIe ports

	pcie_pme=	[PCIE,PM] Native PCIe PME signaling options:
		nomsi	Do not use MSI for native PCIe PME signaling (this makes
			all PCIe root ports use INTx for all services).

	pcmv=		[HW,PCMCIA] BadgePAD 4

	pd_ignore_unused
			[PM]
			Keep all power-domains already enabled by bootloader on,
			even if no driver has claimed them. This is useful
			for debug and development, but should not be
			needed on a platform with proper driver support.

	pd.		[PARIDE]
			See Documentation/admin-guide/blockdev/paride.rst.

	pdcchassis=	[PARISC,HW] Disable/Enable PDC Chassis Status codes at
			boot time.
			Format: { 0 | 1 }
			See arch/parisc/kernel/pdc_chassis.c

	percpu_alloc=	Select which percpu first chunk allocator to use.
			Currently supported values are "embed" and "page".
			Archs may support subset or none of the	selections.
			See comments in mm/percpu.c for details on each
			allocator.  This parameter is primarily	for debugging
			and performance comparison.

	pf.		[PARIDE]
			See Documentation/admin-guide/blockdev/paride.rst.

	pg.		[PARIDE]
			See Documentation/admin-guide/blockdev/paride.rst.

	pirq=		[SMP,APIC] Manual mp-table setup
			See Documentation/x86/i386/IO-APIC.rst.

	plip=		[PPT,NET] Parallel port network link
			Format: { parport<nr> | timid | 0 }
			See also Documentation/admin-guide/parport.rst.

	pmtmr=		[X86] Manual setup of pmtmr I/O Port.
			Override pmtimer IOPort with a hex value.
			e.g. pmtmr=0x508

	pm_debug_messages	[SUSPEND,KNL]
			Enable suspend/resume debug messages during boot up.

	pnp.debug=1	[PNP]
			Enable PNP debug messages (depends on the
			CONFIG_PNP_DEBUG_MESSAGES option).  Change at run-time
			via /sys/module/pnp/parameters/debug.  We always show
			current resource usage; turning this on also shows
			possible settings and some assignment information.

	pnpacpi=	[ACPI]
			{ off }

	pnpbios=	[ISAPNP]
			{ on | off | curr | res | no-curr | no-res }

	pnp_reserve_irq=
			[ISAPNP] Exclude IRQs for the autoconfiguration

	pnp_reserve_dma=
			[ISAPNP] Exclude DMAs for the autoconfiguration

	pnp_reserve_io=	[ISAPNP] Exclude I/O ports for the autoconfiguration
			Ranges are in pairs (I/O port base and size).

	pnp_reserve_mem=
			[ISAPNP] Exclude memory regions for the
			autoconfiguration.
			Ranges are in pairs (memory base and size).

	ports=		[IP_VS_FTP] IPVS ftp helper module
			Default is 21.
			Up to 8 (IP_VS_APP_MAX_PORTS) ports
			may be specified.
			Format: <port>,<port>....

	powersave=off	[PPC] This option disables power saving features.
			It specifically disables cpuidle and sets the
			platform machine description specific power_save
			function to NULL. On Idle the CPU just reduces
			execution priority.

	ppc_strict_facility_enable
			[PPC] This option catches any kernel floating point,
			Altivec, VSX and SPE outside of regions specifically
			allowed (eg kernel_enable_fpu()/kernel_disable_fpu()).
			There is some performance impact when enabling this.

	ppc_tm=		[PPC]
			Format: {"off"}
			Disable Hardware Transactional Memory

	print-fatal-signals=
			[KNL] debug: print fatal signals

			If enabled, warn about various signal handling
			related application anomalies: too many signals,
			too many POSIX.1 timers, fatal signals causing a
			coredump - etc.

			If you hit the warning due to signal overflow,
			you might want to try "ulimit -i unlimited".

			default: off.

	printk.always_kmsg_dump=
			Trigger kmsg_dump for cases other than kernel oops or
			panics
			Format: <bool>  (1/Y/y=enable, 0/N/n=disable)
			default: disabled

	printk.devkmsg={on,off,ratelimit}
			Control writing to /dev/kmsg.
			on - unlimited logging to /dev/kmsg from userspace
			off - logging to /dev/kmsg disabled
			ratelimit - ratelimit the logging
			Default: ratelimit

	printk.time=	Show timing data prefixed to each printk message line
			Format: <bool>  (1/Y/y=enable, 0/N/n=disable)

	processor.max_cstate=	[HW,ACPI]
			Limit processor to maximum C-state
			max_cstate=9 overrides any DMI blacklist limit.

	processor.nocst	[HW,ACPI]
			Ignore the _CST method to determine C-states,
			instead using the legacy FADT method

	profile=	[KNL] Enable kernel profiling via /proc/profile
			Format: [<profiletype>,]<number>
			Param: <profiletype>: "schedule", "sleep", or "kvm"
				[defaults to kernel profiling]
			Param: "schedule" - profile schedule points.
			Param: "sleep" - profile D-state sleeping (millisecs).
				Requires CONFIG_SCHEDSTATS
			Param: "kvm" - profile VM exits.
			Param: <number> - step/bucket size as a power of 2 for
				statistical time based profiling.

	prompt_ramdisk=	[RAM] List of RAM disks to prompt for floppy disk
			before loading.
			See Documentation/admin-guide/blockdev/ramdisk.rst.

	prot_virt=	[S390] enable hosting protected virtual machines
			isolated from the hypervisor (if hardware supports
			that).
			Format: <bool>

	psi=		[KNL] Enable or disable pressure stall information
			tracking.
			Format: <bool>

	psmouse.proto=	[HW,MOUSE] Highest PS2 mouse protocol extension to
			probe for; one of (bare|imps|exps|lifebook|any).
	psmouse.rate=	[HW,MOUSE] Set desired mouse report rate, in reports
			per second.
	psmouse.resetafter=	[HW,MOUSE]
			Try to reset the device after so many bad packets
			(0 = never).
	psmouse.resolution=
			[HW,MOUSE] Set desired mouse resolution, in dpi.
	psmouse.smartscroll=
			[HW,MOUSE] Controls Logitech smartscroll autorepeat.
			0 = disabled, 1 = enabled (default).

	pstore.backend=	Specify the name of the pstore backend to use

	pt.		[PARIDE]
			See Documentation/admin-guide/blockdev/paride.rst.

	pti=		[X86_64] Control Page Table Isolation of user and
			kernel address spaces.  Disabling this feature
			removes hardening, but improves performance of
			system calls and interrupts.

			on   - unconditionally enable
			off  - unconditionally disable
			auto - kernel detects whether your CPU model is
			       vulnerable to issues that PTI mitigates

			Not specifying this option is equivalent to pti=auto.

	nopti		[X86_64]
			Equivalent to pti=off

	pty.legacy_count=
			[KNL] Number of legacy pty's. Overwrites compiled-in
			default number.

	quiet		[KNL] Disable most log messages

	r128=		[HW,DRM]

	raid=		[HW,RAID]
			See Documentation/admin-guide/md.rst.

	ramdisk_size=	[RAM] Sizes of RAM disks in kilobytes
			See Documentation/admin-guide/blockdev/ramdisk.rst.

	random.trust_cpu={on,off}
			[KNL] Enable or disable trusting the use of the
			CPU's random number generator (if available) to
			fully seed the kernel's CRNG. Default is controlled
			by CONFIG_RANDOM_TRUST_CPU.

	ras=option[,option,...]	[KNL] RAS-specific options

		cec_disable	[X86]
				Disable the Correctable Errors Collector,
				see CONFIG_RAS_CEC help text.

	rcu_nocbs=	[KNL]
			The argument is a cpu list, as described above,
			except that the string "all" can be used to
			specify every CPU on the system.

			In kernels built with CONFIG_RCU_NOCB_CPU=y, set
			the specified list of CPUs to be no-callback CPUs.
			Invocation of these CPUs' RCU callbacks will be
			offloaded to "rcuox/N" kthreads created for that
			purpose, where "x" is "p" for RCU-preempt, and
			"s" for RCU-sched, and "N" is the CPU number.
			This reduces OS jitter on the offloaded CPUs,
			which can be useful for HPC and real-time
			workloads.  It can also improve energy efficiency
			for asymmetric multiprocessors.

	rcu_nocb_poll	[KNL]
			Rather than requiring that offloaded CPUs
			(specified by rcu_nocbs= above) explicitly
			awaken the corresponding "rcuoN" kthreads,
			make these kthreads poll for callbacks.
			This improves the real-time response for the
			offloaded CPUs by relieving them of the need to
			wake up the corresponding kthread, but degrades
			energy efficiency by requiring that the kthreads
			periodically wake up to do the polling.

	rcutree.blimit=	[KNL]
			Set maximum number of finished RCU callbacks to
			process in one batch.

	rcutree.dump_tree=	[KNL]
			Dump the structure of the rcu_node combining tree
			out at early boot.  This is used for diagnostic
			purposes, to verify correct tree setup.

	rcutree.gp_cleanup_delay=	[KNL]
			Set the number of jiffies to delay each step of
			RCU grace-period cleanup.

	rcutree.gp_init_delay=	[KNL]
			Set the number of jiffies to delay each step of
			RCU grace-period initialization.

	rcutree.gp_preinit_delay=	[KNL]
			Set the number of jiffies to delay each step of
			RCU grace-period pre-initialization, that is,
			the propagation of recent CPU-hotplug changes up
			the rcu_node combining tree.

	rcutree.use_softirq=	[KNL]
			If set to zero, move all RCU_SOFTIRQ processing to
			per-CPU rcuc kthreads.  Defaults to a non-zero
			value, meaning that RCU_SOFTIRQ is used by default.
			Specify rcutree.use_softirq=0 to use rcuc kthreads.

	rcutree.rcu_fanout_exact= [KNL]
			Disable autobalancing of the rcu_node combining
			tree.  This is used by rcutorture, and might
			possibly be useful for architectures having high
			cache-to-cache transfer latencies.

	rcutree.rcu_fanout_leaf= [KNL]
			Change the number of CPUs assigned to each
			leaf rcu_node structure.  Useful for very
			large systems, which will choose the value 64,
			and for NUMA systems with large remote-access
			latencies, which will choose a value aligned
			with the appropriate hardware boundaries.

	rcutree.jiffies_till_first_fqs= [KNL]
			Set delay from grace-period initialization to
			first attempt to force quiescent states.
			Units are jiffies, minimum value is zero,
			and maximum value is HZ.

	rcutree.jiffies_till_next_fqs= [KNL]
			Set delay between subsequent attempts to force
			quiescent states.  Units are jiffies, minimum
			value is one, and maximum value is HZ.

	rcutree.jiffies_till_sched_qs= [KNL]
			Set required age in jiffies for a
			given grace period before RCU starts
			soliciting quiescent-state help from
			rcu_note_context_switch() and cond_resched().
			If not specified, the kernel will calculate
			a value based on the most recent settings
			of rcutree.jiffies_till_first_fqs
			and rcutree.jiffies_till_next_fqs.
			This calculated value may be viewed in
			rcutree.jiffies_to_sched_qs.  Any attempt to set
			rcutree.jiffies_to_sched_qs will be cheerfully
			overwritten.

	rcutree.kthread_prio= 	 [KNL,BOOT]
			Set the SCHED_FIFO priority of the RCU per-CPU
			kthreads (rcuc/N). This value is also used for
			the priority of the RCU boost threads (rcub/N)
			and for the RCU grace-period kthreads (rcu_bh,
			rcu_preempt, and rcu_sched). If RCU_BOOST is
			set, valid values are 1-99 and the default is 1
			(the least-favored priority).  Otherwise, when
			RCU_BOOST is not set, valid values are 0-99 and
			the default is zero (non-realtime operation).

	rcutree.rcu_nocb_gp_stride= [KNL]
			Set the number of NOCB callback kthreads in
			each group, which defaults to the square root
			of the number of CPUs.	Larger numbers reduce
			the wakeup overhead on the global grace-period
			kthread, but increases that same overhead on
			each group's NOCB grace-period kthread.

	rcutree.qhimark= [KNL]
			Set threshold of queued RCU callbacks beyond which
			batch limiting is disabled.

	rcutree.qlowmark= [KNL]
			Set threshold of queued RCU callbacks below which
			batch limiting is re-enabled.

	rcutree.qovld= [KNL]
			Set threshold of queued RCU callbacks beyond which
			RCU's force-quiescent-state scan will aggressively
			enlist help from cond_resched() and sched IPIs to
			help CPUs more quickly reach quiescent states.
			Set to less than zero to make this be set based
			on rcutree.qhimark at boot time and to zero to
			disable more aggressive help enlistment.

	rcutree.rcu_idle_gp_delay= [KNL]
			Set wakeup interval for idle CPUs that have
			RCU callbacks (RCU_FAST_NO_HZ=y).

	rcutree.rcu_idle_lazy_gp_delay= [KNL]
			Set wakeup interval for idle CPUs that have
			only "lazy" RCU callbacks (RCU_FAST_NO_HZ=y).
			Lazy RCU callbacks are those which RCU can
			prove do nothing more than free memory.

	rcutree.rcu_kick_kthreads= [KNL]
			Cause the grace-period kthread to get an extra
			wake_up() if it sleeps three times longer than
			it should at force-quiescent-state time.
			This wake_up() will be accompanied by a
			WARN_ONCE() splat and an ftrace_dump().

	rcutree.sysrq_rcu= [KNL]
			Commandeer a sysrq key to dump out Tree RCU's
			rcu_node tree with an eye towards determining
			why a new grace period has not yet started.

	rcuperf.gp_async= [KNL]
			Measure performance of asynchronous
			grace-period primitives such as call_rcu().

	rcuperf.gp_async_max= [KNL]
			Specify the maximum number of outstanding
			callbacks per writer thread.  When a writer
			thread exceeds this limit, it invokes the
			corresponding flavor of rcu_barrier() to allow
			previously posted callbacks to drain.

	rcuperf.gp_exp= [KNL]
			Measure performance of expedited synchronous
			grace-period primitives.

	rcuperf.holdoff= [KNL]
			Set test-start holdoff period.  The purpose of
			this parameter is to delay the start of the
			test until boot completes in order to avoid
			interference.

	rcuperf.kfree_rcu_test= [KNL]
			Set to measure performance of kfree_rcu() flooding.

	rcuperf.kfree_nthreads= [KNL]
			The number of threads running loops of kfree_rcu().

	rcuperf.kfree_alloc_num= [KNL]
			Number of allocations and frees done in an iteration.

	rcuperf.kfree_loops= [KNL]
			Number of loops doing rcuperf.kfree_alloc_num number
			of allocations and frees.

	rcuperf.nreaders= [KNL]
			Set number of RCU readers.  The value -1 selects
			N, where N is the number of CPUs.  A value
			"n" less than -1 selects N-n+1, where N is again
			the number of CPUs.  For example, -2 selects N
			(the number of CPUs), -3 selects N+1, and so on.
			A value of "n" less than or equal to -N selects
			a single reader.

	rcuperf.nwriters= [KNL]
			Set number of RCU writers.  The values operate
			the same as for rcuperf.nreaders.
			N, where N is the number of CPUs

	rcuperf.perf_type= [KNL]
			Specify the RCU implementation to test.

	rcuperf.shutdown= [KNL]
			Shut the system down after performance tests
			complete.  This is useful for hands-off automated
			testing.

	rcuperf.verbose= [KNL]
			Enable additional printk() statements.

	rcuperf.writer_holdoff= [KNL]
			Write-side holdoff between grace periods,
			in microseconds.  The default of zero says
			no holdoff.

	rcutorture.fqs_duration= [KNL]
			Set duration of force_quiescent_state bursts
			in microseconds.

	rcutorture.fqs_holdoff= [KNL]
			Set holdoff time within force_quiescent_state bursts
			in microseconds.

	rcutorture.fqs_stutter= [KNL]
			Set wait time between force_quiescent_state bursts
			in seconds.

	rcutorture.fwd_progress= [KNL]
			Enable RCU grace-period forward-progress testing
			for the types of RCU supporting this notion.

	rcutorture.fwd_progress_div= [KNL]
			Specify the fraction of a CPU-stall-warning
			period to do tight-loop forward-progress testing.

	rcutorture.fwd_progress_holdoff= [KNL]
			Number of seconds to wait between successive
			forward-progress tests.

	rcutorture.fwd_progress_need_resched= [KNL]
			Enclose cond_resched() calls within checks for
			need_resched() during tight-loop forward-progress
			testing.

	rcutorture.gp_cond= [KNL]
			Use conditional/asynchronous update-side
			primitives, if available.

	rcutorture.gp_exp= [KNL]
			Use expedited update-side primitives, if available.

	rcutorture.gp_normal= [KNL]
			Use normal (non-expedited) asynchronous
			update-side primitives, if available.

	rcutorture.gp_sync= [KNL]
			Use normal (non-expedited) synchronous
			update-side primitives, if available.  If all
			of rcutorture.gp_cond=, rcutorture.gp_exp=,
			rcutorture.gp_normal=, and rcutorture.gp_sync=
			are zero, rcutorture acts as if is interpreted
			they are all non-zero.

	rcutorture.n_barrier_cbs= [KNL]
			Set callbacks/threads for rcu_barrier() testing.

	rcutorture.nfakewriters= [KNL]
			Set number of concurrent RCU writers.  These just
			stress RCU, they don't participate in the actual
			test, hence the "fake".

	rcutorture.nreaders= [KNL]
			Set number of RCU readers.  The value -1 selects
			N-1, where N is the number of CPUs.  A value
			"n" less than -1 selects N-n-2, where N is again
			the number of CPUs.  For example, -2 selects N
			(the number of CPUs), -3 selects N+1, and so on.

	rcutorture.object_debug= [KNL]
			Enable debug-object double-call_rcu() testing.

	rcutorture.onoff_holdoff= [KNL]
			Set time (s) after boot for CPU-hotplug testing.

	rcutorture.onoff_interval= [KNL]
			Set time (jiffies) between CPU-hotplug operations,
			or zero to disable CPU-hotplug testing.

	rcutorture.shuffle_interval= [KNL]
			Set task-shuffle interval (s).  Shuffling tasks
			allows some CPUs to go into dyntick-idle mode
			during the rcutorture test.

	rcutorture.shutdown_secs= [KNL]
			Set time (s) after boot system shutdown.  This
			is useful for hands-off automated testing.

	rcutorture.stall_cpu= [KNL]
			Duration of CPU stall (s) to test RCU CPU stall
			warnings, zero to disable.

	rcutorture.stall_cpu_holdoff= [KNL]
			Time to wait (s) after boot before inducing stall.

	rcutorture.stall_cpu_irqsoff= [KNL]
			Disable interrupts while stalling if set.

	rcutorture.stat_interval= [KNL]
			Time (s) between statistics printk()s.

	rcutorture.stutter= [KNL]
			Time (s) to stutter testing, for example, specifying
			five seconds causes the test to run for five seconds,
			wait for five seconds, and so on.  This tests RCU's
			ability to transition abruptly to and from idle.

	rcutorture.test_boost= [KNL]
			Test RCU priority boosting?  0=no, 1=maybe, 2=yes.
			"Maybe" means test if the RCU implementation
			under test support RCU priority boosting.

	rcutorture.test_boost_duration= [KNL]
			Duration (s) of each individual boost test.

	rcutorture.test_boost_interval= [KNL]
			Interval (s) between each boost test.

	rcutorture.test_no_idle_hz= [KNL]
			Test RCU's dyntick-idle handling.  See also the
			rcutorture.shuffle_interval parameter.

	rcutorture.torture_type= [KNL]
			Specify the RCU implementation to test.

	rcutorture.verbose= [KNL]
			Enable additional printk() statements.

	rcupdate.rcu_cpu_stall_ftrace_dump= [KNL]
			Dump ftrace buffer after reporting RCU CPU
			stall warning.

	rcupdate.rcu_cpu_stall_suppress= [KNL]
			Suppress RCU CPU stall warning messages.

	rcupdate.rcu_cpu_stall_suppress_at_boot= [KNL]
			Suppress RCU CPU stall warning messages and
			rcutorture writer stall warnings that occur
			during early boot, that is, during the time
			before the init task is spawned.

	rcupdate.rcu_cpu_stall_timeout= [KNL]
			Set timeout for RCU CPU stall warning messages.

	rcupdate.rcu_expedited= [KNL]
			Use expedited grace-period primitives, for
			example, synchronize_rcu_expedited() instead
			of synchronize_rcu().  This reduces latency,
			but can increase CPU utilization, degrade
			real-time latency, and degrade energy efficiency.
			No effect on CONFIG_TINY_RCU kernels.

	rcupdate.rcu_normal= [KNL]
			Use only normal grace-period primitives,
			for example, synchronize_rcu() instead of
			synchronize_rcu_expedited().  This improves
			real-time latency, CPU utilization, and
			energy efficiency, but can expose users to
			increased grace-period latency.  This parameter
			overrides rcupdate.rcu_expedited.  No effect on
			CONFIG_TINY_RCU kernels.

	rcupdate.rcu_normal_after_boot= [KNL]
			Once boot has completed (that is, after
			rcu_end_inkernel_boot() has been invoked), use
			only normal grace-period primitives.  No effect
			on CONFIG_TINY_RCU kernels.

	rcupdate.rcu_task_stall_timeout= [KNL]
			Set timeout in jiffies for RCU task stall warning
			messages.  Disable with a value less than or equal
			to zero.

	rcupdate.rcu_self_test= [KNL]
			Run the RCU early boot self tests

	rdinit=		[KNL]
			Format: <full_path>
			Run specified binary instead of /init from the ramdisk,
			used for early userspace startup. See initrd.

	rdrand=		[X86]
			force - Override the decision by the kernel to hide the
				advertisement of RDRAND support (this affects
				certain AMD processors because of buggy BIOS
				support, specifically around the suspend/resume
				path).

	rdt=		[HW,X86,RDT]
			Turn on/off individual RDT features. List is:
			cmt, mbmtotal, mbmlocal, l3cat, l3cdp, l2cat, l2cdp,
			mba.
			E.g. to turn on cmt and turn off mba use:
				rdt=cmt,!mba

	reboot=		[KNL]
			Format (x86 or x86_64):
				[w[arm] | c[old] | h[ard] | s[oft] | g[pio]] \
				[[,]s[mp]#### \
				[[,]b[ios] | a[cpi] | k[bd] | t[riple] | e[fi] | p[ci]] \
				[[,]f[orce]
			Where reboot_mode is one of warm (soft) or cold (hard) or gpio
					(prefix with 'panic_' to set mode for panic
					reboot only),
			      reboot_type is one of bios, acpi, kbd, triple, efi, or pci,
			      reboot_force is either force or not specified,
			      reboot_cpu is s[mp]#### with #### being the processor
					to be used for rebooting.

	relax_domain_level=
			[KNL, SMP] Set scheduler's default relax_domain_level.
			See Documentation/admin-guide/cgroup-v1/cpusets.rst.

	reserve=	[KNL,BUGS] Force kernel to ignore I/O ports or memory
			Format: <base1>,<size1>[,<base2>,<size2>,...]
			Reserve I/O ports or memory so the kernel won't use
			them.  If <base> is less than 0x10000, the region
			is assumed to be I/O ports; otherwise it is memory.

	reservetop=	[X86-32]
			Format: nn[KMG]
			Reserves a hole at the top of the kernel virtual
			address space.

	reservelow=	[X86]
			Format: nn[K]
			Set the amount of memory to reserve for BIOS at
			the bottom of the address space.

	reset_devices	[KNL] Force drivers to reset the underlying device
			during initialization.

	resume=		[SWSUSP]
			Specify the partition device for software suspend
			Format:
			{/dev/<dev> | PARTUUID=<uuid> | <int>:<int> | <hex>}

	resume_offset=	[SWSUSP]
			Specify the offset from the beginning of the partition
			given by "resume=" at which the swap header is located,
			in <PAGE_SIZE> units (needed only for swap files).
			See  Documentation/power/swsusp-and-swap-files.rst

	resumedelay=	[HIBERNATION] Delay (in seconds) to pause before attempting to
			read the resume files

	resumewait	[HIBERNATION] Wait (indefinitely) for resume device to show up.
			Useful for devices that are detected asynchronously
			(e.g. USB and MMC devices).

	hibernate=	[HIBERNATION]
		noresume	Don't check if there's a hibernation image
				present during boot.
		nocompress	Don't compress/decompress hibernation images.
		no		Disable hibernation and resume.
		protect_image	Turn on image protection during restoration
				(that will set all pages holding image data
				during restoration read-only).

	retain_initrd	[RAM] Keep initrd memory after extraction

	rfkill.default_state=
		0	"airplane mode".  All wifi, bluetooth, wimax, gps, fm,
			etc. communication is blocked by default.
		1	Unblocked.

	rfkill.master_switch_mode=
		0	The "airplane mode" button does nothing.
		1	The "airplane mode" button toggles between everything
			blocked and the previous configuration.
		2	The "airplane mode" button toggles between everything
			blocked and everything unblocked.

	rhash_entries=	[KNL,NET]
			Set number of hash buckets for route cache

	ring3mwait=disable
			[KNL] Disable ring 3 MONITOR/MWAIT feature on supported
			CPUs.

	ro		[KNL] Mount root device read-only on boot

	rodata=		[KNL]
		on	Mark read-only kernel memory as read-only (default).
		off	Leave read-only kernel memory writable for debugging.

	rockchip.usb_uart
			Enable the uart passthrough on the designated usb port
			on Rockchip SoCs. When active, the signals of the
			debug-uart get routed to the D+ and D- pins of the usb
			port and the regular usb controller gets disabled.

	root=		[KNL] Root filesystem
			See name_to_dev_t comment in init/do_mounts.c.

	rootdelay=	[KNL] Delay (in seconds) to pause before attempting to
			mount the root filesystem

	rootflags=	[KNL] Set root filesystem mount option string

	rootfstype=	[KNL] Set root filesystem type

	rootwait	[KNL] Wait (indefinitely) for root device to show up.
			Useful for devices that are detected asynchronously
			(e.g. USB and MMC devices).

	rproc_mem=nn[KMG][@address]
			[KNL,ARM,CMA] Remoteproc physical memory block.
			Memory area to be used by remote processor image,
			managed by CMA.

	rw		[KNL] Mount root device read-write on boot

	S		[KNL] Run init in single mode

	s390_iommu=	[HW,S390]
			Set s390 IOTLB flushing mode
		strict
			With strict flushing every unmap operation will result in
			an IOTLB flush. Default is lazy flushing before reuse,
			which is faster.

	sa1100ir	[NET]
			See drivers/net/irda/sa1100_ir.c.

	sbni=		[NET] Granch SBNI12 leased line adapter

	sched_debug	[KNL] Enables verbose scheduler debug messages.

	schedstats=	[KNL,X86] Enable or disable scheduled statistics.
			Allowed values are enable and disable. This feature
			incurs a small amount of overhead in the scheduler
			but is useful for debugging and performance tuning.

	sched_thermal_decay_shift=
			[KNL, SMP] Set a decay shift for scheduler thermal
			pressure signal. Thermal pressure signal follows the
			default decay period of other scheduler pelt
			signals(usually 32 ms but configurable). Setting
			sched_thermal_decay_shift will left shift the decay
			period for the thermal pressure signal by the shift
			value.
			i.e. with the default pelt decay period of 32 ms
			sched_thermal_decay_shift   thermal pressure decay pr
				1			64 ms
				2			128 ms
			and so on.
			Format: integer between 0 and 10
			Default is 0.

	skew_tick=	[KNL] Offset the periodic timer tick per cpu to mitigate
			xtime_lock contention on larger systems, and/or RCU lock
			contention on all systems with CONFIG_MAXSMP set.
			Format: { "0" | "1" }
			0 -- disable. (may be 1 via CONFIG_CMDLINE="skew_tick=1"
			1 -- enable.
			Note: increases power consumption, thus should only be
			enabled if running jitter sensitive (HPC/RT) workloads.

	security=	[SECURITY] Choose a legacy "major" security module to
			enable at boot. This has been deprecated by the
			"lsm=" parameter.

	selinux=	[SELINUX] Disable or enable SELinux at boot time.
			Format: { "0" | "1" }
			See security/selinux/Kconfig help text.
			0 -- disable.
			1 -- enable.
			Default value is 1.

	apparmor=	[APPARMOR] Disable or enable AppArmor at boot time
			Format: { "0" | "1" }
			See security/apparmor/Kconfig help text
			0 -- disable.
			1 -- enable.
			Default value is set via kernel config option.

	serialnumber	[BUGS=X86-32]

	shapers=	[NET]
			Maximal number of shapers.

	simeth=		[IA-64]
	simscsi=

	slram=		[HW,MTD]

	slab_nomerge	[MM]
			Disable merging of slabs with similar size. May be
			necessary if there is some reason to distinguish
			allocs to different slabs, especially in hardened
			environments where the risk of heap overflows and
			layout control by attackers can usually be
			frustrated by disabling merging. This will reduce
			most of the exposure of a heap attack to a single
			cache (risks via metadata attacks are mostly
			unchanged). Debug options disable merging on their
			own.
			For more information see Documentation/vm/slub.rst.

	slab_max_order=	[MM, SLAB]
			Determines the maximum allowed order for slabs.
			A high setting may cause OOMs due to memory
			fragmentation.  Defaults to 1 for systems with
			more than 32MB of RAM, 0 otherwise.

	slub_debug[=options[,slabs]]	[MM, SLUB]
			Enabling slub_debug allows one to determine the
			culprit if slab objects become corrupted. Enabling
			slub_debug can create guard zones around objects and
			may poison objects when not in use. Also tracks the
			last alloc / free. For more information see
			Documentation/vm/slub.rst.

	slub_memcg_sysfs=	[MM, SLUB]
			Determines whether to enable sysfs directories for
			memory cgroup sub-caches. 1 to enable, 0 to disable.
			The default is determined by CONFIG_SLUB_MEMCG_SYSFS_ON.
			Enabling this can lead to a very high number of	debug
			directories and files being created under
			/sys/kernel/slub.

	slub_max_order= [MM, SLUB]
			Determines the maximum allowed order for slabs.
			A high setting may cause OOMs due to memory
			fragmentation. For more information see
			Documentation/vm/slub.rst.

	slub_min_objects=	[MM, SLUB]
			The minimum number of objects per slab. SLUB will
			increase the slab order up to slub_max_order to
			generate a sufficiently large slab able to contain
			the number of objects indicated. The higher the number
			of objects the smaller the overhead of tracking slabs
			and the less frequently locks need to be acquired.
			For more information see Documentation/vm/slub.rst.

	slub_min_order=	[MM, SLUB]
			Determines the minimum page order for slabs. Must be
			lower than slub_max_order.
			For more information see Documentation/vm/slub.rst.

	slub_nomerge	[MM, SLUB]
			Same with slab_nomerge. This is supported for legacy.
			See slab_nomerge for more information.

	smart2=		[HW]
			Format: <io1>[,<io2>[,...,<io8>]]

	smsc-ircc2.nopnp	[HW] Don't use PNP to discover SMC devices
	smsc-ircc2.ircc_cfg=	[HW] Device configuration I/O port
	smsc-ircc2.ircc_sir=	[HW] SIR base I/O port
	smsc-ircc2.ircc_fir=	[HW] FIR base I/O port
	smsc-ircc2.ircc_irq=	[HW] IRQ line
	smsc-ircc2.ircc_dma=	[HW] DMA channel
	smsc-ircc2.ircc_transceiver= [HW] Transceiver type:
				0: Toshiba Satellite 1800 (GP data pin select)
				1: Fast pin select (default)
				2: ATC IRMode

	smt		[KNL,S390] Set the maximum number of threads (logical
			CPUs) to use per physical CPU on systems capable of
			symmetric multithreading (SMT). Will be capped to the
			actual hardware limit.
			Format: <integer>
			Default: -1 (no limit)

	softlockup_panic=
			[KNL] Should the soft-lockup detector generate panics.
			Format: <integer>

			A nonzero value instructs the soft-lockup detector
			to panic the machine when a soft-lockup occurs. It is
			also controlled by the kernel.softlockup_panic sysctl
			and CONFIG_BOOTPARAM_SOFTLOCKUP_PANIC, which is the
			respective build-time switch to that functionality.

	softlockup_all_cpu_backtrace=
			[KNL] Should the soft-lockup detector generate
			backtraces on all cpus.
			Format: <integer>

	sonypi.*=	[HW] Sony Programmable I/O Control Device driver
			See Documentation/admin-guide/laptops/sonypi.rst

	spectre_v2=	[X86] Control mitigation of Spectre variant 2
			(indirect branch speculation) vulnerability.
			The default operation protects the kernel from
			user space attacks.

			on   - unconditionally enable, implies
			       spectre_v2_user=on
			off  - unconditionally disable, implies
			       spectre_v2_user=off
			auto - kernel detects whether your CPU model is
			       vulnerable

			Selecting 'on' will, and 'auto' may, choose a
			mitigation method at run time according to the
			CPU, the available microcode, the setting of the
			CONFIG_RETPOLINE configuration option, and the
			compiler with which the kernel was built.

			Selecting 'on' will also enable the mitigation
			against user space to user space task attacks.

			Selecting 'off' will disable both the kernel and
			the user space protections.

			Specific mitigations can also be selected manually:

			retpoline	  - replace indirect branches
			retpoline,generic - google's original retpoline
			retpoline,amd     - AMD-specific minimal thunk

			Not specifying this option is equivalent to
			spectre_v2=auto.

	spectre_v2_user=
			[X86] Control mitigation of Spectre variant 2
		        (indirect branch speculation) vulnerability between
		        user space tasks

			on	- Unconditionally enable mitigations. Is
				  enforced by spectre_v2=on

			off     - Unconditionally disable mitigations. Is
				  enforced by spectre_v2=off

			prctl   - Indirect branch speculation is enabled,
				  but mitigation can be enabled via prctl
				  per thread.  The mitigation control state
				  is inherited on fork.

			prctl,ibpb
				- Like "prctl" above, but only STIBP is
				  controlled per thread. IBPB is issued
				  always when switching between different user
				  space processes.

			seccomp
				- Same as "prctl" above, but all seccomp
				  threads will enable the mitigation unless
				  they explicitly opt out.

			seccomp,ibpb
				- Like "seccomp" above, but only STIBP is
				  controlled per thread. IBPB is issued
				  always when switching between different
				  user space processes.

			auto    - Kernel selects the mitigation depending on
				  the available CPU features and vulnerability.

			Default mitigation:
			If CONFIG_SECCOMP=y then "seccomp", otherwise "prctl"

			Not specifying this option is equivalent to
			spectre_v2_user=auto.

	spec_store_bypass_disable=
			[HW] Control Speculative Store Bypass (SSB) Disable mitigation
			(Speculative Store Bypass vulnerability)

			Certain CPUs are vulnerable to an exploit against a
			a common industry wide performance optimization known
			as "Speculative Store Bypass" in which recent stores
			to the same memory location may not be observed by
			later loads during speculative execution. The idea
			is that such stores are unlikely and that they can
			be detected prior to instruction retirement at the
			end of a particular speculation execution window.

			In vulnerable processors, the speculatively forwarded
			store can be used in a cache side channel attack, for
			example to read memory to which the attacker does not
			directly have access (e.g. inside sandboxed code).

			This parameter controls whether the Speculative Store
			Bypass optimization is used.

			On x86 the options are:

			on      - Unconditionally disable Speculative Store Bypass
			off     - Unconditionally enable Speculative Store Bypass
			auto    - Kernel detects whether the CPU model contains an
				  implementation of Speculative Store Bypass and
				  picks the most appropriate mitigation. If the
				  CPU is not vulnerable, "off" is selected. If the
				  CPU is vulnerable the default mitigation is
				  architecture and Kconfig dependent. See below.
			prctl   - Control Speculative Store Bypass per thread
				  via prctl. Speculative Store Bypass is enabled
				  for a process by default. The state of the control
				  is inherited on fork.
			seccomp - Same as "prctl" above, but all seccomp threads
				  will disable SSB unless they explicitly opt out.

			Default mitigations:
			X86:	If CONFIG_SECCOMP=y "seccomp", otherwise "prctl"

			On powerpc the options are:

			on,auto - On Power8 and Power9 insert a store-forwarding
				  barrier on kernel entry and exit. On Power7
				  perform a software flush on kernel entry and
				  exit.
			off	- No action.

			Not specifying this option is equivalent to
			spec_store_bypass_disable=auto.

	spia_io_base=	[HW,MTD]
	spia_fio_base=
	spia_pedr=
	spia_peddr=

<<<<<<< HEAD
=======
	split_lock_detect=
			[X86] Enable split lock detection

			When enabled (and if hardware support is present), atomic
			instructions that access data across cache line
			boundaries will result in an alignment check exception.

			off	- not enabled

			warn	- the kernel will emit rate limited warnings
				  about applications triggering the #AC
				  exception. This mode is the default on CPUs
				  that supports split lock detection.

			fatal	- the kernel will send SIGBUS to applications
				  that trigger the #AC exception.

			If an #AC exception is hit in the kernel or in
			firmware (i.e. not while executing in user mode)
			the kernel will oops in either "warn" or "fatal"
			mode.

>>>>>>> c58091a3
	srbds=		[X86,INTEL]
			Control the Special Register Buffer Data Sampling
			(SRBDS) mitigation.

			Certain CPUs are vulnerable to an MDS-like
			exploit which can leak bits from the random
			number generator.

			By default, this issue is mitigated by
			microcode.  However, the microcode fix can cause
			the RDRAND and RDSEED instructions to become
			much slower.  Among other effects, this will
			result in reduced throughput from /dev/urandom.

			The microcode mitigation can be disabled with
			the following option:

			off:    Disable mitigation and remove
				performance impact to RDRAND and RDSEED

	srcutree.counter_wrap_check [KNL]
			Specifies how frequently to check for
			grace-period sequence counter wrap for the
			srcu_data structure's ->srcu_gp_seq_needed field.
			The greater the number of bits set in this kernel
			parameter, the less frequently counter wrap will
			be checked for.  Note that the bottom two bits
			are ignored.

	srcutree.exp_holdoff [KNL]
			Specifies how many nanoseconds must elapse
			since the end of the last SRCU grace period for
			a given srcu_struct until the next normal SRCU
			grace period will be considered for automatic
			expediting.  Set to zero to disable automatic
			expediting.

	ssbd=		[ARM64,HW]
			Speculative Store Bypass Disable control

			On CPUs that are vulnerable to the Speculative
			Store Bypass vulnerability and offer a
			firmware based mitigation, this parameter
			indicates how the mitigation should be used:

			force-on:  Unconditionally enable mitigation for
				   for both kernel and userspace
			force-off: Unconditionally disable mitigation for
				   for both kernel and userspace
			kernel:    Always enable mitigation in the
				   kernel, and offer a prctl interface
				   to allow userspace to register its
				   interest in being mitigated too.

	stack_guard_gap=	[MM]
			override the default stack gap protection. The value
			is in page units and it defines how many pages prior
			to (for stacks growing down) resp. after (for stacks
			growing up) the main stack are reserved for no other
			mapping. Default value is 256 pages.

	stacktrace	[FTRACE]
			Enabled the stack tracer on boot up.

	stacktrace_filter=[function-list]
			[FTRACE] Limit the functions that the stack tracer
			will trace at boot up. function-list is a comma separated
			list of functions. This list can be changed at run
			time by the stack_trace_filter file in the debugfs
			tracing directory. Note, this enables stack tracing
			and the stacktrace above is not needed.

	sti=		[PARISC,HW]
			Format: <num>
			Set the STI (builtin display/keyboard on the HP-PARISC
			machines) console (graphic card) which should be used
			as the initial boot-console.
			See also comment in drivers/video/console/sticore.c.

	sti_font=	[HW]
			See comment in drivers/video/console/sticore.c.

	stifb=		[HW]
			Format: bpp:<bpp1>[:<bpp2>[:<bpp3>...]]

	sunrpc.min_resvport=
	sunrpc.max_resvport=
			[NFS,SUNRPC]
			SunRPC servers often require that client requests
			originate from a privileged port (i.e. a port in the
			range 0 < portnr < 1024).
			An administrator who wishes to reserve some of these
			ports for other uses may adjust the range that the
			kernel's sunrpc client considers to be privileged
			using these two parameters to set the minimum and
			maximum port values.

	sunrpc.svc_rpc_per_connection_limit=
			[NFS,SUNRPC]
			Limit the number of requests that the server will
			process in parallel from a single connection.
			The default value is 0 (no limit).

	sunrpc.pool_mode=
			[NFS]
			Control how the NFS server code allocates CPUs to
			service thread pools.  Depending on how many NICs
			you have and where their interrupts are bound, this
			option will affect which CPUs will do NFS serving.
			Note: this parameter cannot be changed while the
			NFS server is running.

			auto	    the server chooses an appropriate mode
				    automatically using heuristics
			global	    a single global pool contains all CPUs
			percpu	    one pool for each CPU
			pernode	    one pool for each NUMA node (equivalent
				    to global on non-NUMA machines)

	sunrpc.tcp_slot_table_entries=
	sunrpc.udp_slot_table_entries=
			[NFS,SUNRPC]
			Sets the upper limit on the number of simultaneous
			RPC calls that can be sent from the client to a
			server. Increasing these values may allow you to
			improve throughput, but will also increase the
			amount of memory reserved for use by the client.

	suspend.pm_test_delay=
			[SUSPEND]
			Sets the number of seconds to remain in a suspend test
			mode before resuming the system (see
			/sys/power/pm_test). Only available when CONFIG_PM_DEBUG
			is set. Default value is 5.

	svm=		[PPC]
			Format: { on | off | y | n | 1 | 0 }
			This parameter controls use of the Protected
			Execution Facility on pSeries.

	swapaccount=[0|1]
			[KNL] Enable accounting of swap in memory resource
			controller if no parameter or 1 is given or disable
			it if 0 is given (See Documentation/admin-guide/cgroup-v1/memory.rst)

	swiotlb=	[ARM,IA-64,PPC,MIPS,X86]
			Format: { <int> | force | noforce }
			<int> -- Number of I/O TLB slabs
			force -- force using of bounce buffers even if they
			         wouldn't be automatically used by the kernel
			noforce -- Never use bounce buffers (for debugging)

	switches=	[HW,M68k]

	sysfs.deprecated=0|1 [KNL]
			Enable/disable old style sysfs layout for old udev
			on older distributions. When this option is enabled
			very new udev will not work anymore. When this option
			is disabled (or CONFIG_SYSFS_DEPRECATED not compiled)
			in older udev will not work anymore.
			Default depends on CONFIG_SYSFS_DEPRECATED_V2 set in
			the kernel configuration.

	sysrq_always_enabled
			[KNL]
			Ignore sysrq setting - this boot parameter will
			neutralize any effect of /proc/sys/kernel/sysrq.
			Useful for debugging.

	tcpmhash_entries= [KNL,NET]
			Set the number of tcp_metrics_hash slots.
			Default value is 8192 or 16384 depending on total
			ram pages. This is used to specify the TCP metrics
			cache size. See Documentation/networking/ip-sysctl.txt
			"tcp_no_metrics_save" section for more details.

	tdfx=		[HW,DRM]

	test_suspend=	[SUSPEND][,N]
			Specify "mem" (for Suspend-to-RAM) or "standby" (for
			standby suspend) or "freeze" (for suspend type freeze)
			as the system sleep state during system startup with
			the optional capability to repeat N number of times.
			The system is woken from this state using a
			wakeup-capable RTC alarm.

	thash_entries=	[KNL,NET]
			Set number of hash buckets for TCP connection

	thermal.act=	[HW,ACPI]
			-1: disable all active trip points in all thermal zones
			<degrees C>: override all lowest active trip points

	thermal.crt=	[HW,ACPI]
			-1: disable all critical trip points in all thermal zones
			<degrees C>: override all critical trip points

	thermal.nocrt=	[HW,ACPI]
			Set to disable actions on ACPI thermal zone
			critical and hot trip points.

	thermal.off=	[HW,ACPI]
			1: disable ACPI thermal control

	thermal.psv=	[HW,ACPI]
			-1: disable all passive trip points
			<degrees C>: override all passive trip points to this
			value

	thermal.tzp=	[HW,ACPI]
			Specify global default ACPI thermal zone polling rate
			<deci-seconds>: poll all this frequency
			0: no polling (default)

	threadirqs	[KNL]
			Force threading of all interrupt handlers except those
			marked explicitly IRQF_NO_THREAD.

	topology=	[S390]
			Format: {off | on}
			Specify if the kernel should make use of the cpu
			topology information if the hardware supports this.
			The scheduler will make use of this information and
			e.g. base its process migration decisions on it.
			Default is on.

	topology_updates= [KNL, PPC, NUMA]
			Format: {off}
			Specify if the kernel should ignore (off)
			topology updates sent by the hypervisor to this
			LPAR.

	torture.disable_onoff_at_boot= [KNL]
			Prevent the CPU-hotplug component of torturing
			until after init has spawned.

	tp720=		[HW,PS2]

	tpm_suspend_pcr=[HW,TPM]
			Format: integer pcr id
			Specify that at suspend time, the tpm driver
			should extend the specified pcr with zeros,
			as a workaround for some chips which fail to
			flush the last written pcr on TPM_SaveState.
			This will guarantee that all the other pcrs
			are saved.

	trace_buf_size=nn[KMG]
			[FTRACE] will set tracing buffer size on each cpu.

	trace_event=[event-list]
			[FTRACE] Set and start specified trace events in order
			to facilitate early boot debugging. The event-list is a
			comma separated list of trace events to enable. See
			also Documentation/trace/events.rst

	trace_options=[option-list]
			[FTRACE] Enable or disable tracer options at boot.
			The option-list is a comma delimited list of options
			that can be enabled or disabled just as if you were
			to echo the option name into

			    /sys/kernel/debug/tracing/trace_options

			For example, to enable stacktrace option (to dump the
			stack trace of each event), add to the command line:

			      trace_options=stacktrace

			See also Documentation/trace/ftrace.rst "trace options"
			section.

	tp_printk[FTRACE]
			Have the tracepoints sent to printk as well as the
			tracing ring buffer. This is useful for early boot up
			where the system hangs or reboots and does not give the
			option for reading the tracing buffer or performing a
			ftrace_dump_on_oops.

			To turn off having tracepoints sent to printk,
			 echo 0 > /proc/sys/kernel/tracepoint_printk
			Note, echoing 1 into this file without the
			tracepoint_printk kernel cmdline option has no effect.

			** CAUTION **

			Having tracepoints sent to printk() and activating high
			frequency tracepoints such as irq or sched, can cause
			the system to live lock.

	traceoff_on_warning
			[FTRACE] enable this option to disable tracing when a
			warning is hit. This turns off "tracing_on". Tracing can
			be enabled again by echoing '1' into the "tracing_on"
			file located in /sys/kernel/debug/tracing/

			This option is useful, as it disables the trace before
			the WARNING dump is called, which prevents the trace to
			be filled with content caused by the warning output.

			This option can also be set at run time via the sysctl
			option:  kernel/traceoff_on_warning

	transparent_hugepage=
			[KNL]
			Format: [always|madvise|never]
			Can be used to control the default behavior of the system
			with respect to transparent hugepages.
			See Documentation/admin-guide/mm/transhuge.rst
			for more details.

	tsc=		Disable clocksource stability checks for TSC.
			Format: <string>
			[x86] reliable: mark tsc clocksource as reliable, this
			disables clocksource verification at runtime, as well
			as the stability checks done at bootup.	Used to enable
			high-resolution timer mode on older hardware, and in
			virtualized environment.
			[x86] noirqtime: Do not use TSC to do irq accounting.
			Used to run time disable IRQ_TIME_ACCOUNTING on any
			platforms where RDTSC is slow and this accounting
			can add overhead.
			[x86] unstable: mark the TSC clocksource as unstable, this
			marks the TSC unconditionally unstable at bootup and
			avoids any further wobbles once the TSC watchdog notices.
			[x86] nowatchdog: disable clocksource watchdog. Used
			in situations with strict latency requirements (where
			interruptions from clocksource watchdog are not
			acceptable).

	tsx=		[X86] Control Transactional Synchronization
			Extensions (TSX) feature in Intel processors that
			support TSX control.

			This parameter controls the TSX feature. The options are:

			on	- Enable TSX on the system. Although there are
				mitigations for all known security vulnerabilities,
				TSX has been known to be an accelerator for
				several previous speculation-related CVEs, and
				so there may be unknown	security risks associated
				with leaving it enabled.

			off	- Disable TSX on the system. (Note that this
				option takes effect only on newer CPUs which are
				not vulnerable to MDS, i.e., have
				MSR_IA32_ARCH_CAPABILITIES.MDS_NO=1 and which get
				the new IA32_TSX_CTRL MSR through a microcode
				update. This new MSR allows for the reliable
				deactivation of the TSX functionality.)

			auto	- Disable TSX if X86_BUG_TAA is present,
				  otherwise enable TSX on the system.

			Not specifying this option is equivalent to tsx=off.

			See Documentation/admin-guide/hw-vuln/tsx_async_abort.rst
			for more details.

	tsx_async_abort= [X86,INTEL] Control mitigation for the TSX Async
			Abort (TAA) vulnerability.

			Similar to Micro-architectural Data Sampling (MDS)
			certain CPUs that support Transactional
			Synchronization Extensions (TSX) are vulnerable to an
			exploit against CPU internal buffers which can forward
			information to a disclosure gadget under certain
			conditions.

			In vulnerable processors, the speculatively forwarded
			data can be used in a cache side channel attack, to
			access data to which the attacker does not have direct
			access.

			This parameter controls the TAA mitigation.  The
			options are:

			full       - Enable TAA mitigation on vulnerable CPUs
				     if TSX is enabled.

			full,nosmt - Enable TAA mitigation and disable SMT on
				     vulnerable CPUs. If TSX is disabled, SMT
				     is not disabled because CPU is not
				     vulnerable to cross-thread TAA attacks.
			off        - Unconditionally disable TAA mitigation

			On MDS-affected machines, tsx_async_abort=off can be
			prevented by an active MDS mitigation as both vulnerabilities
			are mitigated with the same mechanism so in order to disable
			this mitigation, you need to specify mds=off too.

			Not specifying this option is equivalent to
			tsx_async_abort=full.  On CPUs which are MDS affected
			and deploy MDS mitigation, TAA mitigation is not
			required and doesn't provide any additional
			mitigation.

			For details see:
			Documentation/admin-guide/hw-vuln/tsx_async_abort.rst

	turbografx.map[2|3]=	[HW,JOY]
			TurboGraFX parallel port interface
			Format:
			<port#>,<js1>,<js2>,<js3>,<js4>,<js5>,<js6>,<js7>
			See also Documentation/input/devices/joystick-parport.rst

	udbg-immortal	[PPC] When debugging early kernel crashes that
			happen after console_init() and before a proper
			console driver takes over, this boot options might
			help "seeing" what's going on.

	uhash_entries=	[KNL,NET]
			Set number of hash buckets for UDP/UDP-Lite connections

	uhci-hcd.ignore_oc=
			[USB] Ignore overcurrent events (default N).
			Some badly-designed motherboards generate lots of
			bogus events, for ports that aren't wired to
			anything.  Set this parameter to avoid log spamming.
			Note that genuine overcurrent events won't be
			reported either.

	unknown_nmi_panic
			[X86] Cause panic on unknown NMI.

	usbcore.authorized_default=
			[USB] Default USB device authorization:
			(default -1 = authorized except for wireless USB,
			0 = not authorized, 1 = authorized, 2 = authorized
			if device connected to internal port)

	usbcore.autosuspend=
			[USB] The autosuspend time delay (in seconds) used
			for newly-detected USB devices (default 2).  This
			is the time required before an idle device will be
			autosuspended.  Devices for which the delay is set
			to a negative value won't be autosuspended at all.

	usbcore.usbfs_snoop=
			[USB] Set to log all usbfs traffic (default 0 = off).

	usbcore.usbfs_snoop_max=
			[USB] Maximum number of bytes to snoop in each URB
			(default = 65536).

	usbcore.blinkenlights=
			[USB] Set to cycle leds on hubs (default 0 = off).

	usbcore.old_scheme_first=
			[USB] Start with the old device initialization
			scheme (default 0 = off).

	usbcore.usbfs_memory_mb=
			[USB] Memory limit (in MB) for buffers allocated by
			usbfs (default = 16, 0 = max = 2047).

	usbcore.use_both_schemes=
			[USB] Try the other device initialization scheme
			if the first one fails (default 1 = enabled).

	usbcore.initial_descriptor_timeout=
			[USB] Specifies timeout for the initial 64-byte
			USB_REQ_GET_DESCRIPTOR request in milliseconds
			(default 5000 = 5.0 seconds).

	usbcore.nousb	[USB] Disable the USB subsystem

	usbcore.quirks=
			[USB] A list of quirk entries to augment the built-in
			usb core quirk list. List entries are separated by
			commas. Each entry has the form
			VendorID:ProductID:Flags. The IDs are 4-digit hex
			numbers and Flags is a set of letters. Each letter
			will change the built-in quirk; setting it if it is
			clear and clearing it if it is set. The letters have
			the following meanings:
				a = USB_QUIRK_STRING_FETCH_255 (string
					descriptors must not be fetched using
					a 255-byte read);
				b = USB_QUIRK_RESET_RESUME (device can't resume
					correctly so reset it instead);
				c = USB_QUIRK_NO_SET_INTF (device can't handle
					Set-Interface requests);
				d = USB_QUIRK_CONFIG_INTF_STRINGS (device can't
					handle its Configuration or Interface
					strings);
				e = USB_QUIRK_RESET (device can't be reset
					(e.g morph devices), don't use reset);
				f = USB_QUIRK_HONOR_BNUMINTERFACES (device has
					more interface descriptions than the
					bNumInterfaces count, and can't handle
					talking to these interfaces);
				g = USB_QUIRK_DELAY_INIT (device needs a pause
					during initialization, after we read
					the device descriptor);
				h = USB_QUIRK_LINEAR_UFRAME_INTR_BINTERVAL (For
					high speed and super speed interrupt
					endpoints, the USB 2.0 and USB 3.0 spec
					require the interval in microframes (1
					microframe = 125 microseconds) to be
					calculated as interval = 2 ^
					(bInterval-1).
					Devices with this quirk report their
					bInterval as the result of this
					calculation instead of the exponent
					variable used in the calculation);
				i = USB_QUIRK_DEVICE_QUALIFIER (device can't
					handle device_qualifier descriptor
					requests);
				j = USB_QUIRK_IGNORE_REMOTE_WAKEUP (device
					generates spurious wakeup, ignore
					remote wakeup capability);
				k = USB_QUIRK_NO_LPM (device can't handle Link
					Power Management);
				l = USB_QUIRK_LINEAR_FRAME_INTR_BINTERVAL
					(Device reports its bInterval as linear
					frames instead of the USB 2.0
					calculation);
				m = USB_QUIRK_DISCONNECT_SUSPEND (Device needs
					to be disconnected before suspend to
					prevent spurious wakeup);
				n = USB_QUIRK_DELAY_CTRL_MSG (Device needs a
					pause after every control message);
				o = USB_QUIRK_HUB_SLOW_RESET (Hub needs extra
					delay after resetting its port);
			Example: quirks=0781:5580:bk,0a5c:5834:gij

	usbhid.mousepoll=
			[USBHID] The interval which mice are to be polled at.

	usbhid.jspoll=
			[USBHID] The interval which joysticks are to be polled at.

	usbhid.kbpoll=
			[USBHID] The interval which keyboards are to be polled at.

	usb-storage.delay_use=
			[UMS] The delay in seconds before a new device is
			scanned for Logical Units (default 1).

	usb-storage.quirks=
			[UMS] A list of quirks entries to supplement or
			override the built-in unusual_devs list.  List
			entries are separated by commas.  Each entry has
			the form VID:PID:Flags where VID and PID are Vendor
			and Product ID values (4-digit hex numbers) and
			Flags is a set of characters, each corresponding
			to a common usb-storage quirk flag as follows:
				a = SANE_SENSE (collect more than 18 bytes
					of sense data, not on uas);
				b = BAD_SENSE (don't collect more than 18
					bytes of sense data, not on uas);
				c = FIX_CAPACITY (decrease the reported
					device capacity by one sector);
				d = NO_READ_DISC_INFO (don't use
					READ_DISC_INFO command, not on uas);
				e = NO_READ_CAPACITY_16 (don't use
					READ_CAPACITY_16 command);
				f = NO_REPORT_OPCODES (don't use report opcodes
					command, uas only);
				g = MAX_SECTORS_240 (don't transfer more than
					240 sectors at a time, uas only);
				h = CAPACITY_HEURISTICS (decrease the
					reported device capacity by one
					sector if the number is odd);
				i = IGNORE_DEVICE (don't bind to this
					device);
				j = NO_REPORT_LUNS (don't use report luns
					command, uas only);
				l = NOT_LOCKABLE (don't try to lock and
					unlock ejectable media, not on uas);
				m = MAX_SECTORS_64 (don't transfer more
					than 64 sectors = 32 KB at a time,
					not on uas);
				n = INITIAL_READ10 (force a retry of the
					initial READ(10) command, not on uas);
				o = CAPACITY_OK (accept the capacity
					reported by the device, not on uas);
				p = WRITE_CACHE (the device cache is ON
					by default, not on uas);
				r = IGNORE_RESIDUE (the device reports
					bogus residue values, not on uas);
				s = SINGLE_LUN (the device has only one
					Logical Unit);
				t = NO_ATA_1X (don't allow ATA(12) and ATA(16)
					commands, uas only);
				u = IGNORE_UAS (don't bind to the uas driver);
				w = NO_WP_DETECT (don't test whether the
					medium is write-protected).
				y = ALWAYS_SYNC (issue a SYNCHRONIZE_CACHE
					even if the device claims no cache,
					not on uas)
			Example: quirks=0419:aaf5:rl,0421:0433:rc

	user_debug=	[KNL,ARM]
			Format: <int>
			See arch/arm/Kconfig.debug help text.
				 1 - undefined instruction events
				 2 - system calls
				 4 - invalid data aborts
				 8 - SIGSEGV faults
				16 - SIGBUS faults
			Example: user_debug=31

	userpte=
			[X86] Flags controlling user PTE allocations.

				nohigh = do not allocate PTE pages in
					HIGHMEM regardless of setting
					of CONFIG_HIGHPTE.

	vdso=		[X86,SH]
			On X86_32, this is an alias for vdso32=.  Otherwise:

			vdso=1: enable VDSO (the default)
			vdso=0: disable VDSO mapping

	vdso32=		[X86] Control the 32-bit vDSO
			vdso32=1: enable 32-bit VDSO
			vdso32=0 or vdso32=2: disable 32-bit VDSO

			See the help text for CONFIG_COMPAT_VDSO for more
			details.  If CONFIG_COMPAT_VDSO is set, the default is
			vdso32=0; otherwise, the default is vdso32=1.

			For compatibility with older kernels, vdso32=2 is an
			alias for vdso32=0.

			Try vdso32=0 if you encounter an error that says:
			dl_main: Assertion `(void *) ph->p_vaddr == _rtld_local._dl_sysinfo_dso' failed!

	vector=		[IA-64,SMP]
			vector=percpu: enable percpu vector domain

	video=		[FB] Frame buffer configuration
			See Documentation/fb/modedb.rst.

	video.brightness_switch_enabled= [0,1]
			If set to 1, on receiving an ACPI notify event
			generated by hotkey, video driver will adjust brightness
			level and then send out the event to user space through
			the allocated input device; If set to 0, video driver
			will only send out the event without touching backlight
			brightness level.
			default: 1

	virtio_mmio.device=
			[VMMIO] Memory mapped virtio (platform) device.

				<size>@<baseaddr>:<irq>[:<id>]
			where:
				<size>     := size (can use standard suffixes
						like K, M and G)
				<baseaddr> := physical base address
				<irq>      := interrupt number (as passed to
						request_irq())
				<id>       := (optional) platform device id
			example:
				virtio_mmio.device=1K@0x100b0000:48:7

			Can be used multiple times for multiple devices.

	vga=		[BOOT,X86-32] Select a particular video mode
			See Documentation/x86/boot.rst and
			Documentation/admin-guide/svga.rst.
			Use vga=ask for menu.
			This is actually a boot loader parameter; the value is
			passed to the kernel using a special protocol.

	vm_debug[=options]	[KNL] Available with CONFIG_DEBUG_VM=y.
			May slow down system boot speed, especially when
			enabled on systems with a large amount of memory.
			All options are enabled by default, and this
			interface is meant to allow for selectively
			enabling or disabling specific virtual memory
			debugging features.

			Available options are:
			  P	Enable page structure init time poisoning
			  -	Disable all of the above options

	vmalloc=nn[KMG]	[KNL,BOOT] Forces the vmalloc area to have an exact
			size of <nn>. This can be used to increase the
			minimum size (128MB on x86). It can also be used to
			decrease the size and leave more room for directly
			mapped kernel RAM.

	vmcp_cma=nn[MG]	[KNL,S390]
			Sets the memory size reserved for contiguous memory
			allocations for the vmcp device driver.

	vmhalt=		[KNL,S390] Perform z/VM CP command after system halt.
			Format: <command>

	vmpanic=	[KNL,S390] Perform z/VM CP command after kernel panic.
			Format: <command>

	vmpoff=		[KNL,S390] Perform z/VM CP command after power off.
			Format: <command>

	vsyscall=	[X86-64]
			Controls the behavior of vsyscalls (i.e. calls to
			fixed addresses of 0xffffffffff600x00 from legacy
			code).  Most statically-linked binaries and older
			versions of glibc use these calls.  Because these
			functions are at fixed addresses, they make nice
			targets for exploits that can control RIP.

			emulate     [default] Vsyscalls turn into traps and are
			            emulated reasonably safely.  The vsyscall
				    page is readable.

			xonly       Vsyscalls turn into traps and are
			            emulated reasonably safely.  The vsyscall
				    page is not readable.

			none        Vsyscalls don't work at all.  This makes
			            them quite hard to use for exploits but
			            might break your system.

	vt.color=	[VT] Default text color.
			Format: 0xYX, X = foreground, Y = background.
			Default: 0x07 = light gray on black.

	vt.cur_default=	[VT] Default cursor shape.
			Format: 0xCCBBAA, where AA, BB, and CC are the same as
			the parameters of the <Esc>[?A;B;Cc escape sequence;
			see VGA-softcursor.txt. Default: 2 = underline.

	vt.default_blu=	[VT]
			Format: <blue0>,<blue1>,<blue2>,...,<blue15>
			Change the default blue palette of the console.
			This is a 16-member array composed of values
			ranging from 0-255.

	vt.default_grn=	[VT]
			Format: <green0>,<green1>,<green2>,...,<green15>
			Change the default green palette of the console.
			This is a 16-member array composed of values
			ranging from 0-255.

	vt.default_red=	[VT]
			Format: <red0>,<red1>,<red2>,...,<red15>
			Change the default red palette of the console.
			This is a 16-member array composed of values
			ranging from 0-255.

	vt.default_utf8=
			[VT]
			Format=<0|1>
			Set system-wide default UTF-8 mode for all tty's.
			Default is 1, i.e. UTF-8 mode is enabled for all
			newly opened terminals.

	vt.global_cursor_default=
			[VT]
			Format=<-1|0|1>
			Set system-wide default for whether a cursor
			is shown on new VTs. Default is -1,
			i.e. cursors will be created by default unless
			overridden by individual drivers. 0 will hide
			cursors, 1 will display them.

	vt.italic=	[VT] Default color for italic text; 0-15.
			Default: 2 = green.

	vt.underline=	[VT] Default color for underlined text; 0-15.
			Default: 3 = cyan.

	watchdog timers	[HW,WDT] For information on watchdog timers,
			see Documentation/watchdog/watchdog-parameters.rst
			or other driver-specific files in the
			Documentation/watchdog/ directory.

	watchdog_thresh=
			[KNL]
			Set the hard lockup detector stall duration
			threshold in seconds. The soft lockup detector
			threshold is set to twice the value. A value of 0
			disables both lockup detectors. Default is 10
			seconds.

	workqueue.watchdog_thresh=
			If CONFIG_WQ_WATCHDOG is configured, workqueue can
			warn stall conditions and dump internal state to
			help debugging.  0 disables workqueue stall
			detection; otherwise, it's the stall threshold
			duration in seconds.  The default value is 30 and
			it can be updated at runtime by writing to the
			corresponding sysfs file.

	workqueue.disable_numa
			By default, all work items queued to unbound
			workqueues are affine to the NUMA nodes they're
			issued on, which results in better behavior in
			general.  If NUMA affinity needs to be disabled for
			whatever reason, this option can be used.  Note
			that this also can be controlled per-workqueue for
			workqueues visible under /sys/bus/workqueue/.

	workqueue.power_efficient
			Per-cpu workqueues are generally preferred because
			they show better performance thanks to cache
			locality; unfortunately, per-cpu workqueues tend to
			be more power hungry than unbound workqueues.

			Enabling this makes the per-cpu workqueues which
			were observed to contribute significantly to power
			consumption unbound, leading to measurably lower
			power usage at the cost of small performance
			overhead.

			The default value of this parameter is determined by
			the config option CONFIG_WQ_POWER_EFFICIENT_DEFAULT.

	workqueue.debug_force_rr_cpu
			Workqueue used to implicitly guarantee that work
			items queued without explicit CPU specified are put
			on the local CPU.  This guarantee is no longer true
			and while local CPU is still preferred work items
			may be put on foreign CPUs.  This debug option
			forces round-robin CPU selection to flush out
			usages which depend on the now broken guarantee.
			When enabled, memory and cache locality will be
			impacted.

	x2apic_phys	[X86-64,APIC] Use x2apic physical mode instead of
			default x2apic cluster mode on platforms
			supporting x2apic.

	x86_intel_mid_timer= [X86-32,APBT]
			Choose timer option for x86 Intel MID platform.
			Two valid options are apbt timer only and lapic timer
			plus one apbt timer for broadcast timer.
			x86_intel_mid_timer=apbt_only | lapic_and_apbt

	xen_512gb_limit		[KNL,X86-64,XEN]
			Restricts the kernel running paravirtualized under Xen
			to use only up to 512 GB of RAM. The reason to do so is
			crash analysis tools and Xen tools for doing domain
			save/restore/migration must be enabled to handle larger
			domains.

	xen_emul_unplug=		[HW,X86,XEN]
			Unplug Xen emulated devices
			Format: [unplug0,][unplug1]
			ide-disks -- unplug primary master IDE devices
			aux-ide-disks -- unplug non-primary-master IDE devices
			nics -- unplug network devices
			all -- unplug all emulated devices (NICs and IDE disks)
			unnecessary -- unplugging emulated devices is
				unnecessary even if the host did not respond to
				the unplug protocol
			never -- do not unplug even if version check succeeds

	xen_legacy_crash	[X86,XEN]
			Crash from Xen panic notifier, without executing late
			panic() code such as dumping handler.

	xen_nopvspin	[X86,XEN]
			Disables the ticketlock slowpath using Xen PV
			optimizations.

	xen_nopv	[X86]
			Disables the PV optimizations forcing the HVM guest to
			run as generic HVM guest with no PV drivers.
			This option is obsoleted by the "nopv" option, which
			has equivalent effect for XEN platform.

	xen_scrub_pages=	[XEN]
			Boolean option to control scrubbing pages before giving them back
			to Xen, for use by other domains. Can be also changed at runtime
			with /sys/devices/system/xen_memory/xen_memory0/scrub_pages.
			Default value controlled with CONFIG_XEN_SCRUB_PAGES_DEFAULT.

	xen_timer_slop=	[X86-64,XEN]
			Set the timer slop (in nanoseconds) for the virtual Xen
			timers (default is 100000). This adjusts the minimum
			delta of virtualized Xen timers, where lower values
			improve timer resolution at the expense of processing
			more timer interrupts.

	nopv=		[X86,XEN,KVM,HYPER_V,VMWARE]
			Disables the PV optimizations forcing the guest to run
			as generic guest with no PV drivers. Currently support
			XEN HVM, KVM, HYPER_V and VMWARE guest.

	xirc2ps_cs=	[NET,PCMCIA]
			Format:
			<irq>,<irq_mask>,<io>,<full_duplex>,<do_sound>,<lockup_hack>[,<irq2>[,<irq3>[,<irq4>]]]

	xive=		[PPC]
			By default on POWER9 and above, the kernel will
			natively use the XIVE interrupt controller. This option
			allows the fallback firmware mode to be used:

			off       Fallback to firmware control of XIVE interrupt
				  controller on both pseries and powernv
				  platforms. Only useful on POWER9 and above.

	xhci-hcd.quirks		[USB,KNL]
			A hex value specifying bitmask with supplemental xhci
			host controller quirks. Meaning of each bit can be
			consulted in header drivers/usb/host/xhci.h.

	xmon		[PPC]
			Format: { early | on | rw | ro | off }
			Controls if xmon debugger is enabled. Default is off.
			Passing only "xmon" is equivalent to "xmon=early".
			early	Call xmon as early as possible on boot; xmon
				debugger is called from setup_arch().
			on	xmon debugger hooks will be installed so xmon
				is only called on a kernel crash. Default mode,
				i.e. either "ro" or "rw" mode, is controlled
				with CONFIG_XMON_DEFAULT_RO_MODE.
			rw	xmon debugger hooks will be installed so xmon
				is called only on a kernel crash, mode is write,
				meaning SPR registers, memory and, other data
				can be written using xmon commands.
			ro 	same as "rw" option above but SPR registers,
				memory, and other data can't be written using
				xmon commands.
			off	xmon is disabled.<|MERGE_RESOLUTION|>--- conflicted
+++ resolved
@@ -4735,8 +4735,6 @@
 	spia_pedr=
 	spia_peddr=
 
-<<<<<<< HEAD
-=======
 	split_lock_detect=
 			[X86] Enable split lock detection
 
@@ -4759,7 +4757,6 @@
 			the kernel will oops in either "warn" or "fatal"
 			mode.
 
->>>>>>> c58091a3
 	srbds=		[X86,INTEL]
 			Control the Special Register Buffer Data Sampling
 			(SRBDS) mitigation.
