// SPDX-License-Identifier: GPL-2.0
/* Copyright (c) 2011-2015 PLUMgrid, http://plumgrid.com
 * Copyright (c) 2016 Facebook
 */
#include <linux/kernel.h>
#include <linux/types.h>
#include <linux/slab.h>
#include <linux/bpf.h>
#include <linux/bpf_perf_event.h>
#include <linux/btf.h>
#include <linux/filter.h>
#include <linux/uaccess.h>
#include <linux/ctype.h>
#include <linux/kprobes.h>
#include <linux/spinlock.h>
#include <linux/syscalls.h>
#include <linux/error-injection.h>
#include <linux/btf_ids.h>
#include <linux/bpf_lsm.h>

#include <net/bpf_sk_storage.h>

#include <uapi/linux/bpf.h>
#include <uapi/linux/btf.h>

#include <asm/tlb.h>

#include "trace_probe.h"
#include "trace.h"

#define CREATE_TRACE_POINTS
#include "bpf_trace.h"

#define bpf_event_rcu_dereference(p)					\
	rcu_dereference_protected(p, lockdep_is_held(&bpf_event_mutex))

#ifdef CONFIG_MODULES
struct bpf_trace_module {
	struct module *module;
	struct list_head list;
};

static LIST_HEAD(bpf_trace_modules);
static DEFINE_MUTEX(bpf_module_mutex);

static struct bpf_raw_event_map *bpf_get_raw_tracepoint_module(const char *name)
{
	struct bpf_raw_event_map *btp, *ret = NULL;
	struct bpf_trace_module *btm;
	unsigned int i;

	mutex_lock(&bpf_module_mutex);
	list_for_each_entry(btm, &bpf_trace_modules, list) {
		for (i = 0; i < btm->module->num_bpf_raw_events; ++i) {
			btp = &btm->module->bpf_raw_events[i];
			if (!strcmp(btp->tp->name, name)) {
				if (try_module_get(btm->module))
					ret = btp;
				goto out;
			}
		}
	}
out:
	mutex_unlock(&bpf_module_mutex);
	return ret;
}
#else
static struct bpf_raw_event_map *bpf_get_raw_tracepoint_module(const char *name)
{
	return NULL;
}
#endif /* CONFIG_MODULES */

u64 bpf_get_stackid(u64 r1, u64 r2, u64 r3, u64 r4, u64 r5);
u64 bpf_get_stack(u64 r1, u64 r2, u64 r3, u64 r4, u64 r5);

static int bpf_btf_printf_prepare(struct btf_ptr *ptr, u32 btf_ptr_size,
				  u64 flags, const struct btf **btf,
				  s32 *btf_id);

/**
 * trace_call_bpf - invoke BPF program
 * @call: tracepoint event
 * @ctx: opaque context pointer
 *
 * kprobe handlers execute BPF programs via this helper.
 * Can be used from static tracepoints in the future.
 *
 * Return: BPF programs always return an integer which is interpreted by
 * kprobe handler as:
 * 0 - return from kprobe (event is filtered out)
 * 1 - store kprobe event into ring buffer
 * Other values are reserved and currently alias to 1
 */
unsigned int trace_call_bpf(struct trace_event_call *call, void *ctx)
{
	unsigned int ret;

	cant_sleep();

	if (unlikely(__this_cpu_inc_return(bpf_prog_active) != 1)) {
		/*
		 * since some bpf program is already running on this cpu,
		 * don't call into another bpf program (same or different)
		 * and don't send kprobe event into ring-buffer,
		 * so return zero here
		 */
		ret = 0;
		goto out;
	}

	/*
	 * Instead of moving rcu_read_lock/rcu_dereference/rcu_read_unlock
	 * to all call sites, we did a bpf_prog_array_valid() there to check
	 * whether call->prog_array is empty or not, which is
	 * a heuristic to speed up execution.
	 *
	 * If bpf_prog_array_valid() fetched prog_array was
	 * non-NULL, we go into trace_call_bpf() and do the actual
	 * proper rcu_dereference() under RCU lock.
	 * If it turns out that prog_array is NULL then, we bail out.
	 * For the opposite, if the bpf_prog_array_valid() fetched pointer
	 * was NULL, you'll skip the prog_array with the risk of missing
	 * out of events when it was updated in between this and the
	 * rcu_dereference() which is accepted risk.
	 */
	ret = BPF_PROG_RUN_ARRAY(call->prog_array, ctx, bpf_prog_run);

 out:
	__this_cpu_dec(bpf_prog_active);

	return ret;
}

#ifdef CONFIG_BPF_KPROBE_OVERRIDE
BPF_CALL_2(bpf_override_return, struct pt_regs *, regs, unsigned long, rc)
{
	regs_set_return_value(regs, rc);
	override_function_with_return(regs);
	return 0;
}

static const struct bpf_func_proto bpf_override_return_proto = {
	.func		= bpf_override_return,
	.gpl_only	= true,
	.ret_type	= RET_INTEGER,
	.arg1_type	= ARG_PTR_TO_CTX,
	.arg2_type	= ARG_ANYTHING,
};
#endif

static __always_inline int
bpf_probe_read_user_common(void *dst, u32 size, const void __user *unsafe_ptr)
{
	int ret;

	ret = copy_from_user_nofault(dst, unsafe_ptr, size);
	if (unlikely(ret < 0))
		memset(dst, 0, size);
	return ret;
}

BPF_CALL_3(bpf_probe_read_user, void *, dst, u32, size,
	   const void __user *, unsafe_ptr)
{
	return bpf_probe_read_user_common(dst, size, unsafe_ptr);
}

const struct bpf_func_proto bpf_probe_read_user_proto = {
	.func		= bpf_probe_read_user,
	.gpl_only	= true,
	.ret_type	= RET_INTEGER,
	.arg1_type	= ARG_PTR_TO_UNINIT_MEM,
	.arg2_type	= ARG_CONST_SIZE_OR_ZERO,
	.arg3_type	= ARG_ANYTHING,
};

static __always_inline int
bpf_probe_read_user_str_common(void *dst, u32 size,
			       const void __user *unsafe_ptr)
{
	int ret;

	/*
	 * NB: We rely on strncpy_from_user() not copying junk past the NUL
	 * terminator into `dst`.
	 *
	 * strncpy_from_user() does long-sized strides in the fast path. If the
	 * strncpy does not mask out the bytes after the NUL in `unsafe_ptr`,
	 * then there could be junk after the NUL in `dst`. If user takes `dst`
	 * and keys a hash map with it, then semantically identical strings can
	 * occupy multiple entries in the map.
	 */
	ret = strncpy_from_user_nofault(dst, unsafe_ptr, size);
	if (unlikely(ret < 0))
		memset(dst, 0, size);
	return ret;
}

BPF_CALL_3(bpf_probe_read_user_str, void *, dst, u32, size,
	   const void __user *, unsafe_ptr)
{
	return bpf_probe_read_user_str_common(dst, size, unsafe_ptr);
}

const struct bpf_func_proto bpf_probe_read_user_str_proto = {
	.func		= bpf_probe_read_user_str,
	.gpl_only	= true,
	.ret_type	= RET_INTEGER,
	.arg1_type	= ARG_PTR_TO_UNINIT_MEM,
	.arg2_type	= ARG_CONST_SIZE_OR_ZERO,
	.arg3_type	= ARG_ANYTHING,
};

static __always_inline int
bpf_probe_read_kernel_common(void *dst, u32 size, const void *unsafe_ptr)
{
	int ret;

	ret = copy_from_kernel_nofault(dst, unsafe_ptr, size);
	if (unlikely(ret < 0))
		memset(dst, 0, size);
	return ret;
}

BPF_CALL_3(bpf_probe_read_kernel, void *, dst, u32, size,
	   const void *, unsafe_ptr)
{
	return bpf_probe_read_kernel_common(dst, size, unsafe_ptr);
}

const struct bpf_func_proto bpf_probe_read_kernel_proto = {
	.func		= bpf_probe_read_kernel,
	.gpl_only	= true,
	.ret_type	= RET_INTEGER,
	.arg1_type	= ARG_PTR_TO_UNINIT_MEM,
	.arg2_type	= ARG_CONST_SIZE_OR_ZERO,
	.arg3_type	= ARG_ANYTHING,
};

static __always_inline int
bpf_probe_read_kernel_str_common(void *dst, u32 size, const void *unsafe_ptr)
{
	int ret;

	/*
	 * The strncpy_from_kernel_nofault() call will likely not fill the
	 * entire buffer, but that's okay in this circumstance as we're probing
	 * arbitrary memory anyway similar to bpf_probe_read_*() and might
	 * as well probe the stack. Thus, memory is explicitly cleared
	 * only in error case, so that improper users ignoring return
	 * code altogether don't copy garbage; otherwise length of string
	 * is returned that can be used for bpf_perf_event_output() et al.
	 */
	ret = strncpy_from_kernel_nofault(dst, unsafe_ptr, size);
	if (unlikely(ret < 0))
		memset(dst, 0, size);
	return ret;
}

BPF_CALL_3(bpf_probe_read_kernel_str, void *, dst, u32, size,
	   const void *, unsafe_ptr)
{
	return bpf_probe_read_kernel_str_common(dst, size, unsafe_ptr);
}

const struct bpf_func_proto bpf_probe_read_kernel_str_proto = {
	.func		= bpf_probe_read_kernel_str,
	.gpl_only	= true,
	.ret_type	= RET_INTEGER,
	.arg1_type	= ARG_PTR_TO_UNINIT_MEM,
	.arg2_type	= ARG_CONST_SIZE_OR_ZERO,
	.arg3_type	= ARG_ANYTHING,
};

#ifdef CONFIG_ARCH_HAS_NON_OVERLAPPING_ADDRESS_SPACE
BPF_CALL_3(bpf_probe_read_compat, void *, dst, u32, size,
	   const void *, unsafe_ptr)
{
	if ((unsigned long)unsafe_ptr < TASK_SIZE) {
		return bpf_probe_read_user_common(dst, size,
				(__force void __user *)unsafe_ptr);
	}
	return bpf_probe_read_kernel_common(dst, size, unsafe_ptr);
}

static const struct bpf_func_proto bpf_probe_read_compat_proto = {
	.func		= bpf_probe_read_compat,
	.gpl_only	= true,
	.ret_type	= RET_INTEGER,
	.arg1_type	= ARG_PTR_TO_UNINIT_MEM,
	.arg2_type	= ARG_CONST_SIZE_OR_ZERO,
	.arg3_type	= ARG_ANYTHING,
};

BPF_CALL_3(bpf_probe_read_compat_str, void *, dst, u32, size,
	   const void *, unsafe_ptr)
{
	if ((unsigned long)unsafe_ptr < TASK_SIZE) {
		return bpf_probe_read_user_str_common(dst, size,
				(__force void __user *)unsafe_ptr);
	}
	return bpf_probe_read_kernel_str_common(dst, size, unsafe_ptr);
}

static const struct bpf_func_proto bpf_probe_read_compat_str_proto = {
	.func		= bpf_probe_read_compat_str,
	.gpl_only	= true,
	.ret_type	= RET_INTEGER,
	.arg1_type	= ARG_PTR_TO_UNINIT_MEM,
	.arg2_type	= ARG_CONST_SIZE_OR_ZERO,
	.arg3_type	= ARG_ANYTHING,
};
#endif /* CONFIG_ARCH_HAS_NON_OVERLAPPING_ADDRESS_SPACE */

BPF_CALL_3(bpf_probe_write_user, void __user *, unsafe_ptr, const void *, src,
	   u32, size)
{
	/*
	 * Ensure we're in user context which is safe for the helper to
	 * run. This helper has no business in a kthread.
	 *
	 * access_ok() should prevent writing to non-user memory, but in
	 * some situations (nommu, temporary switch, etc) access_ok() does
	 * not provide enough validation, hence the check on KERNEL_DS.
	 *
	 * nmi_uaccess_okay() ensures the probe is not run in an interim
	 * state, when the task or mm are switched. This is specifically
	 * required to prevent the use of temporary mm.
	 */

	if (unlikely(in_interrupt() ||
		     current->flags & (PF_KTHREAD | PF_EXITING)))
		return -EPERM;
	if (unlikely(uaccess_kernel()))
		return -EPERM;
	if (unlikely(!nmi_uaccess_okay()))
		return -EPERM;

	return copy_to_user_nofault(unsafe_ptr, src, size);
}

static const struct bpf_func_proto bpf_probe_write_user_proto = {
	.func		= bpf_probe_write_user,
	.gpl_only	= true,
	.ret_type	= RET_INTEGER,
	.arg1_type	= ARG_ANYTHING,
	.arg2_type	= ARG_PTR_TO_MEM,
	.arg3_type	= ARG_CONST_SIZE,
};

static const struct bpf_func_proto *bpf_get_probe_write_proto(void)
{
	if (!capable(CAP_SYS_ADMIN))
		return NULL;

	pr_warn_ratelimited("%s[%d] is installing a program with bpf_probe_write_user helper that may corrupt user memory!",
			    current->comm, task_pid_nr(current));

	return &bpf_probe_write_user_proto;
}

static DEFINE_RAW_SPINLOCK(trace_printk_lock);

#define MAX_TRACE_PRINTK_VARARGS	3
#define BPF_TRACE_PRINTK_SIZE		1024

BPF_CALL_5(bpf_trace_printk, char *, fmt, u32, fmt_size, u64, arg1,
	   u64, arg2, u64, arg3)
{
	u64 args[MAX_TRACE_PRINTK_VARARGS] = { arg1, arg2, arg3 };
	u32 *bin_args;
	static char buf[BPF_TRACE_PRINTK_SIZE];
	unsigned long flags;
	int ret;

	ret = bpf_bprintf_prepare(fmt, fmt_size, args, &bin_args,
				  MAX_TRACE_PRINTK_VARARGS);
	if (ret < 0)
		return ret;

	raw_spin_lock_irqsave(&trace_printk_lock, flags);
	ret = bstr_printf(buf, sizeof(buf), fmt, bin_args);

	trace_bpf_trace_printk(buf);
	raw_spin_unlock_irqrestore(&trace_printk_lock, flags);

	bpf_bprintf_cleanup();

	return ret;
}

static const struct bpf_func_proto bpf_trace_printk_proto = {
	.func		= bpf_trace_printk,
	.gpl_only	= true,
	.ret_type	= RET_INTEGER,
	.arg1_type	= ARG_PTR_TO_MEM,
	.arg2_type	= ARG_CONST_SIZE,
};

const struct bpf_func_proto *bpf_get_trace_printk_proto(void)
{
	/*
	 * This program might be calling bpf_trace_printk,
	 * so enable the associated bpf_trace/bpf_trace_printk event.
	 * Repeat this each time as it is possible a user has
	 * disabled bpf_trace_printk events.  By loading a program
	 * calling bpf_trace_printk() however the user has expressed
	 * the intent to see such events.
	 */
	if (trace_set_clr_event("bpf_trace", "bpf_trace_printk", 1))
		pr_warn_ratelimited("could not enable bpf_trace_printk events");

	return &bpf_trace_printk_proto;
}

#define MAX_SEQ_PRINTF_VARARGS		12

BPF_CALL_5(bpf_seq_printf, struct seq_file *, m, char *, fmt, u32, fmt_size,
	   const void *, data, u32, data_len)
{
	int err, num_args;
	u32 *bin_args;

	if (data_len & 7 || data_len > MAX_SEQ_PRINTF_VARARGS * 8 ||
	    (data_len && !data))
		return -EINVAL;
	num_args = data_len / 8;

	err = bpf_bprintf_prepare(fmt, fmt_size, data, &bin_args, num_args);
	if (err < 0)
		return err;

	seq_bprintf(m, fmt, bin_args);

	bpf_bprintf_cleanup();

	return seq_has_overflowed(m) ? -EOVERFLOW : 0;
}

BTF_ID_LIST_SINGLE(btf_seq_file_ids, struct, seq_file)

static const struct bpf_func_proto bpf_seq_printf_proto = {
	.func		= bpf_seq_printf,
	.gpl_only	= true,
	.ret_type	= RET_INTEGER,
	.arg1_type	= ARG_PTR_TO_BTF_ID,
	.arg1_btf_id	= &btf_seq_file_ids[0],
	.arg2_type	= ARG_PTR_TO_MEM,
	.arg3_type	= ARG_CONST_SIZE,
	.arg4_type      = ARG_PTR_TO_MEM_OR_NULL,
	.arg5_type      = ARG_CONST_SIZE_OR_ZERO,
};

BPF_CALL_3(bpf_seq_write, struct seq_file *, m, const void *, data, u32, len)
{
	return seq_write(m, data, len) ? -EOVERFLOW : 0;
}

static const struct bpf_func_proto bpf_seq_write_proto = {
	.func		= bpf_seq_write,
	.gpl_only	= true,
	.ret_type	= RET_INTEGER,
	.arg1_type	= ARG_PTR_TO_BTF_ID,
	.arg1_btf_id	= &btf_seq_file_ids[0],
	.arg2_type	= ARG_PTR_TO_MEM,
	.arg3_type	= ARG_CONST_SIZE_OR_ZERO,
};

BPF_CALL_4(bpf_seq_printf_btf, struct seq_file *, m, struct btf_ptr *, ptr,
	   u32, btf_ptr_size, u64, flags)
{
	const struct btf *btf;
	s32 btf_id;
	int ret;

	ret = bpf_btf_printf_prepare(ptr, btf_ptr_size, flags, &btf, &btf_id);
	if (ret)
		return ret;

	return btf_type_seq_show_flags(btf, btf_id, ptr->ptr, m, flags);
}

static const struct bpf_func_proto bpf_seq_printf_btf_proto = {
	.func		= bpf_seq_printf_btf,
	.gpl_only	= true,
	.ret_type	= RET_INTEGER,
	.arg1_type	= ARG_PTR_TO_BTF_ID,
	.arg1_btf_id	= &btf_seq_file_ids[0],
	.arg2_type	= ARG_PTR_TO_MEM,
	.arg3_type	= ARG_CONST_SIZE_OR_ZERO,
	.arg4_type	= ARG_ANYTHING,
};

static __always_inline int
get_map_perf_counter(struct bpf_map *map, u64 flags,
		     u64 *value, u64 *enabled, u64 *running)
{
	struct bpf_array *array = container_of(map, struct bpf_array, map);
	unsigned int cpu = smp_processor_id();
	u64 index = flags & BPF_F_INDEX_MASK;
	struct bpf_event_entry *ee;

	if (unlikely(flags & ~(BPF_F_INDEX_MASK)))
		return -EINVAL;
	if (index == BPF_F_CURRENT_CPU)
		index = cpu;
	if (unlikely(index >= array->map.max_entries))
		return -E2BIG;

	ee = READ_ONCE(array->ptrs[index]);
	if (!ee)
		return -ENOENT;

	return perf_event_read_local(ee->event, value, enabled, running);
}

BPF_CALL_2(bpf_perf_event_read, struct bpf_map *, map, u64, flags)
{
	u64 value = 0;
	int err;

	err = get_map_perf_counter(map, flags, &value, NULL, NULL);
	/*
	 * this api is ugly since we miss [-22..-2] range of valid
	 * counter values, but that's uapi
	 */
	if (err)
		return err;
	return value;
}

static const struct bpf_func_proto bpf_perf_event_read_proto = {
	.func		= bpf_perf_event_read,
	.gpl_only	= true,
	.ret_type	= RET_INTEGER,
	.arg1_type	= ARG_CONST_MAP_PTR,
	.arg2_type	= ARG_ANYTHING,
};

BPF_CALL_4(bpf_perf_event_read_value, struct bpf_map *, map, u64, flags,
	   struct bpf_perf_event_value *, buf, u32, size)
{
	int err = -EINVAL;

	if (unlikely(size != sizeof(struct bpf_perf_event_value)))
		goto clear;
	err = get_map_perf_counter(map, flags, &buf->counter, &buf->enabled,
				   &buf->running);
	if (unlikely(err))
		goto clear;
	return 0;
clear:
	memset(buf, 0, size);
	return err;
}

static const struct bpf_func_proto bpf_perf_event_read_value_proto = {
	.func		= bpf_perf_event_read_value,
	.gpl_only	= true,
	.ret_type	= RET_INTEGER,
	.arg1_type	= ARG_CONST_MAP_PTR,
	.arg2_type	= ARG_ANYTHING,
	.arg3_type	= ARG_PTR_TO_UNINIT_MEM,
	.arg4_type	= ARG_CONST_SIZE,
};

static __always_inline u64
__bpf_perf_event_output(struct pt_regs *regs, struct bpf_map *map,
			u64 flags, struct perf_sample_data *sd)
{
	struct bpf_array *array = container_of(map, struct bpf_array, map);
	unsigned int cpu = smp_processor_id();
	u64 index = flags & BPF_F_INDEX_MASK;
	struct bpf_event_entry *ee;
	struct perf_event *event;

	if (index == BPF_F_CURRENT_CPU)
		index = cpu;
	if (unlikely(index >= array->map.max_entries))
		return -E2BIG;

	ee = READ_ONCE(array->ptrs[index]);
	if (!ee)
		return -ENOENT;

	event = ee->event;
	if (unlikely(event->attr.type != PERF_TYPE_SOFTWARE ||
		     event->attr.config != PERF_COUNT_SW_BPF_OUTPUT))
		return -EINVAL;

	if (unlikely(event->oncpu != cpu))
		return -EOPNOTSUPP;

	return perf_event_output(event, sd, regs);
}

/*
 * Support executing tracepoints in normal, irq, and nmi context that each call
 * bpf_perf_event_output
 */
struct bpf_trace_sample_data {
	struct perf_sample_data sds[3];
};

static DEFINE_PER_CPU(struct bpf_trace_sample_data, bpf_trace_sds);
static DEFINE_PER_CPU(int, bpf_trace_nest_level);
BPF_CALL_5(bpf_perf_event_output, struct pt_regs *, regs, struct bpf_map *, map,
	   u64, flags, void *, data, u64, size)
{
	struct bpf_trace_sample_data *sds = this_cpu_ptr(&bpf_trace_sds);
	int nest_level = this_cpu_inc_return(bpf_trace_nest_level);
	struct perf_raw_record raw = {
		.frag = {
			.size = size,
			.data = data,
		},
	};
	struct perf_sample_data *sd;
	int err;

	if (WARN_ON_ONCE(nest_level > ARRAY_SIZE(sds->sds))) {
		err = -EBUSY;
		goto out;
	}

	sd = &sds->sds[nest_level - 1];

	if (unlikely(flags & ~(BPF_F_INDEX_MASK))) {
		err = -EINVAL;
		goto out;
	}

	perf_sample_data_init(sd, 0, 0);
	sd->raw = &raw;

	err = __bpf_perf_event_output(regs, map, flags, sd);

out:
	this_cpu_dec(bpf_trace_nest_level);
	return err;
}

static const struct bpf_func_proto bpf_perf_event_output_proto = {
	.func		= bpf_perf_event_output,
	.gpl_only	= true,
	.ret_type	= RET_INTEGER,
	.arg1_type	= ARG_PTR_TO_CTX,
	.arg2_type	= ARG_CONST_MAP_PTR,
	.arg3_type	= ARG_ANYTHING,
	.arg4_type	= ARG_PTR_TO_MEM,
	.arg5_type	= ARG_CONST_SIZE_OR_ZERO,
};

static DEFINE_PER_CPU(int, bpf_event_output_nest_level);
struct bpf_nested_pt_regs {
	struct pt_regs regs[3];
};
static DEFINE_PER_CPU(struct bpf_nested_pt_regs, bpf_pt_regs);
static DEFINE_PER_CPU(struct bpf_trace_sample_data, bpf_misc_sds);

u64 bpf_event_output(struct bpf_map *map, u64 flags, void *meta, u64 meta_size,
		     void *ctx, u64 ctx_size, bpf_ctx_copy_t ctx_copy)
{
	int nest_level = this_cpu_inc_return(bpf_event_output_nest_level);
	struct perf_raw_frag frag = {
		.copy		= ctx_copy,
		.size		= ctx_size,
		.data		= ctx,
	};
	struct perf_raw_record raw = {
		.frag = {
			{
				.next	= ctx_size ? &frag : NULL,
			},
			.size	= meta_size,
			.data	= meta,
		},
	};
	struct perf_sample_data *sd;
	struct pt_regs *regs;
	u64 ret;

	if (WARN_ON_ONCE(nest_level > ARRAY_SIZE(bpf_misc_sds.sds))) {
		ret = -EBUSY;
		goto out;
	}
	sd = this_cpu_ptr(&bpf_misc_sds.sds[nest_level - 1]);
	regs = this_cpu_ptr(&bpf_pt_regs.regs[nest_level - 1]);

	perf_fetch_caller_regs(regs);
	perf_sample_data_init(sd, 0, 0);
	sd->raw = &raw;

	ret = __bpf_perf_event_output(regs, map, flags, sd);
out:
	this_cpu_dec(bpf_event_output_nest_level);
	return ret;
}

BPF_CALL_0(bpf_get_current_task)
{
	return (long) current;
}

const struct bpf_func_proto bpf_get_current_task_proto = {
	.func		= bpf_get_current_task,
	.gpl_only	= true,
	.ret_type	= RET_INTEGER,
};

BPF_CALL_0(bpf_get_current_task_btf)
{
	return (unsigned long) current;
}

const struct bpf_func_proto bpf_get_current_task_btf_proto = {
	.func		= bpf_get_current_task_btf,
	.gpl_only	= true,
	.ret_type	= RET_PTR_TO_BTF_ID,
	.ret_btf_id	= &btf_task_struct_ids[0],
};

BPF_CALL_1(bpf_task_pt_regs, struct task_struct *, task)
{
	return (unsigned long) task_pt_regs(task);
}

BTF_ID_LIST(bpf_task_pt_regs_ids)
BTF_ID(struct, pt_regs)

const struct bpf_func_proto bpf_task_pt_regs_proto = {
	.func		= bpf_task_pt_regs,
	.gpl_only	= true,
	.arg1_type	= ARG_PTR_TO_BTF_ID,
	.arg1_btf_id	= &btf_task_struct_ids[0],
	.ret_type	= RET_PTR_TO_BTF_ID,
	.ret_btf_id	= &bpf_task_pt_regs_ids[0],
};

BPF_CALL_2(bpf_current_task_under_cgroup, struct bpf_map *, map, u32, idx)
{
	struct bpf_array *array = container_of(map, struct bpf_array, map);
	struct cgroup *cgrp;

	if (unlikely(idx >= array->map.max_entries))
		return -E2BIG;

	cgrp = READ_ONCE(array->ptrs[idx]);
	if (unlikely(!cgrp))
		return -EAGAIN;

	return task_under_cgroup_hierarchy(current, cgrp);
}

static const struct bpf_func_proto bpf_current_task_under_cgroup_proto = {
	.func           = bpf_current_task_under_cgroup,
	.gpl_only       = false,
	.ret_type       = RET_INTEGER,
	.arg1_type      = ARG_CONST_MAP_PTR,
	.arg2_type      = ARG_ANYTHING,
};

struct send_signal_irq_work {
	struct irq_work irq_work;
	struct task_struct *task;
	u32 sig;
	enum pid_type type;
};

static DEFINE_PER_CPU(struct send_signal_irq_work, send_signal_work);

static void do_bpf_send_signal(struct irq_work *entry)
{
	struct send_signal_irq_work *work;

	work = container_of(entry, struct send_signal_irq_work, irq_work);
	group_send_sig_info(work->sig, SEND_SIG_PRIV, work->task, work->type);
}

static int bpf_send_signal_common(u32 sig, enum pid_type type)
{
	struct send_signal_irq_work *work = NULL;

	/* Similar to bpf_probe_write_user, task needs to be
	 * in a sound condition and kernel memory access be
	 * permitted in order to send signal to the current
	 * task.
	 */
	if (unlikely(current->flags & (PF_KTHREAD | PF_EXITING)))
		return -EPERM;
	if (unlikely(uaccess_kernel()))
		return -EPERM;
	if (unlikely(!nmi_uaccess_okay()))
		return -EPERM;

	if (irqs_disabled()) {
		/* Do an early check on signal validity. Otherwise,
		 * the error is lost in deferred irq_work.
		 */
		if (unlikely(!valid_signal(sig)))
			return -EINVAL;

		work = this_cpu_ptr(&send_signal_work);
		if (irq_work_is_busy(&work->irq_work))
			return -EBUSY;

		/* Add the current task, which is the target of sending signal,
		 * to the irq_work. The current task may change when queued
		 * irq works get executed.
		 */
		work->task = current;
		work->sig = sig;
		work->type = type;
		irq_work_queue(&work->irq_work);
		return 0;
	}

	return group_send_sig_info(sig, SEND_SIG_PRIV, current, type);
}

BPF_CALL_1(bpf_send_signal, u32, sig)
{
	return bpf_send_signal_common(sig, PIDTYPE_TGID);
}

static const struct bpf_func_proto bpf_send_signal_proto = {
	.func		= bpf_send_signal,
	.gpl_only	= false,
	.ret_type	= RET_INTEGER,
	.arg1_type	= ARG_ANYTHING,
};

BPF_CALL_1(bpf_send_signal_thread, u32, sig)
{
	return bpf_send_signal_common(sig, PIDTYPE_PID);
}

static const struct bpf_func_proto bpf_send_signal_thread_proto = {
	.func		= bpf_send_signal_thread,
	.gpl_only	= false,
	.ret_type	= RET_INTEGER,
	.arg1_type	= ARG_ANYTHING,
};

BPF_CALL_3(bpf_d_path, struct path *, path, char *, buf, u32, sz)
{
	long len;
	char *p;

	if (!sz)
		return 0;

	p = d_path(path, buf, sz);
	if (IS_ERR(p)) {
		len = PTR_ERR(p);
	} else {
		len = buf + sz - p;
		memmove(buf, p, len);
	}

	return len;
}

BTF_SET_START(btf_allowlist_d_path)
#ifdef CONFIG_SECURITY
BTF_ID(func, security_file_permission)
BTF_ID(func, security_inode_getattr)
BTF_ID(func, security_file_open)
#endif
#ifdef CONFIG_SECURITY_PATH
BTF_ID(func, security_path_truncate)
#endif
BTF_ID(func, vfs_truncate)
BTF_ID(func, vfs_fallocate)
BTF_ID(func, dentry_open)
BTF_ID(func, vfs_getattr)
BTF_ID(func, filp_close)
BTF_SET_END(btf_allowlist_d_path)

static bool bpf_d_path_allowed(const struct bpf_prog *prog)
{
	if (prog->type == BPF_PROG_TYPE_TRACING &&
	    prog->expected_attach_type == BPF_TRACE_ITER)
		return true;

	if (prog->type == BPF_PROG_TYPE_LSM)
		return bpf_lsm_is_sleepable_hook(prog->aux->attach_btf_id);

	return btf_id_set_contains(&btf_allowlist_d_path,
				   prog->aux->attach_btf_id);
}

BTF_ID_LIST_SINGLE(bpf_d_path_btf_ids, struct, path)

static const struct bpf_func_proto bpf_d_path_proto = {
	.func		= bpf_d_path,
	.gpl_only	= false,
	.ret_type	= RET_INTEGER,
	.arg1_type	= ARG_PTR_TO_BTF_ID,
	.arg1_btf_id	= &bpf_d_path_btf_ids[0],
	.arg2_type	= ARG_PTR_TO_MEM,
	.arg3_type	= ARG_CONST_SIZE_OR_ZERO,
	.allowed	= bpf_d_path_allowed,
};

#define BTF_F_ALL	(BTF_F_COMPACT  | BTF_F_NONAME | \
			 BTF_F_PTR_RAW | BTF_F_ZERO)

static int bpf_btf_printf_prepare(struct btf_ptr *ptr, u32 btf_ptr_size,
				  u64 flags, const struct btf **btf,
				  s32 *btf_id)
{
	const struct btf_type *t;

	if (unlikely(flags & ~(BTF_F_ALL)))
		return -EINVAL;

	if (btf_ptr_size != sizeof(struct btf_ptr))
		return -EINVAL;

	*btf = bpf_get_btf_vmlinux();

	if (IS_ERR_OR_NULL(*btf))
		return IS_ERR(*btf) ? PTR_ERR(*btf) : -EINVAL;

	if (ptr->type_id > 0)
		*btf_id = ptr->type_id;
	else
		return -EINVAL;

	if (*btf_id > 0)
		t = btf_type_by_id(*btf, *btf_id);
	if (*btf_id <= 0 || !t)
		return -ENOENT;

	return 0;
}

BPF_CALL_5(bpf_snprintf_btf, char *, str, u32, str_size, struct btf_ptr *, ptr,
	   u32, btf_ptr_size, u64, flags)
{
	const struct btf *btf;
	s32 btf_id;
	int ret;

	ret = bpf_btf_printf_prepare(ptr, btf_ptr_size, flags, &btf, &btf_id);
	if (ret)
		return ret;

	return btf_type_snprintf_show(btf, btf_id, ptr->ptr, str, str_size,
				      flags);
}

const struct bpf_func_proto bpf_snprintf_btf_proto = {
	.func		= bpf_snprintf_btf,
	.gpl_only	= false,
	.ret_type	= RET_INTEGER,
	.arg1_type	= ARG_PTR_TO_MEM,
	.arg2_type	= ARG_CONST_SIZE,
	.arg3_type	= ARG_PTR_TO_MEM,
	.arg4_type	= ARG_CONST_SIZE,
	.arg5_type	= ARG_ANYTHING,
};

BPF_CALL_1(bpf_get_func_ip_tracing, void *, ctx)
{
	/* This helper call is inlined by verifier. */
	return ((u64 *)ctx)[-1];
}

static const struct bpf_func_proto bpf_get_func_ip_proto_tracing = {
	.func		= bpf_get_func_ip_tracing,
	.gpl_only	= true,
	.ret_type	= RET_INTEGER,
	.arg1_type	= ARG_PTR_TO_CTX,
};

BPF_CALL_1(bpf_get_func_ip_kprobe, struct pt_regs *, regs)
{
	struct kprobe *kp = kprobe_running();

	return kp ? (uintptr_t)kp->addr : 0;
}

static const struct bpf_func_proto bpf_get_func_ip_proto_kprobe = {
	.func		= bpf_get_func_ip_kprobe,
	.gpl_only	= true,
	.ret_type	= RET_INTEGER,
	.arg1_type	= ARG_PTR_TO_CTX,
};

BPF_CALL_1(bpf_get_attach_cookie_trace, void *, ctx)
{
	struct bpf_trace_run_ctx *run_ctx;

	run_ctx = container_of(current->bpf_ctx, struct bpf_trace_run_ctx, run_ctx);
	return run_ctx->bpf_cookie;
}

static const struct bpf_func_proto bpf_get_attach_cookie_proto_trace = {
	.func		= bpf_get_attach_cookie_trace,
	.gpl_only	= false,
	.ret_type	= RET_INTEGER,
	.arg1_type	= ARG_PTR_TO_CTX,
};

BPF_CALL_1(bpf_get_attach_cookie_pe, struct bpf_perf_event_data_kern *, ctx)
{
	return ctx->event->bpf_cookie;
}

static const struct bpf_func_proto bpf_get_attach_cookie_proto_pe = {
	.func		= bpf_get_attach_cookie_pe,
	.gpl_only	= false,
	.ret_type	= RET_INTEGER,
	.arg1_type	= ARG_PTR_TO_CTX,
};

static const struct bpf_func_proto *
bpf_tracing_func_proto(enum bpf_func_id func_id, const struct bpf_prog *prog)
{
	switch (func_id) {
	case BPF_FUNC_map_lookup_elem:
		return &bpf_map_lookup_elem_proto;
	case BPF_FUNC_map_update_elem:
		return &bpf_map_update_elem_proto;
	case BPF_FUNC_map_delete_elem:
		return &bpf_map_delete_elem_proto;
	case BPF_FUNC_map_push_elem:
		return &bpf_map_push_elem_proto;
	case BPF_FUNC_map_pop_elem:
		return &bpf_map_pop_elem_proto;
	case BPF_FUNC_map_peek_elem:
		return &bpf_map_peek_elem_proto;
	case BPF_FUNC_ktime_get_ns:
		return &bpf_ktime_get_ns_proto;
	case BPF_FUNC_ktime_get_boot_ns:
		return &bpf_ktime_get_boot_ns_proto;
	case BPF_FUNC_ktime_get_coarse_ns:
		return &bpf_ktime_get_coarse_ns_proto;
	case BPF_FUNC_tail_call:
		return &bpf_tail_call_proto;
	case BPF_FUNC_get_current_pid_tgid:
		return &bpf_get_current_pid_tgid_proto;
	case BPF_FUNC_get_current_task:
		return &bpf_get_current_task_proto;
	case BPF_FUNC_get_current_task_btf:
		return &bpf_get_current_task_btf_proto;
	case BPF_FUNC_task_pt_regs:
		return &bpf_task_pt_regs_proto;
	case BPF_FUNC_get_current_uid_gid:
		return &bpf_get_current_uid_gid_proto;
	case BPF_FUNC_get_current_comm:
		return &bpf_get_current_comm_proto;
	case BPF_FUNC_trace_printk:
		return bpf_get_trace_printk_proto();
	case BPF_FUNC_get_smp_processor_id:
		return &bpf_get_smp_processor_id_proto;
	case BPF_FUNC_get_numa_node_id:
		return &bpf_get_numa_node_id_proto;
	case BPF_FUNC_perf_event_read:
		return &bpf_perf_event_read_proto;
	case BPF_FUNC_current_task_under_cgroup:
		return &bpf_current_task_under_cgroup_proto;
	case BPF_FUNC_get_prandom_u32:
		return &bpf_get_prandom_u32_proto;
	case BPF_FUNC_probe_write_user:
		return security_locked_down(LOCKDOWN_BPF_WRITE_USER) < 0 ?
		       NULL : bpf_get_probe_write_proto();
	case BPF_FUNC_probe_read_user:
		return &bpf_probe_read_user_proto;
	case BPF_FUNC_probe_read_kernel:
<<<<<<< HEAD
		return security_locked_down(LOCKDOWN_BPF_READ) < 0 ?
=======
		return security_locked_down(LOCKDOWN_BPF_READ_KERNEL) < 0 ?
>>>>>>> 3b17187f
		       NULL : &bpf_probe_read_kernel_proto;
	case BPF_FUNC_probe_read_user_str:
		return &bpf_probe_read_user_str_proto;
	case BPF_FUNC_probe_read_kernel_str:
<<<<<<< HEAD
		return security_locked_down(LOCKDOWN_BPF_READ) < 0 ?
		       NULL : &bpf_probe_read_kernel_str_proto;
#ifdef CONFIG_ARCH_HAS_NON_OVERLAPPING_ADDRESS_SPACE
	case BPF_FUNC_probe_read:
		return security_locked_down(LOCKDOWN_BPF_READ) < 0 ?
		       NULL : &bpf_probe_read_compat_proto;
	case BPF_FUNC_probe_read_str:
		return security_locked_down(LOCKDOWN_BPF_READ) < 0 ?
=======
		return security_locked_down(LOCKDOWN_BPF_READ_KERNEL) < 0 ?
		       NULL : &bpf_probe_read_kernel_str_proto;
#ifdef CONFIG_ARCH_HAS_NON_OVERLAPPING_ADDRESS_SPACE
	case BPF_FUNC_probe_read:
		return security_locked_down(LOCKDOWN_BPF_READ_KERNEL) < 0 ?
		       NULL : &bpf_probe_read_compat_proto;
	case BPF_FUNC_probe_read_str:
		return security_locked_down(LOCKDOWN_BPF_READ_KERNEL) < 0 ?
>>>>>>> 3b17187f
		       NULL : &bpf_probe_read_compat_str_proto;
#endif
#ifdef CONFIG_CGROUPS
	case BPF_FUNC_get_current_cgroup_id:
		return &bpf_get_current_cgroup_id_proto;
	case BPF_FUNC_get_current_ancestor_cgroup_id:
		return &bpf_get_current_ancestor_cgroup_id_proto;
#endif
	case BPF_FUNC_send_signal:
		return &bpf_send_signal_proto;
	case BPF_FUNC_send_signal_thread:
		return &bpf_send_signal_thread_proto;
	case BPF_FUNC_perf_event_read_value:
		return &bpf_perf_event_read_value_proto;
	case BPF_FUNC_get_ns_current_pid_tgid:
		return &bpf_get_ns_current_pid_tgid_proto;
	case BPF_FUNC_ringbuf_output:
		return &bpf_ringbuf_output_proto;
	case BPF_FUNC_ringbuf_reserve:
		return &bpf_ringbuf_reserve_proto;
	case BPF_FUNC_ringbuf_submit:
		return &bpf_ringbuf_submit_proto;
	case BPF_FUNC_ringbuf_discard:
		return &bpf_ringbuf_discard_proto;
	case BPF_FUNC_ringbuf_query:
		return &bpf_ringbuf_query_proto;
	case BPF_FUNC_jiffies64:
		return &bpf_jiffies64_proto;
	case BPF_FUNC_get_task_stack:
		return &bpf_get_task_stack_proto;
	case BPF_FUNC_copy_from_user:
		return prog->aux->sleepable ? &bpf_copy_from_user_proto : NULL;
	case BPF_FUNC_snprintf_btf:
		return &bpf_snprintf_btf_proto;
	case BPF_FUNC_per_cpu_ptr:
		return &bpf_per_cpu_ptr_proto;
	case BPF_FUNC_this_cpu_ptr:
		return &bpf_this_cpu_ptr_proto;
	case BPF_FUNC_task_storage_get:
		return &bpf_task_storage_get_proto;
	case BPF_FUNC_task_storage_delete:
		return &bpf_task_storage_delete_proto;
	case BPF_FUNC_for_each_map_elem:
		return &bpf_for_each_map_elem_proto;
	case BPF_FUNC_snprintf:
		return &bpf_snprintf_proto;
	case BPF_FUNC_get_func_ip:
		return &bpf_get_func_ip_proto_tracing;
	default:
		return bpf_base_func_proto(func_id);
	}
}

static const struct bpf_func_proto *
kprobe_prog_func_proto(enum bpf_func_id func_id, const struct bpf_prog *prog)
{
	switch (func_id) {
	case BPF_FUNC_perf_event_output:
		return &bpf_perf_event_output_proto;
	case BPF_FUNC_get_stackid:
		return &bpf_get_stackid_proto;
	case BPF_FUNC_get_stack:
		return &bpf_get_stack_proto;
#ifdef CONFIG_BPF_KPROBE_OVERRIDE
	case BPF_FUNC_override_return:
		return &bpf_override_return_proto;
#endif
	case BPF_FUNC_get_func_ip:
		return &bpf_get_func_ip_proto_kprobe;
	case BPF_FUNC_get_attach_cookie:
		return &bpf_get_attach_cookie_proto_trace;
	default:
		return bpf_tracing_func_proto(func_id, prog);
	}
}

/* bpf+kprobe programs can access fields of 'struct pt_regs' */
static bool kprobe_prog_is_valid_access(int off, int size, enum bpf_access_type type,
					const struct bpf_prog *prog,
					struct bpf_insn_access_aux *info)
{
	if (off < 0 || off >= sizeof(struct pt_regs))
		return false;
	if (type != BPF_READ)
		return false;
	if (off % size != 0)
		return false;
	/*
	 * Assertion for 32 bit to make sure last 8 byte access
	 * (BPF_DW) to the last 4 byte member is disallowed.
	 */
	if (off + size > sizeof(struct pt_regs))
		return false;

	return true;
}

const struct bpf_verifier_ops kprobe_verifier_ops = {
	.get_func_proto  = kprobe_prog_func_proto,
	.is_valid_access = kprobe_prog_is_valid_access,
};

const struct bpf_prog_ops kprobe_prog_ops = {
};

BPF_CALL_5(bpf_perf_event_output_tp, void *, tp_buff, struct bpf_map *, map,
	   u64, flags, void *, data, u64, size)
{
	struct pt_regs *regs = *(struct pt_regs **)tp_buff;

	/*
	 * r1 points to perf tracepoint buffer where first 8 bytes are hidden
	 * from bpf program and contain a pointer to 'struct pt_regs'. Fetch it
	 * from there and call the same bpf_perf_event_output() helper inline.
	 */
	return ____bpf_perf_event_output(regs, map, flags, data, size);
}

static const struct bpf_func_proto bpf_perf_event_output_proto_tp = {
	.func		= bpf_perf_event_output_tp,
	.gpl_only	= true,
	.ret_type	= RET_INTEGER,
	.arg1_type	= ARG_PTR_TO_CTX,
	.arg2_type	= ARG_CONST_MAP_PTR,
	.arg3_type	= ARG_ANYTHING,
	.arg4_type	= ARG_PTR_TO_MEM,
	.arg5_type	= ARG_CONST_SIZE_OR_ZERO,
};

BPF_CALL_3(bpf_get_stackid_tp, void *, tp_buff, struct bpf_map *, map,
	   u64, flags)
{
	struct pt_regs *regs = *(struct pt_regs **)tp_buff;

	/*
	 * Same comment as in bpf_perf_event_output_tp(), only that this time
	 * the other helper's function body cannot be inlined due to being
	 * external, thus we need to call raw helper function.
	 */
	return bpf_get_stackid((unsigned long) regs, (unsigned long) map,
			       flags, 0, 0);
}

static const struct bpf_func_proto bpf_get_stackid_proto_tp = {
	.func		= bpf_get_stackid_tp,
	.gpl_only	= true,
	.ret_type	= RET_INTEGER,
	.arg1_type	= ARG_PTR_TO_CTX,
	.arg2_type	= ARG_CONST_MAP_PTR,
	.arg3_type	= ARG_ANYTHING,
};

BPF_CALL_4(bpf_get_stack_tp, void *, tp_buff, void *, buf, u32, size,
	   u64, flags)
{
	struct pt_regs *regs = *(struct pt_regs **)tp_buff;

	return bpf_get_stack((unsigned long) regs, (unsigned long) buf,
			     (unsigned long) size, flags, 0);
}

static const struct bpf_func_proto bpf_get_stack_proto_tp = {
	.func		= bpf_get_stack_tp,
	.gpl_only	= true,
	.ret_type	= RET_INTEGER,
	.arg1_type	= ARG_PTR_TO_CTX,
	.arg2_type	= ARG_PTR_TO_UNINIT_MEM,
	.arg3_type	= ARG_CONST_SIZE_OR_ZERO,
	.arg4_type	= ARG_ANYTHING,
};

static const struct bpf_func_proto *
tp_prog_func_proto(enum bpf_func_id func_id, const struct bpf_prog *prog)
{
	switch (func_id) {
	case BPF_FUNC_perf_event_output:
		return &bpf_perf_event_output_proto_tp;
	case BPF_FUNC_get_stackid:
		return &bpf_get_stackid_proto_tp;
	case BPF_FUNC_get_stack:
		return &bpf_get_stack_proto_tp;
	case BPF_FUNC_get_attach_cookie:
		return &bpf_get_attach_cookie_proto_trace;
	default:
		return bpf_tracing_func_proto(func_id, prog);
	}
}

static bool tp_prog_is_valid_access(int off, int size, enum bpf_access_type type,
				    const struct bpf_prog *prog,
				    struct bpf_insn_access_aux *info)
{
	if (off < sizeof(void *) || off >= PERF_MAX_TRACE_SIZE)
		return false;
	if (type != BPF_READ)
		return false;
	if (off % size != 0)
		return false;

	BUILD_BUG_ON(PERF_MAX_TRACE_SIZE % sizeof(__u64));
	return true;
}

const struct bpf_verifier_ops tracepoint_verifier_ops = {
	.get_func_proto  = tp_prog_func_proto,
	.is_valid_access = tp_prog_is_valid_access,
};

const struct bpf_prog_ops tracepoint_prog_ops = {
};

BPF_CALL_3(bpf_perf_prog_read_value, struct bpf_perf_event_data_kern *, ctx,
	   struct bpf_perf_event_value *, buf, u32, size)
{
	int err = -EINVAL;

	if (unlikely(size != sizeof(struct bpf_perf_event_value)))
		goto clear;
	err = perf_event_read_local(ctx->event, &buf->counter, &buf->enabled,
				    &buf->running);
	if (unlikely(err))
		goto clear;
	return 0;
clear:
	memset(buf, 0, size);
	return err;
}

static const struct bpf_func_proto bpf_perf_prog_read_value_proto = {
         .func           = bpf_perf_prog_read_value,
         .gpl_only       = true,
         .ret_type       = RET_INTEGER,
         .arg1_type      = ARG_PTR_TO_CTX,
         .arg2_type      = ARG_PTR_TO_UNINIT_MEM,
         .arg3_type      = ARG_CONST_SIZE,
};

BPF_CALL_4(bpf_read_branch_records, struct bpf_perf_event_data_kern *, ctx,
	   void *, buf, u32, size, u64, flags)
{
#ifndef CONFIG_X86
	return -ENOENT;
#else
	static const u32 br_entry_size = sizeof(struct perf_branch_entry);
	struct perf_branch_stack *br_stack = ctx->data->br_stack;
	u32 to_copy;

	if (unlikely(flags & ~BPF_F_GET_BRANCH_RECORDS_SIZE))
		return -EINVAL;

	if (unlikely(!br_stack))
		return -EINVAL;

	if (flags & BPF_F_GET_BRANCH_RECORDS_SIZE)
		return br_stack->nr * br_entry_size;

	if (!buf || (size % br_entry_size != 0))
		return -EINVAL;

	to_copy = min_t(u32, br_stack->nr * br_entry_size, size);
	memcpy(buf, br_stack->entries, to_copy);

	return to_copy;
#endif
}

static const struct bpf_func_proto bpf_read_branch_records_proto = {
	.func           = bpf_read_branch_records,
	.gpl_only       = true,
	.ret_type       = RET_INTEGER,
	.arg1_type      = ARG_PTR_TO_CTX,
	.arg2_type      = ARG_PTR_TO_MEM_OR_NULL,
	.arg3_type      = ARG_CONST_SIZE_OR_ZERO,
	.arg4_type      = ARG_ANYTHING,
};

static const struct bpf_func_proto *
pe_prog_func_proto(enum bpf_func_id func_id, const struct bpf_prog *prog)
{
	switch (func_id) {
	case BPF_FUNC_perf_event_output:
		return &bpf_perf_event_output_proto_tp;
	case BPF_FUNC_get_stackid:
		return &bpf_get_stackid_proto_pe;
	case BPF_FUNC_get_stack:
		return &bpf_get_stack_proto_pe;
	case BPF_FUNC_perf_prog_read_value:
		return &bpf_perf_prog_read_value_proto;
	case BPF_FUNC_read_branch_records:
		return &bpf_read_branch_records_proto;
	case BPF_FUNC_get_attach_cookie:
		return &bpf_get_attach_cookie_proto_pe;
	default:
		return bpf_tracing_func_proto(func_id, prog);
	}
}

/*
 * bpf_raw_tp_regs are separate from bpf_pt_regs used from skb/xdp
 * to avoid potential recursive reuse issue when/if tracepoints are added
 * inside bpf_*_event_output, bpf_get_stackid and/or bpf_get_stack.
 *
 * Since raw tracepoints run despite bpf_prog_active, support concurrent usage
 * in normal, irq, and nmi context.
 */
struct bpf_raw_tp_regs {
	struct pt_regs regs[3];
};
static DEFINE_PER_CPU(struct bpf_raw_tp_regs, bpf_raw_tp_regs);
static DEFINE_PER_CPU(int, bpf_raw_tp_nest_level);
static struct pt_regs *get_bpf_raw_tp_regs(void)
{
	struct bpf_raw_tp_regs *tp_regs = this_cpu_ptr(&bpf_raw_tp_regs);
	int nest_level = this_cpu_inc_return(bpf_raw_tp_nest_level);

	if (WARN_ON_ONCE(nest_level > ARRAY_SIZE(tp_regs->regs))) {
		this_cpu_dec(bpf_raw_tp_nest_level);
		return ERR_PTR(-EBUSY);
	}

	return &tp_regs->regs[nest_level - 1];
}

static void put_bpf_raw_tp_regs(void)
{
	this_cpu_dec(bpf_raw_tp_nest_level);
}

BPF_CALL_5(bpf_perf_event_output_raw_tp, struct bpf_raw_tracepoint_args *, args,
	   struct bpf_map *, map, u64, flags, void *, data, u64, size)
{
	struct pt_regs *regs = get_bpf_raw_tp_regs();
	int ret;

	if (IS_ERR(regs))
		return PTR_ERR(regs);

	perf_fetch_caller_regs(regs);
	ret = ____bpf_perf_event_output(regs, map, flags, data, size);

	put_bpf_raw_tp_regs();
	return ret;
}

static const struct bpf_func_proto bpf_perf_event_output_proto_raw_tp = {
	.func		= bpf_perf_event_output_raw_tp,
	.gpl_only	= true,
	.ret_type	= RET_INTEGER,
	.arg1_type	= ARG_PTR_TO_CTX,
	.arg2_type	= ARG_CONST_MAP_PTR,
	.arg3_type	= ARG_ANYTHING,
	.arg4_type	= ARG_PTR_TO_MEM,
	.arg5_type	= ARG_CONST_SIZE_OR_ZERO,
};

extern const struct bpf_func_proto bpf_skb_output_proto;
extern const struct bpf_func_proto bpf_xdp_output_proto;

BPF_CALL_3(bpf_get_stackid_raw_tp, struct bpf_raw_tracepoint_args *, args,
	   struct bpf_map *, map, u64, flags)
{
	struct pt_regs *regs = get_bpf_raw_tp_regs();
	int ret;

	if (IS_ERR(regs))
		return PTR_ERR(regs);

	perf_fetch_caller_regs(regs);
	/* similar to bpf_perf_event_output_tp, but pt_regs fetched differently */
	ret = bpf_get_stackid((unsigned long) regs, (unsigned long) map,
			      flags, 0, 0);
	put_bpf_raw_tp_regs();
	return ret;
}

static const struct bpf_func_proto bpf_get_stackid_proto_raw_tp = {
	.func		= bpf_get_stackid_raw_tp,
	.gpl_only	= true,
	.ret_type	= RET_INTEGER,
	.arg1_type	= ARG_PTR_TO_CTX,
	.arg2_type	= ARG_CONST_MAP_PTR,
	.arg3_type	= ARG_ANYTHING,
};

BPF_CALL_4(bpf_get_stack_raw_tp, struct bpf_raw_tracepoint_args *, args,
	   void *, buf, u32, size, u64, flags)
{
	struct pt_regs *regs = get_bpf_raw_tp_regs();
	int ret;

	if (IS_ERR(regs))
		return PTR_ERR(regs);

	perf_fetch_caller_regs(regs);
	ret = bpf_get_stack((unsigned long) regs, (unsigned long) buf,
			    (unsigned long) size, flags, 0);
	put_bpf_raw_tp_regs();
	return ret;
}

static const struct bpf_func_proto bpf_get_stack_proto_raw_tp = {
	.func		= bpf_get_stack_raw_tp,
	.gpl_only	= true,
	.ret_type	= RET_INTEGER,
	.arg1_type	= ARG_PTR_TO_CTX,
	.arg2_type	= ARG_PTR_TO_MEM,
	.arg3_type	= ARG_CONST_SIZE_OR_ZERO,
	.arg4_type	= ARG_ANYTHING,
};

static const struct bpf_func_proto *
raw_tp_prog_func_proto(enum bpf_func_id func_id, const struct bpf_prog *prog)
{
	switch (func_id) {
	case BPF_FUNC_perf_event_output:
		return &bpf_perf_event_output_proto_raw_tp;
	case BPF_FUNC_get_stackid:
		return &bpf_get_stackid_proto_raw_tp;
	case BPF_FUNC_get_stack:
		return &bpf_get_stack_proto_raw_tp;
	default:
		return bpf_tracing_func_proto(func_id, prog);
	}
}

const struct bpf_func_proto *
tracing_prog_func_proto(enum bpf_func_id func_id, const struct bpf_prog *prog)
{
	const struct bpf_func_proto *fn;

	switch (func_id) {
#ifdef CONFIG_NET
	case BPF_FUNC_skb_output:
		return &bpf_skb_output_proto;
	case BPF_FUNC_xdp_output:
		return &bpf_xdp_output_proto;
	case BPF_FUNC_skc_to_tcp6_sock:
		return &bpf_skc_to_tcp6_sock_proto;
	case BPF_FUNC_skc_to_tcp_sock:
		return &bpf_skc_to_tcp_sock_proto;
	case BPF_FUNC_skc_to_tcp_timewait_sock:
		return &bpf_skc_to_tcp_timewait_sock_proto;
	case BPF_FUNC_skc_to_tcp_request_sock:
		return &bpf_skc_to_tcp_request_sock_proto;
	case BPF_FUNC_skc_to_udp6_sock:
		return &bpf_skc_to_udp6_sock_proto;
	case BPF_FUNC_sk_storage_get:
		return &bpf_sk_storage_get_tracing_proto;
	case BPF_FUNC_sk_storage_delete:
		return &bpf_sk_storage_delete_tracing_proto;
	case BPF_FUNC_sock_from_file:
		return &bpf_sock_from_file_proto;
	case BPF_FUNC_get_socket_cookie:
		return &bpf_get_socket_ptr_cookie_proto;
#endif
	case BPF_FUNC_seq_printf:
		return prog->expected_attach_type == BPF_TRACE_ITER ?
		       &bpf_seq_printf_proto :
		       NULL;
	case BPF_FUNC_seq_write:
		return prog->expected_attach_type == BPF_TRACE_ITER ?
		       &bpf_seq_write_proto :
		       NULL;
	case BPF_FUNC_seq_printf_btf:
		return prog->expected_attach_type == BPF_TRACE_ITER ?
		       &bpf_seq_printf_btf_proto :
		       NULL;
	case BPF_FUNC_d_path:
		return &bpf_d_path_proto;
	default:
		fn = raw_tp_prog_func_proto(func_id, prog);
		if (!fn && prog->expected_attach_type == BPF_TRACE_ITER)
			fn = bpf_iter_get_func_proto(func_id, prog);
		return fn;
	}
}

static bool raw_tp_prog_is_valid_access(int off, int size,
					enum bpf_access_type type,
					const struct bpf_prog *prog,
					struct bpf_insn_access_aux *info)
{
	if (off < 0 || off >= sizeof(__u64) * MAX_BPF_FUNC_ARGS)
		return false;
	if (type != BPF_READ)
		return false;
	if (off % size != 0)
		return false;
	return true;
}

static bool tracing_prog_is_valid_access(int off, int size,
					 enum bpf_access_type type,
					 const struct bpf_prog *prog,
					 struct bpf_insn_access_aux *info)
{
	if (off < 0 || off >= sizeof(__u64) * MAX_BPF_FUNC_ARGS)
		return false;
	if (type != BPF_READ)
		return false;
	if (off % size != 0)
		return false;
	return btf_ctx_access(off, size, type, prog, info);
}

int __weak bpf_prog_test_run_tracing(struct bpf_prog *prog,
				     const union bpf_attr *kattr,
				     union bpf_attr __user *uattr)
{
	return -ENOTSUPP;
}

const struct bpf_verifier_ops raw_tracepoint_verifier_ops = {
	.get_func_proto  = raw_tp_prog_func_proto,
	.is_valid_access = raw_tp_prog_is_valid_access,
};

const struct bpf_prog_ops raw_tracepoint_prog_ops = {
#ifdef CONFIG_NET
	.test_run = bpf_prog_test_run_raw_tp,
#endif
};

const struct bpf_verifier_ops tracing_verifier_ops = {
	.get_func_proto  = tracing_prog_func_proto,
	.is_valid_access = tracing_prog_is_valid_access,
};

const struct bpf_prog_ops tracing_prog_ops = {
	.test_run = bpf_prog_test_run_tracing,
};

static bool raw_tp_writable_prog_is_valid_access(int off, int size,
						 enum bpf_access_type type,
						 const struct bpf_prog *prog,
						 struct bpf_insn_access_aux *info)
{
	if (off == 0) {
		if (size != sizeof(u64) || type != BPF_READ)
			return false;
		info->reg_type = PTR_TO_TP_BUFFER;
	}
	return raw_tp_prog_is_valid_access(off, size, type, prog, info);
}

const struct bpf_verifier_ops raw_tracepoint_writable_verifier_ops = {
	.get_func_proto  = raw_tp_prog_func_proto,
	.is_valid_access = raw_tp_writable_prog_is_valid_access,
};

const struct bpf_prog_ops raw_tracepoint_writable_prog_ops = {
};

static bool pe_prog_is_valid_access(int off, int size, enum bpf_access_type type,
				    const struct bpf_prog *prog,
				    struct bpf_insn_access_aux *info)
{
	const int size_u64 = sizeof(u64);

	if (off < 0 || off >= sizeof(struct bpf_perf_event_data))
		return false;
	if (type != BPF_READ)
		return false;
	if (off % size != 0) {
		if (sizeof(unsigned long) != 4)
			return false;
		if (size != 8)
			return false;
		if (off % size != 4)
			return false;
	}

	switch (off) {
	case bpf_ctx_range(struct bpf_perf_event_data, sample_period):
		bpf_ctx_record_field_size(info, size_u64);
		if (!bpf_ctx_narrow_access_ok(off, size, size_u64))
			return false;
		break;
	case bpf_ctx_range(struct bpf_perf_event_data, addr):
		bpf_ctx_record_field_size(info, size_u64);
		if (!bpf_ctx_narrow_access_ok(off, size, size_u64))
			return false;
		break;
	default:
		if (size != sizeof(long))
			return false;
	}

	return true;
}

static u32 pe_prog_convert_ctx_access(enum bpf_access_type type,
				      const struct bpf_insn *si,
				      struct bpf_insn *insn_buf,
				      struct bpf_prog *prog, u32 *target_size)
{
	struct bpf_insn *insn = insn_buf;

	switch (si->off) {
	case offsetof(struct bpf_perf_event_data, sample_period):
		*insn++ = BPF_LDX_MEM(BPF_FIELD_SIZEOF(struct bpf_perf_event_data_kern,
						       data), si->dst_reg, si->src_reg,
				      offsetof(struct bpf_perf_event_data_kern, data));
		*insn++ = BPF_LDX_MEM(BPF_DW, si->dst_reg, si->dst_reg,
				      bpf_target_off(struct perf_sample_data, period, 8,
						     target_size));
		break;
	case offsetof(struct bpf_perf_event_data, addr):
		*insn++ = BPF_LDX_MEM(BPF_FIELD_SIZEOF(struct bpf_perf_event_data_kern,
						       data), si->dst_reg, si->src_reg,
				      offsetof(struct bpf_perf_event_data_kern, data));
		*insn++ = BPF_LDX_MEM(BPF_DW, si->dst_reg, si->dst_reg,
				      bpf_target_off(struct perf_sample_data, addr, 8,
						     target_size));
		break;
	default:
		*insn++ = BPF_LDX_MEM(BPF_FIELD_SIZEOF(struct bpf_perf_event_data_kern,
						       regs), si->dst_reg, si->src_reg,
				      offsetof(struct bpf_perf_event_data_kern, regs));
		*insn++ = BPF_LDX_MEM(BPF_SIZEOF(long), si->dst_reg, si->dst_reg,
				      si->off);
		break;
	}

	return insn - insn_buf;
}

const struct bpf_verifier_ops perf_event_verifier_ops = {
	.get_func_proto		= pe_prog_func_proto,
	.is_valid_access	= pe_prog_is_valid_access,
	.convert_ctx_access	= pe_prog_convert_ctx_access,
};

const struct bpf_prog_ops perf_event_prog_ops = {
};

static DEFINE_MUTEX(bpf_event_mutex);

#define BPF_TRACE_MAX_PROGS 64

int perf_event_attach_bpf_prog(struct perf_event *event,
			       struct bpf_prog *prog,
			       u64 bpf_cookie)
{
	struct bpf_prog_array *old_array;
	struct bpf_prog_array *new_array;
	int ret = -EEXIST;

	/*
	 * Kprobe override only works if they are on the function entry,
	 * and only if they are on the opt-in list.
	 */
	if (prog->kprobe_override &&
	    (!trace_kprobe_on_func_entry(event->tp_event) ||
	     !trace_kprobe_error_injectable(event->tp_event)))
		return -EINVAL;

	mutex_lock(&bpf_event_mutex);

	if (event->prog)
		goto unlock;

	old_array = bpf_event_rcu_dereference(event->tp_event->prog_array);
	if (old_array &&
	    bpf_prog_array_length(old_array) >= BPF_TRACE_MAX_PROGS) {
		ret = -E2BIG;
		goto unlock;
	}

	ret = bpf_prog_array_copy(old_array, NULL, prog, bpf_cookie, &new_array);
	if (ret < 0)
		goto unlock;

	/* set the new array to event->tp_event and set event->prog */
	event->prog = prog;
	event->bpf_cookie = bpf_cookie;
	rcu_assign_pointer(event->tp_event->prog_array, new_array);
	bpf_prog_array_free(old_array);

unlock:
	mutex_unlock(&bpf_event_mutex);
	return ret;
}

void perf_event_detach_bpf_prog(struct perf_event *event)
{
	struct bpf_prog_array *old_array;
	struct bpf_prog_array *new_array;
	int ret;

	mutex_lock(&bpf_event_mutex);

	if (!event->prog)
		goto unlock;

	old_array = bpf_event_rcu_dereference(event->tp_event->prog_array);
	ret = bpf_prog_array_copy(old_array, event->prog, NULL, 0, &new_array);
	if (ret == -ENOENT)
		goto unlock;
	if (ret < 0) {
		bpf_prog_array_delete_safe(old_array, event->prog);
	} else {
		rcu_assign_pointer(event->tp_event->prog_array, new_array);
		bpf_prog_array_free(old_array);
	}

	bpf_prog_put(event->prog);
	event->prog = NULL;

unlock:
	mutex_unlock(&bpf_event_mutex);
}

int perf_event_query_prog_array(struct perf_event *event, void __user *info)
{
	struct perf_event_query_bpf __user *uquery = info;
	struct perf_event_query_bpf query = {};
	struct bpf_prog_array *progs;
	u32 *ids, prog_cnt, ids_len;
	int ret;

	if (!perfmon_capable())
		return -EPERM;
	if (event->attr.type != PERF_TYPE_TRACEPOINT)
		return -EINVAL;
	if (copy_from_user(&query, uquery, sizeof(query)))
		return -EFAULT;

	ids_len = query.ids_len;
	if (ids_len > BPF_TRACE_MAX_PROGS)
		return -E2BIG;
	ids = kcalloc(ids_len, sizeof(u32), GFP_USER | __GFP_NOWARN);
	if (!ids)
		return -ENOMEM;
	/*
	 * The above kcalloc returns ZERO_SIZE_PTR when ids_len = 0, which
	 * is required when user only wants to check for uquery->prog_cnt.
	 * There is no need to check for it since the case is handled
	 * gracefully in bpf_prog_array_copy_info.
	 */

	mutex_lock(&bpf_event_mutex);
	progs = bpf_event_rcu_dereference(event->tp_event->prog_array);
	ret = bpf_prog_array_copy_info(progs, ids, ids_len, &prog_cnt);
	mutex_unlock(&bpf_event_mutex);

	if (copy_to_user(&uquery->prog_cnt, &prog_cnt, sizeof(prog_cnt)) ||
	    copy_to_user(uquery->ids, ids, ids_len * sizeof(u32)))
		ret = -EFAULT;

	kfree(ids);
	return ret;
}

extern struct bpf_raw_event_map __start__bpf_raw_tp[];
extern struct bpf_raw_event_map __stop__bpf_raw_tp[];

struct bpf_raw_event_map *bpf_get_raw_tracepoint(const char *name)
{
	struct bpf_raw_event_map *btp = __start__bpf_raw_tp;

	for (; btp < __stop__bpf_raw_tp; btp++) {
		if (!strcmp(btp->tp->name, name))
			return btp;
	}

	return bpf_get_raw_tracepoint_module(name);
}

void bpf_put_raw_tracepoint(struct bpf_raw_event_map *btp)
{
	struct module *mod;

	preempt_disable();
	mod = __module_address((unsigned long)btp);
	module_put(mod);
	preempt_enable();
}

static __always_inline
void __bpf_trace_run(struct bpf_prog *prog, u64 *args)
{
	cant_sleep();
	rcu_read_lock();
	(void) bpf_prog_run(prog, args);
	rcu_read_unlock();
}

#define UNPACK(...)			__VA_ARGS__
#define REPEAT_1(FN, DL, X, ...)	FN(X)
#define REPEAT_2(FN, DL, X, ...)	FN(X) UNPACK DL REPEAT_1(FN, DL, __VA_ARGS__)
#define REPEAT_3(FN, DL, X, ...)	FN(X) UNPACK DL REPEAT_2(FN, DL, __VA_ARGS__)
#define REPEAT_4(FN, DL, X, ...)	FN(X) UNPACK DL REPEAT_3(FN, DL, __VA_ARGS__)
#define REPEAT_5(FN, DL, X, ...)	FN(X) UNPACK DL REPEAT_4(FN, DL, __VA_ARGS__)
#define REPEAT_6(FN, DL, X, ...)	FN(X) UNPACK DL REPEAT_5(FN, DL, __VA_ARGS__)
#define REPEAT_7(FN, DL, X, ...)	FN(X) UNPACK DL REPEAT_6(FN, DL, __VA_ARGS__)
#define REPEAT_8(FN, DL, X, ...)	FN(X) UNPACK DL REPEAT_7(FN, DL, __VA_ARGS__)
#define REPEAT_9(FN, DL, X, ...)	FN(X) UNPACK DL REPEAT_8(FN, DL, __VA_ARGS__)
#define REPEAT_10(FN, DL, X, ...)	FN(X) UNPACK DL REPEAT_9(FN, DL, __VA_ARGS__)
#define REPEAT_11(FN, DL, X, ...)	FN(X) UNPACK DL REPEAT_10(FN, DL, __VA_ARGS__)
#define REPEAT_12(FN, DL, X, ...)	FN(X) UNPACK DL REPEAT_11(FN, DL, __VA_ARGS__)
#define REPEAT(X, FN, DL, ...)		REPEAT_##X(FN, DL, __VA_ARGS__)

#define SARG(X)		u64 arg##X
#define COPY(X)		args[X] = arg##X

#define __DL_COM	(,)
#define __DL_SEM	(;)

#define __SEQ_0_11	0, 1, 2, 3, 4, 5, 6, 7, 8, 9, 10, 11

#define BPF_TRACE_DEFN_x(x)						\
	void bpf_trace_run##x(struct bpf_prog *prog,			\
			      REPEAT(x, SARG, __DL_COM, __SEQ_0_11))	\
	{								\
		u64 args[x];						\
		REPEAT(x, COPY, __DL_SEM, __SEQ_0_11);			\
		__bpf_trace_run(prog, args);				\
	}								\
	EXPORT_SYMBOL_GPL(bpf_trace_run##x)
BPF_TRACE_DEFN_x(1);
BPF_TRACE_DEFN_x(2);
BPF_TRACE_DEFN_x(3);
BPF_TRACE_DEFN_x(4);
BPF_TRACE_DEFN_x(5);
BPF_TRACE_DEFN_x(6);
BPF_TRACE_DEFN_x(7);
BPF_TRACE_DEFN_x(8);
BPF_TRACE_DEFN_x(9);
BPF_TRACE_DEFN_x(10);
BPF_TRACE_DEFN_x(11);
BPF_TRACE_DEFN_x(12);

static int __bpf_probe_register(struct bpf_raw_event_map *btp, struct bpf_prog *prog)
{
	struct tracepoint *tp = btp->tp;

	/*
	 * check that program doesn't access arguments beyond what's
	 * available in this tracepoint
	 */
	if (prog->aux->max_ctx_offset > btp->num_args * sizeof(u64))
		return -EINVAL;

	if (prog->aux->max_tp_access > btp->writable_size)
		return -EINVAL;

	return tracepoint_probe_register_may_exist(tp, (void *)btp->bpf_func,
						   prog);
}

int bpf_probe_register(struct bpf_raw_event_map *btp, struct bpf_prog *prog)
{
	return __bpf_probe_register(btp, prog);
}

int bpf_probe_unregister(struct bpf_raw_event_map *btp, struct bpf_prog *prog)
{
	return tracepoint_probe_unregister(btp->tp, (void *)btp->bpf_func, prog);
}

int bpf_get_perf_event_info(const struct perf_event *event, u32 *prog_id,
			    u32 *fd_type, const char **buf,
			    u64 *probe_offset, u64 *probe_addr)
{
	bool is_tracepoint, is_syscall_tp;
	struct bpf_prog *prog;
	int flags, err = 0;

	prog = event->prog;
	if (!prog)
		return -ENOENT;

	/* not supporting BPF_PROG_TYPE_PERF_EVENT yet */
	if (prog->type == BPF_PROG_TYPE_PERF_EVENT)
		return -EOPNOTSUPP;

	*prog_id = prog->aux->id;
	flags = event->tp_event->flags;
	is_tracepoint = flags & TRACE_EVENT_FL_TRACEPOINT;
	is_syscall_tp = is_syscall_trace_event(event->tp_event);

	if (is_tracepoint || is_syscall_tp) {
		*buf = is_tracepoint ? event->tp_event->tp->name
				     : event->tp_event->name;
		*fd_type = BPF_FD_TYPE_TRACEPOINT;
		*probe_offset = 0x0;
		*probe_addr = 0x0;
	} else {
		/* kprobe/uprobe */
		err = -EOPNOTSUPP;
#ifdef CONFIG_KPROBE_EVENTS
		if (flags & TRACE_EVENT_FL_KPROBE)
			err = bpf_get_kprobe_info(event, fd_type, buf,
						  probe_offset, probe_addr,
						  event->attr.type == PERF_TYPE_TRACEPOINT);
#endif
#ifdef CONFIG_UPROBE_EVENTS
		if (flags & TRACE_EVENT_FL_UPROBE)
			err = bpf_get_uprobe_info(event, fd_type, buf,
						  probe_offset,
						  event->attr.type == PERF_TYPE_TRACEPOINT);
#endif
	}

	return err;
}

static int __init send_signal_irq_work_init(void)
{
	int cpu;
	struct send_signal_irq_work *work;

	for_each_possible_cpu(cpu) {
		work = per_cpu_ptr(&send_signal_work, cpu);
		init_irq_work(&work->irq_work, do_bpf_send_signal);
	}
	return 0;
}

subsys_initcall(send_signal_irq_work_init);

#ifdef CONFIG_MODULES
static int bpf_event_notify(struct notifier_block *nb, unsigned long op,
			    void *module)
{
	struct bpf_trace_module *btm, *tmp;
	struct module *mod = module;
	int ret = 0;

	if (mod->num_bpf_raw_events == 0 ||
	    (op != MODULE_STATE_COMING && op != MODULE_STATE_GOING))
		goto out;

	mutex_lock(&bpf_module_mutex);

	switch (op) {
	case MODULE_STATE_COMING:
		btm = kzalloc(sizeof(*btm), GFP_KERNEL);
		if (btm) {
			btm->module = module;
			list_add(&btm->list, &bpf_trace_modules);
		} else {
			ret = -ENOMEM;
		}
		break;
	case MODULE_STATE_GOING:
		list_for_each_entry_safe(btm, tmp, &bpf_trace_modules, list) {
			if (btm->module == module) {
				list_del(&btm->list);
				kfree(btm);
				break;
			}
		}
		break;
	}

	mutex_unlock(&bpf_module_mutex);

out:
	return notifier_from_errno(ret);
}

static struct notifier_block bpf_module_nb = {
	.notifier_call = bpf_event_notify,
};

static int __init bpf_event_init(void)
{
	register_module_notifier(&bpf_module_nb);
	return 0;
}

fs_initcall(bpf_event_init);
#endif /* CONFIG_MODULES */<|MERGE_RESOLUTION|>--- conflicted
+++ resolved
@@ -1071,25 +1071,11 @@
 	case BPF_FUNC_probe_read_user:
 		return &bpf_probe_read_user_proto;
 	case BPF_FUNC_probe_read_kernel:
-<<<<<<< HEAD
-		return security_locked_down(LOCKDOWN_BPF_READ) < 0 ?
-=======
 		return security_locked_down(LOCKDOWN_BPF_READ_KERNEL) < 0 ?
->>>>>>> 3b17187f
 		       NULL : &bpf_probe_read_kernel_proto;
 	case BPF_FUNC_probe_read_user_str:
 		return &bpf_probe_read_user_str_proto;
 	case BPF_FUNC_probe_read_kernel_str:
-<<<<<<< HEAD
-		return security_locked_down(LOCKDOWN_BPF_READ) < 0 ?
-		       NULL : &bpf_probe_read_kernel_str_proto;
-#ifdef CONFIG_ARCH_HAS_NON_OVERLAPPING_ADDRESS_SPACE
-	case BPF_FUNC_probe_read:
-		return security_locked_down(LOCKDOWN_BPF_READ) < 0 ?
-		       NULL : &bpf_probe_read_compat_proto;
-	case BPF_FUNC_probe_read_str:
-		return security_locked_down(LOCKDOWN_BPF_READ) < 0 ?
-=======
 		return security_locked_down(LOCKDOWN_BPF_READ_KERNEL) < 0 ?
 		       NULL : &bpf_probe_read_kernel_str_proto;
 #ifdef CONFIG_ARCH_HAS_NON_OVERLAPPING_ADDRESS_SPACE
@@ -1098,7 +1084,6 @@
 		       NULL : &bpf_probe_read_compat_proto;
 	case BPF_FUNC_probe_read_str:
 		return security_locked_down(LOCKDOWN_BPF_READ_KERNEL) < 0 ?
->>>>>>> 3b17187f
 		       NULL : &bpf_probe_read_compat_str_proto;
 #endif
 #ifdef CONFIG_CGROUPS
