--- conflicted
+++ resolved
@@ -60,8 +60,6 @@
 static void padata_free_pd(struct parallel_data *pd);
 static void __init padata_mt_helper(struct work_struct *work);
 
-static void padata_free_pd(struct parallel_data *pd);
-
 static int padata_index_to_cpu(struct parallel_data *pd, int cpu_index)
 {
 	int cpu, target_cpu;
@@ -183,12 +181,7 @@
 		       struct padata_priv *padata, int *cb_cpu)
 {
 	struct padata_instance *pinst = ps->pinst;
-<<<<<<< HEAD
-	int i, cpu, cpu_index, target_cpu, err;
-	struct padata_parallel_queue *queue;
-=======
 	int i, cpu, cpu_index, err;
->>>>>>> d1988041
 	struct parallel_data *pd;
 	struct padata_work *pw;
 
@@ -297,11 +290,7 @@
 	int cb_cpu;
 	struct padata_priv *padata;
 	struct padata_serial_queue *squeue;
-<<<<<<< HEAD
-	struct padata_parallel_queue *next_queue;
-=======
 	struct padata_list *reorder;
->>>>>>> d1988041
 
 	/*
 	 * We need to ensure that only one cpu can work on dequeueing of
@@ -440,43 +429,12 @@
 	attrs = alloc_workqueue_attrs();
 	if (!attrs)
 		return -ENOMEM;
-<<<<<<< HEAD
 
 	/* Restrict parallel_wq workers to pd->cpumask.pcpu. */
 	cpumask_copy(attrs->cpumask, pinst->cpumask.pcpu);
 	err = apply_workqueue_attrs(pinst->parallel_wq, attrs);
 	free_workqueue_attrs(attrs);
 
-	return err;
-}
-
-static int pd_setup_cpumasks(struct parallel_data *pd,
-			     const struct cpumask *pcpumask,
-			     const struct cpumask *cbcpumask)
-{
-	int err = -ENOMEM;
-
-	if (!alloc_cpumask_var(&pd->cpumask.pcpu, GFP_KERNEL))
-		goto out;
-	if (!alloc_cpumask_var(&pd->cpumask.cbcpu, GFP_KERNEL))
-		goto free_pcpu_mask;
-
-	cpumask_copy(pd->cpumask.pcpu, pcpumask);
-	cpumask_copy(pd->cpumask.cbcpu, cbcpumask);
-
-	return 0;
-
-free_pcpu_mask:
-	free_cpumask_var(pd->cpumask.pcpu);
-out:
-=======
-
-	/* Restrict parallel_wq workers to pd->cpumask.pcpu. */
-	cpumask_copy(attrs->cpumask, pinst->cpumask.pcpu);
-	err = apply_workqueue_attrs(pinst->parallel_wq, attrs);
-	free_workqueue_attrs(attrs);
-
->>>>>>> d1988041
 	return err;
 }
 
@@ -608,15 +566,7 @@
 static struct parallel_data *padata_alloc_pd(struct padata_shell *ps)
 {
 	struct padata_instance *pinst = ps->pinst;
-<<<<<<< HEAD
-	const struct cpumask *cbcpumask;
-	const struct cpumask *pcpumask;
-=======
->>>>>>> d1988041
 	struct parallel_data *pd;
-
-	cbcpumask = pinst->rcpumask.cbcpu;
-	pcpumask = pinst->rcpumask.pcpu;
 
 	pd = kzalloc(sizeof(struct parallel_data), GFP_KERNEL);
 	if (!pd)
@@ -632,12 +582,7 @@
 
 	pd->ps = ps;
 
-<<<<<<< HEAD
-	pd->ps = ps;
-	if (pd_setup_cpumasks(pd, pcpumask, cbcpumask))
-=======
 	if (!alloc_cpumask_var(&pd->cpumask.pcpu, GFP_KERNEL))
->>>>>>> d1988041
 		goto err_free_squeue;
 	if (!alloc_cpumask_var(&pd->cpumask.cbcpu, GFP_KERNEL))
 		goto err_free_pcpu;
@@ -647,12 +592,7 @@
 
 	padata_init_reorder_list(pd);
 	padata_init_squeues(pd);
-<<<<<<< HEAD
-	atomic_set(&pd->seq_nr, -1);
-	atomic_set(&pd->reorder_objects, 0);
-=======
 	pd->seq_nr = -1;
->>>>>>> d1988041
 	atomic_set(&pd->refcnt, 1);
 	spin_lock_init(&pd->lock);
 	pd->cpu = cpumask_first(pd->cpumask.pcpu);
@@ -710,27 +650,13 @@
 
 	return 0;
 }
-<<<<<<< HEAD
 
 static int padata_replace(struct padata_instance *pinst)
 {
-	int notification_mask = 0;
 	struct padata_shell *ps;
 	int err = 0;
 
 	pinst->flags |= PADATA_RESET;
-
-	cpumask_copy(pinst->omask, pinst->rcpumask.pcpu);
-	cpumask_and(pinst->rcpumask.pcpu, pinst->cpumask.pcpu,
-		    cpu_online_mask);
-	if (!cpumask_equal(pinst->omask, pinst->rcpumask.pcpu))
-		notification_mask |= PADATA_CPU_PARALLEL;
-
-	cpumask_copy(pinst->omask, pinst->rcpumask.cbcpu);
-	cpumask_and(pinst->rcpumask.cbcpu, pinst->cpumask.cbcpu,
-		    cpu_online_mask);
-	if (!cpumask_equal(pinst->omask, pinst->rcpumask.cbcpu))
-		notification_mask |= PADATA_CPU_SERIAL;
 
 	list_for_each_entry(ps, &pinst->pslist, list) {
 		err = padata_replace_one(ps);
@@ -739,37 +665,6 @@
 	}
 
 	synchronize_rcu();
-
-	list_for_each_entry_continue_reverse(ps, &pinst->pslist, list)
-		if (atomic_dec_and_test(&ps->opd->refcnt))
-			padata_free_pd(ps->opd);
-
-	if (notification_mask)
-		blocking_notifier_call_chain(&pinst->cpumask_change_notifier,
-					     notification_mask,
-					     &pinst->cpumask);
-
-	pinst->flags &= ~PADATA_RESET;
-
-	return err;
-}
-=======
-
-static int padata_replace(struct padata_instance *pinst)
-{
-	struct padata_shell *ps;
-	int err = 0;
-
-	pinst->flags |= PADATA_RESET;
-
-	list_for_each_entry(ps, &pinst->pslist, list) {
-		err = padata_replace_one(ps);
-		if (err)
-			break;
-	}
-
-	synchronize_rcu();
->>>>>>> d1988041
 
 	list_for_each_entry_continue_reverse(ps, &pinst->pslist, list)
 		if (atomic_dec_and_test(&ps->opd->refcnt))
@@ -893,43 +788,6 @@
 		err = padata_replace(pinst);
 	}
 
-<<<<<<< HEAD
-	return err;
-}
-
- /**
- * padata_remove_cpu - remove a cpu from the one or both(serial and parallel)
- *                     padata cpumasks.
- *
- * @pinst: padata instance
- * @cpu: cpu to remove
- * @mask: bitmask specifying from which cpumask @cpu should be removed
- *        The @mask may be any combination of the following flags:
- *          PADATA_CPU_SERIAL   - serial cpumask
- *          PADATA_CPU_PARALLEL - parallel cpumask
- */
-int padata_remove_cpu(struct padata_instance *pinst, int cpu, int mask)
-{
-	int err;
-
-	if (!(mask & (PADATA_CPU_SERIAL | PADATA_CPU_PARALLEL)))
-		return -EINVAL;
-
-	mutex_lock(&pinst->lock);
-
-	get_online_cpus();
-	if (mask & PADATA_CPU_SERIAL)
-		cpumask_clear_cpu(cpu, pinst->cpumask.cbcpu);
-	if (mask & PADATA_CPU_PARALLEL)
-		cpumask_clear_cpu(cpu, pinst->cpumask.pcpu);
-
-	err = __padata_remove_cpu(pinst, cpu);
-	put_online_cpus();
-
-	mutex_unlock(&pinst->lock);
-
-=======
->>>>>>> d1988041
 	return err;
 }
 
@@ -982,13 +840,6 @@
 
 	WARN_ON(!list_empty(&pinst->pslist));
 
-<<<<<<< HEAD
-	padata_stop(pinst);
-	free_cpumask_var(pinst->omask);
-	free_cpumask_var(pinst->rcpumask.cbcpu);
-	free_cpumask_var(pinst->rcpumask.pcpu);
-=======
->>>>>>> d1988041
 	free_cpumask_var(pinst->cpumask.pcpu);
 	free_cpumask_var(pinst->cpumask.cbcpu);
 	destroy_workqueue(pinst->serial_wq);
@@ -1155,24 +1006,6 @@
 		goto err_free_serial_wq;
 	}
 
-<<<<<<< HEAD
-	if (!alloc_cpumask_var(&pinst->rcpumask.pcpu, GFP_KERNEL))
-		goto err_free_masks;
-	if (!alloc_cpumask_var(&pinst->rcpumask.cbcpu, GFP_KERNEL))
-		goto err_free_rcpumask_pcpu;
-	if (!alloc_cpumask_var(&pinst->omask, GFP_KERNEL))
-		goto err_free_rcpumask_cbcpu;
-
-	INIT_LIST_HEAD(&pinst->pslist);
-
-	cpumask_copy(pinst->cpumask.pcpu, pcpumask);
-	cpumask_copy(pinst->cpumask.cbcpu, cbcpumask);
-	cpumask_and(pinst->rcpumask.pcpu, pcpumask, cpu_online_mask);
-	cpumask_and(pinst->rcpumask.cbcpu, cbcpumask, cpu_online_mask);
-
-	if (padata_setup_cpumasks(pinst))
-		goto err_free_omask;
-=======
 	INIT_LIST_HEAD(&pinst->pslist);
 
 	cpumask_copy(pinst->cpumask.pcpu, cpu_possible_mask);
@@ -1180,7 +1013,6 @@
 
 	if (padata_setup_cpumasks(pinst))
 		goto err_free_masks;
->>>>>>> d1988041
 
 	__padata_start(pinst);
 
@@ -1198,12 +1030,6 @@
 
 	return pinst;
 
-err_free_omask:
-	free_cpumask_var(pinst->omask);
-err_free_rcpumask_cbcpu:
-	free_cpumask_var(pinst->rcpumask.cbcpu);
-err_free_rcpumask_pcpu:
-	free_cpumask_var(pinst->rcpumask.pcpu);
 err_free_masks:
 	free_cpumask_var(pinst->cpumask.pcpu);
 	free_cpumask_var(pinst->cpumask.cbcpu);
@@ -1270,69 +1096,14 @@
 EXPORT_SYMBOL(padata_alloc_shell);
 
 /**
-<<<<<<< HEAD
- * padata_alloc_shell - Allocate and initialize padata shell.
- *
- * @pinst: Parent padata_instance object.
- */
-struct padata_shell *padata_alloc_shell(struct padata_instance *pinst)
-{
-	struct parallel_data *pd;
-	struct padata_shell *ps;
-
-	ps = kzalloc(sizeof(*ps), GFP_KERNEL);
-	if (!ps)
-		goto out;
-
-	ps->pinst = pinst;
-
-	get_online_cpus();
-	pd = padata_alloc_pd(ps);
-	put_online_cpus();
-
-	if (!pd)
-		goto out_free_ps;
-
-	mutex_lock(&pinst->lock);
-	RCU_INIT_POINTER(ps->pd, pd);
-	list_add(&ps->list, &pinst->pslist);
-	mutex_unlock(&pinst->lock);
-
-	return ps;
-
-out_free_ps:
-	kfree(ps);
-out:
-	return NULL;
-}
-EXPORT_SYMBOL(padata_alloc_shell);
-
-/**
-=======
->>>>>>> d1988041
  * padata_free_shell - free a padata shell
  *
  * @ps: padata shell to free
  */
 void padata_free_shell(struct padata_shell *ps)
 {
-<<<<<<< HEAD
-	struct padata_instance *pinst = ps->pinst;
-
-	mutex_lock(&pinst->lock);
-	list_del(&ps->list);
-	padata_free_pd(rcu_dereference_protected(ps->pd, 1));
-	mutex_unlock(&pinst->lock);
-
-	kfree(ps);
-}
-EXPORT_SYMBOL(padata_free_shell);
-
-#ifdef CONFIG_HOTPLUG_CPU
-=======
 	if (!ps)
 		return;
->>>>>>> d1988041
 
 	mutex_lock(&ps->pinst->lock);
 	list_del(&ps->list);
@@ -1354,22 +1125,6 @@
 	if (ret < 0)
 		goto err;
 	hp_online = ret;
-<<<<<<< HEAD
-
-	ret = cpuhp_setup_state_multi(CPUHP_PADATA_DEAD, "padata:dead",
-				      NULL, padata_cpu_dead);
-	if (ret < 0) {
-		cpuhp_remove_multi_state(hp_online);
-		return ret;
-	}
-	return 0;
-}
-module_init(padata_driver_init);
-
-static __exit void padata_driver_exit(void)
-{
-	cpuhp_remove_multi_state(CPUHP_PADATA_DEAD);
-=======
 
 	ret = cpuhp_setup_state_multi(CPUHP_PADATA_DEAD, "padata:dead",
 				      NULL, padata_cpu_dead);
@@ -1392,7 +1147,6 @@
 #ifdef CONFIG_HOTPLUG_CPU
 	cpuhp_remove_multi_state(CPUHP_PADATA_DEAD);
 remove_online_state:
->>>>>>> d1988041
 	cpuhp_remove_multi_state(hp_online);
 err:
 #endif
