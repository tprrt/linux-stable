--- conflicted
+++ resolved
@@ -254,21 +254,6 @@
 
 	/*
 	 * The next object that needs serialization might have arrived to
-<<<<<<< HEAD
-	 * the reorder queues in the meantime, we will be called again
-	 * from the timer function if no one else cares for it.
-	 *
-	 * Ensure reorder_objects is read after pd->lock is dropped so we see
-	 * an increment from another task in padata_do_serial.  Pairs with
-	 * smp_mb__after_atomic in padata_do_serial.
-	 */
-	smp_mb();
-	if (atomic_read(&pd->reorder_objects)
-			&& !(pinst->flags & PADATA_RESET))
-		mod_timer(&pd->timer, jiffies + HZ);
-	else
-		del_timer(&pd->timer);
-=======
 	 * the reorder queues in the meantime.
 	 *
 	 * Ensure reorder queue is read after pd->lock is dropped so we see
@@ -276,7 +261,6 @@
 	 * smp_mb__after_atomic in padata_do_serial.
 	 */
 	smp_mb();
->>>>>>> f7688b48
 
 	next_queue = per_cpu_ptr(pd->pqueue, pd->cpu);
 	if (!list_empty(&next_queue->reorder.list) &&
@@ -347,22 +331,9 @@
 	spin_unlock(&pqueue->reorder.lock);
 
 	/*
-<<<<<<< HEAD
-	 * Ensure the atomic_inc of reorder_objects above is ordered correctly
-	 * with the trylock of pd->lock in padata_reorder.  Pairs with smp_mb
-	 * in padata_reorder.
-	 */
-	smp_mb__after_atomic();
-
-	put_cpu();
-
-	/* If we're running on the wrong CPU, call padata_reorder() via a
-	 * kernel worker.
-=======
 	 * Ensure the addition to the reorder list is ordered correctly
 	 * with the trylock of pd->lock in padata_reorder.  Pairs with smp_mb
 	 * in padata_reorder.
->>>>>>> f7688b48
 	 */
 	smp_mb__after_atomic();
 
