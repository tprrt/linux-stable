// SPDX-License-Identifier: GPL-2.0
/*
 * Copyright (C) 1991, 1992 Linus Torvalds
 * Copyright (C) 1994,      Karl Keyte: Added support for disk statistics
 * Elevator latency, (C) 2000  Andrea Arcangeli <andrea@suse.de> SuSE
 * Queue request tables / lock, selectable elevator, Jens Axboe <axboe@suse.de>
 * kernel-doc documentation started by NeilBrown <neilb@cse.unsw.edu.au>
 *	-  July2000
 * bio rewrite, highmem i/o, etc, Jens Axboe <axboe@suse.de> - may 2001
 */

/*
 * This handles all read/write requests to block devices
 */
#include <linux/kernel.h>
#include <linux/module.h>
#include <linux/backing-dev.h>
#include <linux/bio.h>
#include <linux/blkdev.h>
#include <linux/blk-mq.h>
#include <linux/highmem.h>
#include <linux/mm.h>
#include <linux/pagemap.h>
#include <linux/kernel_stat.h>
#include <linux/string.h>
#include <linux/init.h>
#include <linux/completion.h>
#include <linux/slab.h>
#include <linux/swap.h>
#include <linux/writeback.h>
#include <linux/task_io_accounting_ops.h>
#include <linux/fault-inject.h>
#include <linux/list_sort.h>
#include <linux/delay.h>
#include <linux/ratelimit.h>
#include <linux/pm_runtime.h>
#include <linux/blk-cgroup.h>
#include <linux/t10-pi.h>
#include <linux/debugfs.h>
#include <linux/bpf.h>
#include <linux/psi.h>
#include <linux/sched/sysctl.h>
#include <linux/blk-crypto.h>

#define CREATE_TRACE_POINTS
#include <trace/events/block.h>

#include "blk.h"
#include "blk-mq.h"
#include "blk-mq-sched.h"
#include "blk-pm.h"
#include "blk-rq-qos.h"

struct dentry *blk_debugfs_root;

EXPORT_TRACEPOINT_SYMBOL_GPL(block_bio_remap);
EXPORT_TRACEPOINT_SYMBOL_GPL(block_rq_remap);
EXPORT_TRACEPOINT_SYMBOL_GPL(block_bio_complete);
EXPORT_TRACEPOINT_SYMBOL_GPL(block_split);
EXPORT_TRACEPOINT_SYMBOL_GPL(block_unplug);

DEFINE_IDA(blk_queue_ida);

/*
 * For queue allocation
 */
struct kmem_cache *blk_requestq_cachep;

/*
 * Controlling structure to kblockd
 */
static struct workqueue_struct *kblockd_workqueue;

/**
 * blk_queue_flag_set - atomically set a queue flag
 * @flag: flag to be set
 * @q: request queue
 */
void blk_queue_flag_set(unsigned int flag, struct request_queue *q)
{
	set_bit(flag, &q->queue_flags);
}
EXPORT_SYMBOL(blk_queue_flag_set);

/**
 * blk_queue_flag_clear - atomically clear a queue flag
 * @flag: flag to be cleared
 * @q: request queue
 */
void blk_queue_flag_clear(unsigned int flag, struct request_queue *q)
{
	clear_bit(flag, &q->queue_flags);
}
EXPORT_SYMBOL(blk_queue_flag_clear);

/**
 * blk_queue_flag_test_and_set - atomically test and set a queue flag
 * @flag: flag to be set
 * @q: request queue
 *
 * Returns the previous value of @flag - 0 if the flag was not set and 1 if
 * the flag was already set.
 */
bool blk_queue_flag_test_and_set(unsigned int flag, struct request_queue *q)
{
	return test_and_set_bit(flag, &q->queue_flags);
}
EXPORT_SYMBOL_GPL(blk_queue_flag_test_and_set);

void blk_rq_init(struct request_queue *q, struct request *rq)
{
	memset(rq, 0, sizeof(*rq));

	INIT_LIST_HEAD(&rq->queuelist);
	rq->q = q;
	rq->__sector = (sector_t) -1;
	INIT_HLIST_NODE(&rq->hash);
	RB_CLEAR_NODE(&rq->rb_node);
	rq->tag = BLK_MQ_NO_TAG;
	rq->internal_tag = BLK_MQ_NO_TAG;
	rq->start_time_ns = ktime_get_ns();
	rq->part = NULL;
	refcount_set(&rq->ref, 1);
	blk_crypto_rq_set_defaults(rq);
}
EXPORT_SYMBOL(blk_rq_init);

#define REQ_OP_NAME(name) [REQ_OP_##name] = #name
static const char *const blk_op_name[] = {
	REQ_OP_NAME(READ),
	REQ_OP_NAME(WRITE),
	REQ_OP_NAME(FLUSH),
	REQ_OP_NAME(DISCARD),
	REQ_OP_NAME(SECURE_ERASE),
	REQ_OP_NAME(ZONE_RESET),
	REQ_OP_NAME(ZONE_RESET_ALL),
	REQ_OP_NAME(ZONE_OPEN),
	REQ_OP_NAME(ZONE_CLOSE),
	REQ_OP_NAME(ZONE_FINISH),
	REQ_OP_NAME(ZONE_APPEND),
	REQ_OP_NAME(WRITE_SAME),
	REQ_OP_NAME(WRITE_ZEROES),
	REQ_OP_NAME(SCSI_IN),
	REQ_OP_NAME(SCSI_OUT),
	REQ_OP_NAME(DRV_IN),
	REQ_OP_NAME(DRV_OUT),
};
#undef REQ_OP_NAME

/**
 * blk_op_str - Return string XXX in the REQ_OP_XXX.
 * @op: REQ_OP_XXX.
 *
 * Description: Centralize block layer function to convert REQ_OP_XXX into
 * string format. Useful in the debugging and tracing bio or request. For
 * invalid REQ_OP_XXX it returns string "UNKNOWN".
 */
inline const char *blk_op_str(unsigned int op)
{
	const char *op_str = "UNKNOWN";

	if (op < ARRAY_SIZE(blk_op_name) && blk_op_name[op])
		op_str = blk_op_name[op];

	return op_str;
}
EXPORT_SYMBOL_GPL(blk_op_str);

static const struct {
	int		errno;
	const char	*name;
} blk_errors[] = {
	[BLK_STS_OK]		= { 0,		"" },
	[BLK_STS_NOTSUPP]	= { -EOPNOTSUPP, "operation not supported" },
	[BLK_STS_TIMEOUT]	= { -ETIMEDOUT,	"timeout" },
	[BLK_STS_NOSPC]		= { -ENOSPC,	"critical space allocation" },
	[BLK_STS_TRANSPORT]	= { -ENOLINK,	"recoverable transport" },
	[BLK_STS_TARGET]	= { -EREMOTEIO,	"critical target" },
	[BLK_STS_NEXUS]		= { -EBADE,	"critical nexus" },
	[BLK_STS_MEDIUM]	= { -ENODATA,	"critical medium" },
	[BLK_STS_PROTECTION]	= { -EILSEQ,	"protection" },
	[BLK_STS_RESOURCE]	= { -ENOMEM,	"kernel resource" },
	[BLK_STS_DEV_RESOURCE]	= { -EBUSY,	"device resource" },
	[BLK_STS_AGAIN]		= { -EAGAIN,	"nonblocking retry" },

	/* device mapper special case, should not leak out: */
	[BLK_STS_DM_REQUEUE]	= { -EREMCHG, "dm internal retry" },

	/* zone device specific errors */
	[BLK_STS_ZONE_OPEN_RESOURCE]	= { -ETOOMANYREFS, "open zones exceeded" },
	[BLK_STS_ZONE_ACTIVE_RESOURCE]	= { -EOVERFLOW, "active zones exceeded" },

	/* everything else not covered above: */
	[BLK_STS_IOERR]		= { -EIO,	"I/O" },
};

blk_status_t errno_to_blk_status(int errno)
{
	int i;

	for (i = 0; i < ARRAY_SIZE(blk_errors); i++) {
		if (blk_errors[i].errno == errno)
			return (__force blk_status_t)i;
	}

	return BLK_STS_IOERR;
}
EXPORT_SYMBOL_GPL(errno_to_blk_status);

int blk_status_to_errno(blk_status_t status)
{
	int idx = (__force int)status;

	if (WARN_ON_ONCE(idx >= ARRAY_SIZE(blk_errors)))
		return -EIO;
	return blk_errors[idx].errno;
}
EXPORT_SYMBOL_GPL(blk_status_to_errno);

static void print_req_error(struct request *req, blk_status_t status,
		const char *caller)
{
	int idx = (__force int)status;

	if (WARN_ON_ONCE(idx >= ARRAY_SIZE(blk_errors)))
		return;

	printk_ratelimited(KERN_ERR
		"%s: %s error, dev %s, sector %llu op 0x%x:(%s) flags 0x%x "
		"phys_seg %u prio class %u\n",
		caller, blk_errors[idx].name,
		req->rq_disk ? req->rq_disk->disk_name : "?",
		blk_rq_pos(req), req_op(req), blk_op_str(req_op(req)),
		req->cmd_flags & ~REQ_OP_MASK,
		req->nr_phys_segments,
		IOPRIO_PRIO_CLASS(req->ioprio));
}

static void req_bio_endio(struct request *rq, struct bio *bio,
			  unsigned int nbytes, blk_status_t error)
{
	if (error)
		bio->bi_status = error;

	if (unlikely(rq->rq_flags & RQF_QUIET))
		bio_set_flag(bio, BIO_QUIET);

	bio_advance(bio, nbytes);

	if (req_op(rq) == REQ_OP_ZONE_APPEND && error == BLK_STS_OK) {
		/*
		 * Partial zone append completions cannot be supported as the
		 * BIO fragments may end up not being written sequentially.
		 */
		if (bio->bi_iter.bi_size)
			bio->bi_status = BLK_STS_IOERR;
		else
			bio->bi_iter.bi_sector = rq->__sector;
	}

	/* don't actually finish bio if it's part of flush sequence */
	if (bio->bi_iter.bi_size == 0 && !(rq->rq_flags & RQF_FLUSH_SEQ))
		bio_endio(bio);
}

void blk_dump_rq_flags(struct request *rq, char *msg)
{
	printk(KERN_INFO "%s: dev %s: flags=%llx\n", msg,
		rq->rq_disk ? rq->rq_disk->disk_name : "?",
		(unsigned long long) rq->cmd_flags);

	printk(KERN_INFO "  sector %llu, nr/cnr %u/%u\n",
	       (unsigned long long)blk_rq_pos(rq),
	       blk_rq_sectors(rq), blk_rq_cur_sectors(rq));
	printk(KERN_INFO "  bio %p, biotail %p, len %u\n",
	       rq->bio, rq->biotail, blk_rq_bytes(rq));
}
EXPORT_SYMBOL(blk_dump_rq_flags);

/**
 * blk_sync_queue - cancel any pending callbacks on a queue
 * @q: the queue
 *
 * Description:
 *     The block layer may perform asynchronous callback activity
 *     on a queue, such as calling the unplug function after a timeout.
 *     A block device may call blk_sync_queue to ensure that any
 *     such activity is cancelled, thus allowing it to release resources
 *     that the callbacks might use. The caller must already have made sure
 *     that its ->submit_bio will not re-add plugging prior to calling
 *     this function.
 *
 *     This function does not cancel any asynchronous activity arising
 *     out of elevator or throttling code. That would require elevator_exit()
 *     and blkcg_exit_queue() to be called with queue lock initialized.
 *
 */
void blk_sync_queue(struct request_queue *q)
{
	del_timer_sync(&q->timeout);
	cancel_work_sync(&q->timeout_work);
}
EXPORT_SYMBOL(blk_sync_queue);

/**
 * blk_set_pm_only - increment pm_only counter
 * @q: request queue pointer
 */
void blk_set_pm_only(struct request_queue *q)
{
	atomic_inc(&q->pm_only);
}
EXPORT_SYMBOL_GPL(blk_set_pm_only);

void blk_clear_pm_only(struct request_queue *q)
{
	int pm_only;

	pm_only = atomic_dec_return(&q->pm_only);
	WARN_ON_ONCE(pm_only < 0);
	if (pm_only == 0)
		wake_up_all(&q->mq_freeze_wq);
}
EXPORT_SYMBOL_GPL(blk_clear_pm_only);

/**
 * blk_put_queue - decrement the request_queue refcount
 * @q: the request_queue structure to decrement the refcount for
 *
 * Decrements the refcount of the request_queue kobject. When this reaches 0
 * we'll have blk_release_queue() called.
 *
 * Context: Any context, but the last reference must not be dropped from
 *          atomic context.
 */
void blk_put_queue(struct request_queue *q)
{
	kobject_put(&q->kobj);
}
EXPORT_SYMBOL(blk_put_queue);

void blk_set_queue_dying(struct request_queue *q)
{
	blk_queue_flag_set(QUEUE_FLAG_DYING, q);

	/*
	 * When queue DYING flag is set, we need to block new req
	 * entering queue, so we call blk_freeze_queue_start() to
	 * prevent I/O from crossing blk_queue_enter().
	 */
	blk_freeze_queue_start(q);

	if (queue_is_mq(q))
		blk_mq_wake_waiters(q);

	/* Make blk_queue_enter() reexamine the DYING flag. */
	wake_up_all(&q->mq_freeze_wq);
}
EXPORT_SYMBOL_GPL(blk_set_queue_dying);

/**
 * blk_cleanup_queue - shutdown a request queue
 * @q: request queue to shutdown
 *
 * Mark @q DYING, drain all pending requests, mark @q DEAD, destroy and
 * put it.  All future requests will be failed immediately with -ENODEV.
 *
 * Context: can sleep
 */
void blk_cleanup_queue(struct request_queue *q)
{
	/* cannot be called from atomic context */
	might_sleep();

	WARN_ON_ONCE(blk_queue_registered(q));

	/* mark @q DYING, no new request or merges will be allowed afterwards */
	blk_set_queue_dying(q);

	blk_queue_flag_set(QUEUE_FLAG_NOMERGES, q);
	blk_queue_flag_set(QUEUE_FLAG_NOXMERGES, q);

	/*
	 * Drain all requests queued before DYING marking. Set DEAD flag to
	 * prevent that blk_mq_run_hw_queues() accesses the hardware queues
	 * after draining finished.
	 */
	blk_freeze_queue(q);

	rq_qos_exit(q);

	blk_queue_flag_set(QUEUE_FLAG_DEAD, q);

	/* for synchronous bio-based driver finish in-flight integrity i/o */
	blk_flush_integrity();

	/* @q won't process any more request, flush async actions */
	del_timer_sync(&q->backing_dev_info->laptop_mode_wb_timer);
	blk_sync_queue(q);

	if (queue_is_mq(q))
		blk_mq_exit_queue(q);

	/*
	 * In theory, request pool of sched_tags belongs to request queue.
	 * However, the current implementation requires tag_set for freeing
	 * requests, so free the pool now.
	 *
	 * Queue has become frozen, there can't be any in-queue requests, so
	 * it is safe to free requests now.
	 */
	mutex_lock(&q->sysfs_lock);
	if (q->elevator)
		blk_mq_sched_free_requests(q);
	mutex_unlock(&q->sysfs_lock);

	percpu_ref_exit(&q->q_usage_counter);

	/* @q is and will stay empty, shutdown and put */
	blk_put_queue(q);
}
EXPORT_SYMBOL(blk_cleanup_queue);

/**
 * blk_queue_enter() - try to increase q->q_usage_counter
 * @q: request queue pointer
 * @flags: BLK_MQ_REQ_NOWAIT and/or BLK_MQ_REQ_PREEMPT
 */
int blk_queue_enter(struct request_queue *q, blk_mq_req_flags_t flags)
{
	const bool pm = flags & BLK_MQ_REQ_PREEMPT;

	while (true) {
		bool success = false;

		rcu_read_lock();
		if (percpu_ref_tryget_live(&q->q_usage_counter)) {
			/*
			 * The code that increments the pm_only counter is
			 * responsible for ensuring that that counter is
			 * globally visible before the queue is unfrozen.
			 */
			if (pm || !blk_queue_pm_only(q)) {
				success = true;
			} else {
				percpu_ref_put(&q->q_usage_counter);
			}
		}
		rcu_read_unlock();

		if (success)
			return 0;

		if (flags & BLK_MQ_REQ_NOWAIT)
			return -EBUSY;

		/*
		 * read pair of barrier in blk_freeze_queue_start(),
		 * we need to order reading __PERCPU_REF_DEAD flag of
		 * .q_usage_counter and reading .mq_freeze_depth or
		 * queue dying flag, otherwise the following wait may
		 * never return if the two reads are reordered.
		 */
		smp_rmb();

		wait_event(q->mq_freeze_wq,
			   (!q->mq_freeze_depth &&
			    (pm || (blk_pm_request_resume(q),
				    !blk_queue_pm_only(q)))) ||
			   blk_queue_dying(q));
		if (blk_queue_dying(q))
			return -ENODEV;
	}
}

static inline int bio_queue_enter(struct bio *bio)
{
	struct request_queue *q = bio->bi_disk->queue;
	bool nowait = bio->bi_opf & REQ_NOWAIT;
	int ret;

	ret = blk_queue_enter(q, nowait ? BLK_MQ_REQ_NOWAIT : 0);
	if (unlikely(ret)) {
		if (nowait && !blk_queue_dying(q))
			bio_wouldblock_error(bio);
		else
			bio_io_error(bio);
	}

	return ret;
}

void blk_queue_exit(struct request_queue *q)
{
	percpu_ref_put(&q->q_usage_counter);
}

static void blk_queue_usage_counter_release(struct percpu_ref *ref)
{
	struct request_queue *q =
		container_of(ref, struct request_queue, q_usage_counter);

	wake_up_all(&q->mq_freeze_wq);
}

static void blk_rq_timed_out_timer(struct timer_list *t)
{
	struct request_queue *q = from_timer(q, t, timeout);

	kblockd_schedule_work(&q->timeout_work);
}

static void blk_timeout_work(struct work_struct *work)
{
}

struct request_queue *blk_alloc_queue(int node_id)
{
	struct request_queue *q;
	int ret;

	q = kmem_cache_alloc_node(blk_requestq_cachep,
				GFP_KERNEL | __GFP_ZERO, node_id);
	if (!q)
		return NULL;

	q->last_merge = NULL;

	q->id = ida_simple_get(&blk_queue_ida, 0, 0, GFP_KERNEL);
	if (q->id < 0)
		goto fail_q;

	ret = bioset_init(&q->bio_split, BIO_POOL_SIZE, 0, BIOSET_NEED_BVECS);
	if (ret)
		goto fail_id;

	q->backing_dev_info = bdi_alloc(node_id);
	if (!q->backing_dev_info)
		goto fail_split;

	q->stats = blk_alloc_queue_stats();
	if (!q->stats)
		goto fail_stats;

<<<<<<< HEAD
	q->backing_dev_info->ra_pages = VM_READAHEAD_PAGES;
	q->backing_dev_info->io_pages = VM_READAHEAD_PAGES;
	q->backing_dev_info->capabilities = BDI_CAP_CGROUP_WRITEBACK;
	q->backing_dev_info->name = "block";
=======
>>>>>>> d1988041
	q->node = node_id;

	atomic_set(&q->nr_active_requests_shared_sbitmap, 0);

	timer_setup(&q->backing_dev_info->laptop_mode_wb_timer,
		    laptop_mode_timer_fn, 0);
	timer_setup(&q->timeout, blk_rq_timed_out_timer, 0);
	INIT_WORK(&q->timeout_work, blk_timeout_work);
	INIT_LIST_HEAD(&q->icq_list);
#ifdef CONFIG_BLK_CGROUP
	INIT_LIST_HEAD(&q->blkg_list);
#endif

	kobject_init(&q->kobj, &blk_queue_ktype);

	mutex_init(&q->debugfs_mutex);
	mutex_init(&q->sysfs_lock);
	mutex_init(&q->sysfs_dir_lock);
	spin_lock_init(&q->queue_lock);

	init_waitqueue_head(&q->mq_freeze_wq);
	mutex_init(&q->mq_freeze_lock);

	/*
	 * Init percpu_ref in atomic mode so that it's faster to shutdown.
	 * See blk_register_queue() for details.
	 */
	if (percpu_ref_init(&q->q_usage_counter,
				blk_queue_usage_counter_release,
				PERCPU_REF_INIT_ATOMIC, GFP_KERNEL))
		goto fail_bdi;

	if (blkcg_init_queue(q))
		goto fail_ref;

	blk_queue_dma_alignment(q, 511);
	blk_set_default_limits(&q->limits);
	q->nr_requests = BLKDEV_MAX_RQ;

	return q;

fail_ref:
	percpu_ref_exit(&q->q_usage_counter);
fail_bdi:
	blk_free_queue_stats(q->stats);
fail_stats:
	bdi_put(q->backing_dev_info);
fail_split:
	bioset_exit(&q->bio_split);
fail_id:
	ida_simple_remove(&blk_queue_ida, q->id);
fail_q:
	kmem_cache_free(blk_requestq_cachep, q);
	return NULL;
}
EXPORT_SYMBOL(blk_alloc_queue);

/**
 * blk_get_queue - increment the request_queue refcount
 * @q: the request_queue structure to increment the refcount for
 *
 * Increment the refcount of the request_queue kobject.
 *
 * Context: Any context.
 */
bool blk_get_queue(struct request_queue *q)
{
	if (likely(!blk_queue_dying(q))) {
		__blk_get_queue(q);
		return true;
	}

	return false;
}
EXPORT_SYMBOL(blk_get_queue);

/**
 * blk_get_request - allocate a request
 * @q: request queue to allocate a request for
 * @op: operation (REQ_OP_*) and REQ_* flags, e.g. REQ_SYNC.
 * @flags: BLK_MQ_REQ_* flags, e.g. BLK_MQ_REQ_NOWAIT.
 */
struct request *blk_get_request(struct request_queue *q, unsigned int op,
				blk_mq_req_flags_t flags)
{
	struct request *req;

	WARN_ON_ONCE(op & REQ_NOWAIT);
	WARN_ON_ONCE(flags & ~(BLK_MQ_REQ_NOWAIT | BLK_MQ_REQ_PREEMPT));

	req = blk_mq_alloc_request(q, op, flags);
	if (!IS_ERR(req) && q->mq_ops->initialize_rq_fn)
		q->mq_ops->initialize_rq_fn(req);

	return req;
}
EXPORT_SYMBOL(blk_get_request);

void blk_put_request(struct request *req)
{
	blk_mq_free_request(req);
}
EXPORT_SYMBOL(blk_put_request);

static void handle_bad_sector(struct bio *bio, sector_t maxsector)
{
	char b[BDEVNAME_SIZE];

	pr_info_ratelimited("attempt to access beyond end of device\n"
			    "%s: rw=%d, want=%llu, limit=%llu\n",
			    bio_devname(bio, b), bio->bi_opf,
			    bio_end_sector(bio), maxsector);
}

#ifdef CONFIG_FAIL_MAKE_REQUEST

static DECLARE_FAULT_ATTR(fail_make_request);

static int __init setup_fail_make_request(char *str)
{
	return setup_fault_attr(&fail_make_request, str);
}
__setup("fail_make_request=", setup_fail_make_request);

static bool should_fail_request(struct hd_struct *part, unsigned int bytes)
{
	return part->make_it_fail && should_fail(&fail_make_request, bytes);
}

static int __init fail_make_request_debugfs(void)
{
	struct dentry *dir = fault_create_debugfs_attr("fail_make_request",
						NULL, &fail_make_request);

	return PTR_ERR_OR_ZERO(dir);
}

late_initcall(fail_make_request_debugfs);

#else /* CONFIG_FAIL_MAKE_REQUEST */

static inline bool should_fail_request(struct hd_struct *part,
					unsigned int bytes)
{
	return false;
}

#endif /* CONFIG_FAIL_MAKE_REQUEST */

static inline bool bio_check_ro(struct bio *bio, struct hd_struct *part)
{
	const int op = bio_op(bio);

	if (part->policy && op_is_write(op)) {
		char b[BDEVNAME_SIZE];

		if (op_is_flush(bio->bi_opf) && !bio_sectors(bio))
			return false;

		WARN_ONCE(1,
		       "Trying to write to read-only block-device %s (partno %d)\n",
			bio_devname(bio, b), part->partno);
		/* Older lvm-tools actually trigger this */
		return false;
	}

	return false;
}

static noinline int should_fail_bio(struct bio *bio)
{
	if (should_fail_request(&bio->bi_disk->part0, bio->bi_iter.bi_size))
		return -EIO;
	return 0;
}
ALLOW_ERROR_INJECTION(should_fail_bio, ERRNO);

/*
 * Check whether this bio extends beyond the end of the device or partition.
 * This may well happen - the kernel calls bread() without checking the size of
 * the device, e.g., when mounting a file system.
 */
static inline int bio_check_eod(struct bio *bio, sector_t maxsector)
{
	unsigned int nr_sectors = bio_sectors(bio);

	if (nr_sectors && maxsector &&
	    (nr_sectors > maxsector ||
	     bio->bi_iter.bi_sector > maxsector - nr_sectors)) {
		handle_bad_sector(bio, maxsector);
		return -EIO;
	}
	return 0;
}

/*
 * Remap block n of partition p to block n+start(p) of the disk.
 */
static inline int blk_partition_remap(struct bio *bio)
{
	struct hd_struct *p;
	int ret = -EIO;

	rcu_read_lock();
	p = __disk_get_part(bio->bi_disk, bio->bi_partno);
	if (unlikely(!p))
		goto out;
	if (unlikely(should_fail_request(p, bio->bi_iter.bi_size)))
		goto out;
	if (unlikely(bio_check_ro(bio, p)))
		goto out;

	if (bio_sectors(bio)) {
		if (bio_check_eod(bio, part_nr_sects_read(p)))
			goto out;
		bio->bi_iter.bi_sector += p->start_sect;
		trace_block_bio_remap(bio->bi_disk->queue, bio, part_devt(p),
				      bio->bi_iter.bi_sector - p->start_sect);
	}
	bio->bi_partno = 0;
	ret = 0;
out:
	rcu_read_unlock();
	return ret;
}

/*
 * Check write append to a zoned block device.
 */
static inline blk_status_t blk_check_zone_append(struct request_queue *q,
						 struct bio *bio)
{
	sector_t pos = bio->bi_iter.bi_sector;
	int nr_sectors = bio_sectors(bio);

	/* Only applicable to zoned block devices */
	if (!blk_queue_is_zoned(q))
		return BLK_STS_NOTSUPP;

	/* The bio sector must point to the start of a sequential zone */
	if (pos & (blk_queue_zone_sectors(q) - 1) ||
	    !blk_queue_zone_is_seq(q, pos))
		return BLK_STS_IOERR;

	/*
	 * Not allowed to cross zone boundaries. Otherwise, the BIO will be
	 * split and could result in non-contiguous sectors being written in
	 * different zones.
	 */
	if (nr_sectors > q->limits.chunk_sectors)
		return BLK_STS_IOERR;

	/* Make sure the BIO is small enough and will not get split */
	if (nr_sectors > q->limits.max_zone_append_sectors)
		return BLK_STS_IOERR;

	bio->bi_opf |= REQ_NOMERGE;

	return BLK_STS_OK;
}

static noinline_for_stack bool submit_bio_checks(struct bio *bio)
{
	struct request_queue *q = bio->bi_disk->queue;
	blk_status_t status = BLK_STS_IOERR;
	struct blk_plug *plug;

	might_sleep();

	plug = blk_mq_plug(q, bio);
	if (plug && plug->nowait)
		bio->bi_opf |= REQ_NOWAIT;

	/*
	 * For a REQ_NOWAIT based request, return -EOPNOTSUPP
	 * if queue does not support NOWAIT.
	 */
	if ((bio->bi_opf & REQ_NOWAIT) && !blk_queue_nowait(q))
		goto not_supported;

	if (should_fail_bio(bio))
		goto end_io;

	if (bio->bi_partno) {
		if (unlikely(blk_partition_remap(bio)))
			goto end_io;
	} else {
		if (unlikely(bio_check_ro(bio, &bio->bi_disk->part0)))
			goto end_io;
		if (unlikely(bio_check_eod(bio, get_capacity(bio->bi_disk))))
			goto end_io;
	}

	/*
	 * Filter flush bio's early so that bio based drivers without flush
	 * support don't have to worry about them.
	 */
	if (op_is_flush(bio->bi_opf) &&
	    !test_bit(QUEUE_FLAG_WC, &q->queue_flags)) {
		bio->bi_opf &= ~(REQ_PREFLUSH | REQ_FUA);
		if (!bio_sectors(bio)) {
			status = BLK_STS_OK;
			goto end_io;
		}
	}

	if (!test_bit(QUEUE_FLAG_POLL, &q->queue_flags))
		bio->bi_opf &= ~REQ_HIPRI;

	switch (bio_op(bio)) {
	case REQ_OP_DISCARD:
		if (!blk_queue_discard(q))
			goto not_supported;
		break;
	case REQ_OP_SECURE_ERASE:
		if (!blk_queue_secure_erase(q))
			goto not_supported;
		break;
	case REQ_OP_WRITE_SAME:
		if (!q->limits.max_write_same_sectors)
			goto not_supported;
		break;
	case REQ_OP_ZONE_APPEND:
		status = blk_check_zone_append(q, bio);
		if (status != BLK_STS_OK)
			goto end_io;
		break;
	case REQ_OP_ZONE_RESET:
	case REQ_OP_ZONE_OPEN:
	case REQ_OP_ZONE_CLOSE:
	case REQ_OP_ZONE_FINISH:
		if (!blk_queue_is_zoned(q))
			goto not_supported;
		break;
	case REQ_OP_ZONE_RESET_ALL:
		if (!blk_queue_is_zoned(q) || !blk_queue_zone_resetall(q))
			goto not_supported;
		break;
	case REQ_OP_WRITE_ZEROES:
		if (!q->limits.max_write_zeroes_sectors)
			goto not_supported;
		break;
	default:
		break;
	}

	/*
	 * Various block parts want %current->io_context, so allocate it up
	 * front rather than dealing with lots of pain to allocate it only
	 * where needed. This may fail and the block layer knows how to live
	 * with it.
	 */
	if (unlikely(!current->io_context))
		create_task_io_context(current, GFP_ATOMIC, q->node);

	if (blk_throtl_bio(bio)) {
		blkcg_bio_issue_init(bio);
		return false;
	}

	blk_cgroup_bio_start(bio);
	blkcg_bio_issue_init(bio);

	if (!bio_flagged(bio, BIO_TRACE_COMPLETION)) {
		trace_block_bio_queue(q, bio);
		/* Now that enqueuing has been traced, we need to trace
		 * completion as well.
		 */
		bio_set_flag(bio, BIO_TRACE_COMPLETION);
	}
	return true;

not_supported:
	status = BLK_STS_NOTSUPP;
end_io:
	bio->bi_status = status;
	bio_endio(bio);
	return false;
}

static blk_qc_t __submit_bio(struct bio *bio)
{
	struct gendisk *disk = bio->bi_disk;
	blk_qc_t ret = BLK_QC_T_NONE;

	if (blk_crypto_bio_prep(&bio)) {
		if (!disk->fops->submit_bio)
			return blk_mq_submit_bio(bio);
		ret = disk->fops->submit_bio(bio);
	}
	blk_queue_exit(disk->queue);
	return ret;
}

/*
 * The loop in this function may be a bit non-obvious, and so deserves some
 * explanation:
 *
 *  - Before entering the loop, bio->bi_next is NULL (as all callers ensure
 *    that), so we have a list with a single bio.
 *  - We pretend that we have just taken it off a longer list, so we assign
 *    bio_list to a pointer to the bio_list_on_stack, thus initialising the
 *    bio_list of new bios to be added.  ->submit_bio() may indeed add some more
 *    bios through a recursive call to submit_bio_noacct.  If it did, we find a
 *    non-NULL value in bio_list and re-enter the loop from the top.
 *  - In this case we really did just take the bio of the top of the list (no
 *    pretending) and so remove it from bio_list, and call into ->submit_bio()
 *    again.
 *
 * bio_list_on_stack[0] contains bios submitted by the current ->submit_bio.
 * bio_list_on_stack[1] contains bios that were submitted before the current
 *	->submit_bio_bio, but that haven't been processed yet.
 */
static blk_qc_t __submit_bio_noacct(struct bio *bio)
{
	struct bio_list bio_list_on_stack[2];
	blk_qc_t ret = BLK_QC_T_NONE;

	BUG_ON(bio->bi_next);

	bio_list_init(&bio_list_on_stack[0]);
	current->bio_list = bio_list_on_stack;

	do {
		struct request_queue *q = bio->bi_disk->queue;
		struct bio_list lower, same;

		if (unlikely(bio_queue_enter(bio) != 0))
			continue;

		/*
		 * Create a fresh bio_list for all subordinate requests.
		 */
		bio_list_on_stack[1] = bio_list_on_stack[0];
		bio_list_init(&bio_list_on_stack[0]);

		ret = __submit_bio(bio);

		/*
		 * Sort new bios into those for a lower level and those for the
		 * same level.
		 */
		bio_list_init(&lower);
		bio_list_init(&same);
		while ((bio = bio_list_pop(&bio_list_on_stack[0])) != NULL)
			if (q == bio->bi_disk->queue)
				bio_list_add(&same, bio);
			else
				bio_list_add(&lower, bio);

		/*
		 * Now assemble so we handle the lowest level first.
		 */
		bio_list_merge(&bio_list_on_stack[0], &lower);
		bio_list_merge(&bio_list_on_stack[0], &same);
		bio_list_merge(&bio_list_on_stack[0], &bio_list_on_stack[1]);
	} while ((bio = bio_list_pop(&bio_list_on_stack[0])));

	current->bio_list = NULL;
	return ret;
}

static blk_qc_t __submit_bio_noacct_mq(struct bio *bio)
{
	struct bio_list bio_list[2] = { };
	blk_qc_t ret = BLK_QC_T_NONE;

	current->bio_list = bio_list;

	do {
		struct gendisk *disk = bio->bi_disk;

		if (unlikely(bio_queue_enter(bio) != 0))
			continue;

		if (!blk_crypto_bio_prep(&bio)) {
			blk_queue_exit(disk->queue);
			ret = BLK_QC_T_NONE;
			continue;
		}

		ret = blk_mq_submit_bio(bio);
	} while ((bio = bio_list_pop(&bio_list[0])));

	current->bio_list = NULL;
	return ret;
}

/**
 * submit_bio_noacct - re-submit a bio to the block device layer for I/O
 * @bio:  The bio describing the location in memory and on the device.
 *
 * This is a version of submit_bio() that shall only be used for I/O that is
 * resubmitted to lower level drivers by stacking block drivers.  All file
 * systems and other upper level users of the block layer should use
 * submit_bio() instead.
 */
blk_qc_t submit_bio_noacct(struct bio *bio)
{
	if (!submit_bio_checks(bio))
		return BLK_QC_T_NONE;

	/*
	 * We only want one ->submit_bio to be active at a time, else stack
	 * usage with stacked devices could be a problem.  Use current->bio_list
	 * to collect a list of requests submited by a ->submit_bio method while
	 * it is active, and then process them after it returned.
	 */
	if (current->bio_list) {
		bio_list_add(&current->bio_list[0], bio);
		return BLK_QC_T_NONE;
	}

	if (!bio->bi_disk->fops->submit_bio)
		return __submit_bio_noacct_mq(bio);
	return __submit_bio_noacct(bio);
}
EXPORT_SYMBOL(submit_bio_noacct);

/**
 * submit_bio - submit a bio to the block device layer for I/O
 * @bio: The &struct bio which describes the I/O
 *
 * submit_bio() is used to submit I/O requests to block devices.  It is passed a
 * fully set up &struct bio that describes the I/O that needs to be done.  The
 * bio will be send to the device described by the bi_disk and bi_partno fields.
 *
 * The success/failure status of the request, along with notification of
 * completion, is delivered asynchronously through the ->bi_end_io() callback
 * in @bio.  The bio must NOT be touched by thecaller until ->bi_end_io() has
 * been called.
 */
blk_qc_t submit_bio(struct bio *bio)
{
	if (blkcg_punt_bio_submit(bio))
		return BLK_QC_T_NONE;

	/*
	 * If it's a regular read/write or a barrier with data attached,
	 * go through the normal accounting stuff before submission.
	 */
	if (bio_has_data(bio)) {
		unsigned int count;

		if (unlikely(bio_op(bio) == REQ_OP_WRITE_SAME))
			count = queue_logical_block_size(bio->bi_disk->queue) >> 9;
		else
			count = bio_sectors(bio);

		if (op_is_write(bio_op(bio))) {
			count_vm_events(PGPGOUT, count);
		} else {
			task_io_account_read(bio->bi_iter.bi_size);
			count_vm_events(PGPGIN, count);
		}

		if (unlikely(block_dump)) {
			char b[BDEVNAME_SIZE];
			printk(KERN_DEBUG "%s(%d): %s block %Lu on %s (%u sectors)\n",
			current->comm, task_pid_nr(current),
				op_is_write(bio_op(bio)) ? "WRITE" : "READ",
				(unsigned long long)bio->bi_iter.bi_sector,
				bio_devname(bio, b), count);
		}
	}

	/*
	 * If we're reading data that is part of the userspace workingset, count
	 * submission time as memory stall.  When the device is congested, or
	 * the submitting cgroup IO-throttled, submission can be a significant
	 * part of overall IO time.
	 */
	if (unlikely(bio_op(bio) == REQ_OP_READ &&
	    bio_flagged(bio, BIO_WORKINGSET))) {
		unsigned long pflags;
		blk_qc_t ret;

		psi_memstall_enter(&pflags);
		ret = submit_bio_noacct(bio);
		psi_memstall_leave(&pflags);

		return ret;
	}

	return submit_bio_noacct(bio);
}
EXPORT_SYMBOL(submit_bio);

/**
 * blk_cloned_rq_check_limits - Helper function to check a cloned request
 *                              for the new queue limits
 * @q:  the queue
 * @rq: the request being checked
 *
 * Description:
 *    @rq may have been made based on weaker limitations of upper-level queues
 *    in request stacking drivers, and it may violate the limitation of @q.
 *    Since the block layer and the underlying device driver trust @rq
 *    after it is inserted to @q, it should be checked against @q before
 *    the insertion using this generic function.
 *
 *    Request stacking drivers like request-based dm may change the queue
 *    limits when retrying requests on other queues. Those requests need
 *    to be checked against the new queue limits again during dispatch.
 */
static blk_status_t blk_cloned_rq_check_limits(struct request_queue *q,
				      struct request *rq)
{
	unsigned int max_sectors = blk_queue_get_max_sectors(q, req_op(rq));

	if (blk_rq_sectors(rq) > max_sectors) {
		/*
		 * SCSI device does not have a good way to return if
		 * Write Same/Zero is actually supported. If a device rejects
		 * a non-read/write command (discard, write same,etc.) the
		 * low-level device driver will set the relevant queue limit to
		 * 0 to prevent blk-lib from issuing more of the offending
		 * operations. Commands queued prior to the queue limit being
		 * reset need to be completed with BLK_STS_NOTSUPP to avoid I/O
		 * errors being propagated to upper layers.
		 */
		if (max_sectors == 0)
			return BLK_STS_NOTSUPP;

		printk(KERN_ERR "%s: over max size limit. (%u > %u)\n",
			__func__, blk_rq_sectors(rq), max_sectors);
		return BLK_STS_IOERR;
	}

	/*
	 * queue's settings related to segment counting like q->bounce_pfn
	 * may differ from that of other stacking queues.
	 * Recalculate it to check the request correctly on this queue's
	 * limitation.
	 */
	rq->nr_phys_segments = blk_recalc_rq_segments(rq);
	if (rq->nr_phys_segments > queue_max_segments(q)) {
		printk(KERN_ERR "%s: over max segments limit. (%hu > %hu)\n",
			__func__, rq->nr_phys_segments, queue_max_segments(q));
		return BLK_STS_IOERR;
	}

	return BLK_STS_OK;
}

/**
 * blk_insert_cloned_request - Helper for stacking drivers to submit a request
 * @q:  the queue to submit the request
 * @rq: the request being queued
 */
blk_status_t blk_insert_cloned_request(struct request_queue *q, struct request *rq)
{
	blk_status_t ret;

	ret = blk_cloned_rq_check_limits(q, rq);
	if (ret != BLK_STS_OK)
		return ret;

	if (rq->rq_disk &&
	    should_fail_request(&rq->rq_disk->part0, blk_rq_bytes(rq)))
		return BLK_STS_IOERR;

	if (blk_crypto_insert_cloned_request(rq))
		return BLK_STS_IOERR;

	if (blk_queue_io_stat(q))
		blk_account_io_start(rq);

	/*
	 * Since we have a scheduler attached on the top device,
	 * bypass a potential scheduler on the bottom device for
	 * insert.
	 */
	return blk_mq_request_issue_directly(rq, true);
}
EXPORT_SYMBOL_GPL(blk_insert_cloned_request);

/**
 * blk_rq_err_bytes - determine number of bytes till the next failure boundary
 * @rq: request to examine
 *
 * Description:
 *     A request could be merge of IOs which require different failure
 *     handling.  This function determines the number of bytes which
 *     can be failed from the beginning of the request without
 *     crossing into area which need to be retried further.
 *
 * Return:
 *     The number of bytes to fail.
 */
unsigned int blk_rq_err_bytes(const struct request *rq)
{
	unsigned int ff = rq->cmd_flags & REQ_FAILFAST_MASK;
	unsigned int bytes = 0;
	struct bio *bio;

	if (!(rq->rq_flags & RQF_MIXED_MERGE))
		return blk_rq_bytes(rq);

	/*
	 * Currently the only 'mixing' which can happen is between
	 * different fastfail types.  We can safely fail portions
	 * which have all the failfast bits that the first one has -
	 * the ones which are at least as eager to fail as the first
	 * one.
	 */
	for (bio = rq->bio; bio; bio = bio->bi_next) {
		if ((bio->bi_opf & ff) != ff)
			break;
		bytes += bio->bi_iter.bi_size;
	}

	/* this could lead to infinite loop */
	BUG_ON(blk_rq_bytes(rq) && !bytes);
	return bytes;
}
EXPORT_SYMBOL_GPL(blk_rq_err_bytes);

static void update_io_ticks(struct hd_struct *part, unsigned long now, bool end)
{
	unsigned long stamp;
again:
	stamp = READ_ONCE(part->stamp);
	if (unlikely(stamp != now)) {
		if (likely(cmpxchg(&part->stamp, stamp, now) == stamp))
			__part_stat_add(part, io_ticks, end ? now - stamp : 1);
	}
	if (part->partno) {
		part = &part_to_disk(part)->part0;
		goto again;
	}
}

static void blk_account_io_completion(struct request *req, unsigned int bytes)
{
	if (req->part && blk_do_io_stat(req)) {
		const int sgrp = op_stat_group(req_op(req));
		struct hd_struct *part;

		part_stat_lock();
		part = req->part;
		part_stat_add(part, sectors[sgrp], bytes >> 9);
		part_stat_unlock();
	}
}

void blk_account_io_done(struct request *req, u64 now)
{
	/*
	 * Account IO completion.  flush_rq isn't accounted as a
	 * normal IO on queueing nor completion.  Accounting the
	 * containing request is enough.
	 */
	if (req->part && blk_do_io_stat(req) &&
	    !(req->rq_flags & RQF_FLUSH_SEQ)) {
		const int sgrp = op_stat_group(req_op(req));
		struct hd_struct *part;

		part_stat_lock();
		part = req->part;

		update_io_ticks(part, jiffies, true);
		part_stat_inc(part, ios[sgrp]);
		part_stat_add(part, nsecs[sgrp], now - req->start_time_ns);
		part_stat_unlock();

		hd_struct_put(part);
	}
}

void blk_account_io_start(struct request *rq)
{
	if (!blk_do_io_stat(rq))
		return;

	rq->part = disk_map_sector_rcu(rq->rq_disk, blk_rq_pos(rq));

	part_stat_lock();
	update_io_ticks(rq->part, jiffies, false);
	part_stat_unlock();
}

static unsigned long __part_start_io_acct(struct hd_struct *part,
					  unsigned int sectors, unsigned int op)
{
	const int sgrp = op_stat_group(op);
	unsigned long now = READ_ONCE(jiffies);

	part_stat_lock();
	update_io_ticks(part, now, false);
	part_stat_inc(part, ios[sgrp]);
	part_stat_add(part, sectors[sgrp], sectors);
	part_stat_local_inc(part, in_flight[op_is_write(op)]);
	part_stat_unlock();

	return now;
}

unsigned long part_start_io_acct(struct gendisk *disk, struct hd_struct **part,
				 struct bio *bio)
{
	*part = disk_map_sector_rcu(disk, bio->bi_iter.bi_sector);

	return __part_start_io_acct(*part, bio_sectors(bio), bio_op(bio));
}
EXPORT_SYMBOL_GPL(part_start_io_acct);

<<<<<<< HEAD
	update_io_ticks(part, jiffies, false);
=======
unsigned long disk_start_io_acct(struct gendisk *disk, unsigned int sectors,
				 unsigned int op)
{
	return __part_start_io_acct(&disk->part0, sectors, op);
}
EXPORT_SYMBOL(disk_start_io_acct);

static void __part_end_io_acct(struct hd_struct *part, unsigned int op,
			       unsigned long start_time)
{
	const int sgrp = op_stat_group(op);
	unsigned long now = READ_ONCE(jiffies);
	unsigned long duration = now - start_time;
>>>>>>> d1988041

	part_stat_lock();
	update_io_ticks(part, now, true);
	part_stat_add(part, nsecs[sgrp], jiffies_to_nsecs(duration));
	part_stat_local_dec(part, in_flight[op_is_write(op)]);
	part_stat_unlock();
}

void part_end_io_acct(struct hd_struct *part, struct bio *bio,
		      unsigned long start_time)
{
	__part_end_io_acct(part, bio_op(bio), start_time);
	hd_struct_put(part);
}
EXPORT_SYMBOL_GPL(part_end_io_acct);

void disk_end_io_acct(struct gendisk *disk, unsigned int op,
		      unsigned long start_time)
{
	__part_end_io_acct(&disk->part0, op, start_time);
}
EXPORT_SYMBOL(disk_end_io_acct);

/*
 * Steal bios from a request and add them to a bio list.
 * The request must not have been partially completed before.
 */
void blk_steal_bios(struct bio_list *list, struct request *rq)
{
	if (rq->bio) {
		if (list->tail)
			list->tail->bi_next = rq->bio;
		else
			list->head = rq->bio;
		list->tail = rq->biotail;

		rq->bio = NULL;
		rq->biotail = NULL;
	}

	rq->__data_len = 0;
}
EXPORT_SYMBOL_GPL(blk_steal_bios);

/**
 * blk_update_request - Special helper function for request stacking drivers
 * @req:      the request being processed
 * @error:    block status code
 * @nr_bytes: number of bytes to complete @req
 *
 * Description:
 *     Ends I/O on a number of bytes attached to @req, but doesn't complete
 *     the request structure even if @req doesn't have leftover.
 *     If @req has leftover, sets it up for the next range of segments.
 *
 *     This special helper function is only for request stacking drivers
 *     (e.g. request-based dm) so that they can handle partial completion.
 *     Actual device drivers should use blk_mq_end_request instead.
 *
 *     Passing the result of blk_rq_bytes() as @nr_bytes guarantees
 *     %false return from this function.
 *
 * Note:
 *	The RQF_SPECIAL_PAYLOAD flag is ignored on purpose in both
 *	blk_rq_bytes() and in blk_update_request().
 *
 * Return:
 *     %false - this request doesn't have any more data
 *     %true  - this request has more data
 **/
bool blk_update_request(struct request *req, blk_status_t error,
		unsigned int nr_bytes)
{
	int total_bytes;

	trace_block_rq_complete(req, blk_status_to_errno(error), nr_bytes);

	if (!req->bio)
		return false;

#ifdef CONFIG_BLK_DEV_INTEGRITY
	if (blk_integrity_rq(req) && req_op(req) == REQ_OP_READ &&
	    error == BLK_STS_OK)
		req->q->integrity.profile->complete_fn(req, nr_bytes);
#endif

	if (unlikely(error && !blk_rq_is_passthrough(req) &&
		     !(req->rq_flags & RQF_QUIET)))
		print_req_error(req, error, __func__);

	blk_account_io_completion(req, nr_bytes);

	total_bytes = 0;
	while (req->bio) {
		struct bio *bio = req->bio;
		unsigned bio_bytes = min(bio->bi_iter.bi_size, nr_bytes);

		if (bio_bytes == bio->bi_iter.bi_size)
			req->bio = bio->bi_next;

		/* Completion has already been traced */
		bio_clear_flag(bio, BIO_TRACE_COMPLETION);
		req_bio_endio(req, bio, bio_bytes, error);

		total_bytes += bio_bytes;
		nr_bytes -= bio_bytes;

		if (!nr_bytes)
			break;
	}

	/*
	 * completely done
	 */
	if (!req->bio) {
		/*
		 * Reset counters so that the request stacking driver
		 * can find how many bytes remain in the request
		 * later.
		 */
		req->__data_len = 0;
		return false;
	}

	req->__data_len -= total_bytes;

	/* update sector only for requests with clear definition of sector */
	if (!blk_rq_is_passthrough(req))
		req->__sector += total_bytes >> 9;

	/* mixed attributes always follow the first bio */
	if (req->rq_flags & RQF_MIXED_MERGE) {
		req->cmd_flags &= ~REQ_FAILFAST_MASK;
		req->cmd_flags |= req->bio->bi_opf & REQ_FAILFAST_MASK;
	}

	if (!(req->rq_flags & RQF_SPECIAL_PAYLOAD)) {
		/*
		 * If total number of sectors is less than the first segment
		 * size, something has gone terribly wrong.
		 */
		if (blk_rq_bytes(req) < blk_rq_cur_bytes(req)) {
			blk_dump_rq_flags(req, "request botched");
			req->__data_len = blk_rq_cur_bytes(req);
		}

		/* recalculate the number of segments */
		req->nr_phys_segments = blk_recalc_rq_segments(req);
	}

	return true;
}
EXPORT_SYMBOL_GPL(blk_update_request);

#if ARCH_IMPLEMENTS_FLUSH_DCACHE_PAGE
/**
 * rq_flush_dcache_pages - Helper function to flush all pages in a request
 * @rq: the request to be flushed
 *
 * Description:
 *     Flush all pages in @rq.
 */
void rq_flush_dcache_pages(struct request *rq)
{
	struct req_iterator iter;
	struct bio_vec bvec;

	rq_for_each_segment(bvec, rq, iter)
		flush_dcache_page(bvec.bv_page);
}
EXPORT_SYMBOL_GPL(rq_flush_dcache_pages);
#endif

/**
 * blk_lld_busy - Check if underlying low-level drivers of a device are busy
 * @q : the queue of the device being checked
 *
 * Description:
 *    Check if underlying low-level drivers of a device are busy.
 *    If the drivers want to export their busy state, they must set own
 *    exporting function using blk_queue_lld_busy() first.
 *
 *    Basically, this function is used only by request stacking drivers
 *    to stop dispatching requests to underlying devices when underlying
 *    devices are busy.  This behavior helps more I/O merging on the queue
 *    of the request stacking driver and prevents I/O throughput regression
 *    on burst I/O load.
 *
 * Return:
 *    0 - Not busy (The request stacking driver should dispatch request)
 *    1 - Busy (The request stacking driver should stop dispatching request)
 */
int blk_lld_busy(struct request_queue *q)
{
	if (queue_is_mq(q) && q->mq_ops->busy)
		return q->mq_ops->busy(q);

	return 0;
}
EXPORT_SYMBOL_GPL(blk_lld_busy);

/**
 * blk_rq_unprep_clone - Helper function to free all bios in a cloned request
 * @rq: the clone request to be cleaned up
 *
 * Description:
 *     Free all bios in @rq for a cloned request.
 */
void blk_rq_unprep_clone(struct request *rq)
{
	struct bio *bio;

	while ((bio = rq->bio) != NULL) {
		rq->bio = bio->bi_next;

		bio_put(bio);
	}
}
EXPORT_SYMBOL_GPL(blk_rq_unprep_clone);

/**
 * blk_rq_prep_clone - Helper function to setup clone request
 * @rq: the request to be setup
 * @rq_src: original request to be cloned
 * @bs: bio_set that bios for clone are allocated from
 * @gfp_mask: memory allocation mask for bio
 * @bio_ctr: setup function to be called for each clone bio.
 *           Returns %0 for success, non %0 for failure.
 * @data: private data to be passed to @bio_ctr
 *
 * Description:
 *     Clones bios in @rq_src to @rq, and copies attributes of @rq_src to @rq.
 *     Also, pages which the original bios are pointing to are not copied
 *     and the cloned bios just point same pages.
 *     So cloned bios must be completed before original bios, which means
 *     the caller must complete @rq before @rq_src.
 */
int blk_rq_prep_clone(struct request *rq, struct request *rq_src,
		      struct bio_set *bs, gfp_t gfp_mask,
		      int (*bio_ctr)(struct bio *, struct bio *, void *),
		      void *data)
{
	struct bio *bio, *bio_src;

	if (!bs)
		bs = &fs_bio_set;

	__rq_for_each_bio(bio_src, rq_src) {
		bio = bio_clone_fast(bio_src, gfp_mask, bs);
		if (!bio)
			goto free_and_out;

		if (bio_ctr && bio_ctr(bio, bio_src, data))
			goto free_and_out;

		if (rq->bio) {
			rq->biotail->bi_next = bio;
			rq->biotail = bio;
		} else {
			rq->bio = rq->biotail = bio;
		}
		bio = NULL;
	}

	/* Copy attributes of the original request to the clone request. */
	rq->__sector = blk_rq_pos(rq_src);
	rq->__data_len = blk_rq_bytes(rq_src);
	if (rq_src->rq_flags & RQF_SPECIAL_PAYLOAD) {
		rq->rq_flags |= RQF_SPECIAL_PAYLOAD;
		rq->special_vec = rq_src->special_vec;
	}
	rq->nr_phys_segments = rq_src->nr_phys_segments;
	rq->ioprio = rq_src->ioprio;

	if (rq->bio && blk_crypto_rq_bio_prep(rq, rq->bio, gfp_mask) < 0)
		goto free_and_out;

	return 0;

free_and_out:
	if (bio)
		bio_put(bio);
	blk_rq_unprep_clone(rq);

	return -ENOMEM;
}
EXPORT_SYMBOL_GPL(blk_rq_prep_clone);

int kblockd_schedule_work(struct work_struct *work)
{
	return queue_work(kblockd_workqueue, work);
}
EXPORT_SYMBOL(kblockd_schedule_work);

int kblockd_mod_delayed_work_on(int cpu, struct delayed_work *dwork,
				unsigned long delay)
{
	return mod_delayed_work_on(cpu, kblockd_workqueue, dwork, delay);
}
EXPORT_SYMBOL(kblockd_mod_delayed_work_on);

/**
 * blk_start_plug - initialize blk_plug and track it inside the task_struct
 * @plug:	The &struct blk_plug that needs to be initialized
 *
 * Description:
 *   blk_start_plug() indicates to the block layer an intent by the caller
 *   to submit multiple I/O requests in a batch.  The block layer may use
 *   this hint to defer submitting I/Os from the caller until blk_finish_plug()
 *   is called.  However, the block layer may choose to submit requests
 *   before a call to blk_finish_plug() if the number of queued I/Os
 *   exceeds %BLK_MAX_REQUEST_COUNT, or if the size of the I/O is larger than
 *   %BLK_PLUG_FLUSH_SIZE.  The queued I/Os may also be submitted early if
 *   the task schedules (see below).
 *
 *   Tracking blk_plug inside the task_struct will help with auto-flushing the
 *   pending I/O should the task end up blocking between blk_start_plug() and
 *   blk_finish_plug(). This is important from a performance perspective, but
 *   also ensures that we don't deadlock. For instance, if the task is blocking
 *   for a memory allocation, memory reclaim could end up wanting to free a
 *   page belonging to that request that is currently residing in our private
 *   plug. By flushing the pending I/O when the process goes to sleep, we avoid
 *   this kind of deadlock.
 */
void blk_start_plug(struct blk_plug *plug)
{
	struct task_struct *tsk = current;

	/*
	 * If this is a nested plug, don't actually assign it.
	 */
	if (tsk->plug)
		return;

	INIT_LIST_HEAD(&plug->mq_list);
	INIT_LIST_HEAD(&plug->cb_list);
	plug->rq_count = 0;
	plug->multiple_queues = false;
	plug->nowait = false;

	/*
	 * Store ordering should not be needed here, since a potential
	 * preempt will imply a full memory barrier
	 */
	tsk->plug = plug;
}
EXPORT_SYMBOL(blk_start_plug);

static void flush_plug_callbacks(struct blk_plug *plug, bool from_schedule)
{
	LIST_HEAD(callbacks);

	while (!list_empty(&plug->cb_list)) {
		list_splice_init(&plug->cb_list, &callbacks);

		while (!list_empty(&callbacks)) {
			struct blk_plug_cb *cb = list_first_entry(&callbacks,
							  struct blk_plug_cb,
							  list);
			list_del(&cb->list);
			cb->callback(cb, from_schedule);
		}
	}
}

struct blk_plug_cb *blk_check_plugged(blk_plug_cb_fn unplug, void *data,
				      int size)
{
	struct blk_plug *plug = current->plug;
	struct blk_plug_cb *cb;

	if (!plug)
		return NULL;

	list_for_each_entry(cb, &plug->cb_list, list)
		if (cb->callback == unplug && cb->data == data)
			return cb;

	/* Not currently on the callback list */
	BUG_ON(size < sizeof(*cb));
	cb = kzalloc(size, GFP_ATOMIC);
	if (cb) {
		cb->data = data;
		cb->callback = unplug;
		list_add(&cb->list, &plug->cb_list);
	}
	return cb;
}
EXPORT_SYMBOL(blk_check_plugged);

void blk_flush_plug_list(struct blk_plug *plug, bool from_schedule)
{
	flush_plug_callbacks(plug, from_schedule);

	if (!list_empty(&plug->mq_list))
		blk_mq_flush_plug_list(plug, from_schedule);
}

/**
 * blk_finish_plug - mark the end of a batch of submitted I/O
 * @plug:	The &struct blk_plug passed to blk_start_plug()
 *
 * Description:
 * Indicate that a batch of I/O submissions is complete.  This function
 * must be paired with an initial call to blk_start_plug().  The intent
 * is to allow the block layer to optimize I/O submission.  See the
 * documentation for blk_start_plug() for more information.
 */
void blk_finish_plug(struct blk_plug *plug)
{
	if (plug != current->plug)
		return;
	blk_flush_plug_list(plug, false);

	current->plug = NULL;
}
EXPORT_SYMBOL(blk_finish_plug);

void blk_io_schedule(void)
{
	/* Prevent hang_check timer from firing at us during very long I/O */
	unsigned long timeout = sysctl_hung_task_timeout_secs * HZ / 2;

	if (timeout)
		io_schedule_timeout(timeout);
	else
		io_schedule();
}
EXPORT_SYMBOL_GPL(blk_io_schedule);

int __init blk_dev_init(void)
{
	BUILD_BUG_ON(REQ_OP_LAST >= (1 << REQ_OP_BITS));
	BUILD_BUG_ON(REQ_OP_BITS + REQ_FLAG_BITS > 8 *
			sizeof_field(struct request, cmd_flags));
	BUILD_BUG_ON(REQ_OP_BITS + REQ_FLAG_BITS > 8 *
			sizeof_field(struct bio, bi_opf));

	/* used for unplugging and affects IO latency/throughput - HIGHPRI */
	kblockd_workqueue = alloc_workqueue("kblockd",
					    WQ_MEM_RECLAIM | WQ_HIGHPRI, 0);
	if (!kblockd_workqueue)
		panic("Failed to create kblockd\n");

	blk_requestq_cachep = kmem_cache_create("request_queue",
			sizeof(struct request_queue), 0, SLAB_PANIC, NULL);

	blk_debugfs_root = debugfs_create_dir("block", NULL);

	return 0;
}<|MERGE_RESOLUTION|>--- conflicted
+++ resolved
@@ -542,13 +542,6 @@
 	if (!q->stats)
 		goto fail_stats;
 
-<<<<<<< HEAD
-	q->backing_dev_info->ra_pages = VM_READAHEAD_PAGES;
-	q->backing_dev_info->io_pages = VM_READAHEAD_PAGES;
-	q->backing_dev_info->capabilities = BDI_CAP_CGROUP_WRITEBACK;
-	q->backing_dev_info->name = "block";
-=======
->>>>>>> d1988041
 	q->node = node_id;
 
 	atomic_set(&q->nr_active_requests_shared_sbitmap, 0);
@@ -1356,9 +1349,6 @@
 }
 EXPORT_SYMBOL_GPL(part_start_io_acct);
 
-<<<<<<< HEAD
-	update_io_ticks(part, jiffies, false);
-=======
 unsigned long disk_start_io_acct(struct gendisk *disk, unsigned int sectors,
 				 unsigned int op)
 {
@@ -1372,7 +1362,6 @@
 	const int sgrp = op_stat_group(op);
 	unsigned long now = READ_ONCE(jiffies);
 	unsigned long duration = now - start_time;
->>>>>>> d1988041
 
 	part_stat_lock();
 	update_io_ticks(part, now, true);
