// SPDX-License-Identifier: GPL-2.0
/*
 *  linux/fs/namei.c
 *
 *  Copyright (C) 1991, 1992  Linus Torvalds
 */

/*
 * Some corrections by tytso.
 */

/* [Feb 1997 T. Schoebel-Theuer] Complete rewrite of the pathname
 * lookup logic.
 */
/* [Feb-Apr 2000, AV] Rewrite to the new namespace architecture.
 */

#include <linux/init.h>
#include <linux/export.h>
#include <linux/kernel.h>
#include <linux/slab.h>
#include <linux/fs.h>
#include <linux/namei.h>
#include <linux/pagemap.h>
#include <linux/fsnotify.h>
#include <linux/personality.h>
#include <linux/security.h>
#include <linux/ima.h>
#include <linux/syscalls.h>
#include <linux/mount.h>
#include <linux/audit.h>
#include <linux/capability.h>
#include <linux/file.h>
#include <linux/fcntl.h>
#include <linux/device_cgroup.h>
#include <linux/fs_struct.h>
#include <linux/posix_acl.h>
#include <linux/hash.h>
#include <linux/bitops.h>
#include <linux/init_task.h>
#include <linux/uaccess.h>

#include "internal.h"
#include "mount.h"

/* [Feb-1997 T. Schoebel-Theuer]
 * Fundamental changes in the pathname lookup mechanisms (namei)
 * were necessary because of omirr.  The reason is that omirr needs
 * to know the _real_ pathname, not the user-supplied one, in case
 * of symlinks (and also when transname replacements occur).
 *
 * The new code replaces the old recursive symlink resolution with
 * an iterative one (in case of non-nested symlink chains).  It does
 * this with calls to <fs>_follow_link().
 * As a side effect, dir_namei(), _namei() and follow_link() are now 
 * replaced with a single function lookup_dentry() that can handle all 
 * the special cases of the former code.
 *
 * With the new dcache, the pathname is stored at each inode, at least as
 * long as the refcount of the inode is positive.  As a side effect, the
 * size of the dcache depends on the inode cache and thus is dynamic.
 *
 * [29-Apr-1998 C. Scott Ananian] Updated above description of symlink
 * resolution to correspond with current state of the code.
 *
 * Note that the symlink resolution is not *completely* iterative.
 * There is still a significant amount of tail- and mid- recursion in
 * the algorithm.  Also, note that <fs>_readlink() is not used in
 * lookup_dentry(): lookup_dentry() on the result of <fs>_readlink()
 * may return different results than <fs>_follow_link().  Many virtual
 * filesystems (including /proc) exhibit this behavior.
 */

/* [24-Feb-97 T. Schoebel-Theuer] Side effects caused by new implementation:
 * New symlink semantics: when open() is called with flags O_CREAT | O_EXCL
 * and the name already exists in form of a symlink, try to create the new
 * name indicated by the symlink. The old code always complained that the
 * name already exists, due to not following the symlink even if its target
 * is nonexistent.  The new semantics affects also mknod() and link() when
 * the name is a symlink pointing to a non-existent name.
 *
 * I don't know which semantics is the right one, since I have no access
 * to standards. But I found by trial that HP-UX 9.0 has the full "new"
 * semantics implemented, while SunOS 4.1.1 and Solaris (SunOS 5.4) have the
 * "old" one. Personally, I think the new semantics is much more logical.
 * Note that "ln old new" where "new" is a symlink pointing to a non-existing
 * file does succeed in both HP-UX and SunOs, but not in Solaris
 * and in the old Linux semantics.
 */

/* [16-Dec-97 Kevin Buhr] For security reasons, we change some symlink
 * semantics.  See the comments in "open_namei" and "do_link" below.
 *
 * [10-Sep-98 Alan Modra] Another symlink change.
 */

/* [Feb-Apr 2000 AV] Complete rewrite. Rules for symlinks:
 *	inside the path - always follow.
 *	in the last component in creation/removal/renaming - never follow.
 *	if LOOKUP_FOLLOW passed - follow.
 *	if the pathname has trailing slashes - follow.
 *	otherwise - don't follow.
 * (applied in that order).
 *
 * [Jun 2000 AV] Inconsistent behaviour of open() in case if flags==O_CREAT
 * restored for 2.4. This is the last surviving part of old 4.2BSD bug.
 * During the 2.4 we need to fix the userland stuff depending on it -
 * hopefully we will be able to get rid of that wart in 2.5. So far only
 * XEmacs seems to be relying on it...
 */
/*
 * [Sep 2001 AV] Single-semaphore locking scheme (kudos to David Holland)
 * implemented.  Let's see if raised priority of ->s_vfs_rename_mutex gives
 * any extra contention...
 */

/* In order to reduce some races, while at the same time doing additional
 * checking and hopefully speeding things up, we copy filenames to the
 * kernel data space before using them..
 *
 * POSIX.1 2.4: an empty pathname is invalid (ENOENT).
 * PATH_MAX includes the nul terminator --RR.
 */

#define EMBEDDED_NAME_MAX	(PATH_MAX - offsetof(struct filename, iname))

struct filename *
getname_flags(const char __user *filename, int flags, int *empty)
{
	struct filename *result;
	char *kname;
	int len;

	result = audit_reusename(filename);
	if (result)
		return result;

	result = __getname();
	if (unlikely(!result))
		return ERR_PTR(-ENOMEM);

	/*
	 * First, try to embed the struct filename inside the names_cache
	 * allocation
	 */
	kname = (char *)result->iname;
	result->name = kname;

	len = strncpy_from_user(kname, filename, EMBEDDED_NAME_MAX);
	if (unlikely(len < 0)) {
		__putname(result);
		return ERR_PTR(len);
	}

	/*
	 * Uh-oh. We have a name that's approaching PATH_MAX. Allocate a
	 * separate struct filename so we can dedicate the entire
	 * names_cache allocation for the pathname, and re-do the copy from
	 * userland.
	 */
	if (unlikely(len == EMBEDDED_NAME_MAX)) {
		const size_t size = offsetof(struct filename, iname[1]);
		kname = (char *)result;

		/*
		 * size is chosen that way we to guarantee that
		 * result->iname[0] is within the same object and that
		 * kname can't be equal to result->iname, no matter what.
		 */
		result = kzalloc(size, GFP_KERNEL);
		if (unlikely(!result)) {
			__putname(kname);
			return ERR_PTR(-ENOMEM);
		}
		result->name = kname;
		len = strncpy_from_user(kname, filename, PATH_MAX);
		if (unlikely(len < 0)) {
			__putname(kname);
			kfree(result);
			return ERR_PTR(len);
		}
		if (unlikely(len == PATH_MAX)) {
			__putname(kname);
			kfree(result);
			return ERR_PTR(-ENAMETOOLONG);
		}
	}

	result->refcnt = 1;
	/* The empty path is special. */
	if (unlikely(!len)) {
		if (empty)
			*empty = 1;
		if (!(flags & LOOKUP_EMPTY)) {
			putname(result);
			return ERR_PTR(-ENOENT);
		}
	}

	result->uptr = filename;
	result->aname = NULL;
	audit_getname(result);
	return result;
}

struct filename *
getname(const char __user * filename)
{
	return getname_flags(filename, 0, NULL);
}

struct filename *
getname_kernel(const char * filename)
{
	struct filename *result;
	int len = strlen(filename) + 1;

	result = __getname();
	if (unlikely(!result))
		return ERR_PTR(-ENOMEM);

	if (len <= EMBEDDED_NAME_MAX) {
		result->name = (char *)result->iname;
	} else if (len <= PATH_MAX) {
		const size_t size = offsetof(struct filename, iname[1]);
		struct filename *tmp;

		tmp = kmalloc(size, GFP_KERNEL);
		if (unlikely(!tmp)) {
			__putname(result);
			return ERR_PTR(-ENOMEM);
		}
		tmp->name = (char *)result;
		result = tmp;
	} else {
		__putname(result);
		return ERR_PTR(-ENAMETOOLONG);
	}
	memcpy((char *)result->name, filename, len);
	result->uptr = NULL;
	result->aname = NULL;
	result->refcnt = 1;
	audit_getname(result);

	return result;
}

void putname(struct filename *name)
{
	BUG_ON(name->refcnt <= 0);

	if (--name->refcnt > 0)
		return;

	if (name->name != name->iname) {
		__putname(name->name);
		kfree(name);
	} else
		__putname(name);
}

/**
 * check_acl - perform ACL permission checking
 * @mnt_userns:	user namespace of the mount the inode was found from
 * @inode:	inode to check permissions on
 * @mask:	right to check for (%MAY_READ, %MAY_WRITE, %MAY_EXEC ...)
 *
 * This function performs the ACL permission checking. Since this function
 * retrieve POSIX acls it needs to know whether it is called from a blocking or
 * non-blocking context and thus cares about the MAY_NOT_BLOCK bit.
 *
 * If the inode has been found through an idmapped mount the user namespace of
 * the vfsmount must be passed through @mnt_userns. This function will then take
 * care to map the inode according to @mnt_userns before checking permissions.
 * On non-idmapped mounts or if permission checking is to be performed on the
 * raw inode simply passs init_user_ns.
 */
static int check_acl(struct user_namespace *mnt_userns,
		     struct inode *inode, int mask)
{
#ifdef CONFIG_FS_POSIX_ACL
	struct posix_acl *acl;

	if (mask & MAY_NOT_BLOCK) {
		acl = get_cached_acl_rcu(inode, ACL_TYPE_ACCESS);
	        if (!acl)
	                return -EAGAIN;
		/* no ->get_acl() calls in RCU mode... */
		if (is_uncached_acl(acl))
			return -ECHILD;
	        return posix_acl_permission(mnt_userns, inode, acl, mask);
	}

	acl = get_acl(inode, ACL_TYPE_ACCESS);
	if (IS_ERR(acl))
		return PTR_ERR(acl);
	if (acl) {
	        int error = posix_acl_permission(mnt_userns, inode, acl, mask);
	        posix_acl_release(acl);
	        return error;
	}
#endif

	return -EAGAIN;
}

/**
 * acl_permission_check - perform basic UNIX permission checking
 * @mnt_userns:	user namespace of the mount the inode was found from
 * @inode:	inode to check permissions on
 * @mask:	right to check for (%MAY_READ, %MAY_WRITE, %MAY_EXEC ...)
 *
 * This function performs the basic UNIX permission checking. Since this
 * function may retrieve POSIX acls it needs to know whether it is called from a
 * blocking or non-blocking context and thus cares about the MAY_NOT_BLOCK bit.
 *
 * If the inode has been found through an idmapped mount the user namespace of
 * the vfsmount must be passed through @mnt_userns. This function will then take
 * care to map the inode according to @mnt_userns before checking permissions.
 * On non-idmapped mounts or if permission checking is to be performed on the
 * raw inode simply passs init_user_ns.
 */
static int acl_permission_check(struct user_namespace *mnt_userns,
				struct inode *inode, int mask)
{
	unsigned int mode = inode->i_mode;
	kuid_t i_uid;

	/* Are we the owner? If so, ACL's don't matter */
	i_uid = i_uid_into_mnt(mnt_userns, inode);
	if (likely(uid_eq(current_fsuid(), i_uid))) {
		mask &= 7;
		mode >>= 6;
		return (mask & ~mode) ? -EACCES : 0;
	}

	/* Do we have ACL's? */
	if (IS_POSIXACL(inode) && (mode & S_IRWXG)) {
		int error = check_acl(mnt_userns, inode, mask);
		if (error != -EAGAIN)
			return error;
	}

	/* Only RWX matters for group/other mode bits */
	mask &= 7;

	/*
	 * Are the group permissions different from
	 * the other permissions in the bits we care
	 * about? Need to check group ownership if so.
	 */
	if (mask & (mode ^ (mode >> 3))) {
		kgid_t kgid = i_gid_into_mnt(mnt_userns, inode);
		if (in_group_p(kgid))
			mode >>= 3;
	}

	/* Bits in 'mode' clear that we require? */
	return (mask & ~mode) ? -EACCES : 0;
}

/**
 * generic_permission -  check for access rights on a Posix-like filesystem
 * @mnt_userns:	user namespace of the mount the inode was found from
 * @inode:	inode to check access rights for
 * @mask:	right to check for (%MAY_READ, %MAY_WRITE, %MAY_EXEC,
 *		%MAY_NOT_BLOCK ...)
 *
 * Used to check for read/write/execute permissions on a file.
 * We use "fsuid" for this, letting us set arbitrary permissions
 * for filesystem access without changing the "normal" uids which
 * are used for other things.
 *
 * generic_permission is rcu-walk aware. It returns -ECHILD in case an rcu-walk
 * request cannot be satisfied (eg. requires blocking or too much complexity).
 * It would then be called again in ref-walk mode.
 *
 * If the inode has been found through an idmapped mount the user namespace of
 * the vfsmount must be passed through @mnt_userns. This function will then take
 * care to map the inode according to @mnt_userns before checking permissions.
 * On non-idmapped mounts or if permission checking is to be performed on the
 * raw inode simply passs init_user_ns.
 */
int generic_permission(struct user_namespace *mnt_userns, struct inode *inode,
		       int mask)
{
	int ret;

	/*
	 * Do the basic permission checks.
	 */
	ret = acl_permission_check(mnt_userns, inode, mask);
	if (ret != -EACCES)
		return ret;

	if (S_ISDIR(inode->i_mode)) {
		/* DACs are overridable for directories */
		if (!(mask & MAY_WRITE))
			if (capable_wrt_inode_uidgid(mnt_userns, inode,
						     CAP_DAC_READ_SEARCH))
				return 0;
		if (capable_wrt_inode_uidgid(mnt_userns, inode,
					     CAP_DAC_OVERRIDE))
			return 0;
		return -EACCES;
	}

	/*
	 * Searching includes executable on directories, else just read.
	 */
	mask &= MAY_READ | MAY_WRITE | MAY_EXEC;
	if (mask == MAY_READ)
		if (capable_wrt_inode_uidgid(mnt_userns, inode,
					     CAP_DAC_READ_SEARCH))
			return 0;
	/*
	 * Read/write DACs are always overridable.
	 * Executable DACs are overridable when there is
	 * at least one exec bit set.
	 */
	if (!(mask & MAY_EXEC) || (inode->i_mode & S_IXUGO))
		if (capable_wrt_inode_uidgid(mnt_userns, inode,
					     CAP_DAC_OVERRIDE))
			return 0;

	return -EACCES;
}
EXPORT_SYMBOL(generic_permission);

/**
 * do_inode_permission - UNIX permission checking
 * @mnt_userns:	user namespace of the mount the inode was found from
 * @inode:	inode to check permissions on
 * @mask:	right to check for (%MAY_READ, %MAY_WRITE, %MAY_EXEC ...)
 *
 * We _really_ want to just do "generic_permission()" without
 * even looking at the inode->i_op values. So we keep a cache
 * flag in inode->i_opflags, that says "this has not special
 * permission function, use the fast case".
 */
static inline int do_inode_permission(struct user_namespace *mnt_userns,
				      struct inode *inode, int mask)
{
	if (unlikely(!(inode->i_opflags & IOP_FASTPERM))) {
		if (likely(inode->i_op->permission))
			return inode->i_op->permission(mnt_userns, inode, mask);

		/* This gets set once for the inode lifetime */
		spin_lock(&inode->i_lock);
		inode->i_opflags |= IOP_FASTPERM;
		spin_unlock(&inode->i_lock);
	}
	return generic_permission(mnt_userns, inode, mask);
}

/**
 * sb_permission - Check superblock-level permissions
 * @sb: Superblock of inode to check permission on
 * @inode: Inode to check permission on
 * @mask: Right to check for (%MAY_READ, %MAY_WRITE, %MAY_EXEC)
 *
 * Separate out file-system wide checks from inode-specific permission checks.
 */
static int sb_permission(struct super_block *sb, struct inode *inode, int mask)
{
	if (unlikely(mask & MAY_WRITE)) {
		umode_t mode = inode->i_mode;

		/* Nobody gets write access to a read-only fs. */
		if (sb_rdonly(sb) && (S_ISREG(mode) || S_ISDIR(mode) || S_ISLNK(mode)))
			return -EROFS;
	}
	return 0;
}

/**
 * inode_permission - Check for access rights to a given inode
 * @mnt_userns:	User namespace of the mount the inode was found from
 * @inode:	Inode to check permission on
 * @mask:	Right to check for (%MAY_READ, %MAY_WRITE, %MAY_EXEC)
 *
 * Check for read/write/execute permissions on an inode.  We use fs[ug]id for
 * this, letting us set arbitrary permissions for filesystem access without
 * changing the "normal" UIDs which are used for other things.
 *
 * When checking for MAY_APPEND, MAY_WRITE must also be set in @mask.
 */
int inode_permission(struct user_namespace *mnt_userns,
		     struct inode *inode, int mask)
{
	int retval;

	retval = sb_permission(inode->i_sb, inode, mask);
	if (retval)
		return retval;

	if (unlikely(mask & MAY_WRITE)) {
		/*
		 * Nobody gets write access to an immutable file.
		 */
		if (IS_IMMUTABLE(inode))
			return -EPERM;

		/*
		 * Updating mtime will likely cause i_uid and i_gid to be
		 * written back improperly if their true value is unknown
		 * to the vfs.
		 */
		if (HAS_UNMAPPED_ID(mnt_userns, inode))
			return -EACCES;
	}

	retval = do_inode_permission(mnt_userns, inode, mask);
	if (retval)
		return retval;

	retval = devcgroup_inode_permission(inode, mask);
	if (retval)
		return retval;

	return security_inode_permission(inode, mask);
}
EXPORT_SYMBOL(inode_permission);

/**
 * path_get - get a reference to a path
 * @path: path to get the reference to
 *
 * Given a path increment the reference count to the dentry and the vfsmount.
 */
void path_get(const struct path *path)
{
	mntget(path->mnt);
	dget(path->dentry);
}
EXPORT_SYMBOL(path_get);

/**
 * path_put - put a reference to a path
 * @path: path to put the reference to
 *
 * Given a path decrement the reference count to the dentry and the vfsmount.
 */
void path_put(const struct path *path)
{
	dput(path->dentry);
	mntput(path->mnt);
}
EXPORT_SYMBOL(path_put);

#define EMBEDDED_LEVELS 2
struct nameidata {
	struct path	path;
	struct qstr	last;
	struct path	root;
	struct inode	*inode; /* path.dentry.d_inode */
	unsigned int	flags;
	unsigned	seq, m_seq, r_seq;
	int		last_type;
	unsigned	depth;
	int		total_link_count;
	struct saved {
		struct path link;
		struct delayed_call done;
		const char *name;
		unsigned seq;
	} *stack, internal[EMBEDDED_LEVELS];
	struct filename	*name;
	struct nameidata *saved;
	unsigned	root_seq;
	int		dfd;
	kuid_t		dir_uid;
	umode_t		dir_mode;
} __randomize_layout;

static void set_nameidata(struct nameidata *p, int dfd, struct filename *name)
{
	struct nameidata *old = current->nameidata;
	p->stack = p->internal;
	p->dfd = dfd;
	p->name = name;
	p->path.mnt = NULL;
	p->path.dentry = NULL;
	p->total_link_count = old ? old->total_link_count : 0;
	p->saved = old;
	current->nameidata = p;
}

static void restore_nameidata(void)
{
	struct nameidata *now = current->nameidata, *old = now->saved;

	current->nameidata = old;
	if (old)
		old->total_link_count = now->total_link_count;
	if (now->stack != now->internal)
		kfree(now->stack);
}

static bool nd_alloc_stack(struct nameidata *nd)
{
	struct saved *p;

	p= kmalloc_array(MAXSYMLINKS, sizeof(struct saved),
			 nd->flags & LOOKUP_RCU ? GFP_ATOMIC : GFP_KERNEL);
	if (unlikely(!p))
		return false;
	memcpy(p, nd->internal, sizeof(nd->internal));
	nd->stack = p;
	return true;
}

/**
 * path_connected - Verify that a dentry is below mnt.mnt_root
 *
 * Rename can sometimes move a file or directory outside of a bind
 * mount, path_connected allows those cases to be detected.
 */
static bool path_connected(struct vfsmount *mnt, struct dentry *dentry)
{
	struct super_block *sb = mnt->mnt_sb;

	/* Bind mounts can have disconnected paths */
	if (mnt->mnt_root == sb->s_root)
		return true;

	return is_subdir(dentry, mnt->mnt_root);
}

static void drop_links(struct nameidata *nd)
{
	int i = nd->depth;
	while (i--) {
		struct saved *last = nd->stack + i;
		do_delayed_call(&last->done);
		clear_delayed_call(&last->done);
	}
}

static void terminate_walk(struct nameidata *nd)
{
	drop_links(nd);
	if (!(nd->flags & LOOKUP_RCU)) {
		int i;
		path_put(&nd->path);
		for (i = 0; i < nd->depth; i++)
			path_put(&nd->stack[i].link);
		if (nd->flags & LOOKUP_ROOT_GRABBED) {
			path_put(&nd->root);
			nd->flags &= ~LOOKUP_ROOT_GRABBED;
		}
	} else {
		nd->flags &= ~LOOKUP_RCU;
		rcu_read_unlock();
	}
	nd->depth = 0;
	nd->path.mnt = NULL;
	nd->path.dentry = NULL;
}

/* path_put is needed afterwards regardless of success or failure */
static bool __legitimize_path(struct path *path, unsigned seq, unsigned mseq)
{
	int res = __legitimize_mnt(path->mnt, mseq);
	if (unlikely(res)) {
		if (res > 0)
			path->mnt = NULL;
		path->dentry = NULL;
		return false;
	}
	if (unlikely(!lockref_get_not_dead(&path->dentry->d_lockref))) {
		path->dentry = NULL;
		return false;
	}
	return !read_seqcount_retry(&path->dentry->d_seq, seq);
}

static inline bool legitimize_path(struct nameidata *nd,
			    struct path *path, unsigned seq)
{
	return __legitimize_path(path, seq, nd->m_seq);
}

static bool legitimize_links(struct nameidata *nd)
{
	int i;
	if (unlikely(nd->flags & LOOKUP_CACHED)) {
		drop_links(nd);
		nd->depth = 0;
		return false;
	}
	for (i = 0; i < nd->depth; i++) {
		struct saved *last = nd->stack + i;
		if (unlikely(!legitimize_path(nd, &last->link, last->seq))) {
			drop_links(nd);
			nd->depth = i + 1;
			return false;
		}
	}
	return true;
}

static bool legitimize_root(struct nameidata *nd)
{
	/*
	 * For scoped-lookups (where nd->root has been zeroed), we need to
	 * restart the whole lookup from scratch -- because set_root() is wrong
	 * for these lookups (nd->dfd is the root, not the filesystem root).
	 */
	if (!nd->root.mnt && (nd->flags & LOOKUP_IS_SCOPED))
		return false;
	/* Nothing to do if nd->root is zero or is managed by the VFS user. */
	if (!nd->root.mnt || (nd->flags & LOOKUP_ROOT))
		return true;
	nd->flags |= LOOKUP_ROOT_GRABBED;
	return legitimize_path(nd, &nd->root, nd->root_seq);
}

/*
 * Path walking has 2 modes, rcu-walk and ref-walk (see
 * Documentation/filesystems/path-lookup.txt).  In situations when we can't
 * continue in RCU mode, we attempt to drop out of rcu-walk mode and grab
 * normal reference counts on dentries and vfsmounts to transition to ref-walk
 * mode.  Refcounts are grabbed at the last known good point before rcu-walk
 * got stuck, so ref-walk may continue from there. If this is not successful
 * (eg. a seqcount has changed), then failure is returned and it's up to caller
 * to restart the path walk from the beginning in ref-walk mode.
 */

/**
 * try_to_unlazy - try to switch to ref-walk mode.
 * @nd: nameidata pathwalk data
 * Returns: true on success, false on failure
 *
 * try_to_unlazy attempts to legitimize the current nd->path and nd->root
 * for ref-walk mode.
 * Must be called from rcu-walk context.
 * Nothing should touch nameidata between try_to_unlazy() failure and
 * terminate_walk().
 */
static bool try_to_unlazy(struct nameidata *nd)
{
	struct dentry *parent = nd->path.dentry;

	BUG_ON(!(nd->flags & LOOKUP_RCU));

	nd->flags &= ~LOOKUP_RCU;
	if (unlikely(!legitimize_links(nd)))
		goto out1;
	if (unlikely(!legitimize_path(nd, &nd->path, nd->seq)))
		goto out;
	if (unlikely(!legitimize_root(nd)))
		goto out;
	rcu_read_unlock();
	BUG_ON(nd->inode != parent->d_inode);
	return true;

out1:
	nd->path.mnt = NULL;
	nd->path.dentry = NULL;
out:
	rcu_read_unlock();
	return false;
}

/**
 * try_to_unlazy_next - try to switch to ref-walk mode.
 * @nd: nameidata pathwalk data
 * @dentry: next dentry to step into
 * @seq: seq number to check @dentry against
 * Returns: true on success, false on failure
 *
 * Similar to to try_to_unlazy(), but here we have the next dentry already
 * picked by rcu-walk and want to legitimize that in addition to the current
 * nd->path and nd->root for ref-walk mode.  Must be called from rcu-walk context.
 * Nothing should touch nameidata between try_to_unlazy_next() failure and
 * terminate_walk().
 */
static bool try_to_unlazy_next(struct nameidata *nd, struct dentry *dentry, unsigned seq)
{
	BUG_ON(!(nd->flags & LOOKUP_RCU));

	nd->flags &= ~LOOKUP_RCU;
	if (unlikely(!legitimize_links(nd)))
		goto out2;
	if (unlikely(!legitimize_mnt(nd->path.mnt, nd->m_seq)))
		goto out2;
	if (unlikely(!lockref_get_not_dead(&nd->path.dentry->d_lockref)))
		goto out1;

	/*
	 * We need to move both the parent and the dentry from the RCU domain
	 * to be properly refcounted. And the sequence number in the dentry
	 * validates *both* dentry counters, since we checked the sequence
	 * number of the parent after we got the child sequence number. So we
	 * know the parent must still be valid if the child sequence number is
	 */
	if (unlikely(!lockref_get_not_dead(&dentry->d_lockref)))
		goto out;
	if (unlikely(read_seqcount_retry(&dentry->d_seq, seq)))
		goto out_dput;
	/*
	 * Sequence counts matched. Now make sure that the root is
	 * still valid and get it if required.
	 */
	if (unlikely(!legitimize_root(nd)))
		goto out_dput;
	rcu_read_unlock();
	return true;

out2:
	nd->path.mnt = NULL;
out1:
	nd->path.dentry = NULL;
out:
	rcu_read_unlock();
	return false;
out_dput:
	rcu_read_unlock();
	dput(dentry);
	return false;
}

static inline int d_revalidate(struct dentry *dentry, unsigned int flags)
{
	if (unlikely(dentry->d_flags & DCACHE_OP_REVALIDATE))
		return dentry->d_op->d_revalidate(dentry, flags);
	else
		return 1;
}

/**
 * complete_walk - successful completion of path walk
 * @nd:  pointer nameidata
 *
 * If we had been in RCU mode, drop out of it and legitimize nd->path.
 * Revalidate the final result, unless we'd already done that during
 * the path walk or the filesystem doesn't ask for it.  Return 0 on
 * success, -error on failure.  In case of failure caller does not
 * need to drop nd->path.
 */
static int complete_walk(struct nameidata *nd)
{
	struct dentry *dentry = nd->path.dentry;
	int status;

	if (nd->flags & LOOKUP_RCU) {
		/*
		 * We don't want to zero nd->root for scoped-lookups or
		 * externally-managed nd->root.
		 */
		if (!(nd->flags & (LOOKUP_ROOT | LOOKUP_IS_SCOPED)))
			nd->root.mnt = NULL;
<<<<<<< HEAD
=======
		nd->flags &= ~LOOKUP_CACHED;
>>>>>>> 4bcf3b75
		if (!try_to_unlazy(nd))
			return -ECHILD;
	}

	if (unlikely(nd->flags & LOOKUP_IS_SCOPED)) {
		/*
		 * While the guarantee of LOOKUP_IS_SCOPED is (roughly) "don't
		 * ever step outside the root during lookup" and should already
		 * be guaranteed by the rest of namei, we want to avoid a namei
		 * BUG resulting in userspace being given a path that was not
		 * scoped within the root at some point during the lookup.
		 *
		 * So, do a final sanity-check to make sure that in the
		 * worst-case scenario (a complete bypass of LOOKUP_IS_SCOPED)
		 * we won't silently return an fd completely outside of the
		 * requested root to userspace.
		 *
		 * Userspace could move the path outside the root after this
		 * check, but as discussed elsewhere this is not a concern (the
		 * resolved file was inside the root at some point).
		 */
		if (!path_is_under(&nd->path, &nd->root))
			return -EXDEV;
	}

	if (likely(!(nd->flags & LOOKUP_JUMPED)))
		return 0;

	if (likely(!(dentry->d_flags & DCACHE_OP_WEAK_REVALIDATE)))
		return 0;

	status = dentry->d_op->d_weak_revalidate(dentry, nd->flags);
	if (status > 0)
		return 0;

	if (!status)
		status = -ESTALE;

	return status;
}

static int set_root(struct nameidata *nd)
{
	struct fs_struct *fs = current->fs;

	/*
	 * Jumping to the real root in a scoped-lookup is a BUG in namei, but we
	 * still have to ensure it doesn't happen because it will cause a breakout
	 * from the dirfd.
	 */
	if (WARN_ON(nd->flags & LOOKUP_IS_SCOPED))
		return -ENOTRECOVERABLE;

	if (nd->flags & LOOKUP_RCU) {
		unsigned seq;

		do {
			seq = read_seqcount_begin(&fs->seq);
			nd->root = fs->root;
			nd->root_seq = __read_seqcount_begin(&nd->root.dentry->d_seq);
		} while (read_seqcount_retry(&fs->seq, seq));
	} else {
		get_fs_root(fs, &nd->root);
		nd->flags |= LOOKUP_ROOT_GRABBED;
	}
	return 0;
}

static int nd_jump_root(struct nameidata *nd)
{
	if (unlikely(nd->flags & LOOKUP_BENEATH))
		return -EXDEV;
	if (unlikely(nd->flags & LOOKUP_NO_XDEV)) {
		/* Absolute path arguments to path_init() are allowed. */
		if (nd->path.mnt != NULL && nd->path.mnt != nd->root.mnt)
			return -EXDEV;
	}
	if (!nd->root.mnt) {
		int error = set_root(nd);
		if (error)
			return error;
	}
	if (nd->flags & LOOKUP_RCU) {
		struct dentry *d;
		nd->path = nd->root;
		d = nd->path.dentry;
		nd->inode = d->d_inode;
		nd->seq = nd->root_seq;
		if (unlikely(read_seqcount_retry(&d->d_seq, nd->seq)))
			return -ECHILD;
	} else {
		path_put(&nd->path);
		nd->path = nd->root;
		path_get(&nd->path);
		nd->inode = nd->path.dentry->d_inode;
	}
	nd->flags |= LOOKUP_JUMPED;
	return 0;
}

/*
 * Helper to directly jump to a known parsed path from ->get_link,
 * caller must have taken a reference to path beforehand.
 */
int nd_jump_link(struct path *path)
{
	int error = -ELOOP;
	struct nameidata *nd = current->nameidata;

	if (unlikely(nd->flags & LOOKUP_NO_MAGICLINKS))
		goto err;

	error = -EXDEV;
	if (unlikely(nd->flags & LOOKUP_NO_XDEV)) {
		if (nd->path.mnt != path->mnt)
			goto err;
	}
	/* Not currently safe for scoped-lookups. */
	if (unlikely(nd->flags & LOOKUP_IS_SCOPED))
		goto err;

	path_put(&nd->path);
	nd->path = *path;
	nd->inode = nd->path.dentry->d_inode;
	nd->flags |= LOOKUP_JUMPED;
	return 0;

err:
	path_put(path);
	return error;
}

static inline void put_link(struct nameidata *nd)
{
	struct saved *last = nd->stack + --nd->depth;
	do_delayed_call(&last->done);
	if (!(nd->flags & LOOKUP_RCU))
		path_put(&last->link);
}

int sysctl_protected_symlinks __read_mostly = 0;
int sysctl_protected_hardlinks __read_mostly = 0;
int sysctl_protected_fifos __read_mostly;
int sysctl_protected_regular __read_mostly;

/**
 * may_follow_link - Check symlink following for unsafe situations
 * @nd: nameidata pathwalk data
 *
 * In the case of the sysctl_protected_symlinks sysctl being enabled,
 * CAP_DAC_OVERRIDE needs to be specifically ignored if the symlink is
 * in a sticky world-writable directory. This is to protect privileged
 * processes from failing races against path names that may change out
 * from under them by way of other users creating malicious symlinks.
 * It will permit symlinks to be followed only when outside a sticky
 * world-writable directory, or when the uid of the symlink and follower
 * match, or when the directory owner matches the symlink's owner.
 *
 * Returns 0 if following the symlink is allowed, -ve on error.
 */
static inline int may_follow_link(struct nameidata *nd, const struct inode *inode)
{
	struct user_namespace *mnt_userns;
	kuid_t i_uid;

	if (!sysctl_protected_symlinks)
		return 0;

	mnt_userns = mnt_user_ns(nd->path.mnt);
	i_uid = i_uid_into_mnt(mnt_userns, inode);
	/* Allowed if owner and follower match. */
	if (uid_eq(current_cred()->fsuid, i_uid))
		return 0;

	/* Allowed if parent directory not sticky and world-writable. */
	if ((nd->dir_mode & (S_ISVTX|S_IWOTH)) != (S_ISVTX|S_IWOTH))
		return 0;

	/* Allowed if parent directory and link owner match. */
	if (uid_valid(nd->dir_uid) && uid_eq(nd->dir_uid, i_uid))
		return 0;

	if (nd->flags & LOOKUP_RCU)
		return -ECHILD;

	audit_inode(nd->name, nd->stack[0].link.dentry, 0);
	audit_log_path_denied(AUDIT_ANOM_LINK, "follow_link");
	return -EACCES;
}

/**
 * safe_hardlink_source - Check for safe hardlink conditions
 * @mnt_userns:	user namespace of the mount the inode was found from
 * @inode: the source inode to hardlink from
 *
 * Return false if at least one of the following conditions:
 *    - inode is not a regular file
 *    - inode is setuid
 *    - inode is setgid and group-exec
 *    - access failure for read and write
 *
 * Otherwise returns true.
 */
static bool safe_hardlink_source(struct user_namespace *mnt_userns,
				 struct inode *inode)
{
	umode_t mode = inode->i_mode;

	/* Special files should not get pinned to the filesystem. */
	if (!S_ISREG(mode))
		return false;

	/* Setuid files should not get pinned to the filesystem. */
	if (mode & S_ISUID)
		return false;

	/* Executable setgid files should not get pinned to the filesystem. */
	if ((mode & (S_ISGID | S_IXGRP)) == (S_ISGID | S_IXGRP))
		return false;

	/* Hardlinking to unreadable or unwritable sources is dangerous. */
	if (inode_permission(mnt_userns, inode, MAY_READ | MAY_WRITE))
		return false;

	return true;
}

/**
 * may_linkat - Check permissions for creating a hardlink
 * @mnt_userns:	user namespace of the mount the inode was found from
 * @link: the source to hardlink from
 *
 * Block hardlink when all of:
 *  - sysctl_protected_hardlinks enabled
 *  - fsuid does not match inode
 *  - hardlink source is unsafe (see safe_hardlink_source() above)
 *  - not CAP_FOWNER in a namespace with the inode owner uid mapped
 *
 * If the inode has been found through an idmapped mount the user namespace of
 * the vfsmount must be passed through @mnt_userns. This function will then take
 * care to map the inode according to @mnt_userns before checking permissions.
 * On non-idmapped mounts or if permission checking is to be performed on the
 * raw inode simply passs init_user_ns.
 *
 * Returns 0 if successful, -ve on error.
 */
int may_linkat(struct user_namespace *mnt_userns, struct path *link)
{
	struct inode *inode = link->dentry->d_inode;

	/* Inode writeback is not safe when the uid or gid are invalid. */
	if (!uid_valid(i_uid_into_mnt(mnt_userns, inode)) ||
	    !gid_valid(i_gid_into_mnt(mnt_userns, inode)))
		return -EOVERFLOW;

	if (!sysctl_protected_hardlinks)
		return 0;

	/* Source inode owner (or CAP_FOWNER) can hardlink all they like,
	 * otherwise, it must be a safe source.
	 */
	if (safe_hardlink_source(mnt_userns, inode) ||
	    inode_owner_or_capable(mnt_userns, inode))
		return 0;

	audit_log_path_denied(AUDIT_ANOM_LINK, "linkat");
	return -EPERM;
}

/**
 * may_create_in_sticky - Check whether an O_CREAT open in a sticky directory
 *			  should be allowed, or not, on files that already
 *			  exist.
 * @mnt_userns:	user namespace of the mount the inode was found from
 * @dir_mode: mode bits of directory
 * @dir_uid: owner of directory
 * @inode: the inode of the file to open
 *
 * Block an O_CREAT open of a FIFO (or a regular file) when:
 *   - sysctl_protected_fifos (or sysctl_protected_regular) is enabled
 *   - the file already exists
 *   - we are in a sticky directory
 *   - we don't own the file
 *   - the owner of the directory doesn't own the file
 *   - the directory is world writable
 * If the sysctl_protected_fifos (or sysctl_protected_regular) is set to 2
 * the directory doesn't have to be world writable: being group writable will
 * be enough.
 *
 * If the inode has been found through an idmapped mount the user namespace of
 * the vfsmount must be passed through @mnt_userns. This function will then take
 * care to map the inode according to @mnt_userns before checking permissions.
 * On non-idmapped mounts or if permission checking is to be performed on the
 * raw inode simply passs init_user_ns.
 *
 * Returns 0 if the open is allowed, -ve on error.
 */
static int may_create_in_sticky(struct user_namespace *mnt_userns,
				struct nameidata *nd, struct inode *const inode)
{
	umode_t dir_mode = nd->dir_mode;
	kuid_t dir_uid = nd->dir_uid;

	if ((!sysctl_protected_fifos && S_ISFIFO(inode->i_mode)) ||
	    (!sysctl_protected_regular && S_ISREG(inode->i_mode)) ||
	    likely(!(dir_mode & S_ISVTX)) ||
	    uid_eq(i_uid_into_mnt(mnt_userns, inode), dir_uid) ||
	    uid_eq(current_fsuid(), i_uid_into_mnt(mnt_userns, inode)))
		return 0;

	if (likely(dir_mode & 0002) ||
	    (dir_mode & 0020 &&
	     ((sysctl_protected_fifos >= 2 && S_ISFIFO(inode->i_mode)) ||
	      (sysctl_protected_regular >= 2 && S_ISREG(inode->i_mode))))) {
		const char *operation = S_ISFIFO(inode->i_mode) ?
					"sticky_create_fifo" :
					"sticky_create_regular";
		audit_log_path_denied(AUDIT_ANOM_CREAT, operation);
		return -EACCES;
	}
	return 0;
}

/*
 * follow_up - Find the mountpoint of path's vfsmount
 *
 * Given a path, find the mountpoint of its source file system.
 * Replace @path with the path of the mountpoint in the parent mount.
 * Up is towards /.
 *
 * Return 1 if we went up a level and 0 if we were already at the
 * root.
 */
int follow_up(struct path *path)
{
	struct mount *mnt = real_mount(path->mnt);
	struct mount *parent;
	struct dentry *mountpoint;

	read_seqlock_excl(&mount_lock);
	parent = mnt->mnt_parent;
	if (parent == mnt) {
		read_sequnlock_excl(&mount_lock);
		return 0;
	}
	mntget(&parent->mnt);
	mountpoint = dget(mnt->mnt_mountpoint);
	read_sequnlock_excl(&mount_lock);
	dput(path->dentry);
	path->dentry = mountpoint;
	mntput(path->mnt);
	path->mnt = &parent->mnt;
	return 1;
}
EXPORT_SYMBOL(follow_up);

static bool choose_mountpoint_rcu(struct mount *m, const struct path *root,
				  struct path *path, unsigned *seqp)
{
	while (mnt_has_parent(m)) {
		struct dentry *mountpoint = m->mnt_mountpoint;

		m = m->mnt_parent;
		if (unlikely(root->dentry == mountpoint &&
			     root->mnt == &m->mnt))
			break;
		if (mountpoint != m->mnt.mnt_root) {
			path->mnt = &m->mnt;
			path->dentry = mountpoint;
			*seqp = read_seqcount_begin(&mountpoint->d_seq);
			return true;
		}
	}
	return false;
}

static bool choose_mountpoint(struct mount *m, const struct path *root,
			      struct path *path)
{
	bool found;

	rcu_read_lock();
	while (1) {
		unsigned seq, mseq = read_seqbegin(&mount_lock);

		found = choose_mountpoint_rcu(m, root, path, &seq);
		if (unlikely(!found)) {
			if (!read_seqretry(&mount_lock, mseq))
				break;
		} else {
			if (likely(__legitimize_path(path, seq, mseq)))
				break;
			rcu_read_unlock();
			path_put(path);
			rcu_read_lock();
		}
	}
	rcu_read_unlock();
	return found;
}

/*
 * Perform an automount
 * - return -EISDIR to tell follow_managed() to stop and return the path we
 *   were called with.
 */
static int follow_automount(struct path *path, int *count, unsigned lookup_flags)
{
	struct dentry *dentry = path->dentry;

	/* We don't want to mount if someone's just doing a stat -
	 * unless they're stat'ing a directory and appended a '/' to
	 * the name.
	 *
	 * We do, however, want to mount if someone wants to open or
	 * create a file of any type under the mountpoint, wants to
	 * traverse through the mountpoint or wants to open the
	 * mounted directory.  Also, autofs may mark negative dentries
	 * as being automount points.  These will need the attentions
	 * of the daemon to instantiate them before they can be used.
	 */
	if (!(lookup_flags & (LOOKUP_PARENT | LOOKUP_DIRECTORY |
			   LOOKUP_OPEN | LOOKUP_CREATE | LOOKUP_AUTOMOUNT)) &&
	    dentry->d_inode)
		return -EISDIR;

	if (count && (*count)++ >= MAXSYMLINKS)
		return -ELOOP;

	return finish_automount(dentry->d_op->d_automount(path), path);
}

/*
 * mount traversal - out-of-line part.  One note on ->d_flags accesses -
 * dentries are pinned but not locked here, so negative dentry can go
 * positive right under us.  Use of smp_load_acquire() provides a barrier
 * sufficient for ->d_inode and ->d_flags consistency.
 */
static int __traverse_mounts(struct path *path, unsigned flags, bool *jumped,
			     int *count, unsigned lookup_flags)
{
	struct vfsmount *mnt = path->mnt;
	bool need_mntput = false;
	int ret = 0;

	while (flags & DCACHE_MANAGED_DENTRY) {
		/* Allow the filesystem to manage the transit without i_mutex
		 * being held. */
		if (flags & DCACHE_MANAGE_TRANSIT) {
			ret = path->dentry->d_op->d_manage(path, false);
			flags = smp_load_acquire(&path->dentry->d_flags);
			if (ret < 0)
				break;
		}

		if (flags & DCACHE_MOUNTED) {	// something's mounted on it..
			struct vfsmount *mounted = lookup_mnt(path);
			if (mounted) {		// ... in our namespace
				dput(path->dentry);
				if (need_mntput)
					mntput(path->mnt);
				path->mnt = mounted;
				path->dentry = dget(mounted->mnt_root);
				// here we know it's positive
				flags = path->dentry->d_flags;
				need_mntput = true;
				continue;
			}
		}

		if (!(flags & DCACHE_NEED_AUTOMOUNT))
			break;

		// uncovered automount point
		ret = follow_automount(path, count, lookup_flags);
		flags = smp_load_acquire(&path->dentry->d_flags);
		if (ret < 0)
			break;
	}

	if (ret == -EISDIR)
		ret = 0;
	// possible if you race with several mount --move
	if (need_mntput && path->mnt == mnt)
		mntput(path->mnt);
	if (!ret && unlikely(d_flags_negative(flags)))
		ret = -ENOENT;
	*jumped = need_mntput;
	return ret;
}

static inline int traverse_mounts(struct path *path, bool *jumped,
				  int *count, unsigned lookup_flags)
{
	unsigned flags = smp_load_acquire(&path->dentry->d_flags);

	/* fastpath */
	if (likely(!(flags & DCACHE_MANAGED_DENTRY))) {
		*jumped = false;
		if (unlikely(d_flags_negative(flags)))
			return -ENOENT;
		return 0;
	}
	return __traverse_mounts(path, flags, jumped, count, lookup_flags);
}

int follow_down_one(struct path *path)
{
	struct vfsmount *mounted;

	mounted = lookup_mnt(path);
	if (mounted) {
		dput(path->dentry);
		mntput(path->mnt);
		path->mnt = mounted;
		path->dentry = dget(mounted->mnt_root);
		return 1;
	}
	return 0;
}
EXPORT_SYMBOL(follow_down_one);

/*
 * Follow down to the covering mount currently visible to userspace.  At each
 * point, the filesystem owning that dentry may be queried as to whether the
 * caller is permitted to proceed or not.
 */
int follow_down(struct path *path)
{
	struct vfsmount *mnt = path->mnt;
	bool jumped;
	int ret = traverse_mounts(path, &jumped, NULL, 0);

	if (path->mnt != mnt)
		mntput(mnt);
	return ret;
}
EXPORT_SYMBOL(follow_down);

/*
 * Try to skip to top of mountpoint pile in rcuwalk mode.  Fail if
 * we meet a managed dentry that would need blocking.
 */
static bool __follow_mount_rcu(struct nameidata *nd, struct path *path,
			       struct inode **inode, unsigned *seqp)
{
	struct dentry *dentry = path->dentry;
	unsigned int flags = dentry->d_flags;

	if (likely(!(flags & DCACHE_MANAGED_DENTRY)))
		return true;

	if (unlikely(nd->flags & LOOKUP_NO_XDEV))
		return false;

	for (;;) {
		/*
		 * Don't forget we might have a non-mountpoint managed dentry
		 * that wants to block transit.
		 */
		if (unlikely(flags & DCACHE_MANAGE_TRANSIT)) {
			int res = dentry->d_op->d_manage(path, true);
			if (res)
				return res == -EISDIR;
			flags = dentry->d_flags;
		}

		if (flags & DCACHE_MOUNTED) {
			struct mount *mounted = __lookup_mnt(path->mnt, dentry);
			if (mounted) {
				path->mnt = &mounted->mnt;
				dentry = path->dentry = mounted->mnt.mnt_root;
				nd->flags |= LOOKUP_JUMPED;
				*seqp = read_seqcount_begin(&dentry->d_seq);
				*inode = dentry->d_inode;
				/*
				 * We don't need to re-check ->d_seq after this
				 * ->d_inode read - there will be an RCU delay
				 * between mount hash removal and ->mnt_root
				 * becoming unpinned.
				 */
				flags = dentry->d_flags;
				continue;
			}
			if (read_seqretry(&mount_lock, nd->m_seq))
				return false;
		}
		return !(flags & DCACHE_NEED_AUTOMOUNT);
	}
}

static inline int handle_mounts(struct nameidata *nd, struct dentry *dentry,
			  struct path *path, struct inode **inode,
			  unsigned int *seqp)
{
	bool jumped;
	int ret;

	path->mnt = nd->path.mnt;
	path->dentry = dentry;
	if (nd->flags & LOOKUP_RCU) {
		unsigned int seq = *seqp;
		if (unlikely(!*inode))
			return -ENOENT;
		if (likely(__follow_mount_rcu(nd, path, inode, seqp)))
			return 0;
		if (!try_to_unlazy_next(nd, dentry, seq))
			return -ECHILD;
		// *path might've been clobbered by __follow_mount_rcu()
		path->mnt = nd->path.mnt;
		path->dentry = dentry;
	}
	ret = traverse_mounts(path, &jumped, &nd->total_link_count, nd->flags);
	if (jumped) {
		if (unlikely(nd->flags & LOOKUP_NO_XDEV))
			ret = -EXDEV;
		else
			nd->flags |= LOOKUP_JUMPED;
	}
	if (unlikely(ret)) {
		dput(path->dentry);
		if (path->mnt != nd->path.mnt)
			mntput(path->mnt);
	} else {
		*inode = d_backing_inode(path->dentry);
		*seqp = 0; /* out of RCU mode, so the value doesn't matter */
	}
	return ret;
}

/*
 * This looks up the name in dcache and possibly revalidates the found dentry.
 * NULL is returned if the dentry does not exist in the cache.
 */
static struct dentry *lookup_dcache(const struct qstr *name,
				    struct dentry *dir,
				    unsigned int flags)
{
	struct dentry *dentry = d_lookup(dir, name);
	if (dentry) {
		int error = d_revalidate(dentry, flags);
		if (unlikely(error <= 0)) {
			if (!error)
				d_invalidate(dentry);
			dput(dentry);
			return ERR_PTR(error);
		}
	}
	return dentry;
}

/*
 * Parent directory has inode locked exclusive.  This is one
 * and only case when ->lookup() gets called on non in-lookup
 * dentries - as the matter of fact, this only gets called
 * when directory is guaranteed to have no in-lookup children
 * at all.
 */
static struct dentry *__lookup_hash(const struct qstr *name,
		struct dentry *base, unsigned int flags)
{
	struct dentry *dentry = lookup_dcache(name, base, flags);
	struct dentry *old;
	struct inode *dir = base->d_inode;

	if (dentry)
		return dentry;

	/* Don't create child dentry for a dead directory. */
	if (unlikely(IS_DEADDIR(dir)))
		return ERR_PTR(-ENOENT);

	dentry = d_alloc(base, name);
	if (unlikely(!dentry))
		return ERR_PTR(-ENOMEM);

	old = dir->i_op->lookup(dir, dentry, flags);
	if (unlikely(old)) {
		dput(dentry);
		dentry = old;
	}
	return dentry;
}

static struct dentry *lookup_fast(struct nameidata *nd,
				  struct inode **inode,
			          unsigned *seqp)
{
	struct dentry *dentry, *parent = nd->path.dentry;
	int status = 1;

	/*
	 * Rename seqlock is not required here because in the off chance
	 * of a false negative due to a concurrent rename, the caller is
	 * going to fall back to non-racy lookup.
	 */
	if (nd->flags & LOOKUP_RCU) {
		unsigned seq;
		dentry = __d_lookup_rcu(parent, &nd->last, &seq);
		if (unlikely(!dentry)) {
			if (!try_to_unlazy(nd))
				return ERR_PTR(-ECHILD);
			return NULL;
		}

		/*
		 * This sequence count validates that the inode matches
		 * the dentry name information from lookup.
		 */
		*inode = d_backing_inode(dentry);
		if (unlikely(read_seqcount_retry(&dentry->d_seq, seq)))
			return ERR_PTR(-ECHILD);

		/*
		 * This sequence count validates that the parent had no
		 * changes while we did the lookup of the dentry above.
		 *
		 * The memory barrier in read_seqcount_begin of child is
		 *  enough, we can use __read_seqcount_retry here.
		 */
		if (unlikely(__read_seqcount_retry(&parent->d_seq, nd->seq)))
			return ERR_PTR(-ECHILD);

		*seqp = seq;
		status = d_revalidate(dentry, nd->flags);
		if (likely(status > 0))
			return dentry;
		if (!try_to_unlazy_next(nd, dentry, seq))
			return ERR_PTR(-ECHILD);
		if (status == -ECHILD)
			/* we'd been told to redo it in non-rcu mode */
			status = d_revalidate(dentry, nd->flags);
	} else {
		dentry = __d_lookup(parent, &nd->last);
		if (unlikely(!dentry))
			return NULL;
		status = d_revalidate(dentry, nd->flags);
	}
	if (unlikely(status <= 0)) {
		if (!status)
			d_invalidate(dentry);
		dput(dentry);
		return ERR_PTR(status);
	}
	return dentry;
}

/* Fast lookup failed, do it the slow way */
static struct dentry *__lookup_slow(const struct qstr *name,
				    struct dentry *dir,
				    unsigned int flags)
{
	struct dentry *dentry, *old;
	struct inode *inode = dir->d_inode;
	DECLARE_WAIT_QUEUE_HEAD_ONSTACK(wq);

	/* Don't go there if it's already dead */
	if (unlikely(IS_DEADDIR(inode)))
		return ERR_PTR(-ENOENT);
again:
	dentry = d_alloc_parallel(dir, name, &wq);
	if (IS_ERR(dentry))
		return dentry;
	if (unlikely(!d_in_lookup(dentry))) {
		int error = d_revalidate(dentry, flags);
		if (unlikely(error <= 0)) {
			if (!error) {
				d_invalidate(dentry);
				dput(dentry);
				goto again;
			}
			dput(dentry);
			dentry = ERR_PTR(error);
		}
	} else {
		old = inode->i_op->lookup(inode, dentry, flags);
		d_lookup_done(dentry);
		if (unlikely(old)) {
			dput(dentry);
			dentry = old;
		}
	}
	return dentry;
}

static struct dentry *lookup_slow(const struct qstr *name,
				  struct dentry *dir,
				  unsigned int flags)
{
	struct inode *inode = dir->d_inode;
	struct dentry *res;
	inode_lock_shared(inode);
	res = __lookup_slow(name, dir, flags);
	inode_unlock_shared(inode);
	return res;
}

static inline int may_lookup(struct user_namespace *mnt_userns,
			     struct nameidata *nd)
{
	if (nd->flags & LOOKUP_RCU) {
<<<<<<< HEAD
		int err = inode_permission(nd->inode, MAY_EXEC|MAY_NOT_BLOCK);
=======
		int err = inode_permission(mnt_userns, nd->inode, MAY_EXEC|MAY_NOT_BLOCK);
>>>>>>> 4bcf3b75
		if (err != -ECHILD || !try_to_unlazy(nd))
			return err;
	}
	return inode_permission(mnt_userns, nd->inode, MAY_EXEC);
}

static int reserve_stack(struct nameidata *nd, struct path *link, unsigned seq)
{
	if (unlikely(nd->total_link_count++ >= MAXSYMLINKS))
		return -ELOOP;

	if (likely(nd->depth != EMBEDDED_LEVELS))
		return 0;
	if (likely(nd->stack != nd->internal))
		return 0;
	if (likely(nd_alloc_stack(nd)))
		return 0;

	if (nd->flags & LOOKUP_RCU) {
		// we need to grab link before we do unlazy.  And we can't skip
		// unlazy even if we fail to grab the link - cleanup needs it
		bool grabbed_link = legitimize_path(nd, link, seq);

		if (!try_to_unlazy(nd) != 0 || !grabbed_link)
			return -ECHILD;

		if (nd_alloc_stack(nd))
			return 0;
	}
	return -ENOMEM;
}

enum {WALK_TRAILING = 1, WALK_MORE = 2, WALK_NOFOLLOW = 4};

static const char *pick_link(struct nameidata *nd, struct path *link,
		     struct inode *inode, unsigned seq, int flags)
{
	struct saved *last;
	const char *res;
	int error = reserve_stack(nd, link, seq);

	if (unlikely(error)) {
		if (!(nd->flags & LOOKUP_RCU))
			path_put(link);
		return ERR_PTR(error);
	}
	last = nd->stack + nd->depth++;
	last->link = *link;
	clear_delayed_call(&last->done);
	last->seq = seq;

	if (flags & WALK_TRAILING) {
		error = may_follow_link(nd, inode);
		if (unlikely(error))
			return ERR_PTR(error);
	}

	if (unlikely(nd->flags & LOOKUP_NO_SYMLINKS) ||
			unlikely(link->mnt->mnt_flags & MNT_NOSYMFOLLOW))
		return ERR_PTR(-ELOOP);

	if (!(nd->flags & LOOKUP_RCU)) {
		touch_atime(&last->link);
		cond_resched();
	} else if (atime_needs_update(&last->link, inode)) {
		if (!try_to_unlazy(nd))
			return ERR_PTR(-ECHILD);
		touch_atime(&last->link);
	}

	error = security_inode_follow_link(link->dentry, inode,
					   nd->flags & LOOKUP_RCU);
	if (unlikely(error))
		return ERR_PTR(error);

	res = READ_ONCE(inode->i_link);
	if (!res) {
		const char * (*get)(struct dentry *, struct inode *,
				struct delayed_call *);
		get = inode->i_op->get_link;
		if (nd->flags & LOOKUP_RCU) {
			res = get(NULL, inode, &last->done);
			if (res == ERR_PTR(-ECHILD) && try_to_unlazy(nd))
				res = get(link->dentry, inode, &last->done);
		} else {
			res = get(link->dentry, inode, &last->done);
		}
		if (!res)
			goto all_done;
		if (IS_ERR(res))
			return res;
	}
	if (*res == '/') {
		error = nd_jump_root(nd);
		if (unlikely(error))
			return ERR_PTR(error);
		while (unlikely(*++res == '/'))
			;
	}
	if (*res)
		return res;
all_done: // pure jump
	put_link(nd);
	return NULL;
}

/*
 * Do we need to follow links? We _really_ want to be able
 * to do this check without having to look at inode->i_op,
 * so we keep a cache of "no, this doesn't need follow_link"
 * for the common case.
 */
static const char *step_into(struct nameidata *nd, int flags,
		     struct dentry *dentry, struct inode *inode, unsigned seq)
{
	struct path path;
	int err = handle_mounts(nd, dentry, &path, &inode, &seq);

	if (err < 0)
		return ERR_PTR(err);
	if (likely(!d_is_symlink(path.dentry)) ||
	   ((flags & WALK_TRAILING) && !(nd->flags & LOOKUP_FOLLOW)) ||
	   (flags & WALK_NOFOLLOW)) {
		/* not a symlink or should not follow */
		if (!(nd->flags & LOOKUP_RCU)) {
			dput(nd->path.dentry);
			if (nd->path.mnt != path.mnt)
				mntput(nd->path.mnt);
		}
		nd->path = path;
		nd->inode = inode;
		nd->seq = seq;
		return NULL;
	}
	if (nd->flags & LOOKUP_RCU) {
		/* make sure that d_is_symlink above matches inode */
		if (read_seqcount_retry(&path.dentry->d_seq, seq))
			return ERR_PTR(-ECHILD);
	} else {
		if (path.mnt == nd->path.mnt)
			mntget(path.mnt);
	}
	return pick_link(nd, &path, inode, seq, flags);
}

static struct dentry *follow_dotdot_rcu(struct nameidata *nd,
					struct inode **inodep,
					unsigned *seqp)
{
	struct dentry *parent, *old;

	if (path_equal(&nd->path, &nd->root))
		goto in_root;
	if (unlikely(nd->path.dentry == nd->path.mnt->mnt_root)) {
		struct path path;
		unsigned seq;
		if (!choose_mountpoint_rcu(real_mount(nd->path.mnt),
					   &nd->root, &path, &seq))
			goto in_root;
		if (unlikely(nd->flags & LOOKUP_NO_XDEV))
			return ERR_PTR(-ECHILD);
		nd->path = path;
		nd->inode = path.dentry->d_inode;
		nd->seq = seq;
		if (unlikely(read_seqretry(&mount_lock, nd->m_seq)))
			return ERR_PTR(-ECHILD);
		/* we know that mountpoint was pinned */
	}
	old = nd->path.dentry;
	parent = old->d_parent;
	*inodep = parent->d_inode;
	*seqp = read_seqcount_begin(&parent->d_seq);
	if (unlikely(read_seqcount_retry(&old->d_seq, nd->seq)))
		return ERR_PTR(-ECHILD);
	if (unlikely(!path_connected(nd->path.mnt, parent)))
		return ERR_PTR(-ECHILD);
	return parent;
in_root:
	if (unlikely(read_seqretry(&mount_lock, nd->m_seq)))
		return ERR_PTR(-ECHILD);
	if (unlikely(nd->flags & LOOKUP_BENEATH))
		return ERR_PTR(-ECHILD);
	return NULL;
}

static struct dentry *follow_dotdot(struct nameidata *nd,
				 struct inode **inodep,
				 unsigned *seqp)
{
	struct dentry *parent;

	if (path_equal(&nd->path, &nd->root))
		goto in_root;
	if (unlikely(nd->path.dentry == nd->path.mnt->mnt_root)) {
		struct path path;

		if (!choose_mountpoint(real_mount(nd->path.mnt),
				       &nd->root, &path))
			goto in_root;
		path_put(&nd->path);
		nd->path = path;
		nd->inode = path.dentry->d_inode;
		if (unlikely(nd->flags & LOOKUP_NO_XDEV))
			return ERR_PTR(-EXDEV);
	}
	/* rare case of legitimate dget_parent()... */
	parent = dget_parent(nd->path.dentry);
	if (unlikely(!path_connected(nd->path.mnt, parent))) {
		dput(parent);
		return ERR_PTR(-ENOENT);
	}
	*seqp = 0;
	*inodep = parent->d_inode;
	return parent;

in_root:
	if (unlikely(nd->flags & LOOKUP_BENEATH))
		return ERR_PTR(-EXDEV);
	dget(nd->path.dentry);
	return NULL;
}

static const char *handle_dots(struct nameidata *nd, int type)
{
	if (type == LAST_DOTDOT) {
		const char *error = NULL;
		struct dentry *parent;
		struct inode *inode;
		unsigned seq;

		if (!nd->root.mnt) {
			error = ERR_PTR(set_root(nd));
			if (error)
				return error;
		}
		if (nd->flags & LOOKUP_RCU)
			parent = follow_dotdot_rcu(nd, &inode, &seq);
		else
			parent = follow_dotdot(nd, &inode, &seq);
		if (IS_ERR(parent))
			return ERR_CAST(parent);
		if (unlikely(!parent))
			error = step_into(nd, WALK_NOFOLLOW,
					 nd->path.dentry, nd->inode, nd->seq);
		else
			error = step_into(nd, WALK_NOFOLLOW,
					 parent, inode, seq);
		if (unlikely(error))
			return error;

		if (unlikely(nd->flags & LOOKUP_IS_SCOPED)) {
			/*
			 * If there was a racing rename or mount along our
			 * path, then we can't be sure that ".." hasn't jumped
			 * above nd->root (and so userspace should retry or use
			 * some fallback).
			 */
			smp_rmb();
			if (unlikely(__read_seqcount_retry(&mount_lock.seqcount, nd->m_seq)))
				return ERR_PTR(-EAGAIN);
			if (unlikely(__read_seqcount_retry(&rename_lock.seqcount, nd->r_seq)))
				return ERR_PTR(-EAGAIN);
		}
	}
	return NULL;
}

static const char *walk_component(struct nameidata *nd, int flags)
{
	struct dentry *dentry;
	struct inode *inode;
	unsigned seq;
	/*
	 * "." and ".." are special - ".." especially so because it has
	 * to be able to know about the current root directory and
	 * parent relationships.
	 */
	if (unlikely(nd->last_type != LAST_NORM)) {
		if (!(flags & WALK_MORE) && nd->depth)
			put_link(nd);
		return handle_dots(nd, nd->last_type);
	}
	dentry = lookup_fast(nd, &inode, &seq);
	if (IS_ERR(dentry))
		return ERR_CAST(dentry);
	if (unlikely(!dentry)) {
		dentry = lookup_slow(&nd->last, nd->path.dentry, nd->flags);
		if (IS_ERR(dentry))
			return ERR_CAST(dentry);
	}
	if (!(flags & WALK_MORE) && nd->depth)
		put_link(nd);
	return step_into(nd, flags, dentry, inode, seq);
}

/*
 * We can do the critical dentry name comparison and hashing
 * operations one word at a time, but we are limited to:
 *
 * - Architectures with fast unaligned word accesses. We could
 *   do a "get_unaligned()" if this helps and is sufficiently
 *   fast.
 *
 * - non-CONFIG_DEBUG_PAGEALLOC configurations (so that we
 *   do not trap on the (extremely unlikely) case of a page
 *   crossing operation.
 *
 * - Furthermore, we need an efficient 64-bit compile for the
 *   64-bit case in order to generate the "number of bytes in
 *   the final mask". Again, that could be replaced with a
 *   efficient population count instruction or similar.
 */
#ifdef CONFIG_DCACHE_WORD_ACCESS

#include <asm/word-at-a-time.h>

#ifdef HASH_MIX

/* Architecture provides HASH_MIX and fold_hash() in <asm/hash.h> */

#elif defined(CONFIG_64BIT)
/*
 * Register pressure in the mixing function is an issue, particularly
 * on 32-bit x86, but almost any function requires one state value and
 * one temporary.  Instead, use a function designed for two state values
 * and no temporaries.
 *
 * This function cannot create a collision in only two iterations, so
 * we have two iterations to achieve avalanche.  In those two iterations,
 * we have six layers of mixing, which is enough to spread one bit's
 * influence out to 2^6 = 64 state bits.
 *
 * Rotate constants are scored by considering either 64 one-bit input
 * deltas or 64*63/2 = 2016 two-bit input deltas, and finding the
 * probability of that delta causing a change to each of the 128 output
 * bits, using a sample of random initial states.
 *
 * The Shannon entropy of the computed probabilities is then summed
 * to produce a score.  Ideally, any input change has a 50% chance of
 * toggling any given output bit.
 *
 * Mixing scores (in bits) for (12,45):
 * Input delta: 1-bit      2-bit
 * 1 round:     713.3    42542.6
 * 2 rounds:   2753.7   140389.8
 * 3 rounds:   5954.1   233458.2
 * 4 rounds:   7862.6   256672.2
 * Perfect:    8192     258048
 *            (64*128) (64*63/2 * 128)
 */
#define HASH_MIX(x, y, a)	\
	(	x ^= (a),	\
	y ^= x,	x = rol64(x,12),\
	x += y,	y = rol64(y,45),\
	y *= 9			)

/*
 * Fold two longs into one 32-bit hash value.  This must be fast, but
 * latency isn't quite as critical, as there is a fair bit of additional
 * work done before the hash value is used.
 */
static inline unsigned int fold_hash(unsigned long x, unsigned long y)
{
	y ^= x * GOLDEN_RATIO_64;
	y *= GOLDEN_RATIO_64;
	return y >> 32;
}

#else	/* 32-bit case */

/*
 * Mixing scores (in bits) for (7,20):
 * Input delta: 1-bit      2-bit
 * 1 round:     330.3     9201.6
 * 2 rounds:   1246.4    25475.4
 * 3 rounds:   1907.1    31295.1
 * 4 rounds:   2042.3    31718.6
 * Perfect:    2048      31744
 *            (32*64)   (32*31/2 * 64)
 */
#define HASH_MIX(x, y, a)	\
	(	x ^= (a),	\
	y ^= x,	x = rol32(x, 7),\
	x += y,	y = rol32(y,20),\
	y *= 9			)

static inline unsigned int fold_hash(unsigned long x, unsigned long y)
{
	/* Use arch-optimized multiply if one exists */
	return __hash_32(y ^ __hash_32(x));
}

#endif

/*
 * Return the hash of a string of known length.  This is carfully
 * designed to match hash_name(), which is the more critical function.
 * In particular, we must end by hashing a final word containing 0..7
 * payload bytes, to match the way that hash_name() iterates until it
 * finds the delimiter after the name.
 */
unsigned int full_name_hash(const void *salt, const char *name, unsigned int len)
{
	unsigned long a, x = 0, y = (unsigned long)salt;

	for (;;) {
		if (!len)
			goto done;
		a = load_unaligned_zeropad(name);
		if (len < sizeof(unsigned long))
			break;
		HASH_MIX(x, y, a);
		name += sizeof(unsigned long);
		len -= sizeof(unsigned long);
	}
	x ^= a & bytemask_from_count(len);
done:
	return fold_hash(x, y);
}
EXPORT_SYMBOL(full_name_hash);

/* Return the "hash_len" (hash and length) of a null-terminated string */
u64 hashlen_string(const void *salt, const char *name)
{
	unsigned long a = 0, x = 0, y = (unsigned long)salt;
	unsigned long adata, mask, len;
	const struct word_at_a_time constants = WORD_AT_A_TIME_CONSTANTS;

	len = 0;
	goto inside;

	do {
		HASH_MIX(x, y, a);
		len += sizeof(unsigned long);
inside:
		a = load_unaligned_zeropad(name+len);
	} while (!has_zero(a, &adata, &constants));

	adata = prep_zero_mask(a, adata, &constants);
	mask = create_zero_mask(adata);
	x ^= a & zero_bytemask(mask);

	return hashlen_create(fold_hash(x, y), len + find_zero(mask));
}
EXPORT_SYMBOL(hashlen_string);

/*
 * Calculate the length and hash of the path component, and
 * return the "hash_len" as the result.
 */
static inline u64 hash_name(const void *salt, const char *name)
{
	unsigned long a = 0, b, x = 0, y = (unsigned long)salt;
	unsigned long adata, bdata, mask, len;
	const struct word_at_a_time constants = WORD_AT_A_TIME_CONSTANTS;

	len = 0;
	goto inside;

	do {
		HASH_MIX(x, y, a);
		len += sizeof(unsigned long);
inside:
		a = load_unaligned_zeropad(name+len);
		b = a ^ REPEAT_BYTE('/');
	} while (!(has_zero(a, &adata, &constants) | has_zero(b, &bdata, &constants)));

	adata = prep_zero_mask(a, adata, &constants);
	bdata = prep_zero_mask(b, bdata, &constants);
	mask = create_zero_mask(adata | bdata);
	x ^= a & zero_bytemask(mask);

	return hashlen_create(fold_hash(x, y), len + find_zero(mask));
}

#else	/* !CONFIG_DCACHE_WORD_ACCESS: Slow, byte-at-a-time version */

/* Return the hash of a string of known length */
unsigned int full_name_hash(const void *salt, const char *name, unsigned int len)
{
	unsigned long hash = init_name_hash(salt);
	while (len--)
		hash = partial_name_hash((unsigned char)*name++, hash);
	return end_name_hash(hash);
}
EXPORT_SYMBOL(full_name_hash);

/* Return the "hash_len" (hash and length) of a null-terminated string */
u64 hashlen_string(const void *salt, const char *name)
{
	unsigned long hash = init_name_hash(salt);
	unsigned long len = 0, c;

	c = (unsigned char)*name;
	while (c) {
		len++;
		hash = partial_name_hash(c, hash);
		c = (unsigned char)name[len];
	}
	return hashlen_create(end_name_hash(hash), len);
}
EXPORT_SYMBOL(hashlen_string);

/*
 * We know there's a real path component here of at least
 * one character.
 */
static inline u64 hash_name(const void *salt, const char *name)
{
	unsigned long hash = init_name_hash(salt);
	unsigned long len = 0, c;

	c = (unsigned char)*name;
	do {
		len++;
		hash = partial_name_hash(c, hash);
		c = (unsigned char)name[len];
	} while (c && c != '/');
	return hashlen_create(end_name_hash(hash), len);
}

#endif

/*
 * Name resolution.
 * This is the basic name resolution function, turning a pathname into
 * the final dentry. We expect 'base' to be positive and a directory.
 *
 * Returns 0 and nd will have valid dentry and mnt on success.
 * Returns error and drops reference to input namei data on failure.
 */
static int link_path_walk(const char *name, struct nameidata *nd)
{
	int depth = 0; // depth <= nd->depth
	int err;

	nd->last_type = LAST_ROOT;
	nd->flags |= LOOKUP_PARENT;
	if (IS_ERR(name))
		return PTR_ERR(name);
	while (*name=='/')
		name++;
	if (!*name) {
		nd->dir_mode = 0; // short-circuit the 'hardening' idiocy
		return 0;
	}

	/* At this point we know we have a real path component. */
	for(;;) {
		struct user_namespace *mnt_userns;
		const char *link;
		u64 hash_len;
		int type;

		mnt_userns = mnt_user_ns(nd->path.mnt);
		err = may_lookup(mnt_userns, nd);
		if (err)
			return err;

		hash_len = hash_name(nd->path.dentry, name);

		type = LAST_NORM;
		if (name[0] == '.') switch (hashlen_len(hash_len)) {
			case 2:
				if (name[1] == '.') {
					type = LAST_DOTDOT;
					nd->flags |= LOOKUP_JUMPED;
				}
				break;
			case 1:
				type = LAST_DOT;
		}
		if (likely(type == LAST_NORM)) {
			struct dentry *parent = nd->path.dentry;
			nd->flags &= ~LOOKUP_JUMPED;
			if (unlikely(parent->d_flags & DCACHE_OP_HASH)) {
				struct qstr this = { { .hash_len = hash_len }, .name = name };
				err = parent->d_op->d_hash(parent, &this);
				if (err < 0)
					return err;
				hash_len = this.hash_len;
				name = this.name;
			}
		}

		nd->last.hash_len = hash_len;
		nd->last.name = name;
		nd->last_type = type;

		name += hashlen_len(hash_len);
		if (!*name)
			goto OK;
		/*
		 * If it wasn't NUL, we know it was '/'. Skip that
		 * slash, and continue until no more slashes.
		 */
		do {
			name++;
		} while (unlikely(*name == '/'));
		if (unlikely(!*name)) {
OK:
			/* pathname or trailing symlink, done */
			if (!depth) {
				nd->dir_uid = i_uid_into_mnt(mnt_userns, nd->inode);
				nd->dir_mode = nd->inode->i_mode;
				nd->flags &= ~LOOKUP_PARENT;
				return 0;
			}
			/* last component of nested symlink */
			name = nd->stack[--depth].name;
			link = walk_component(nd, 0);
		} else {
			/* not the last component */
			link = walk_component(nd, WALK_MORE);
		}
		if (unlikely(link)) {
			if (IS_ERR(link))
				return PTR_ERR(link);
			/* a symlink to follow */
			nd->stack[depth++].name = name;
			name = link;
			continue;
		}
		if (unlikely(!d_can_lookup(nd->path.dentry))) {
			if (nd->flags & LOOKUP_RCU) {
				if (!try_to_unlazy(nd))
					return -ECHILD;
			}
			return -ENOTDIR;
		}
	}
}

/* must be paired with terminate_walk() */
static const char *path_init(struct nameidata *nd, unsigned flags)
{
	int error;
	const char *s = nd->name->name;

	/* LOOKUP_CACHED requires RCU, ask caller to retry */
	if ((flags & (LOOKUP_RCU | LOOKUP_CACHED)) == LOOKUP_CACHED)
		return ERR_PTR(-EAGAIN);

	if (!*s)
		flags &= ~LOOKUP_RCU;
	if (flags & LOOKUP_RCU)
		rcu_read_lock();

	nd->flags = flags | LOOKUP_JUMPED;
	nd->depth = 0;

	nd->m_seq = __read_seqcount_begin(&mount_lock.seqcount);
	nd->r_seq = __read_seqcount_begin(&rename_lock.seqcount);
	smp_rmb();

	if (flags & LOOKUP_ROOT) {
		struct dentry *root = nd->root.dentry;
		struct inode *inode = root->d_inode;
		if (*s && unlikely(!d_can_lookup(root)))
			return ERR_PTR(-ENOTDIR);
		nd->path = nd->root;
		nd->inode = inode;
		if (flags & LOOKUP_RCU) {
			nd->seq = read_seqcount_begin(&nd->path.dentry->d_seq);
			nd->root_seq = nd->seq;
		} else {
			path_get(&nd->path);
		}
		return s;
	}

	nd->root.mnt = NULL;

	/* Absolute pathname -- fetch the root (LOOKUP_IN_ROOT uses nd->dfd). */
	if (*s == '/' && !(flags & LOOKUP_IN_ROOT)) {
		error = nd_jump_root(nd);
		if (unlikely(error))
			return ERR_PTR(error);
		return s;
	}

	/* Relative pathname -- get the starting-point it is relative to. */
	if (nd->dfd == AT_FDCWD) {
		if (flags & LOOKUP_RCU) {
			struct fs_struct *fs = current->fs;
			unsigned seq;

			do {
				seq = read_seqcount_begin(&fs->seq);
				nd->path = fs->pwd;
				nd->inode = nd->path.dentry->d_inode;
				nd->seq = __read_seqcount_begin(&nd->path.dentry->d_seq);
			} while (read_seqcount_retry(&fs->seq, seq));
		} else {
			get_fs_pwd(current->fs, &nd->path);
			nd->inode = nd->path.dentry->d_inode;
		}
	} else {
		/* Caller must check execute permissions on the starting path component */
		struct fd f = fdget_raw(nd->dfd);
		struct dentry *dentry;

		if (!f.file)
			return ERR_PTR(-EBADF);

		dentry = f.file->f_path.dentry;

		if (*s && unlikely(!d_can_lookup(dentry))) {
			fdput(f);
			return ERR_PTR(-ENOTDIR);
		}

		nd->path = f.file->f_path;
		if (flags & LOOKUP_RCU) {
			nd->inode = nd->path.dentry->d_inode;
			nd->seq = read_seqcount_begin(&nd->path.dentry->d_seq);
		} else {
			path_get(&nd->path);
			nd->inode = nd->path.dentry->d_inode;
		}
		fdput(f);
	}

	/* For scoped-lookups we need to set the root to the dirfd as well. */
	if (flags & LOOKUP_IS_SCOPED) {
		nd->root = nd->path;
		if (flags & LOOKUP_RCU) {
			nd->root_seq = nd->seq;
		} else {
			path_get(&nd->root);
			nd->flags |= LOOKUP_ROOT_GRABBED;
		}
	}
	return s;
}

static inline const char *lookup_last(struct nameidata *nd)
{
	if (nd->last_type == LAST_NORM && nd->last.name[nd->last.len])
		nd->flags |= LOOKUP_FOLLOW | LOOKUP_DIRECTORY;

	return walk_component(nd, WALK_TRAILING);
}

static int handle_lookup_down(struct nameidata *nd)
{
	if (!(nd->flags & LOOKUP_RCU))
		dget(nd->path.dentry);
	return PTR_ERR(step_into(nd, WALK_NOFOLLOW,
			nd->path.dentry, nd->inode, nd->seq));
}

/* Returns 0 and nd will be valid on success; Retuns error, otherwise. */
static int path_lookupat(struct nameidata *nd, unsigned flags, struct path *path)
{
	const char *s = path_init(nd, flags);
	int err;

	if (unlikely(flags & LOOKUP_DOWN) && !IS_ERR(s)) {
		err = handle_lookup_down(nd);
		if (unlikely(err < 0))
			s = ERR_PTR(err);
	}

	while (!(err = link_path_walk(s, nd)) &&
	       (s = lookup_last(nd)) != NULL)
		;
	if (!err && unlikely(nd->flags & LOOKUP_MOUNTPOINT)) {
		err = handle_lookup_down(nd);
		nd->flags &= ~LOOKUP_JUMPED; // no d_weak_revalidate(), please...
	}
	if (!err)
		err = complete_walk(nd);

	if (!err && nd->flags & LOOKUP_DIRECTORY)
		if (!d_can_lookup(nd->path.dentry))
			err = -ENOTDIR;
	if (!err) {
		*path = nd->path;
		nd->path.mnt = NULL;
		nd->path.dentry = NULL;
	}
	terminate_walk(nd);
	return err;
}

int filename_lookup(int dfd, struct filename *name, unsigned flags,
		    struct path *path, struct path *root)
{
	int retval;
	struct nameidata nd;
	if (IS_ERR(name))
		return PTR_ERR(name);
	if (unlikely(root)) {
		nd.root = *root;
		flags |= LOOKUP_ROOT;
	}
	set_nameidata(&nd, dfd, name);
	retval = path_lookupat(&nd, flags | LOOKUP_RCU, path);
	if (unlikely(retval == -ECHILD))
		retval = path_lookupat(&nd, flags, path);
	if (unlikely(retval == -ESTALE))
		retval = path_lookupat(&nd, flags | LOOKUP_REVAL, path);

	if (likely(!retval))
		audit_inode(name, path->dentry,
			    flags & LOOKUP_MOUNTPOINT ? AUDIT_INODE_NOEVAL : 0);
	restore_nameidata();
	putname(name);
	return retval;
}

/* Returns 0 and nd will be valid on success; Retuns error, otherwise. */
static int path_parentat(struct nameidata *nd, unsigned flags,
				struct path *parent)
{
	const char *s = path_init(nd, flags);
	int err = link_path_walk(s, nd);
	if (!err)
		err = complete_walk(nd);
	if (!err) {
		*parent = nd->path;
		nd->path.mnt = NULL;
		nd->path.dentry = NULL;
	}
	terminate_walk(nd);
	return err;
}

static struct filename *filename_parentat(int dfd, struct filename *name,
				unsigned int flags, struct path *parent,
				struct qstr *last, int *type)
{
	int retval;
	struct nameidata nd;

	if (IS_ERR(name))
		return name;
	set_nameidata(&nd, dfd, name);
	retval = path_parentat(&nd, flags | LOOKUP_RCU, parent);
	if (unlikely(retval == -ECHILD))
		retval = path_parentat(&nd, flags, parent);
	if (unlikely(retval == -ESTALE))
		retval = path_parentat(&nd, flags | LOOKUP_REVAL, parent);
	if (likely(!retval)) {
		*last = nd.last;
		*type = nd.last_type;
		audit_inode(name, parent->dentry, AUDIT_INODE_PARENT);
	} else {
		putname(name);
		name = ERR_PTR(retval);
	}
	restore_nameidata();
	return name;
}

/* does lookup, returns the object with parent locked */
struct dentry *kern_path_locked(const char *name, struct path *path)
{
	struct filename *filename;
	struct dentry *d;
	struct qstr last;
	int type;

	filename = filename_parentat(AT_FDCWD, getname_kernel(name), 0, path,
				    &last, &type);
	if (IS_ERR(filename))
		return ERR_CAST(filename);
	if (unlikely(type != LAST_NORM)) {
		path_put(path);
		putname(filename);
		return ERR_PTR(-EINVAL);
	}
	inode_lock_nested(path->dentry->d_inode, I_MUTEX_PARENT);
	d = __lookup_hash(&last, path->dentry, 0);
	if (IS_ERR(d)) {
		inode_unlock(path->dentry->d_inode);
		path_put(path);
	}
	putname(filename);
	return d;
}

int kern_path(const char *name, unsigned int flags, struct path *path)
{
	return filename_lookup(AT_FDCWD, getname_kernel(name),
			       flags, path, NULL);
}
EXPORT_SYMBOL(kern_path);

/**
 * vfs_path_lookup - lookup a file path relative to a dentry-vfsmount pair
 * @dentry:  pointer to dentry of the base directory
 * @mnt: pointer to vfs mount of the base directory
 * @name: pointer to file name
 * @flags: lookup flags
 * @path: pointer to struct path to fill
 */
int vfs_path_lookup(struct dentry *dentry, struct vfsmount *mnt,
		    const char *name, unsigned int flags,
		    struct path *path)
{
	struct path root = {.mnt = mnt, .dentry = dentry};
	/* the first argument of filename_lookup() is ignored with root */
	return filename_lookup(AT_FDCWD, getname_kernel(name),
			       flags , path, &root);
}
EXPORT_SYMBOL(vfs_path_lookup);

static int lookup_one_len_common(const char *name, struct dentry *base,
				 int len, struct qstr *this)
{
	this->name = name;
	this->len = len;
	this->hash = full_name_hash(base, name, len);
	if (!len)
		return -EACCES;

	if (unlikely(name[0] == '.')) {
		if (len < 2 || (len == 2 && name[1] == '.'))
			return -EACCES;
	}

	while (len--) {
		unsigned int c = *(const unsigned char *)name++;
		if (c == '/' || c == '\0')
			return -EACCES;
	}
	/*
	 * See if the low-level filesystem might want
	 * to use its own hash..
	 */
	if (base->d_flags & DCACHE_OP_HASH) {
		int err = base->d_op->d_hash(base, this);
		if (err < 0)
			return err;
	}

	return inode_permission(&init_user_ns, base->d_inode, MAY_EXEC);
}

/**
 * try_lookup_one_len - filesystem helper to lookup single pathname component
 * @name:	pathname component to lookup
 * @base:	base directory to lookup from
 * @len:	maximum length @len should be interpreted to
 *
 * Look up a dentry by name in the dcache, returning NULL if it does not
 * currently exist.  The function does not try to create a dentry.
 *
 * Note that this routine is purely a helper for filesystem usage and should
 * not be called by generic code.
 *
 * The caller must hold base->i_mutex.
 */
struct dentry *try_lookup_one_len(const char *name, struct dentry *base, int len)
{
	struct qstr this;
	int err;

	WARN_ON_ONCE(!inode_is_locked(base->d_inode));

	err = lookup_one_len_common(name, base, len, &this);
	if (err)
		return ERR_PTR(err);

	return lookup_dcache(&this, base, 0);
}
EXPORT_SYMBOL(try_lookup_one_len);

/**
 * lookup_one_len - filesystem helper to lookup single pathname component
 * @name:	pathname component to lookup
 * @base:	base directory to lookup from
 * @len:	maximum length @len should be interpreted to
 *
 * Note that this routine is purely a helper for filesystem usage and should
 * not be called by generic code.
 *
 * The caller must hold base->i_mutex.
 */
struct dentry *lookup_one_len(const char *name, struct dentry *base, int len)
{
	struct dentry *dentry;
	struct qstr this;
	int err;

	WARN_ON_ONCE(!inode_is_locked(base->d_inode));

	err = lookup_one_len_common(name, base, len, &this);
	if (err)
		return ERR_PTR(err);

	dentry = lookup_dcache(&this, base, 0);
	return dentry ? dentry : __lookup_slow(&this, base, 0);
}
EXPORT_SYMBOL(lookup_one_len);

/**
 * lookup_one_len_unlocked - filesystem helper to lookup single pathname component
 * @name:	pathname component to lookup
 * @base:	base directory to lookup from
 * @len:	maximum length @len should be interpreted to
 *
 * Note that this routine is purely a helper for filesystem usage and should
 * not be called by generic code.
 *
 * Unlike lookup_one_len, it should be called without the parent
 * i_mutex held, and will take the i_mutex itself if necessary.
 */
struct dentry *lookup_one_len_unlocked(const char *name,
				       struct dentry *base, int len)
{
	struct qstr this;
	int err;
	struct dentry *ret;

	err = lookup_one_len_common(name, base, len, &this);
	if (err)
		return ERR_PTR(err);

	ret = lookup_dcache(&this, base, 0);
	if (!ret)
		ret = lookup_slow(&this, base, 0);
	return ret;
}
EXPORT_SYMBOL(lookup_one_len_unlocked);

/*
 * Like lookup_one_len_unlocked(), except that it yields ERR_PTR(-ENOENT)
 * on negatives.  Returns known positive or ERR_PTR(); that's what
 * most of the users want.  Note that pinned negative with unlocked parent
 * _can_ become positive at any time, so callers of lookup_one_len_unlocked()
 * need to be very careful; pinned positives have ->d_inode stable, so
 * this one avoids such problems.
 */
struct dentry *lookup_positive_unlocked(const char *name,
				       struct dentry *base, int len)
{
	struct dentry *ret = lookup_one_len_unlocked(name, base, len);
	if (!IS_ERR(ret) && d_flags_negative(smp_load_acquire(&ret->d_flags))) {
		dput(ret);
		ret = ERR_PTR(-ENOENT);
	}
	return ret;
}
EXPORT_SYMBOL(lookup_positive_unlocked);

#ifdef CONFIG_UNIX98_PTYS
int path_pts(struct path *path)
{
	/* Find something mounted on "pts" in the same directory as
	 * the input path.
	 */
	struct dentry *parent = dget_parent(path->dentry);
	struct dentry *child;
	struct qstr this = QSTR_INIT("pts", 3);

	if (unlikely(!path_connected(path->mnt, parent))) {
		dput(parent);
		return -ENOENT;
	}
	dput(path->dentry);
	path->dentry = parent;
	child = d_hash_and_lookup(parent, &this);
	if (!child)
		return -ENOENT;

	path->dentry = child;
	dput(parent);
	follow_down(path);
	return 0;
}
#endif

int user_path_at_empty(int dfd, const char __user *name, unsigned flags,
		 struct path *path, int *empty)
{
	return filename_lookup(dfd, getname_flags(name, flags, empty),
			       flags, path, NULL);
}
EXPORT_SYMBOL(user_path_at_empty);

int __check_sticky(struct user_namespace *mnt_userns, struct inode *dir,
		   struct inode *inode)
{
	kuid_t fsuid = current_fsuid();

	if (uid_eq(i_uid_into_mnt(mnt_userns, inode), fsuid))
		return 0;
	if (uid_eq(i_uid_into_mnt(mnt_userns, dir), fsuid))
		return 0;
	return !capable_wrt_inode_uidgid(mnt_userns, inode, CAP_FOWNER);
}
EXPORT_SYMBOL(__check_sticky);

/*
 *	Check whether we can remove a link victim from directory dir, check
 *  whether the type of victim is right.
 *  1. We can't do it if dir is read-only (done in permission())
 *  2. We should have write and exec permissions on dir
 *  3. We can't remove anything from append-only dir
 *  4. We can't do anything with immutable dir (done in permission())
 *  5. If the sticky bit on dir is set we should either
 *	a. be owner of dir, or
 *	b. be owner of victim, or
 *	c. have CAP_FOWNER capability
 *  6. If the victim is append-only or immutable we can't do antyhing with
 *     links pointing to it.
 *  7. If the victim has an unknown uid or gid we can't change the inode.
 *  8. If we were asked to remove a directory and victim isn't one - ENOTDIR.
 *  9. If we were asked to remove a non-directory and victim isn't one - EISDIR.
 * 10. We can't remove a root or mountpoint.
 * 11. We don't allow removal of NFS sillyrenamed files; it's handled by
 *     nfs_async_unlink().
 */
static int may_delete(struct user_namespace *mnt_userns, struct inode *dir,
		      struct dentry *victim, bool isdir)
{
	struct inode *inode = d_backing_inode(victim);
	int error;

	if (d_is_negative(victim))
		return -ENOENT;
	BUG_ON(!inode);

	BUG_ON(victim->d_parent->d_inode != dir);

	/* Inode writeback is not safe when the uid or gid are invalid. */
	if (!uid_valid(i_uid_into_mnt(mnt_userns, inode)) ||
	    !gid_valid(i_gid_into_mnt(mnt_userns, inode)))
		return -EOVERFLOW;

	audit_inode_child(dir, victim, AUDIT_TYPE_CHILD_DELETE);

	error = inode_permission(mnt_userns, dir, MAY_WRITE | MAY_EXEC);
	if (error)
		return error;
	if (IS_APPEND(dir))
		return -EPERM;

	if (check_sticky(mnt_userns, dir, inode) || IS_APPEND(inode) ||
	    IS_IMMUTABLE(inode) || IS_SWAPFILE(inode) ||
	    HAS_UNMAPPED_ID(mnt_userns, inode))
		return -EPERM;
	if (isdir) {
		if (!d_is_dir(victim))
			return -ENOTDIR;
		if (IS_ROOT(victim))
			return -EBUSY;
	} else if (d_is_dir(victim))
		return -EISDIR;
	if (IS_DEADDIR(dir))
		return -ENOENT;
	if (victim->d_flags & DCACHE_NFSFS_RENAMED)
		return -EBUSY;
	return 0;
}

/*	Check whether we can create an object with dentry child in directory
 *  dir.
 *  1. We can't do it if child already exists (open has special treatment for
 *     this case, but since we are inlined it's OK)
 *  2. We can't do it if dir is read-only (done in permission())
 *  3. We can't do it if the fs can't represent the fsuid or fsgid.
 *  4. We should have write and exec permissions on dir
 *  5. We can't do it if dir is immutable (done in permission())
 */
static inline int may_create(struct user_namespace *mnt_userns,
			     struct inode *dir, struct dentry *child)
{
	struct user_namespace *s_user_ns;
	audit_inode_child(dir, child, AUDIT_TYPE_CHILD_CREATE);
	if (child->d_inode)
		return -EEXIST;
	if (IS_DEADDIR(dir))
		return -ENOENT;
	s_user_ns = dir->i_sb->s_user_ns;
	if (!kuid_has_mapping(s_user_ns, fsuid_into_mnt(mnt_userns)) ||
	    !kgid_has_mapping(s_user_ns, fsgid_into_mnt(mnt_userns)))
		return -EOVERFLOW;
	return inode_permission(mnt_userns, dir, MAY_WRITE | MAY_EXEC);
}

/*
 * p1 and p2 should be directories on the same fs.
 */
struct dentry *lock_rename(struct dentry *p1, struct dentry *p2)
{
	struct dentry *p;

	if (p1 == p2) {
		inode_lock_nested(p1->d_inode, I_MUTEX_PARENT);
		return NULL;
	}

	mutex_lock(&p1->d_sb->s_vfs_rename_mutex);

	p = d_ancestor(p2, p1);
	if (p) {
		inode_lock_nested(p2->d_inode, I_MUTEX_PARENT);
		inode_lock_nested(p1->d_inode, I_MUTEX_CHILD);
		return p;
	}

	p = d_ancestor(p1, p2);
	if (p) {
		inode_lock_nested(p1->d_inode, I_MUTEX_PARENT);
		inode_lock_nested(p2->d_inode, I_MUTEX_CHILD);
		return p;
	}

	inode_lock_nested(p1->d_inode, I_MUTEX_PARENT);
	inode_lock_nested(p2->d_inode, I_MUTEX_PARENT2);
	return NULL;
}
EXPORT_SYMBOL(lock_rename);

void unlock_rename(struct dentry *p1, struct dentry *p2)
{
	inode_unlock(p1->d_inode);
	if (p1 != p2) {
		inode_unlock(p2->d_inode);
		mutex_unlock(&p1->d_sb->s_vfs_rename_mutex);
	}
}
EXPORT_SYMBOL(unlock_rename);

/**
 * vfs_create - create new file
 * @mnt_userns:	user namespace of the mount the inode was found from
 * @dir:	inode of @dentry
 * @dentry:	pointer to dentry of the base directory
 * @mode:	mode of the new file
 * @want_excl:	whether the file must not yet exist
 *
 * Create a new file.
 *
 * If the inode has been found through an idmapped mount the user namespace of
 * the vfsmount must be passed through @mnt_userns. This function will then take
 * care to map the inode according to @mnt_userns before checking permissions.
 * On non-idmapped mounts or if permission checking is to be performed on the
 * raw inode simply passs init_user_ns.
 */
int vfs_create(struct user_namespace *mnt_userns, struct inode *dir,
	       struct dentry *dentry, umode_t mode, bool want_excl)
{
	int error = may_create(mnt_userns, dir, dentry);
	if (error)
		return error;

	if (!dir->i_op->create)
		return -EACCES;	/* shouldn't it be ENOSYS? */
	mode &= S_IALLUGO;
	mode |= S_IFREG;
	error = security_inode_create(dir, dentry, mode);
	if (error)
		return error;
	error = dir->i_op->create(mnt_userns, dir, dentry, mode, want_excl);
	if (!error)
		fsnotify_create(dir, dentry);
	return error;
}
EXPORT_SYMBOL(vfs_create);

int vfs_mkobj(struct dentry *dentry, umode_t mode,
		int (*f)(struct dentry *, umode_t, void *),
		void *arg)
{
	struct inode *dir = dentry->d_parent->d_inode;
	int error = may_create(&init_user_ns, dir, dentry);
	if (error)
		return error;

	mode &= S_IALLUGO;
	mode |= S_IFREG;
	error = security_inode_create(dir, dentry, mode);
	if (error)
		return error;
	error = f(dentry, mode, arg);
	if (!error)
		fsnotify_create(dir, dentry);
	return error;
}
EXPORT_SYMBOL(vfs_mkobj);

bool may_open_dev(const struct path *path)
{
	return !(path->mnt->mnt_flags & MNT_NODEV) &&
		!(path->mnt->mnt_sb->s_iflags & SB_I_NODEV);
}

static int may_open(struct user_namespace *mnt_userns, const struct path *path,
		    int acc_mode, int flag)
{
	struct dentry *dentry = path->dentry;
	struct inode *inode = dentry->d_inode;
	int error;

	if (!inode)
		return -ENOENT;

	switch (inode->i_mode & S_IFMT) {
	case S_IFLNK:
		return -ELOOP;
	case S_IFDIR:
		if (acc_mode & MAY_WRITE)
			return -EISDIR;
		if (acc_mode & MAY_EXEC)
			return -EACCES;
		break;
	case S_IFBLK:
	case S_IFCHR:
		if (!may_open_dev(path))
			return -EACCES;
		fallthrough;
	case S_IFIFO:
	case S_IFSOCK:
		if (acc_mode & MAY_EXEC)
			return -EACCES;
		flag &= ~O_TRUNC;
		break;
	case S_IFREG:
		if ((acc_mode & MAY_EXEC) && path_noexec(path))
			return -EACCES;
		break;
	}

	error = inode_permission(mnt_userns, inode, MAY_OPEN | acc_mode);
	if (error)
		return error;

	/*
	 * An append-only file must be opened in append mode for writing.
	 */
	if (IS_APPEND(inode)) {
		if  ((flag & O_ACCMODE) != O_RDONLY && !(flag & O_APPEND))
			return -EPERM;
		if (flag & O_TRUNC)
			return -EPERM;
	}

	/* O_NOATIME can only be set by the owner or superuser */
	if (flag & O_NOATIME && !inode_owner_or_capable(mnt_userns, inode))
		return -EPERM;

	return 0;
}

static int handle_truncate(struct user_namespace *mnt_userns, struct file *filp)
{
	const struct path *path = &filp->f_path;
	struct inode *inode = path->dentry->d_inode;
	int error = get_write_access(inode);
	if (error)
		return error;
	/*
	 * Refuse to truncate files with mandatory locks held on them.
	 */
	error = locks_verify_locked(filp);
	if (!error)
		error = security_path_truncate(path);
	if (!error) {
		error = do_truncate(mnt_userns, path->dentry, 0,
				    ATTR_MTIME|ATTR_CTIME|ATTR_OPEN,
				    filp);
	}
	put_write_access(inode);
	return error;
}

static inline int open_to_namei_flags(int flag)
{
	if ((flag & O_ACCMODE) == 3)
		flag--;
	return flag;
}

static int may_o_create(struct user_namespace *mnt_userns,
			const struct path *dir, struct dentry *dentry,
			umode_t mode)
{
	struct user_namespace *s_user_ns;
	int error = security_path_mknod(dir, dentry, mode, 0);
	if (error)
		return error;

	s_user_ns = dir->dentry->d_sb->s_user_ns;
	if (!kuid_has_mapping(s_user_ns, fsuid_into_mnt(mnt_userns)) ||
	    !kgid_has_mapping(s_user_ns, fsgid_into_mnt(mnt_userns)))
		return -EOVERFLOW;

	error = inode_permission(mnt_userns, dir->dentry->d_inode,
				 MAY_WRITE | MAY_EXEC);
	if (error)
		return error;

	return security_inode_create(dir->dentry->d_inode, dentry, mode);
}

/*
 * Attempt to atomically look up, create and open a file from a negative
 * dentry.
 *
 * Returns 0 if successful.  The file will have been created and attached to
 * @file by the filesystem calling finish_open().
 *
 * If the file was looked up only or didn't need creating, FMODE_OPENED won't
 * be set.  The caller will need to perform the open themselves.  @path will
 * have been updated to point to the new dentry.  This may be negative.
 *
 * Returns an error code otherwise.
 */
static struct dentry *atomic_open(struct nameidata *nd, struct dentry *dentry,
				  struct file *file,
				  int open_flag, umode_t mode)
{
	struct dentry *const DENTRY_NOT_SET = (void *) -1UL;
	struct inode *dir =  nd->path.dentry->d_inode;
	int error;

	if (nd->flags & LOOKUP_DIRECTORY)
		open_flag |= O_DIRECTORY;

	file->f_path.dentry = DENTRY_NOT_SET;
	file->f_path.mnt = nd->path.mnt;
	error = dir->i_op->atomic_open(dir, dentry, file,
				       open_to_namei_flags(open_flag), mode);
	d_lookup_done(dentry);
	if (!error) {
		if (file->f_mode & FMODE_OPENED) {
			if (unlikely(dentry != file->f_path.dentry)) {
				dput(dentry);
				dentry = dget(file->f_path.dentry);
			}
		} else if (WARN_ON(file->f_path.dentry == DENTRY_NOT_SET)) {
			error = -EIO;
		} else {
			if (file->f_path.dentry) {
				dput(dentry);
				dentry = file->f_path.dentry;
			}
			if (unlikely(d_is_negative(dentry)))
				error = -ENOENT;
		}
	}
	if (error) {
		dput(dentry);
		dentry = ERR_PTR(error);
	}
	return dentry;
}

/*
 * Look up and maybe create and open the last component.
 *
 * Must be called with parent locked (exclusive in O_CREAT case).
 *
 * Returns 0 on success, that is, if
 *  the file was successfully atomically created (if necessary) and opened, or
 *  the file was not completely opened at this time, though lookups and
 *  creations were performed.
 * These case are distinguished by presence of FMODE_OPENED on file->f_mode.
 * In the latter case dentry returned in @path might be negative if O_CREAT
 * hadn't been specified.
 *
 * An error code is returned on failure.
 */
static struct dentry *lookup_open(struct nameidata *nd, struct file *file,
				  const struct open_flags *op,
				  bool got_write)
{
	struct user_namespace *mnt_userns;
	struct dentry *dir = nd->path.dentry;
	struct inode *dir_inode = dir->d_inode;
	int open_flag = op->open_flag;
	struct dentry *dentry;
	int error, create_error = 0;
	umode_t mode = op->mode;
	DECLARE_WAIT_QUEUE_HEAD_ONSTACK(wq);

	if (unlikely(IS_DEADDIR(dir_inode)))
		return ERR_PTR(-ENOENT);

	file->f_mode &= ~FMODE_CREATED;
	dentry = d_lookup(dir, &nd->last);
	for (;;) {
		if (!dentry) {
			dentry = d_alloc_parallel(dir, &nd->last, &wq);
			if (IS_ERR(dentry))
				return dentry;
		}
		if (d_in_lookup(dentry))
			break;

		error = d_revalidate(dentry, nd->flags);
		if (likely(error > 0))
			break;
		if (error)
			goto out_dput;
		d_invalidate(dentry);
		dput(dentry);
		dentry = NULL;
	}
	if (dentry->d_inode) {
		/* Cached positive dentry: will open in f_op->open */
		return dentry;
	}

	/*
	 * Checking write permission is tricky, bacuse we don't know if we are
	 * going to actually need it: O_CREAT opens should work as long as the
	 * file exists.  But checking existence breaks atomicity.  The trick is
	 * to check access and if not granted clear O_CREAT from the flags.
	 *
	 * Another problem is returing the "right" error value (e.g. for an
	 * O_EXCL open we want to return EEXIST not EROFS).
	 */
	if (unlikely(!got_write))
		open_flag &= ~O_TRUNC;
	mnt_userns = mnt_user_ns(nd->path.mnt);
	if (open_flag & O_CREAT) {
		if (open_flag & O_EXCL)
			open_flag &= ~O_TRUNC;
		if (!IS_POSIXACL(dir->d_inode))
			mode &= ~current_umask();
		if (likely(got_write))
			create_error = may_o_create(mnt_userns, &nd->path,
						    dentry, mode);
		else
			create_error = -EROFS;
	}
	if (create_error)
		open_flag &= ~O_CREAT;
	if (dir_inode->i_op->atomic_open) {
		dentry = atomic_open(nd, dentry, file, open_flag, mode);
		if (unlikely(create_error) && dentry == ERR_PTR(-ENOENT))
			dentry = ERR_PTR(create_error);
		return dentry;
	}

	if (d_in_lookup(dentry)) {
		struct dentry *res = dir_inode->i_op->lookup(dir_inode, dentry,
							     nd->flags);
		d_lookup_done(dentry);
		if (unlikely(res)) {
			if (IS_ERR(res)) {
				error = PTR_ERR(res);
				goto out_dput;
			}
			dput(dentry);
			dentry = res;
		}
	}

	/* Negative dentry, just create the file */
	if (!dentry->d_inode && (open_flag & O_CREAT)) {
		file->f_mode |= FMODE_CREATED;
		audit_inode_child(dir_inode, dentry, AUDIT_TYPE_CHILD_CREATE);
		if (!dir_inode->i_op->create) {
			error = -EACCES;
			goto out_dput;
		}

		error = dir_inode->i_op->create(mnt_userns, dir_inode, dentry,
						mode, open_flag & O_EXCL);
		if (error)
			goto out_dput;
	}
	if (unlikely(create_error) && !dentry->d_inode) {
		error = create_error;
		goto out_dput;
	}
	return dentry;

out_dput:
	dput(dentry);
	return ERR_PTR(error);
}

static const char *open_last_lookups(struct nameidata *nd,
		   struct file *file, const struct open_flags *op)
{
	struct dentry *dir = nd->path.dentry;
	int open_flag = op->open_flag;
	bool got_write = false;
	unsigned seq;
	struct inode *inode;
	struct dentry *dentry;
	const char *res;

	nd->flags |= op->intent;

	if (nd->last_type != LAST_NORM) {
		if (nd->depth)
			put_link(nd);
		return handle_dots(nd, nd->last_type);
	}

	if (!(open_flag & O_CREAT)) {
		if (nd->last.name[nd->last.len])
			nd->flags |= LOOKUP_FOLLOW | LOOKUP_DIRECTORY;
		/* we _can_ be in RCU mode here */
		dentry = lookup_fast(nd, &inode, &seq);
		if (IS_ERR(dentry))
			return ERR_CAST(dentry);
		if (likely(dentry))
			goto finish_lookup;

		BUG_ON(nd->flags & LOOKUP_RCU);
	} else {
		/* create side of things */
		if (nd->flags & LOOKUP_RCU) {
			if (!try_to_unlazy(nd))
				return ERR_PTR(-ECHILD);
		}
		audit_inode(nd->name, dir, AUDIT_INODE_PARENT);
		/* trailing slashes? */
		if (unlikely(nd->last.name[nd->last.len]))
			return ERR_PTR(-EISDIR);
	}

	if (open_flag & (O_CREAT | O_TRUNC | O_WRONLY | O_RDWR)) {
		got_write = !mnt_want_write(nd->path.mnt);
		/*
		 * do _not_ fail yet - we might not need that or fail with
		 * a different error; let lookup_open() decide; we'll be
		 * dropping this one anyway.
		 */
	}
	if (open_flag & O_CREAT)
		inode_lock(dir->d_inode);
	else
		inode_lock_shared(dir->d_inode);
	dentry = lookup_open(nd, file, op, got_write);
	if (!IS_ERR(dentry) && (file->f_mode & FMODE_CREATED))
		fsnotify_create(dir->d_inode, dentry);
	if (open_flag & O_CREAT)
		inode_unlock(dir->d_inode);
	else
		inode_unlock_shared(dir->d_inode);

	if (got_write)
		mnt_drop_write(nd->path.mnt);

	if (IS_ERR(dentry))
		return ERR_CAST(dentry);

	if (file->f_mode & (FMODE_OPENED | FMODE_CREATED)) {
		dput(nd->path.dentry);
		nd->path.dentry = dentry;
		return NULL;
	}

finish_lookup:
	if (nd->depth)
		put_link(nd);
	res = step_into(nd, WALK_TRAILING, dentry, inode, seq);
	if (unlikely(res))
		nd->flags &= ~(LOOKUP_OPEN|LOOKUP_CREATE|LOOKUP_EXCL);
	return res;
}

/*
 * Handle the last step of open()
 */
static int do_open(struct nameidata *nd,
		   struct file *file, const struct open_flags *op)
{
	struct user_namespace *mnt_userns;
	int open_flag = op->open_flag;
	bool do_truncate;
	int acc_mode;
	int error;

	if (!(file->f_mode & (FMODE_OPENED | FMODE_CREATED))) {
		error = complete_walk(nd);
		if (error)
			return error;
	}
	if (!(file->f_mode & FMODE_CREATED))
		audit_inode(nd->name, nd->path.dentry, 0);
	mnt_userns = mnt_user_ns(nd->path.mnt);
	if (open_flag & O_CREAT) {
		if ((open_flag & O_EXCL) && !(file->f_mode & FMODE_CREATED))
			return -EEXIST;
		if (d_is_dir(nd->path.dentry))
			return -EISDIR;
		error = may_create_in_sticky(mnt_userns, nd,
					     d_backing_inode(nd->path.dentry));
		if (unlikely(error))
			return error;
	}
	if ((nd->flags & LOOKUP_DIRECTORY) && !d_can_lookup(nd->path.dentry))
		return -ENOTDIR;

	do_truncate = false;
	acc_mode = op->acc_mode;
	if (file->f_mode & FMODE_CREATED) {
		/* Don't check for write permission, don't truncate */
		open_flag &= ~O_TRUNC;
		acc_mode = 0;
	} else if (d_is_reg(nd->path.dentry) && open_flag & O_TRUNC) {
		error = mnt_want_write(nd->path.mnt);
		if (error)
			return error;
		do_truncate = true;
	}
	error = may_open(mnt_userns, &nd->path, acc_mode, open_flag);
	if (!error && !(file->f_mode & FMODE_OPENED))
		error = vfs_open(&nd->path, file);
	if (!error)
		error = ima_file_check(file, op->acc_mode);
	if (!error && do_truncate)
		error = handle_truncate(mnt_userns, file);
	if (unlikely(error > 0)) {
		WARN_ON(1);
		error = -EINVAL;
	}
	if (do_truncate)
		mnt_drop_write(nd->path.mnt);
	return error;
}

/**
 * vfs_tmpfile - create tmpfile
 * @mnt_userns:	user namespace of the mount the inode was found from
 * @dentry:	pointer to dentry of the base directory
 * @mode:	mode of the new tmpfile
 * @open_flags:	flags
 *
 * Create a temporary file.
 *
 * If the inode has been found through an idmapped mount the user namespace of
 * the vfsmount must be passed through @mnt_userns. This function will then take
 * care to map the inode according to @mnt_userns before checking permissions.
 * On non-idmapped mounts or if permission checking is to be performed on the
 * raw inode simply passs init_user_ns.
 */
struct dentry *vfs_tmpfile(struct user_namespace *mnt_userns,
			   struct dentry *dentry, umode_t mode, int open_flag)
{
	struct dentry *child = NULL;
	struct inode *dir = dentry->d_inode;
	struct inode *inode;
	int error;

	/* we want directory to be writable */
	error = inode_permission(mnt_userns, dir, MAY_WRITE | MAY_EXEC);
	if (error)
		goto out_err;
	error = -EOPNOTSUPP;
	if (!dir->i_op->tmpfile)
		goto out_err;
	error = -ENOMEM;
	child = d_alloc(dentry, &slash_name);
	if (unlikely(!child))
		goto out_err;
	error = dir->i_op->tmpfile(mnt_userns, dir, child, mode);
	if (error)
		goto out_err;
	error = -ENOENT;
	inode = child->d_inode;
	if (unlikely(!inode))
		goto out_err;
	if (!(open_flag & O_EXCL)) {
		spin_lock(&inode->i_lock);
		inode->i_state |= I_LINKABLE;
		spin_unlock(&inode->i_lock);
	}
	ima_post_create_tmpfile(mnt_userns, inode);
	return child;

out_err:
	dput(child);
	return ERR_PTR(error);
}
EXPORT_SYMBOL(vfs_tmpfile);

static int do_tmpfile(struct nameidata *nd, unsigned flags,
		const struct open_flags *op,
		struct file *file)
{
	struct user_namespace *mnt_userns;
	struct dentry *child;
	struct path path;
	int error = path_lookupat(nd, flags | LOOKUP_DIRECTORY, &path);
	if (unlikely(error))
		return error;
	error = mnt_want_write(path.mnt);
	if (unlikely(error))
		goto out;
	mnt_userns = mnt_user_ns(path.mnt);
	child = vfs_tmpfile(mnt_userns, path.dentry, op->mode, op->open_flag);
	error = PTR_ERR(child);
	if (IS_ERR(child))
		goto out2;
	dput(path.dentry);
	path.dentry = child;
	audit_inode(nd->name, child, 0);
	/* Don't check for other permissions, the inode was just created */
	error = may_open(mnt_userns, &path, 0, op->open_flag);
	if (!error)
		error = vfs_open(&path, file);
out2:
	mnt_drop_write(path.mnt);
out:
	path_put(&path);
	return error;
}

static int do_o_path(struct nameidata *nd, unsigned flags, struct file *file)
{
	struct path path;
	int error = path_lookupat(nd, flags, &path);
	if (!error) {
		audit_inode(nd->name, path.dentry, 0);
		error = vfs_open(&path, file);
		path_put(&path);
	}
	return error;
}

static struct file *path_openat(struct nameidata *nd,
			const struct open_flags *op, unsigned flags)
{
	struct file *file;
	int error;

	file = alloc_empty_file(op->open_flag, current_cred());
	if (IS_ERR(file))
		return file;

	if (unlikely(file->f_flags & __O_TMPFILE)) {
		error = do_tmpfile(nd, flags, op, file);
	} else if (unlikely(file->f_flags & O_PATH)) {
		error = do_o_path(nd, flags, file);
	} else {
		const char *s = path_init(nd, flags);
		while (!(error = link_path_walk(s, nd)) &&
		       (s = open_last_lookups(nd, file, op)) != NULL)
			;
		if (!error)
			error = do_open(nd, file, op);
		terminate_walk(nd);
	}
	if (likely(!error)) {
		if (likely(file->f_mode & FMODE_OPENED))
			return file;
		WARN_ON(1);
		error = -EINVAL;
	}
	fput(file);
	if (error == -EOPENSTALE) {
		if (flags & LOOKUP_RCU)
			error = -ECHILD;
		else
			error = -ESTALE;
	}
	return ERR_PTR(error);
}

struct file *do_filp_open(int dfd, struct filename *pathname,
		const struct open_flags *op)
{
	struct nameidata nd;
	int flags = op->lookup_flags;
	struct file *filp;

	set_nameidata(&nd, dfd, pathname);
	filp = path_openat(&nd, op, flags | LOOKUP_RCU);
	if (unlikely(filp == ERR_PTR(-ECHILD)))
		filp = path_openat(&nd, op, flags);
	if (unlikely(filp == ERR_PTR(-ESTALE)))
		filp = path_openat(&nd, op, flags | LOOKUP_REVAL);
	restore_nameidata();
	return filp;
}

struct file *do_file_open_root(struct dentry *dentry, struct vfsmount *mnt,
		const char *name, const struct open_flags *op)
{
	struct nameidata nd;
	struct file *file;
	struct filename *filename;
	int flags = op->lookup_flags | LOOKUP_ROOT;

	nd.root.mnt = mnt;
	nd.root.dentry = dentry;

	if (d_is_symlink(dentry) && op->intent & LOOKUP_OPEN)
		return ERR_PTR(-ELOOP);

	filename = getname_kernel(name);
	if (IS_ERR(filename))
		return ERR_CAST(filename);

	set_nameidata(&nd, -1, filename);
	file = path_openat(&nd, op, flags | LOOKUP_RCU);
	if (unlikely(file == ERR_PTR(-ECHILD)))
		file = path_openat(&nd, op, flags);
	if (unlikely(file == ERR_PTR(-ESTALE)))
		file = path_openat(&nd, op, flags | LOOKUP_REVAL);
	restore_nameidata();
	putname(filename);
	return file;
}

static struct dentry *filename_create(int dfd, struct filename *name,
				struct path *path, unsigned int lookup_flags)
{
	struct dentry *dentry = ERR_PTR(-EEXIST);
	struct qstr last;
	int type;
	int err2;
	int error;
	bool is_dir = (lookup_flags & LOOKUP_DIRECTORY);

	/*
	 * Note that only LOOKUP_REVAL and LOOKUP_DIRECTORY matter here. Any
	 * other flags passed in are ignored!
	 */
	lookup_flags &= LOOKUP_REVAL;

	name = filename_parentat(dfd, name, lookup_flags, path, &last, &type);
	if (IS_ERR(name))
		return ERR_CAST(name);

	/*
	 * Yucky last component or no last component at all?
	 * (foo/., foo/.., /////)
	 */
	if (unlikely(type != LAST_NORM))
		goto out;

	/* don't fail immediately if it's r/o, at least try to report other errors */
	err2 = mnt_want_write(path->mnt);
	/*
	 * Do the final lookup.
	 */
	lookup_flags |= LOOKUP_CREATE | LOOKUP_EXCL;
	inode_lock_nested(path->dentry->d_inode, I_MUTEX_PARENT);
	dentry = __lookup_hash(&last, path->dentry, lookup_flags);
	if (IS_ERR(dentry))
		goto unlock;

	error = -EEXIST;
	if (d_is_positive(dentry))
		goto fail;

	/*
	 * Special case - lookup gave negative, but... we had foo/bar/
	 * From the vfs_mknod() POV we just have a negative dentry -
	 * all is fine. Let's be bastards - you had / on the end, you've
	 * been asking for (non-existent) directory. -ENOENT for you.
	 */
	if (unlikely(!is_dir && last.name[last.len])) {
		error = -ENOENT;
		goto fail;
	}
	if (unlikely(err2)) {
		error = err2;
		goto fail;
	}
	putname(name);
	return dentry;
fail:
	dput(dentry);
	dentry = ERR_PTR(error);
unlock:
	inode_unlock(path->dentry->d_inode);
	if (!err2)
		mnt_drop_write(path->mnt);
out:
	path_put(path);
	putname(name);
	return dentry;
}

struct dentry *kern_path_create(int dfd, const char *pathname,
				struct path *path, unsigned int lookup_flags)
{
	return filename_create(dfd, getname_kernel(pathname),
				path, lookup_flags);
}
EXPORT_SYMBOL(kern_path_create);

void done_path_create(struct path *path, struct dentry *dentry)
{
	dput(dentry);
	inode_unlock(path->dentry->d_inode);
	mnt_drop_write(path->mnt);
	path_put(path);
}
EXPORT_SYMBOL(done_path_create);

inline struct dentry *user_path_create(int dfd, const char __user *pathname,
				struct path *path, unsigned int lookup_flags)
{
	return filename_create(dfd, getname(pathname), path, lookup_flags);
}
EXPORT_SYMBOL(user_path_create);

/**
 * vfs_mknod - create device node or file
 * @mnt_userns:	user namespace of the mount the inode was found from
 * @dir:	inode of @dentry
 * @dentry:	pointer to dentry of the base directory
 * @mode:	mode of the new device node or file
 * @dev:	device number of device to create
 *
 * Create a device node or file.
 *
 * If the inode has been found through an idmapped mount the user namespace of
 * the vfsmount must be passed through @mnt_userns. This function will then take
 * care to map the inode according to @mnt_userns before checking permissions.
 * On non-idmapped mounts or if permission checking is to be performed on the
 * raw inode simply passs init_user_ns.
 */
int vfs_mknod(struct user_namespace *mnt_userns, struct inode *dir,
	      struct dentry *dentry, umode_t mode, dev_t dev)
{
	bool is_whiteout = S_ISCHR(mode) && dev == WHITEOUT_DEV;
	int error = may_create(mnt_userns, dir, dentry);

	if (error)
		return error;

	if ((S_ISCHR(mode) || S_ISBLK(mode)) && !is_whiteout &&
	    !capable(CAP_MKNOD))
		return -EPERM;

	if (!dir->i_op->mknod)
		return -EPERM;

	error = devcgroup_inode_mknod(mode, dev);
	if (error)
		return error;

	error = security_inode_mknod(dir, dentry, mode, dev);
	if (error)
		return error;

	error = dir->i_op->mknod(mnt_userns, dir, dentry, mode, dev);
	if (!error)
		fsnotify_create(dir, dentry);
	return error;
}
EXPORT_SYMBOL(vfs_mknod);

static int may_mknod(umode_t mode)
{
	switch (mode & S_IFMT) {
	case S_IFREG:
	case S_IFCHR:
	case S_IFBLK:
	case S_IFIFO:
	case S_IFSOCK:
	case 0: /* zero mode translates to S_IFREG */
		return 0;
	case S_IFDIR:
		return -EPERM;
	default:
		return -EINVAL;
	}
}

static long do_mknodat(int dfd, const char __user *filename, umode_t mode,
		unsigned int dev)
{
	struct user_namespace *mnt_userns;
	struct dentry *dentry;
	struct path path;
	int error;
	unsigned int lookup_flags = 0;

	error = may_mknod(mode);
	if (error)
		return error;
retry:
	dentry = user_path_create(dfd, filename, &path, lookup_flags);
	if (IS_ERR(dentry))
		return PTR_ERR(dentry);

	if (!IS_POSIXACL(path.dentry->d_inode))
		mode &= ~current_umask();
	error = security_path_mknod(&path, dentry, mode, dev);
	if (error)
		goto out;

	mnt_userns = mnt_user_ns(path.mnt);
	switch (mode & S_IFMT) {
		case 0: case S_IFREG:
			error = vfs_create(mnt_userns, path.dentry->d_inode,
					   dentry, mode, true);
			if (!error)
				ima_post_path_mknod(mnt_userns, dentry);
			break;
		case S_IFCHR: case S_IFBLK:
			error = vfs_mknod(mnt_userns, path.dentry->d_inode,
					  dentry, mode, new_decode_dev(dev));
			break;
		case S_IFIFO: case S_IFSOCK:
			error = vfs_mknod(mnt_userns, path.dentry->d_inode,
					  dentry, mode, 0);
			break;
	}
out:
	done_path_create(&path, dentry);
	if (retry_estale(error, lookup_flags)) {
		lookup_flags |= LOOKUP_REVAL;
		goto retry;
	}
	return error;
}

SYSCALL_DEFINE4(mknodat, int, dfd, const char __user *, filename, umode_t, mode,
		unsigned int, dev)
{
	return do_mknodat(dfd, filename, mode, dev);
}

SYSCALL_DEFINE3(mknod, const char __user *, filename, umode_t, mode, unsigned, dev)
{
	return do_mknodat(AT_FDCWD, filename, mode, dev);
}

/**
 * vfs_mkdir - create directory
 * @mnt_userns:	user namespace of the mount the inode was found from
 * @dir:	inode of @dentry
 * @dentry:	pointer to dentry of the base directory
 * @mode:	mode of the new directory
 *
 * Create a directory.
 *
 * If the inode has been found through an idmapped mount the user namespace of
 * the vfsmount must be passed through @mnt_userns. This function will then take
 * care to map the inode according to @mnt_userns before checking permissions.
 * On non-idmapped mounts or if permission checking is to be performed on the
 * raw inode simply passs init_user_ns.
 */
int vfs_mkdir(struct user_namespace *mnt_userns, struct inode *dir,
	      struct dentry *dentry, umode_t mode)
{
	int error = may_create(mnt_userns, dir, dentry);
	unsigned max_links = dir->i_sb->s_max_links;

	if (error)
		return error;

	if (!dir->i_op->mkdir)
		return -EPERM;

	mode &= (S_IRWXUGO|S_ISVTX);
	error = security_inode_mkdir(dir, dentry, mode);
	if (error)
		return error;

	if (max_links && dir->i_nlink >= max_links)
		return -EMLINK;

	error = dir->i_op->mkdir(mnt_userns, dir, dentry, mode);
	if (!error)
		fsnotify_mkdir(dir, dentry);
	return error;
}
EXPORT_SYMBOL(vfs_mkdir);

static long do_mkdirat(int dfd, const char __user *pathname, umode_t mode)
{
	struct dentry *dentry;
	struct path path;
	int error;
	unsigned int lookup_flags = LOOKUP_DIRECTORY;

retry:
	dentry = user_path_create(dfd, pathname, &path, lookup_flags);
	if (IS_ERR(dentry))
		return PTR_ERR(dentry);

	if (!IS_POSIXACL(path.dentry->d_inode))
		mode &= ~current_umask();
	error = security_path_mkdir(&path, dentry, mode);
	if (!error) {
		struct user_namespace *mnt_userns;
		mnt_userns = mnt_user_ns(path.mnt);
		error = vfs_mkdir(mnt_userns, path.dentry->d_inode, dentry,
				  mode);
	}
	done_path_create(&path, dentry);
	if (retry_estale(error, lookup_flags)) {
		lookup_flags |= LOOKUP_REVAL;
		goto retry;
	}
	return error;
}

SYSCALL_DEFINE3(mkdirat, int, dfd, const char __user *, pathname, umode_t, mode)
{
	return do_mkdirat(dfd, pathname, mode);
}

SYSCALL_DEFINE2(mkdir, const char __user *, pathname, umode_t, mode)
{
	return do_mkdirat(AT_FDCWD, pathname, mode);
}

/**
 * vfs_rmdir - remove directory
 * @mnt_userns:	user namespace of the mount the inode was found from
 * @dir:	inode of @dentry
 * @dentry:	pointer to dentry of the base directory
 *
 * Remove a directory.
 *
 * If the inode has been found through an idmapped mount the user namespace of
 * the vfsmount must be passed through @mnt_userns. This function will then take
 * care to map the inode according to @mnt_userns before checking permissions.
 * On non-idmapped mounts or if permission checking is to be performed on the
 * raw inode simply passs init_user_ns.
 */
int vfs_rmdir(struct user_namespace *mnt_userns, struct inode *dir,
		     struct dentry *dentry)
{
	int error = may_delete(mnt_userns, dir, dentry, 1);

	if (error)
		return error;

	if (!dir->i_op->rmdir)
		return -EPERM;

	dget(dentry);
	inode_lock(dentry->d_inode);

	error = -EBUSY;
	if (is_local_mountpoint(dentry))
		goto out;

	error = security_inode_rmdir(dir, dentry);
	if (error)
		goto out;

	error = dir->i_op->rmdir(dir, dentry);
	if (error)
		goto out;

	shrink_dcache_parent(dentry);
	dentry->d_inode->i_flags |= S_DEAD;
	dont_mount(dentry);
	detach_mounts(dentry);
	fsnotify_rmdir(dir, dentry);

out:
	inode_unlock(dentry->d_inode);
	dput(dentry);
	if (!error)
		d_delete(dentry);
	return error;
}
EXPORT_SYMBOL(vfs_rmdir);

long do_rmdir(int dfd, struct filename *name)
{
	struct user_namespace *mnt_userns;
	int error = 0;
	struct dentry *dentry;
	struct path path;
	struct qstr last;
	int type;
	unsigned int lookup_flags = 0;
retry:
	name = filename_parentat(dfd, name, lookup_flags,
				&path, &last, &type);
	if (IS_ERR(name))
		return PTR_ERR(name);

	switch (type) {
	case LAST_DOTDOT:
		error = -ENOTEMPTY;
		goto exit1;
	case LAST_DOT:
		error = -EINVAL;
		goto exit1;
	case LAST_ROOT:
		error = -EBUSY;
		goto exit1;
	}

	error = mnt_want_write(path.mnt);
	if (error)
		goto exit1;

	inode_lock_nested(path.dentry->d_inode, I_MUTEX_PARENT);
	dentry = __lookup_hash(&last, path.dentry, lookup_flags);
	error = PTR_ERR(dentry);
	if (IS_ERR(dentry))
		goto exit2;
	if (!dentry->d_inode) {
		error = -ENOENT;
		goto exit3;
	}
	error = security_path_rmdir(&path, dentry);
	if (error)
		goto exit3;
	mnt_userns = mnt_user_ns(path.mnt);
	error = vfs_rmdir(mnt_userns, path.dentry->d_inode, dentry);
exit3:
	dput(dentry);
exit2:
	inode_unlock(path.dentry->d_inode);
	mnt_drop_write(path.mnt);
exit1:
	path_put(&path);
	if (retry_estale(error, lookup_flags)) {
		lookup_flags |= LOOKUP_REVAL;
		goto retry;
	}
	putname(name);
	return error;
}

SYSCALL_DEFINE1(rmdir, const char __user *, pathname)
{
	return do_rmdir(AT_FDCWD, getname(pathname));
}

/**
 * vfs_unlink - unlink a filesystem object
 * @mnt_userns:	user namespace of the mount the inode was found from
 * @dir:	parent directory
 * @dentry:	victim
 * @delegated_inode: returns victim inode, if the inode is delegated.
 *
 * The caller must hold dir->i_mutex.
 *
 * If vfs_unlink discovers a delegation, it will return -EWOULDBLOCK and
 * return a reference to the inode in delegated_inode.  The caller
 * should then break the delegation on that inode and retry.  Because
 * breaking a delegation may take a long time, the caller should drop
 * dir->i_mutex before doing so.
 *
 * Alternatively, a caller may pass NULL for delegated_inode.  This may
 * be appropriate for callers that expect the underlying filesystem not
 * to be NFS exported.
 *
 * If the inode has been found through an idmapped mount the user namespace of
 * the vfsmount must be passed through @mnt_userns. This function will then take
 * care to map the inode according to @mnt_userns before checking permissions.
 * On non-idmapped mounts or if permission checking is to be performed on the
 * raw inode simply passs init_user_ns.
 */
int vfs_unlink(struct user_namespace *mnt_userns, struct inode *dir,
	       struct dentry *dentry, struct inode **delegated_inode)
{
	struct inode *target = dentry->d_inode;
	int error = may_delete(mnt_userns, dir, dentry, 0);

	if (error)
		return error;

	if (!dir->i_op->unlink)
		return -EPERM;

	inode_lock(target);
	if (is_local_mountpoint(dentry))
		error = -EBUSY;
	else {
		error = security_inode_unlink(dir, dentry);
		if (!error) {
			error = try_break_deleg(target, delegated_inode);
			if (error)
				goto out;
			error = dir->i_op->unlink(dir, dentry);
			if (!error) {
				dont_mount(dentry);
				detach_mounts(dentry);
				fsnotify_unlink(dir, dentry);
			}
		}
	}
out:
	inode_unlock(target);

	/* We don't d_delete() NFS sillyrenamed files--they still exist. */
	if (!error && !(dentry->d_flags & DCACHE_NFSFS_RENAMED)) {
		fsnotify_link_count(target);
		d_delete(dentry);
	}

	return error;
}
EXPORT_SYMBOL(vfs_unlink);

/*
 * Make sure that the actual truncation of the file will occur outside its
 * directory's i_mutex.  Truncate can take a long time if there is a lot of
 * writeout happening, and we don't want to prevent access to the directory
 * while waiting on the I/O.
 */
long do_unlinkat(int dfd, struct filename *name)
{
	int error;
	struct dentry *dentry;
	struct path path;
	struct qstr last;
	int type;
	struct inode *inode = NULL;
	struct inode *delegated_inode = NULL;
	unsigned int lookup_flags = 0;
retry:
	name = filename_parentat(dfd, name, lookup_flags, &path, &last, &type);
	if (IS_ERR(name))
		return PTR_ERR(name);

	error = -EISDIR;
	if (type != LAST_NORM)
		goto exit1;

	error = mnt_want_write(path.mnt);
	if (error)
		goto exit1;
retry_deleg:
	inode_lock_nested(path.dentry->d_inode, I_MUTEX_PARENT);
	dentry = __lookup_hash(&last, path.dentry, lookup_flags);
	error = PTR_ERR(dentry);
	if (!IS_ERR(dentry)) {
		struct user_namespace *mnt_userns;

		/* Why not before? Because we want correct error value */
		if (last.name[last.len])
			goto slashes;
		inode = dentry->d_inode;
		if (d_is_negative(dentry))
			goto slashes;
		ihold(inode);
		error = security_path_unlink(&path, dentry);
		if (error)
			goto exit2;
		mnt_userns = mnt_user_ns(path.mnt);
		error = vfs_unlink(mnt_userns, path.dentry->d_inode, dentry,
				   &delegated_inode);
exit2:
		dput(dentry);
	}
	inode_unlock(path.dentry->d_inode);
	if (inode)
		iput(inode);	/* truncate the inode here */
	inode = NULL;
	if (delegated_inode) {
		error = break_deleg_wait(&delegated_inode);
		if (!error)
			goto retry_deleg;
	}
	mnt_drop_write(path.mnt);
exit1:
	path_put(&path);
	if (retry_estale(error, lookup_flags)) {
		lookup_flags |= LOOKUP_REVAL;
		inode = NULL;
		goto retry;
	}
	putname(name);
	return error;

slashes:
	if (d_is_negative(dentry))
		error = -ENOENT;
	else if (d_is_dir(dentry))
		error = -EISDIR;
	else
		error = -ENOTDIR;
	goto exit2;
}

SYSCALL_DEFINE3(unlinkat, int, dfd, const char __user *, pathname, int, flag)
{
	if ((flag & ~AT_REMOVEDIR) != 0)
		return -EINVAL;

	if (flag & AT_REMOVEDIR)
		return do_rmdir(dfd, getname(pathname));
	return do_unlinkat(dfd, getname(pathname));
}

SYSCALL_DEFINE1(unlink, const char __user *, pathname)
{
	return do_unlinkat(AT_FDCWD, getname(pathname));
}

/**
 * vfs_symlink - create symlink
 * @mnt_userns:	user namespace of the mount the inode was found from
 * @dir:	inode of @dentry
 * @dentry:	pointer to dentry of the base directory
 * @oldname:	name of the file to link to
 *
 * Create a symlink.
 *
 * If the inode has been found through an idmapped mount the user namespace of
 * the vfsmount must be passed through @mnt_userns. This function will then take
 * care to map the inode according to @mnt_userns before checking permissions.
 * On non-idmapped mounts or if permission checking is to be performed on the
 * raw inode simply passs init_user_ns.
 */
int vfs_symlink(struct user_namespace *mnt_userns, struct inode *dir,
		struct dentry *dentry, const char *oldname)
{
	int error = may_create(mnt_userns, dir, dentry);

	if (error)
		return error;

	if (!dir->i_op->symlink)
		return -EPERM;

	error = security_inode_symlink(dir, dentry, oldname);
	if (error)
		return error;

	error = dir->i_op->symlink(mnt_userns, dir, dentry, oldname);
	if (!error)
		fsnotify_create(dir, dentry);
	return error;
}
EXPORT_SYMBOL(vfs_symlink);

static long do_symlinkat(const char __user *oldname, int newdfd,
		  const char __user *newname)
{
	int error;
	struct filename *from;
	struct dentry *dentry;
	struct path path;
	unsigned int lookup_flags = 0;

	from = getname(oldname);
	if (IS_ERR(from))
		return PTR_ERR(from);
retry:
	dentry = user_path_create(newdfd, newname, &path, lookup_flags);
	error = PTR_ERR(dentry);
	if (IS_ERR(dentry))
		goto out_putname;

	error = security_path_symlink(&path, dentry, from->name);
	if (!error) {
		struct user_namespace *mnt_userns;

		mnt_userns = mnt_user_ns(path.mnt);
		error = vfs_symlink(mnt_userns, path.dentry->d_inode, dentry,
				    from->name);
	}
	done_path_create(&path, dentry);
	if (retry_estale(error, lookup_flags)) {
		lookup_flags |= LOOKUP_REVAL;
		goto retry;
	}
out_putname:
	putname(from);
	return error;
}

SYSCALL_DEFINE3(symlinkat, const char __user *, oldname,
		int, newdfd, const char __user *, newname)
{
	return do_symlinkat(oldname, newdfd, newname);
}

SYSCALL_DEFINE2(symlink, const char __user *, oldname, const char __user *, newname)
{
	return do_symlinkat(oldname, AT_FDCWD, newname);
}

/**
 * vfs_link - create a new link
 * @old_dentry:	object to be linked
 * @mnt_userns:	the user namespace of the mount
 * @dir:	new parent
 * @new_dentry:	where to create the new link
 * @delegated_inode: returns inode needing a delegation break
 *
 * The caller must hold dir->i_mutex
 *
 * If vfs_link discovers a delegation on the to-be-linked file in need
 * of breaking, it will return -EWOULDBLOCK and return a reference to the
 * inode in delegated_inode.  The caller should then break the delegation
 * and retry.  Because breaking a delegation may take a long time, the
 * caller should drop the i_mutex before doing so.
 *
 * Alternatively, a caller may pass NULL for delegated_inode.  This may
 * be appropriate for callers that expect the underlying filesystem not
 * to be NFS exported.
 *
 * If the inode has been found through an idmapped mount the user namespace of
 * the vfsmount must be passed through @mnt_userns. This function will then take
 * care to map the inode according to @mnt_userns before checking permissions.
 * On non-idmapped mounts or if permission checking is to be performed on the
 * raw inode simply passs init_user_ns.
 */
int vfs_link(struct dentry *old_dentry, struct user_namespace *mnt_userns,
	     struct inode *dir, struct dentry *new_dentry,
	     struct inode **delegated_inode)
{
	struct inode *inode = old_dentry->d_inode;
	unsigned max_links = dir->i_sb->s_max_links;
	int error;

	if (!inode)
		return -ENOENT;

	error = may_create(mnt_userns, dir, new_dentry);
	if (error)
		return error;

	if (dir->i_sb != inode->i_sb)
		return -EXDEV;

	/*
	 * A link to an append-only or immutable file cannot be created.
	 */
	if (IS_APPEND(inode) || IS_IMMUTABLE(inode))
		return -EPERM;
	/*
	 * Updating the link count will likely cause i_uid and i_gid to
	 * be writen back improperly if their true value is unknown to
	 * the vfs.
	 */
	if (HAS_UNMAPPED_ID(mnt_userns, inode))
		return -EPERM;
	if (!dir->i_op->link)
		return -EPERM;
	if (S_ISDIR(inode->i_mode))
		return -EPERM;

	error = security_inode_link(old_dentry, dir, new_dentry);
	if (error)
		return error;

	inode_lock(inode);
	/* Make sure we don't allow creating hardlink to an unlinked file */
	if (inode->i_nlink == 0 && !(inode->i_state & I_LINKABLE))
		error =  -ENOENT;
	else if (max_links && inode->i_nlink >= max_links)
		error = -EMLINK;
	else {
		error = try_break_deleg(inode, delegated_inode);
		if (!error)
			error = dir->i_op->link(old_dentry, dir, new_dentry);
	}

	if (!error && (inode->i_state & I_LINKABLE)) {
		spin_lock(&inode->i_lock);
		inode->i_state &= ~I_LINKABLE;
		spin_unlock(&inode->i_lock);
	}
	inode_unlock(inode);
	if (!error)
		fsnotify_link(dir, inode, new_dentry);
	return error;
}
EXPORT_SYMBOL(vfs_link);

/*
 * Hardlinks are often used in delicate situations.  We avoid
 * security-related surprises by not following symlinks on the
 * newname.  --KAB
 *
 * We don't follow them on the oldname either to be compatible
 * with linux 2.0, and to avoid hard-linking to directories
 * and other special files.  --ADM
 */
static int do_linkat(int olddfd, const char __user *oldname, int newdfd,
	      const char __user *newname, int flags)
{
	struct user_namespace *mnt_userns;
	struct dentry *new_dentry;
	struct path old_path, new_path;
	struct inode *delegated_inode = NULL;
	int how = 0;
	int error;

	if ((flags & ~(AT_SYMLINK_FOLLOW | AT_EMPTY_PATH)) != 0)
		return -EINVAL;
	/*
	 * To use null names we require CAP_DAC_READ_SEARCH
	 * This ensures that not everyone will be able to create
	 * handlink using the passed filedescriptor.
	 */
	if (flags & AT_EMPTY_PATH) {
		if (!capable(CAP_DAC_READ_SEARCH))
			return -ENOENT;
		how = LOOKUP_EMPTY;
	}

	if (flags & AT_SYMLINK_FOLLOW)
		how |= LOOKUP_FOLLOW;
retry:
	error = user_path_at(olddfd, oldname, how, &old_path);
	if (error)
		return error;

	new_dentry = user_path_create(newdfd, newname, &new_path,
					(how & LOOKUP_REVAL));
	error = PTR_ERR(new_dentry);
	if (IS_ERR(new_dentry))
		goto out;

	error = -EXDEV;
	if (old_path.mnt != new_path.mnt)
		goto out_dput;
	mnt_userns = mnt_user_ns(new_path.mnt);
	error = may_linkat(mnt_userns, &old_path);
	if (unlikely(error))
		goto out_dput;
	error = security_path_link(old_path.dentry, &new_path, new_dentry);
	if (error)
		goto out_dput;
	error = vfs_link(old_path.dentry, mnt_userns, new_path.dentry->d_inode,
			 new_dentry, &delegated_inode);
out_dput:
	done_path_create(&new_path, new_dentry);
	if (delegated_inode) {
		error = break_deleg_wait(&delegated_inode);
		if (!error) {
			path_put(&old_path);
			goto retry;
		}
	}
	if (retry_estale(error, how)) {
		path_put(&old_path);
		how |= LOOKUP_REVAL;
		goto retry;
	}
out:
	path_put(&old_path);

	return error;
}

SYSCALL_DEFINE5(linkat, int, olddfd, const char __user *, oldname,
		int, newdfd, const char __user *, newname, int, flags)
{
	return do_linkat(olddfd, oldname, newdfd, newname, flags);
}

SYSCALL_DEFINE2(link, const char __user *, oldname, const char __user *, newname)
{
	return do_linkat(AT_FDCWD, oldname, AT_FDCWD, newname, 0);
}

/**
 * vfs_rename - rename a filesystem object
 * @old_mnt_userns:	old user namespace of the mount the inode was found from
 * @old_dir:		parent of source
 * @old_dentry:		source
 * @new_mnt_userns:	new user namespace of the mount the inode was found from
 * @new_dir:		parent of destination
 * @new_dentry:		destination
 * @delegated_inode:	returns an inode needing a delegation break
 * @flags:		rename flags
 *
 * The caller must hold multiple mutexes--see lock_rename()).
 *
 * If vfs_rename discovers a delegation in need of breaking at either
 * the source or destination, it will return -EWOULDBLOCK and return a
 * reference to the inode in delegated_inode.  The caller should then
 * break the delegation and retry.  Because breaking a delegation may
 * take a long time, the caller should drop all locks before doing
 * so.
 *
 * Alternatively, a caller may pass NULL for delegated_inode.  This may
 * be appropriate for callers that expect the underlying filesystem not
 * to be NFS exported.
 *
 * The worst of all namespace operations - renaming directory. "Perverted"
 * doesn't even start to describe it. Somebody in UCB had a heck of a trip...
 * Problems:
 *
 *	a) we can get into loop creation.
 *	b) race potential - two innocent renames can create a loop together.
 *	   That's where 4.4 screws up. Current fix: serialization on
 *	   sb->s_vfs_rename_mutex. We might be more accurate, but that's another
 *	   story.
 *	c) we have to lock _four_ objects - parents and victim (if it exists),
 *	   and source (if it is not a directory).
 *	   And that - after we got ->i_mutex on parents (until then we don't know
 *	   whether the target exists).  Solution: try to be smart with locking
 *	   order for inodes.  We rely on the fact that tree topology may change
 *	   only under ->s_vfs_rename_mutex _and_ that parent of the object we
 *	   move will be locked.  Thus we can rank directories by the tree
 *	   (ancestors first) and rank all non-directories after them.
 *	   That works since everybody except rename does "lock parent, lookup,
 *	   lock child" and rename is under ->s_vfs_rename_mutex.
 *	   HOWEVER, it relies on the assumption that any object with ->lookup()
 *	   has no more than 1 dentry.  If "hybrid" objects will ever appear,
 *	   we'd better make sure that there's no link(2) for them.
 *	d) conversion from fhandle to dentry may come in the wrong moment - when
 *	   we are removing the target. Solution: we will have to grab ->i_mutex
 *	   in the fhandle_to_dentry code. [FIXME - current nfsfh.c relies on
 *	   ->i_mutex on parents, which works but leads to some truly excessive
 *	   locking].
 */
int vfs_rename(struct renamedata *rd)
{
	int error;
	struct inode *old_dir = rd->old_dir, *new_dir = rd->new_dir;
	struct dentry *old_dentry = rd->old_dentry;
	struct dentry *new_dentry = rd->new_dentry;
	struct inode **delegated_inode = rd->delegated_inode;
	unsigned int flags = rd->flags;
	bool is_dir = d_is_dir(old_dentry);
	struct inode *source = old_dentry->d_inode;
	struct inode *target = new_dentry->d_inode;
	bool new_is_dir = false;
	unsigned max_links = new_dir->i_sb->s_max_links;
	struct name_snapshot old_name;

	if (source == target)
		return 0;

	error = may_delete(rd->old_mnt_userns, old_dir, old_dentry, is_dir);
	if (error)
		return error;

	if (!target) {
		error = may_create(rd->new_mnt_userns, new_dir, new_dentry);
	} else {
		new_is_dir = d_is_dir(new_dentry);

		if (!(flags & RENAME_EXCHANGE))
			error = may_delete(rd->new_mnt_userns, new_dir,
					   new_dentry, is_dir);
		else
			error = may_delete(rd->new_mnt_userns, new_dir,
					   new_dentry, new_is_dir);
	}
	if (error)
		return error;

	if (!old_dir->i_op->rename)
		return -EPERM;

	/*
	 * If we are going to change the parent - check write permissions,
	 * we'll need to flip '..'.
	 */
	if (new_dir != old_dir) {
		if (is_dir) {
			error = inode_permission(rd->old_mnt_userns, source,
						 MAY_WRITE);
			if (error)
				return error;
		}
		if ((flags & RENAME_EXCHANGE) && new_is_dir) {
			error = inode_permission(rd->new_mnt_userns, target,
						 MAY_WRITE);
			if (error)
				return error;
		}
	}

	error = security_inode_rename(old_dir, old_dentry, new_dir, new_dentry,
				      flags);
	if (error)
		return error;

	take_dentry_name_snapshot(&old_name, old_dentry);
	dget(new_dentry);
	if (!is_dir || (flags & RENAME_EXCHANGE))
		lock_two_nondirectories(source, target);
	else if (target)
		inode_lock(target);

	error = -EBUSY;
	if (is_local_mountpoint(old_dentry) || is_local_mountpoint(new_dentry))
		goto out;

	if (max_links && new_dir != old_dir) {
		error = -EMLINK;
		if (is_dir && !new_is_dir && new_dir->i_nlink >= max_links)
			goto out;
		if ((flags & RENAME_EXCHANGE) && !is_dir && new_is_dir &&
		    old_dir->i_nlink >= max_links)
			goto out;
	}
	if (!is_dir) {
		error = try_break_deleg(source, delegated_inode);
		if (error)
			goto out;
	}
	if (target && !new_is_dir) {
		error = try_break_deleg(target, delegated_inode);
		if (error)
			goto out;
	}
	error = old_dir->i_op->rename(rd->new_mnt_userns, old_dir, old_dentry,
				      new_dir, new_dentry, flags);
	if (error)
		goto out;

	if (!(flags & RENAME_EXCHANGE) && target) {
		if (is_dir) {
			shrink_dcache_parent(new_dentry);
			target->i_flags |= S_DEAD;
		}
		dont_mount(new_dentry);
		detach_mounts(new_dentry);
	}
	if (!(old_dir->i_sb->s_type->fs_flags & FS_RENAME_DOES_D_MOVE)) {
		if (!(flags & RENAME_EXCHANGE))
			d_move(old_dentry, new_dentry);
		else
			d_exchange(old_dentry, new_dentry);
	}
out:
	if (!is_dir || (flags & RENAME_EXCHANGE))
		unlock_two_nondirectories(source, target);
	else if (target)
		inode_unlock(target);
	dput(new_dentry);
	if (!error) {
		fsnotify_move(old_dir, new_dir, &old_name.name, is_dir,
			      !(flags & RENAME_EXCHANGE) ? target : NULL, old_dentry);
		if (flags & RENAME_EXCHANGE) {
			fsnotify_move(new_dir, old_dir, &old_dentry->d_name,
				      new_is_dir, NULL, new_dentry);
		}
	}
	release_dentry_name_snapshot(&old_name);

	return error;
}
EXPORT_SYMBOL(vfs_rename);

int do_renameat2(int olddfd, struct filename *from, int newdfd,
		 struct filename *to, unsigned int flags)
{
	struct renamedata rd;
	struct dentry *old_dentry, *new_dentry;
	struct dentry *trap;
	struct path old_path, new_path;
	struct qstr old_last, new_last;
	int old_type, new_type;
	struct inode *delegated_inode = NULL;
	unsigned int lookup_flags = 0, target_flags = LOOKUP_RENAME_TARGET;
	bool should_retry = false;
	int error = -EINVAL;

	if (flags & ~(RENAME_NOREPLACE | RENAME_EXCHANGE | RENAME_WHITEOUT))
		goto put_both;

	if ((flags & (RENAME_NOREPLACE | RENAME_WHITEOUT)) &&
	    (flags & RENAME_EXCHANGE))
		goto put_both;

	if (flags & RENAME_EXCHANGE)
		target_flags = 0;

retry:
	from = filename_parentat(olddfd, from, lookup_flags, &old_path,
					&old_last, &old_type);
	if (IS_ERR(from)) {
		error = PTR_ERR(from);
		goto put_new;
	}

	to = filename_parentat(newdfd, to, lookup_flags, &new_path, &new_last,
				&new_type);
	if (IS_ERR(to)) {
		error = PTR_ERR(to);
		goto exit1;
	}

	error = -EXDEV;
	if (old_path.mnt != new_path.mnt)
		goto exit2;

	error = -EBUSY;
	if (old_type != LAST_NORM)
		goto exit2;

	if (flags & RENAME_NOREPLACE)
		error = -EEXIST;
	if (new_type != LAST_NORM)
		goto exit2;

	error = mnt_want_write(old_path.mnt);
	if (error)
		goto exit2;

retry_deleg:
	trap = lock_rename(new_path.dentry, old_path.dentry);

	old_dentry = __lookup_hash(&old_last, old_path.dentry, lookup_flags);
	error = PTR_ERR(old_dentry);
	if (IS_ERR(old_dentry))
		goto exit3;
	/* source must exist */
	error = -ENOENT;
	if (d_is_negative(old_dentry))
		goto exit4;
	new_dentry = __lookup_hash(&new_last, new_path.dentry, lookup_flags | target_flags);
	error = PTR_ERR(new_dentry);
	if (IS_ERR(new_dentry))
		goto exit4;
	error = -EEXIST;
	if ((flags & RENAME_NOREPLACE) && d_is_positive(new_dentry))
		goto exit5;
	if (flags & RENAME_EXCHANGE) {
		error = -ENOENT;
		if (d_is_negative(new_dentry))
			goto exit5;

		if (!d_is_dir(new_dentry)) {
			error = -ENOTDIR;
			if (new_last.name[new_last.len])
				goto exit5;
		}
	}
	/* unless the source is a directory trailing slashes give -ENOTDIR */
	if (!d_is_dir(old_dentry)) {
		error = -ENOTDIR;
		if (old_last.name[old_last.len])
			goto exit5;
		if (!(flags & RENAME_EXCHANGE) && new_last.name[new_last.len])
			goto exit5;
	}
	/* source should not be ancestor of target */
	error = -EINVAL;
	if (old_dentry == trap)
		goto exit5;
	/* target should not be an ancestor of source */
	if (!(flags & RENAME_EXCHANGE))
		error = -ENOTEMPTY;
	if (new_dentry == trap)
		goto exit5;

	error = security_path_rename(&old_path, old_dentry,
				     &new_path, new_dentry, flags);
	if (error)
		goto exit5;

	rd.old_dir	   = old_path.dentry->d_inode;
	rd.old_dentry	   = old_dentry;
	rd.old_mnt_userns  = mnt_user_ns(old_path.mnt);
	rd.new_dir	   = new_path.dentry->d_inode;
	rd.new_dentry	   = new_dentry;
	rd.new_mnt_userns  = mnt_user_ns(new_path.mnt);
	rd.delegated_inode = &delegated_inode;
	rd.flags	   = flags;
	error = vfs_rename(&rd);
exit5:
	dput(new_dentry);
exit4:
	dput(old_dentry);
exit3:
	unlock_rename(new_path.dentry, old_path.dentry);
	if (delegated_inode) {
		error = break_deleg_wait(&delegated_inode);
		if (!error)
			goto retry_deleg;
	}
	mnt_drop_write(old_path.mnt);
exit2:
	if (retry_estale(error, lookup_flags))
		should_retry = true;
	path_put(&new_path);
exit1:
	path_put(&old_path);
	if (should_retry) {
		should_retry = false;
		lookup_flags |= LOOKUP_REVAL;
		goto retry;
	}
put_both:
	if (!IS_ERR(from))
		putname(from);
put_new:
	if (!IS_ERR(to))
		putname(to);
	return error;
}

SYSCALL_DEFINE5(renameat2, int, olddfd, const char __user *, oldname,
		int, newdfd, const char __user *, newname, unsigned int, flags)
{
	return do_renameat2(olddfd, getname(oldname), newdfd, getname(newname),
				flags);
}

SYSCALL_DEFINE4(renameat, int, olddfd, const char __user *, oldname,
		int, newdfd, const char __user *, newname)
{
	return do_renameat2(olddfd, getname(oldname), newdfd, getname(newname),
				0);
}

SYSCALL_DEFINE2(rename, const char __user *, oldname, const char __user *, newname)
{
	return do_renameat2(AT_FDCWD, getname(oldname), AT_FDCWD,
				getname(newname), 0);
}

int readlink_copy(char __user *buffer, int buflen, const char *link)
{
	int len = PTR_ERR(link);
	if (IS_ERR(link))
		goto out;

	len = strlen(link);
	if (len > (unsigned) buflen)
		len = buflen;
	if (copy_to_user(buffer, link, len))
		len = -EFAULT;
out:
	return len;
}

/**
 * vfs_readlink - copy symlink body into userspace buffer
 * @dentry: dentry on which to get symbolic link
 * @buffer: user memory pointer
 * @buflen: size of buffer
 *
 * Does not touch atime.  That's up to the caller if necessary
 *
 * Does not call security hook.
 */
int vfs_readlink(struct dentry *dentry, char __user *buffer, int buflen)
{
	struct inode *inode = d_inode(dentry);
	DEFINE_DELAYED_CALL(done);
	const char *link;
	int res;

	if (unlikely(!(inode->i_opflags & IOP_DEFAULT_READLINK))) {
		if (unlikely(inode->i_op->readlink))
			return inode->i_op->readlink(dentry, buffer, buflen);

		if (!d_is_symlink(dentry))
			return -EINVAL;

		spin_lock(&inode->i_lock);
		inode->i_opflags |= IOP_DEFAULT_READLINK;
		spin_unlock(&inode->i_lock);
	}

	link = READ_ONCE(inode->i_link);
	if (!link) {
		link = inode->i_op->get_link(dentry, inode, &done);
		if (IS_ERR(link))
			return PTR_ERR(link);
	}
	res = readlink_copy(buffer, buflen, link);
	do_delayed_call(&done);
	return res;
}
EXPORT_SYMBOL(vfs_readlink);

/**
 * vfs_get_link - get symlink body
 * @dentry: dentry on which to get symbolic link
 * @done: caller needs to free returned data with this
 *
 * Calls security hook and i_op->get_link() on the supplied inode.
 *
 * It does not touch atime.  That's up to the caller if necessary.
 *
 * Does not work on "special" symlinks like /proc/$$/fd/N
 */
const char *vfs_get_link(struct dentry *dentry, struct delayed_call *done)
{
	const char *res = ERR_PTR(-EINVAL);
	struct inode *inode = d_inode(dentry);

	if (d_is_symlink(dentry)) {
		res = ERR_PTR(security_inode_readlink(dentry));
		if (!res)
			res = inode->i_op->get_link(dentry, inode, done);
	}
	return res;
}
EXPORT_SYMBOL(vfs_get_link);

/* get the link contents into pagecache */
const char *page_get_link(struct dentry *dentry, struct inode *inode,
			  struct delayed_call *callback)
{
	char *kaddr;
	struct page *page;
	struct address_space *mapping = inode->i_mapping;

	if (!dentry) {
		page = find_get_page(mapping, 0);
		if (!page)
			return ERR_PTR(-ECHILD);
		if (!PageUptodate(page)) {
			put_page(page);
			return ERR_PTR(-ECHILD);
		}
	} else {
		page = read_mapping_page(mapping, 0, NULL);
		if (IS_ERR(page))
			return (char*)page;
	}
	set_delayed_call(callback, page_put_link, page);
	BUG_ON(mapping_gfp_mask(mapping) & __GFP_HIGHMEM);
	kaddr = page_address(page);
	nd_terminate_link(kaddr, inode->i_size, PAGE_SIZE - 1);
	return kaddr;
}

EXPORT_SYMBOL(page_get_link);

void page_put_link(void *arg)
{
	put_page(arg);
}
EXPORT_SYMBOL(page_put_link);

int page_readlink(struct dentry *dentry, char __user *buffer, int buflen)
{
	DEFINE_DELAYED_CALL(done);
	int res = readlink_copy(buffer, buflen,
				page_get_link(dentry, d_inode(dentry),
					      &done));
	do_delayed_call(&done);
	return res;
}
EXPORT_SYMBOL(page_readlink);

/*
 * The nofs argument instructs pagecache_write_begin to pass AOP_FLAG_NOFS
 */
int __page_symlink(struct inode *inode, const char *symname, int len, int nofs)
{
	struct address_space *mapping = inode->i_mapping;
	struct page *page;
	void *fsdata;
	int err;
	unsigned int flags = 0;
	if (nofs)
		flags |= AOP_FLAG_NOFS;

retry:
	err = pagecache_write_begin(NULL, mapping, 0, len-1,
				flags, &page, &fsdata);
	if (err)
		goto fail;

	memcpy(page_address(page), symname, len-1);

	err = pagecache_write_end(NULL, mapping, 0, len-1, len-1,
							page, fsdata);
	if (err < 0)
		goto fail;
	if (err < len-1)
		goto retry;

	mark_inode_dirty(inode);
	return 0;
fail:
	return err;
}
EXPORT_SYMBOL(__page_symlink);

int page_symlink(struct inode *inode, const char *symname, int len)
{
	return __page_symlink(inode, symname, len,
			!mapping_gfp_constraint(inode->i_mapping, __GFP_FS));
}
EXPORT_SYMBOL(page_symlink);

const struct inode_operations page_symlink_inode_operations = {
	.get_link	= page_get_link,
};
EXPORT_SYMBOL(page_symlink_inode_operations);<|MERGE_RESOLUTION|>--- conflicted
+++ resolved
@@ -851,10 +851,7 @@
 		 */
 		if (!(nd->flags & (LOOKUP_ROOT | LOOKUP_IS_SCOPED)))
 			nd->root.mnt = NULL;
-<<<<<<< HEAD
-=======
 		nd->flags &= ~LOOKUP_CACHED;
->>>>>>> 4bcf3b75
 		if (!try_to_unlazy(nd))
 			return -ECHILD;
 	}
@@ -1656,11 +1653,7 @@
 			     struct nameidata *nd)
 {
 	if (nd->flags & LOOKUP_RCU) {
-<<<<<<< HEAD
-		int err = inode_permission(nd->inode, MAY_EXEC|MAY_NOT_BLOCK);
-=======
 		int err = inode_permission(mnt_userns, nd->inode, MAY_EXEC|MAY_NOT_BLOCK);
->>>>>>> 4bcf3b75
 		if (err != -ECHILD || !try_to_unlazy(nd))
 			return err;
 	}
