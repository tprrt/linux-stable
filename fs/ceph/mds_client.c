--- conflicted
+++ resolved
@@ -663,11 +663,6 @@
 	if (IS_ERR_OR_NULL(s))
 		return;
 
-<<<<<<< HEAD
-	dout("mdsc put_session %p %d -> %d\n", s,
-	     refcount_read(&s->s_ref), refcount_read(&s->s_ref)-1);
-=======
->>>>>>> 3b17187f
 	if (refcount_dec_and_test(&s->s_ref)) {
 		if (s->s_auth.authorizer)
 			ceph_auth_destroy_authorizer(s->s_auth.authorizer);
@@ -4542,14 +4537,9 @@
 		}
 		break;
 	case CEPH_MDS_SESSION_CLOSING:
-<<<<<<< HEAD
-		/* Should never reach this when we're unmounting */
-		WARN_ON_ONCE(s->s_ttl);
-=======
 		/* Should never reach this when not force unmounting */
 		WARN_ON_ONCE(s->s_ttl &&
 			     READ_ONCE(fsc->mount_state) != CEPH_MOUNT_SHUTDOWN);
->>>>>>> 3b17187f
 		fallthrough;
 	case CEPH_MDS_SESSION_NEW:
 	case CEPH_MDS_SESSION_RESTARTING:
