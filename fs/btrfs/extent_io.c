--- conflicted
+++ resolved
@@ -4472,15 +4472,6 @@
 			 * extra reference on the em.
 			 */
 			if (list_empty(&em->list) ||
-<<<<<<< HEAD
-			    test_bit(EXTENT_FLAG_LOGGING, &em->flags)) {
-				set_bit(BTRFS_INODE_NEEDS_FULL_SYNC,
-					&btrfs_inode->runtime_flags);
-				remove_extent_mapping(map, em);
-				/* once for the rb tree */
-				free_extent_map(em);
-			}
-=======
 			    test_bit(EXTENT_FLAG_LOGGING, &em->flags))
 				goto remove_em;
 			/*
@@ -4508,7 +4499,6 @@
 			remove_extent_mapping(map, em);
 			/* once for the rb tree */
 			free_extent_map(em);
->>>>>>> d1988041
 next:
 			start = extent_map_end(em);
 			write_unlock(&map->lock);
@@ -5675,11 +5665,7 @@
 
 		cur = min(len, (PAGE_SIZE - offset));
 		kaddr = page_address(page);
-<<<<<<< HEAD
-		if (probe_user_write(dst, kaddr + offset, cur)) {
-=======
 		if (copy_to_user_nofault(dst, kaddr + offset, cur)) {
->>>>>>> d1988041
 			ret = -EFAULT;
 			break;
 		}
