--- conflicted
+++ resolved
@@ -1658,28 +1658,6 @@
  */
 struct btrfs_root *btrfs_get_fs_root(struct btrfs_fs_info *fs_info,
 				     u64 objectid, bool check_ref)
-<<<<<<< HEAD
-{
-	return btrfs_get_root_ref(fs_info, objectid, 0, check_ref);
-}
-
-/*
- * Get in-memory reference of a root structure, created as new, optionally pass
- * the anonymous block device id
- *
- * @objectid:	tree objectid
- * @anon_dev:	if zero, allocate a new anonymous block device or use the
- *		parameter value
- */
-struct btrfs_root *btrfs_get_new_fs_root(struct btrfs_fs_info *fs_info,
-					 u64 objectid, dev_t anon_dev)
-{
-	return btrfs_get_root_ref(fs_info, objectid, anon_dev, true);
-}
-
-static int btrfs_congested_fn(void *congested_data, int bdi_bits)
-=======
->>>>>>> 85b047c6
 {
 	return btrfs_get_root_ref(fs_info, objectid, 0, check_ref);
 }
