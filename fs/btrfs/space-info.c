// SPDX-License-Identifier: GPL-2.0

#include "misc.h"
#include "ctree.h"
#include "space-info.h"
#include "sysfs.h"
#include "volumes.h"
#include "free-space-cache.h"
#include "ordered-data.h"
#include "transaction.h"
#include "block-group.h"

/*
 * HOW DOES SPACE RESERVATION WORK
 *
 * If you want to know about delalloc specifically, there is a separate comment
 * for that with the delalloc code.  This comment is about how the whole system
 * works generally.
 *
 * BASIC CONCEPTS
 *
 *   1) space_info.  This is the ultimate arbiter of how much space we can use.
 *   There's a description of the bytes_ fields with the struct declaration,
 *   refer to that for specifics on each field.  Suffice it to say that for
 *   reservations we care about total_bytes - SUM(space_info->bytes_) when
 *   determining if there is space to make an allocation.  There is a space_info
 *   for METADATA, SYSTEM, and DATA areas.
 *
 *   2) block_rsv's.  These are basically buckets for every different type of
 *   metadata reservation we have.  You can see the comment in the block_rsv
 *   code on the rules for each type, but generally block_rsv->reserved is how
 *   much space is accounted for in space_info->bytes_may_use.
 *
 *   3) btrfs_calc*_size.  These are the worst case calculations we used based
 *   on the number of items we will want to modify.  We have one for changing
 *   items, and one for inserting new items.  Generally we use these helpers to
 *   determine the size of the block reserves, and then use the actual bytes
 *   values to adjust the space_info counters.
 *
 * MAKING RESERVATIONS, THE NORMAL CASE
 *
 *   We call into either btrfs_reserve_data_bytes() or
 *   btrfs_reserve_metadata_bytes(), depending on which we're looking for, with
 *   num_bytes we want to reserve.
 *
 *   ->reserve
 *     space_info->bytes_may_reserve += num_bytes
 *
 *   ->extent allocation
 *     Call btrfs_add_reserved_bytes() which does
 *     space_info->bytes_may_reserve -= num_bytes
 *     space_info->bytes_reserved += extent_bytes
 *
 *   ->insert reference
 *     Call btrfs_update_block_group() which does
 *     space_info->bytes_reserved -= extent_bytes
 *     space_info->bytes_used += extent_bytes
 *
 * MAKING RESERVATIONS, FLUSHING NORMALLY (non-priority)
 *
 *   Assume we are unable to simply make the reservation because we do not have
 *   enough space
 *
 *   -> __reserve_bytes
 *     create a reserve_ticket with ->bytes set to our reservation, add it to
 *     the tail of space_info->tickets, kick async flush thread
 *
 *   ->handle_reserve_ticket
 *     wait on ticket->wait for ->bytes to be reduced to 0, or ->error to be set
 *     on the ticket.
 *
 *   -> btrfs_async_reclaim_metadata_space/btrfs_async_reclaim_data_space
 *     Flushes various things attempting to free up space.
 *
 *   -> btrfs_try_granting_tickets()
 *     This is called by anything that either subtracts space from
 *     space_info->bytes_may_use, ->bytes_pinned, etc, or adds to the
 *     space_info->total_bytes.  This loops through the ->priority_tickets and
 *     then the ->tickets list checking to see if the reservation can be
 *     completed.  If it can the space is added to space_info->bytes_may_use and
 *     the ticket is woken up.
 *
 *   -> ticket wakeup
 *     Check if ->bytes == 0, if it does we got our reservation and we can carry
 *     on, if not return the appropriate error (ENOSPC, but can be EINTR if we
 *     were interrupted.)
 *
 * MAKING RESERVATIONS, FLUSHING HIGH PRIORITY
 *
 *   Same as the above, except we add ourselves to the
 *   space_info->priority_tickets, and we do not use ticket->wait, we simply
 *   call flush_space() ourselves for the states that are safe for us to call
 *   without deadlocking and hope for the best.
 *
 * THE FLUSHING STATES
 *
 *   Generally speaking we will have two cases for each state, a "nice" state
 *   and a "ALL THE THINGS" state.  In btrfs we delay a lot of work in order to
 *   reduce the locking over head on the various trees, and even to keep from
 *   doing any work at all in the case of delayed refs.  Each of these delayed
 *   things however hold reservations, and so letting them run allows us to
 *   reclaim space so we can make new reservations.
 *
 *   FLUSH_DELAYED_ITEMS
 *     Every inode has a delayed item to update the inode.  Take a simple write
 *     for example, we would update the inode item at write time to update the
 *     mtime, and then again at finish_ordered_io() time in order to update the
 *     isize or bytes.  We keep these delayed items to coalesce these operations
 *     into a single operation done on demand.  These are an easy way to reclaim
 *     metadata space.
 *
 *   FLUSH_DELALLOC
 *     Look at the delalloc comment to get an idea of how much space is reserved
 *     for delayed allocation.  We can reclaim some of this space simply by
 *     running delalloc, but usually we need to wait for ordered extents to
 *     reclaim the bulk of this space.
 *
 *   FLUSH_DELAYED_REFS
 *     We have a block reserve for the outstanding delayed refs space, and every
 *     delayed ref operation holds a reservation.  Running these is a quick way
 *     to reclaim space, but we want to hold this until the end because COW can
 *     churn a lot and we can avoid making some extent tree modifications if we
 *     are able to delay for as long as possible.
 *
 *   ALLOC_CHUNK
 *     We will skip this the first time through space reservation, because of
 *     overcommit and we don't want to have a lot of useless metadata space when
 *     our worst case reservations will likely never come true.
 *
 *   RUN_DELAYED_IPUTS
 *     If we're freeing inodes we're likely freeing checksums, file extent
 *     items, and extent tree items.  Loads of space could be freed up by these
 *     operations, however they won't be usable until the transaction commits.
 *
 *   COMMIT_TRANS
 *     may_commit_transaction() is the ultimate arbiter on whether we commit the
 *     transaction or not.  In order to avoid constantly churning we do all the
 *     above flushing first and then commit the transaction as the last resort.
 *     However we need to take into account things like pinned space that would
 *     be freed, plus any delayed work we may not have gotten rid of in the case
 *     of metadata.
 *
 * OVERCOMMIT
 *
 *   Because we hold so many reservations for metadata we will allow you to
 *   reserve more space than is currently free in the currently allocate
 *   metadata space.  This only happens with metadata, data does not allow
 *   overcommitting.
 *
 *   You can see the current logic for when we allow overcommit in
 *   btrfs_can_overcommit(), but it only applies to unallocated space.  If there
 *   is no unallocated space to be had, all reservations are kept within the
 *   free space in the allocated metadata chunks.
 *
 *   Because of overcommitting, you generally want to use the
 *   btrfs_can_overcommit() logic for metadata allocations, as it does the right
 *   thing with or without extra unallocated space.
 */

u64 __pure btrfs_space_info_used(struct btrfs_space_info *s_info,
			  bool may_use_included)
{
	ASSERT(s_info);
	return s_info->bytes_used + s_info->bytes_reserved +
		s_info->bytes_pinned + s_info->bytes_readonly +
		(may_use_included ? s_info->bytes_may_use : 0);
}

/*
 * after adding space to the filesystem, we need to clear the full flags
 * on all the space infos.
 */
void btrfs_clear_space_info_full(struct btrfs_fs_info *info)
{
	struct list_head *head = &info->space_info;
	struct btrfs_space_info *found;

	rcu_read_lock();
	list_for_each_entry_rcu(found, head, list)
		found->full = 0;
	rcu_read_unlock();
}

static int create_space_info(struct btrfs_fs_info *info, u64 flags)
{

	struct btrfs_space_info *space_info;
	int i;
	int ret;

	space_info = kzalloc(sizeof(*space_info), GFP_NOFS);
	if (!space_info)
		return -ENOMEM;

	ret = percpu_counter_init(&space_info->total_bytes_pinned, 0,
				 GFP_KERNEL);
	if (ret) {
		kfree(space_info);
		return ret;
	}

	for (i = 0; i < BTRFS_NR_RAID_TYPES; i++)
		INIT_LIST_HEAD(&space_info->block_groups[i]);
	init_rwsem(&space_info->groups_sem);
	spin_lock_init(&space_info->lock);
	space_info->flags = flags & BTRFS_BLOCK_GROUP_TYPE_MASK;
	space_info->force_alloc = CHUNK_ALLOC_NO_FORCE;
	INIT_LIST_HEAD(&space_info->ro_bgs);
	INIT_LIST_HEAD(&space_info->tickets);
	INIT_LIST_HEAD(&space_info->priority_tickets);

	ret = btrfs_sysfs_add_space_info_type(info, space_info);
	if (ret)
		return ret;

	list_add_rcu(&space_info->list, &info->space_info);
	if (flags & BTRFS_BLOCK_GROUP_DATA)
		info->data_sinfo = space_info;

	return ret;
}

int btrfs_init_space_info(struct btrfs_fs_info *fs_info)
{
	struct btrfs_super_block *disk_super;
	u64 features;
	u64 flags;
	int mixed = 0;
	int ret;

	disk_super = fs_info->super_copy;
	if (!btrfs_super_root(disk_super))
		return -EINVAL;

	features = btrfs_super_incompat_flags(disk_super);
	if (features & BTRFS_FEATURE_INCOMPAT_MIXED_GROUPS)
		mixed = 1;

	flags = BTRFS_BLOCK_GROUP_SYSTEM;
	ret = create_space_info(fs_info, flags);
	if (ret)
		goto out;

	if (mixed) {
		flags = BTRFS_BLOCK_GROUP_METADATA | BTRFS_BLOCK_GROUP_DATA;
		ret = create_space_info(fs_info, flags);
	} else {
		flags = BTRFS_BLOCK_GROUP_METADATA;
		ret = create_space_info(fs_info, flags);
		if (ret)
			goto out;

		flags = BTRFS_BLOCK_GROUP_DATA;
		ret = create_space_info(fs_info, flags);
	}
out:
	return ret;
}

void btrfs_update_space_info(struct btrfs_fs_info *info, u64 flags,
			     u64 total_bytes, u64 bytes_used,
			     u64 bytes_readonly,
			     struct btrfs_space_info **space_info)
{
	struct btrfs_space_info *found;
	int factor;

	factor = btrfs_bg_type_to_factor(flags);

	found = btrfs_find_space_info(info, flags);
	ASSERT(found);
	spin_lock(&found->lock);
	found->total_bytes += total_bytes;
	found->disk_total += total_bytes * factor;
	found->bytes_used += bytes_used;
	found->disk_used += bytes_used * factor;
	found->bytes_readonly += bytes_readonly;
	if (total_bytes > 0)
		found->full = 0;
	btrfs_try_granting_tickets(info, found);
	spin_unlock(&found->lock);
	*space_info = found;
}

struct btrfs_space_info *btrfs_find_space_info(struct btrfs_fs_info *info,
					       u64 flags)
{
	struct list_head *head = &info->space_info;
	struct btrfs_space_info *found;

	flags &= BTRFS_BLOCK_GROUP_TYPE_MASK;

	rcu_read_lock();
	list_for_each_entry_rcu(found, head, list) {
		if (found->flags & flags) {
			rcu_read_unlock();
			return found;
		}
	}
	rcu_read_unlock();
	return NULL;
}

static inline u64 calc_global_rsv_need_space(struct btrfs_block_rsv *global)
{
	return (global->size << 1);
}

static u64 calc_available_free_space(struct btrfs_fs_info *fs_info,
			  struct btrfs_space_info *space_info,
			  enum btrfs_reserve_flush_enum flush)
{
	u64 profile;
	u64 avail;
	int factor;

	if (space_info->flags & BTRFS_BLOCK_GROUP_SYSTEM)
		profile = btrfs_system_alloc_profile(fs_info);
	else
		profile = btrfs_metadata_alloc_profile(fs_info);

	avail = atomic64_read(&fs_info->free_chunk_space);

	/*
	 * If we have dup, raid1 or raid10 then only half of the free
	 * space is actually usable.  For raid56, the space info used
	 * doesn't include the parity drive, so we don't have to
	 * change the math
	 */
	factor = btrfs_bg_type_to_factor(profile);
	avail = div_u64(avail, factor);

	/*
	 * If we aren't flushing all things, let us overcommit up to
	 * 1/2th of the space. If we can flush, don't let us overcommit
	 * too much, let it overcommit up to 1/8 of the space.
	 */
	if (flush == BTRFS_RESERVE_FLUSH_ALL)
		avail >>= 3;
	else
		avail >>= 1;
	return avail;
}

int btrfs_can_overcommit(struct btrfs_fs_info *fs_info,
			 struct btrfs_space_info *space_info, u64 bytes,
			 enum btrfs_reserve_flush_enum flush)
{
	u64 avail;
	u64 used;

	/* Don't overcommit when in mixed mode */
	if (space_info->flags & BTRFS_BLOCK_GROUP_DATA)
		return 0;

	used = btrfs_space_info_used(space_info, true);
	avail = calc_available_free_space(fs_info, space_info, flush);

	if (used + bytes < space_info->total_bytes + avail)
		return 1;
	return 0;
}

static void remove_ticket(struct btrfs_space_info *space_info,
			  struct reserve_ticket *ticket)
{
	if (!list_empty(&ticket->list)) {
		list_del_init(&ticket->list);
		ASSERT(space_info->reclaim_size >= ticket->bytes);
		space_info->reclaim_size -= ticket->bytes;
	}
}

/*
 * This is for space we already have accounted in space_info->bytes_may_use, so
 * basically when we're returning space from block_rsv's.
 */
void btrfs_try_granting_tickets(struct btrfs_fs_info *fs_info,
				struct btrfs_space_info *space_info)
{
	struct list_head *head;
	enum btrfs_reserve_flush_enum flush = BTRFS_RESERVE_NO_FLUSH;

	lockdep_assert_held(&space_info->lock);

	head = &space_info->priority_tickets;
again:
	while (!list_empty(head)) {
		struct reserve_ticket *ticket;
		u64 used = btrfs_space_info_used(space_info, true);

		ticket = list_first_entry(head, struct reserve_ticket, list);

		/* Check and see if our ticket can be satisified now. */
		if ((used + ticket->bytes <= space_info->total_bytes) ||
		    btrfs_can_overcommit(fs_info, space_info, ticket->bytes,
					 flush)) {
			btrfs_space_info_update_bytes_may_use(fs_info,
							      space_info,
							      ticket->bytes);
			remove_ticket(space_info, ticket);
			ticket->bytes = 0;
			space_info->tickets_id++;
			wake_up(&ticket->wait);
		} else {
			break;
		}
	}

	if (head == &space_info->priority_tickets) {
		head = &space_info->tickets;
		flush = BTRFS_RESERVE_FLUSH_ALL;
		goto again;
	}
}

#define DUMP_BLOCK_RSV(fs_info, rsv_name)				\
do {									\
	struct btrfs_block_rsv *__rsv = &(fs_info)->rsv_name;		\
	spin_lock(&__rsv->lock);					\
	btrfs_info(fs_info, #rsv_name ": size %llu reserved %llu",	\
		   __rsv->size, __rsv->reserved);			\
	spin_unlock(&__rsv->lock);					\
} while (0)

static void __btrfs_dump_space_info(struct btrfs_fs_info *fs_info,
				    struct btrfs_space_info *info)
{
	lockdep_assert_held(&info->lock);

	btrfs_info(fs_info, "space_info %llu has %llu free, is %sfull",
		   info->flags,
		   info->total_bytes - btrfs_space_info_used(info, true),
		   info->full ? "" : "not ");
	btrfs_info(fs_info,
		"space_info total=%llu, used=%llu, pinned=%llu, reserved=%llu, may_use=%llu, readonly=%llu",
		info->total_bytes, info->bytes_used, info->bytes_pinned,
		info->bytes_reserved, info->bytes_may_use,
		info->bytes_readonly);

	DUMP_BLOCK_RSV(fs_info, global_block_rsv);
	DUMP_BLOCK_RSV(fs_info, trans_block_rsv);
	DUMP_BLOCK_RSV(fs_info, chunk_block_rsv);
	DUMP_BLOCK_RSV(fs_info, delayed_block_rsv);
	DUMP_BLOCK_RSV(fs_info, delayed_refs_rsv);

}

void btrfs_dump_space_info(struct btrfs_fs_info *fs_info,
			   struct btrfs_space_info *info, u64 bytes,
			   int dump_block_groups)
{
	struct btrfs_block_group *cache;
	int index = 0;

	spin_lock(&info->lock);
	__btrfs_dump_space_info(fs_info, info);
	spin_unlock(&info->lock);

	if (!dump_block_groups)
		return;

	down_read(&info->groups_sem);
again:
	list_for_each_entry(cache, &info->block_groups[index], list) {
		spin_lock(&cache->lock);
		btrfs_info(fs_info,
			"block group %llu has %llu bytes, %llu used %llu pinned %llu reserved %s",
			cache->start, cache->length, cache->used, cache->pinned,
			cache->reserved, cache->ro ? "[readonly]" : "");
		btrfs_dump_free_space(cache, bytes);
		spin_unlock(&cache->lock);
	}
	if (++index < BTRFS_NR_RAID_TYPES)
		goto again;
	up_read(&info->groups_sem);
}

static void btrfs_writeback_inodes_sb_nr(struct btrfs_fs_info *fs_info,
					 unsigned long nr_pages, int nr_items)
{
	struct super_block *sb = fs_info->sb;

	if (down_read_trylock(&sb->s_umount)) {
		writeback_inodes_sb_nr(sb, nr_pages, WB_REASON_FS_FREE_SPACE);
		up_read(&sb->s_umount);
	} else {
		/*
		 * We needn't worry the filesystem going from r/w to r/o though
		 * we don't acquire ->s_umount mutex, because the filesystem
		 * should guarantee the delalloc inodes list be empty after
		 * the filesystem is readonly(all dirty pages are written to
		 * the disk).
		 */
		btrfs_start_delalloc_roots(fs_info, nr_items);
		if (!current->journal_info)
			btrfs_wait_ordered_roots(fs_info, nr_items, 0, (u64)-1);
	}
}

static inline u64 calc_reclaim_items_nr(struct btrfs_fs_info *fs_info,
					u64 to_reclaim)
{
	u64 bytes;
	u64 nr;

	bytes = btrfs_calc_insert_metadata_size(fs_info, 1);
	nr = div64_u64(to_reclaim, bytes);
	if (!nr)
		nr = 1;
	return nr;
}

#define EXTENT_SIZE_PER_ITEM	SZ_256K

/*
 * shrink metadata reservation for delalloc
 */
static void shrink_delalloc(struct btrfs_fs_info *fs_info, u64 to_reclaim,
			    u64 orig, bool wait_ordered)
{
	struct btrfs_space_info *space_info;
	struct btrfs_trans_handle *trans;
	u64 delalloc_bytes;
	u64 dio_bytes;
	u64 async_pages;
	u64 items;
	long time_left;
	unsigned long nr_pages;
	int loops;

	/* Calc the number of the pages we need flush for space reservation */
	items = calc_reclaim_items_nr(fs_info, to_reclaim);
	to_reclaim = items * EXTENT_SIZE_PER_ITEM;

	trans = (struct btrfs_trans_handle *)current->journal_info;
	space_info = btrfs_find_space_info(fs_info, BTRFS_BLOCK_GROUP_METADATA);

	delalloc_bytes = percpu_counter_sum_positive(
						&fs_info->delalloc_bytes);
	dio_bytes = percpu_counter_sum_positive(&fs_info->dio_bytes);
	if (delalloc_bytes == 0 && dio_bytes == 0) {
		if (trans)
			return;
		if (wait_ordered)
			btrfs_wait_ordered_roots(fs_info, items, 0, (u64)-1);
		return;
	}

	/*
	 * If we are doing more ordered than delalloc we need to just wait on
	 * ordered extents, otherwise we'll waste time trying to flush delalloc
	 * that likely won't give us the space back we need.
	 */
	if (dio_bytes > delalloc_bytes)
		wait_ordered = true;

	loops = 0;
	while ((delalloc_bytes || dio_bytes) && loops < 3) {
		nr_pages = min(delalloc_bytes, to_reclaim) >> PAGE_SHIFT;

		/*
		 * Triggers inode writeback for up to nr_pages. This will invoke
		 * ->writepages callback and trigger delalloc filling
		 *  (btrfs_run_delalloc_range()).
		 */
		btrfs_writeback_inodes_sb_nr(fs_info, nr_pages, items);

		/*
		 * We need to wait for the compressed pages to start before
		 * we continue.
		 */
		async_pages = atomic_read(&fs_info->async_delalloc_pages);
		if (!async_pages)
			goto skip_async;

		/*
		 * Calculate how many compressed pages we want to be written
		 * before we continue. I.e if there are more async pages than we
		 * require wait_event will wait until nr_pages are written.
		 */
		if (async_pages <= nr_pages)
			async_pages = 0;
		else
			async_pages -= nr_pages;

		wait_event(fs_info->async_submit_wait,
			   atomic_read(&fs_info->async_delalloc_pages) <=
			   (int)async_pages);
skip_async:
		spin_lock(&space_info->lock);
		if (list_empty(&space_info->tickets) &&
		    list_empty(&space_info->priority_tickets)) {
			spin_unlock(&space_info->lock);
			break;
		}
		spin_unlock(&space_info->lock);

		loops++;
		if (wait_ordered && !trans) {
			btrfs_wait_ordered_roots(fs_info, items, 0, (u64)-1);
		} else {
			time_left = schedule_timeout_killable(1);
			if (time_left)
				break;
		}
		delalloc_bytes = percpu_counter_sum_positive(
						&fs_info->delalloc_bytes);
		dio_bytes = percpu_counter_sum_positive(&fs_info->dio_bytes);
	}
}

/**
 * maybe_commit_transaction - possibly commit the transaction if its ok to
 * @root - the root we're allocating for
 * @bytes - the number of bytes we want to reserve
 * @force - force the commit
 *
 * This will check to make sure that committing the transaction will actually
 * get us somewhere and then commit the transaction if it does.  Otherwise it
 * will return -ENOSPC.
 */
static int may_commit_transaction(struct btrfs_fs_info *fs_info,
				  struct btrfs_space_info *space_info)
{
	struct reserve_ticket *ticket = NULL;
	struct btrfs_block_rsv *delayed_rsv = &fs_info->delayed_block_rsv;
	struct btrfs_block_rsv *delayed_refs_rsv = &fs_info->delayed_refs_rsv;
	struct btrfs_trans_handle *trans;
	u64 bytes_needed;
	u64 reclaim_bytes = 0;
	u64 cur_free_bytes = 0;

	trans = (struct btrfs_trans_handle *)current->journal_info;
	if (trans)
		return -EAGAIN;

	spin_lock(&space_info->lock);
	cur_free_bytes = btrfs_space_info_used(space_info, true);
	if (cur_free_bytes < space_info->total_bytes)
		cur_free_bytes = space_info->total_bytes - cur_free_bytes;
	else
		cur_free_bytes = 0;

	if (!list_empty(&space_info->priority_tickets))
		ticket = list_first_entry(&space_info->priority_tickets,
					  struct reserve_ticket, list);
	else if (!list_empty(&space_info->tickets))
		ticket = list_first_entry(&space_info->tickets,
					  struct reserve_ticket, list);
	bytes_needed = (ticket) ? ticket->bytes : 0;

	if (bytes_needed > cur_free_bytes)
		bytes_needed -= cur_free_bytes;
	else
		bytes_needed = 0;
	spin_unlock(&space_info->lock);

	if (!bytes_needed)
		return 0;

	trans = btrfs_join_transaction(fs_info->extent_root);
	if (IS_ERR(trans))
		return PTR_ERR(trans);

	/*
	 * See if there is enough pinned space to make this reservation, or if
	 * we have block groups that are going to be freed, allowing us to
	 * possibly do a chunk allocation the next loop through.
	 */
	if (test_bit(BTRFS_TRANS_HAVE_FREE_BGS, &trans->transaction->flags) ||
	    __percpu_counter_compare(&space_info->total_bytes_pinned,
				     bytes_needed,
				     BTRFS_TOTAL_BYTES_PINNED_BATCH) >= 0)
		goto commit;

	/*
	 * See if there is some space in the delayed insertion reservation for
	 * this reservation.
	 */
	if (space_info != delayed_rsv->space_info)
		goto enospc;

	spin_lock(&delayed_rsv->lock);
	reclaim_bytes += delayed_rsv->reserved;
	spin_unlock(&delayed_rsv->lock);

	spin_lock(&delayed_refs_rsv->lock);
	reclaim_bytes += delayed_refs_rsv->reserved;
	spin_unlock(&delayed_refs_rsv->lock);
	if (reclaim_bytes >= bytes_needed)
		goto commit;
	bytes_needed -= reclaim_bytes;

	if (__percpu_counter_compare(&space_info->total_bytes_pinned,
				   bytes_needed,
				   BTRFS_TOTAL_BYTES_PINNED_BATCH) < 0)
		goto enospc;

commit:
	return btrfs_commit_transaction(trans);
enospc:
	btrfs_end_transaction(trans);
	return -ENOSPC;
}

/*
 * Try to flush some data based on policy set by @state. This is only advisory
 * and may fail for various reasons. The caller is supposed to examine the
 * state of @space_info to detect the outcome.
 */
static void flush_space(struct btrfs_fs_info *fs_info,
		       struct btrfs_space_info *space_info, u64 num_bytes,
		       int state)
{
	struct btrfs_root *root = fs_info->extent_root;
	struct btrfs_trans_handle *trans;
	int nr;
	int ret = 0;

	switch (state) {
	case FLUSH_DELAYED_ITEMS_NR:
	case FLUSH_DELAYED_ITEMS:
		if (state == FLUSH_DELAYED_ITEMS_NR)
			nr = calc_reclaim_items_nr(fs_info, num_bytes) * 2;
		else
			nr = -1;

		trans = btrfs_join_transaction(root);
		if (IS_ERR(trans)) {
			ret = PTR_ERR(trans);
			break;
		}
		ret = btrfs_run_delayed_items_nr(trans, nr);
		btrfs_end_transaction(trans);
		break;
	case FLUSH_DELALLOC:
	case FLUSH_DELALLOC_WAIT:
		shrink_delalloc(fs_info, num_bytes * 2, num_bytes,
				state == FLUSH_DELALLOC_WAIT);
		break;
	case FLUSH_DELAYED_REFS_NR:
	case FLUSH_DELAYED_REFS:
		trans = btrfs_join_transaction(root);
		if (IS_ERR(trans)) {
			ret = PTR_ERR(trans);
			break;
		}
		if (state == FLUSH_DELAYED_REFS_NR)
			nr = calc_reclaim_items_nr(fs_info, num_bytes);
		else
			nr = 0;
		btrfs_run_delayed_refs(trans, nr);
		btrfs_end_transaction(trans);
		break;
	case ALLOC_CHUNK:
	case ALLOC_CHUNK_FORCE:
		trans = btrfs_join_transaction(root);
		if (IS_ERR(trans)) {
			ret = PTR_ERR(trans);
			break;
		}
		ret = btrfs_chunk_alloc(trans,
				btrfs_metadata_alloc_profile(fs_info),
				(state == ALLOC_CHUNK) ? CHUNK_ALLOC_NO_FORCE :
					CHUNK_ALLOC_FORCE);
		btrfs_end_transaction(trans);
		if (ret > 0 || ret == -ENOSPC)
			ret = 0;
		break;
	case RUN_DELAYED_IPUTS:
		/*
		 * If we have pending delayed iputs then we could free up a
		 * bunch of pinned space, so make sure we run the iputs before
		 * we do our pinned bytes check below.
		 */
		btrfs_run_delayed_iputs(fs_info);
		btrfs_wait_on_delayed_iputs(fs_info);
		break;
	case COMMIT_TRANS:
		ret = may_commit_transaction(fs_info, space_info);
		break;
	default:
		ret = -ENOSPC;
		break;
	}

	trace_btrfs_flush_space(fs_info, space_info->flags, num_bytes, state,
				ret);
	return;
}

static inline u64
btrfs_calc_reclaim_metadata_size(struct btrfs_fs_info *fs_info,
				 struct btrfs_space_info *space_info)
{
	u64 used;
	u64 avail;
	u64 expected;
	u64 to_reclaim = space_info->reclaim_size;

	lockdep_assert_held(&space_info->lock);

	avail = calc_available_free_space(fs_info, space_info,
					  BTRFS_RESERVE_FLUSH_ALL);
	used = btrfs_space_info_used(space_info, true);

	/*
	 * We may be flushing because suddenly we have less space than we had
	 * before, and now we're well over-committed based on our current free
	 * space.  If that's the case add in our overage so we make sure to put
	 * appropriate pressure on the flushing state machine.
	 */
	if (space_info->total_bytes + avail < used)
		to_reclaim += used - (space_info->total_bytes + avail);

<<<<<<< HEAD
	list_for_each_entry(ticket, &space_info->tickets, list)
		to_reclaim += ticket->bytes;
	list_for_each_entry(ticket, &space_info->priority_tickets, list)
		to_reclaim += ticket->bytes;

	avail = calc_available_free_space(fs_info, space_info,
					  BTRFS_RESERVE_FLUSH_ALL);
	used = btrfs_space_info_used(space_info, true);

	/*
	 * We may be flushing because suddenly we have less space than we had
	 * before, and now we're well over-committed based on our current free
	 * space.  If that's the case add in our overage so we make sure to put
	 * appropriate pressure on the flushing state machine.
	 */
	if (space_info->total_bytes + avail < used)
		to_reclaim += used - (space_info->total_bytes + avail);

=======
>>>>>>> c58091a3
	if (to_reclaim)
		return to_reclaim;

	to_reclaim = min_t(u64, num_online_cpus() * SZ_1M, SZ_16M);
	if (btrfs_can_overcommit(fs_info, space_info, to_reclaim,
				 BTRFS_RESERVE_FLUSH_ALL))
		return 0;

	used = btrfs_space_info_used(space_info, true);

	if (btrfs_can_overcommit(fs_info, space_info, SZ_1M,
				 BTRFS_RESERVE_FLUSH_ALL))
		expected = div_factor_fine(space_info->total_bytes, 95);
	else
		expected = div_factor_fine(space_info->total_bytes, 90);

	if (used > expected)
		to_reclaim = used - expected;
	else
		to_reclaim = 0;
	to_reclaim = min(to_reclaim, space_info->bytes_may_use +
				     space_info->bytes_reserved);
	return to_reclaim;
}

static inline int need_do_async_reclaim(struct btrfs_fs_info *fs_info,
					struct btrfs_space_info *space_info,
					u64 used)
{
	u64 thresh = div_factor_fine(space_info->total_bytes, 98);

	/* If we're just plain full then async reclaim just slows us down. */
	if ((space_info->bytes_used + space_info->bytes_reserved) >= thresh)
		return 0;

	if (!btrfs_calc_reclaim_metadata_size(fs_info, space_info))
		return 0;

	return (used >= thresh && !btrfs_fs_closing(fs_info) &&
		!test_bit(BTRFS_FS_STATE_REMOUNTING, &fs_info->fs_state));
}

/*
 * maybe_fail_all_tickets - we've exhausted our flushing, start failing tickets
 * @fs_info - fs_info for this fs
 * @space_info - the space info we were flushing
 *
 * We call this when we've exhausted our flushing ability and haven't made
 * progress in satisfying tickets.  The reservation code handles tickets in
 * order, so if there is a large ticket first and then smaller ones we could
 * very well satisfy the smaller tickets.  This will attempt to wake up any
 * tickets in the list to catch this case.
 *
 * This function returns true if it was able to make progress by clearing out
 * other tickets, or if it stumbles across a ticket that was smaller than the
 * first ticket.
 */
static bool maybe_fail_all_tickets(struct btrfs_fs_info *fs_info,
				   struct btrfs_space_info *space_info)
{
	struct reserve_ticket *ticket;
	u64 tickets_id = space_info->tickets_id;
	u64 first_ticket_bytes = 0;

	if (btrfs_test_opt(fs_info, ENOSPC_DEBUG)) {
		btrfs_info(fs_info, "cannot satisfy tickets, dumping space info");
		__btrfs_dump_space_info(fs_info, space_info);
	}

	while (!list_empty(&space_info->tickets) &&
	       tickets_id == space_info->tickets_id) {
		ticket = list_first_entry(&space_info->tickets,
					  struct reserve_ticket, list);

		/*
		 * may_commit_transaction will avoid committing the transaction
		 * if it doesn't feel like the space reclaimed by the commit
		 * would result in the ticket succeeding.  However if we have a
		 * smaller ticket in the queue it may be small enough to be
		 * satisified by committing the transaction, so if any
		 * subsequent ticket is smaller than the first ticket go ahead
		 * and send us back for another loop through the enospc flushing
		 * code.
		 */
		if (first_ticket_bytes == 0)
			first_ticket_bytes = ticket->bytes;
		else if (first_ticket_bytes > ticket->bytes)
			return true;

		if (btrfs_test_opt(fs_info, ENOSPC_DEBUG))
			btrfs_info(fs_info, "failing ticket with %llu bytes",
				   ticket->bytes);

		remove_ticket(space_info, ticket);
		ticket->error = -ENOSPC;
		wake_up(&ticket->wait);

		/*
		 * We're just throwing tickets away, so more flushing may not
		 * trip over btrfs_try_granting_tickets, so we need to call it
		 * here to see if we can make progress with the next ticket in
		 * the list.
		 */
		btrfs_try_granting_tickets(fs_info, space_info);
	}
	return (tickets_id != space_info->tickets_id);
}

/*
 * This is for normal flushers, we can wait all goddamned day if we want to.  We
 * will loop and continuously try to flush as long as we are making progress.
 * We count progress as clearing off tickets each time we have to loop.
 */
static void btrfs_async_reclaim_metadata_space(struct work_struct *work)
{
	struct btrfs_fs_info *fs_info;
	struct btrfs_space_info *space_info;
	u64 to_reclaim;
	int flush_state;
	int commit_cycles = 0;
	u64 last_tickets_id;

	fs_info = container_of(work, struct btrfs_fs_info, async_reclaim_work);
	space_info = btrfs_find_space_info(fs_info, BTRFS_BLOCK_GROUP_METADATA);

	spin_lock(&space_info->lock);
	to_reclaim = btrfs_calc_reclaim_metadata_size(fs_info, space_info);
	if (!to_reclaim) {
		space_info->flush = 0;
		spin_unlock(&space_info->lock);
		return;
	}
	last_tickets_id = space_info->tickets_id;
	spin_unlock(&space_info->lock);

	flush_state = FLUSH_DELAYED_ITEMS_NR;
	do {
		flush_space(fs_info, space_info, to_reclaim, flush_state);
		spin_lock(&space_info->lock);
		if (list_empty(&space_info->tickets)) {
			space_info->flush = 0;
			spin_unlock(&space_info->lock);
			return;
		}
		to_reclaim = btrfs_calc_reclaim_metadata_size(fs_info,
							      space_info);
		if (last_tickets_id == space_info->tickets_id) {
			flush_state++;
		} else {
			last_tickets_id = space_info->tickets_id;
			flush_state = FLUSH_DELAYED_ITEMS_NR;
			if (commit_cycles)
				commit_cycles--;
		}

		/*
		 * We don't want to force a chunk allocation until we've tried
		 * pretty hard to reclaim space.  Think of the case where we
		 * freed up a bunch of space and so have a lot of pinned space
		 * to reclaim.  We would rather use that than possibly create a
		 * underutilized metadata chunk.  So if this is our first run
		 * through the flushing state machine skip ALLOC_CHUNK_FORCE and
		 * commit the transaction.  If nothing has changed the next go
		 * around then we can force a chunk allocation.
		 */
		if (flush_state == ALLOC_CHUNK_FORCE && !commit_cycles)
			flush_state++;

		if (flush_state > COMMIT_TRANS) {
			commit_cycles++;
			if (commit_cycles > 2) {
				if (maybe_fail_all_tickets(fs_info, space_info)) {
					flush_state = FLUSH_DELAYED_ITEMS_NR;
					commit_cycles--;
				} else {
					space_info->flush = 0;
				}
			} else {
				flush_state = FLUSH_DELAYED_ITEMS_NR;
			}
		}
		spin_unlock(&space_info->lock);
	} while (flush_state <= COMMIT_TRANS);
}

void btrfs_init_async_reclaim_work(struct work_struct *work)
{
	INIT_WORK(work, btrfs_async_reclaim_metadata_space);
}

static const enum btrfs_flush_state priority_flush_states[] = {
	FLUSH_DELAYED_ITEMS_NR,
	FLUSH_DELAYED_ITEMS,
	ALLOC_CHUNK,
};

static const enum btrfs_flush_state evict_flush_states[] = {
	FLUSH_DELAYED_ITEMS_NR,
	FLUSH_DELAYED_ITEMS,
	FLUSH_DELAYED_REFS_NR,
	FLUSH_DELAYED_REFS,
	FLUSH_DELALLOC,
	FLUSH_DELALLOC_WAIT,
	ALLOC_CHUNK,
	COMMIT_TRANS,
};

static void priority_reclaim_metadata_space(struct btrfs_fs_info *fs_info,
				struct btrfs_space_info *space_info,
				struct reserve_ticket *ticket,
				const enum btrfs_flush_state *states,
				int states_nr)
{
	u64 to_reclaim;
	int flush_state;

	spin_lock(&space_info->lock);
	to_reclaim = btrfs_calc_reclaim_metadata_size(fs_info, space_info);
	if (!to_reclaim) {
		spin_unlock(&space_info->lock);
		return;
	}
	spin_unlock(&space_info->lock);

	flush_state = 0;
	do {
		flush_space(fs_info, space_info, to_reclaim, states[flush_state]);
		flush_state++;
		spin_lock(&space_info->lock);
		if (ticket->bytes == 0) {
			spin_unlock(&space_info->lock);
			return;
		}
		spin_unlock(&space_info->lock);
	} while (flush_state < states_nr);
}

static void wait_reserve_ticket(struct btrfs_fs_info *fs_info,
				struct btrfs_space_info *space_info,
				struct reserve_ticket *ticket)

{
	DEFINE_WAIT(wait);
	int ret = 0;

	spin_lock(&space_info->lock);
	while (ticket->bytes > 0 && ticket->error == 0) {
		ret = prepare_to_wait_event(&ticket->wait, &wait, TASK_KILLABLE);
		if (ret) {
			/*
			 * Delete us from the list. After we unlock the space
			 * info, we don't want the async reclaim job to reserve
			 * space for this ticket. If that would happen, then the
			 * ticket's task would not known that space was reserved
			 * despite getting an error, resulting in a space leak
			 * (bytes_may_use counter of our space_info).
			 */
			remove_ticket(space_info, ticket);
			ticket->error = -EINTR;
			break;
		}
		spin_unlock(&space_info->lock);

		schedule();

		finish_wait(&ticket->wait, &wait);
		spin_lock(&space_info->lock);
	}
	spin_unlock(&space_info->lock);
}

/**
 * handle_reserve_ticket - do the appropriate flushing and waiting for a ticket
 * @fs_info - the fs
 * @space_info - the space_info for the reservation
 * @ticket - the ticket for the reservation
 * @flush - how much we can flush
 *
 * This does the work of figuring out how to flush for the ticket, waiting for
 * the reservation, and returning the appropriate error if there is one.
 */
static int handle_reserve_ticket(struct btrfs_fs_info *fs_info,
				 struct btrfs_space_info *space_info,
				 struct reserve_ticket *ticket,
				 enum btrfs_reserve_flush_enum flush)
{
	int ret;

	switch (flush) {
	case BTRFS_RESERVE_FLUSH_ALL:
		wait_reserve_ticket(fs_info, space_info, ticket);
		break;
	case BTRFS_RESERVE_FLUSH_LIMIT:
		priority_reclaim_metadata_space(fs_info, space_info, ticket,
						priority_flush_states,
						ARRAY_SIZE(priority_flush_states));
		break;
	case BTRFS_RESERVE_FLUSH_EVICT:
		priority_reclaim_metadata_space(fs_info, space_info, ticket,
						evict_flush_states,
						ARRAY_SIZE(evict_flush_states));
		break;
	default:
		ASSERT(0);
		break;
	}

	spin_lock(&space_info->lock);
	ret = ticket->error;
	if (ticket->bytes || ticket->error) {
		/*
		 * Need to delete here for priority tickets. For regular tickets
		 * either the async reclaim job deletes the ticket from the list
		 * or we delete it ourselves at wait_reserve_ticket().
		 */
		remove_ticket(space_info, ticket);
		if (!ret)
			ret = -ENOSPC;
	}
	spin_unlock(&space_info->lock);
	ASSERT(list_empty(&ticket->list));
	/*
	 * Check that we can't have an error set if the reservation succeeded,
	 * as that would confuse tasks and lead them to error out without
	 * releasing reserved space (if an error happens the expectation is that
	 * space wasn't reserved at all).
	 */
	ASSERT(!(ticket->bytes == 0 && ticket->error));
	return ret;
}

/**
 * reserve_metadata_bytes - try to reserve bytes from the block_rsv's space
 * @root - the root we're allocating for
 * @space_info - the space info we want to allocate from
 * @orig_bytes - the number of bytes we want
 * @flush - whether or not we can flush to make our reservation
 *
 * This will reserve orig_bytes number of bytes from the space info associated
 * with the block_rsv.  If there is not enough space it will make an attempt to
 * flush out space to make room.  It will do this by flushing delalloc if
 * possible or committing the transaction.  If flush is 0 then no attempts to
 * regain reservations will be made and this will fail if there is not enough
 * space already.
 */
static int __reserve_metadata_bytes(struct btrfs_fs_info *fs_info,
				    struct btrfs_space_info *space_info,
				    u64 orig_bytes,
				    enum btrfs_reserve_flush_enum flush)
{
	struct reserve_ticket ticket;
	u64 used;
	int ret = 0;
	bool pending_tickets;

	ASSERT(orig_bytes);
	ASSERT(!current->journal_info || flush != BTRFS_RESERVE_FLUSH_ALL);

	spin_lock(&space_info->lock);
	ret = -ENOSPC;
	used = btrfs_space_info_used(space_info, true);
	pending_tickets = !list_empty(&space_info->tickets) ||
		!list_empty(&space_info->priority_tickets);

	/*
	 * Carry on if we have enough space (short-circuit) OR call
	 * can_overcommit() to ensure we can overcommit to continue.
	 */
	if (!pending_tickets &&
	    ((used + orig_bytes <= space_info->total_bytes) ||
	     btrfs_can_overcommit(fs_info, space_info, orig_bytes, flush))) {
		btrfs_space_info_update_bytes_may_use(fs_info, space_info,
						      orig_bytes);
		ret = 0;
	}

	/*
	 * If we couldn't make a reservation then setup our reservation ticket
	 * and kick the async worker if it's not already running.
	 *
	 * If we are a priority flusher then we just need to add our ticket to
	 * the list and we will do our own flushing further down.
	 */
	if (ret && flush != BTRFS_RESERVE_NO_FLUSH) {
		ASSERT(space_info->reclaim_size >= 0);
		ticket.bytes = orig_bytes;
		ticket.error = 0;
		space_info->reclaim_size += ticket.bytes;
		init_waitqueue_head(&ticket.wait);
		if (flush == BTRFS_RESERVE_FLUSH_ALL) {
			list_add_tail(&ticket.list, &space_info->tickets);
			if (!space_info->flush) {
				space_info->flush = 1;
				trace_btrfs_trigger_flush(fs_info,
							  space_info->flags,
							  orig_bytes, flush,
							  "enospc");
				queue_work(system_unbound_wq,
					   &fs_info->async_reclaim_work);
			}
		} else {
			list_add_tail(&ticket.list,
				      &space_info->priority_tickets);
		}
	} else if (!ret && space_info->flags & BTRFS_BLOCK_GROUP_METADATA) {
		used += orig_bytes;
		/*
		 * We will do the space reservation dance during log replay,
		 * which means we won't have fs_info->fs_root set, so don't do
		 * the async reclaim as we will panic.
		 */
		if (!test_bit(BTRFS_FS_LOG_RECOVERING, &fs_info->flags) &&
		    need_do_async_reclaim(fs_info, space_info, used) &&
		    !work_busy(&fs_info->async_reclaim_work)) {
			trace_btrfs_trigger_flush(fs_info, space_info->flags,
						  orig_bytes, flush, "preempt");
			queue_work(system_unbound_wq,
				   &fs_info->async_reclaim_work);
		}
	}
	spin_unlock(&space_info->lock);
	if (!ret || flush == BTRFS_RESERVE_NO_FLUSH)
		return ret;

	return handle_reserve_ticket(fs_info, space_info, &ticket, flush);
}

/**
 * reserve_metadata_bytes - try to reserve bytes from the block_rsv's space
 * @root - the root we're allocating for
 * @block_rsv - the block_rsv we're allocating for
 * @orig_bytes - the number of bytes we want
 * @flush - whether or not we can flush to make our reservation
 *
 * This will reserve orig_bytes number of bytes from the space info associated
 * with the block_rsv.  If there is not enough space it will make an attempt to
 * flush out space to make room.  It will do this by flushing delalloc if
 * possible or committing the transaction.  If flush is 0 then no attempts to
 * regain reservations will be made and this will fail if there is not enough
 * space already.
 */
int btrfs_reserve_metadata_bytes(struct btrfs_root *root,
				 struct btrfs_block_rsv *block_rsv,
				 u64 orig_bytes,
				 enum btrfs_reserve_flush_enum flush)
{
	struct btrfs_fs_info *fs_info = root->fs_info;
	struct btrfs_block_rsv *global_rsv = &fs_info->global_block_rsv;
	int ret;

	ret = __reserve_metadata_bytes(fs_info, block_rsv->space_info,
				       orig_bytes, flush);
	if (ret == -ENOSPC &&
	    unlikely(root->orphan_cleanup_state == ORPHAN_CLEANUP_STARTED)) {
		if (block_rsv != global_rsv &&
		    !btrfs_block_rsv_use_bytes(global_rsv, orig_bytes))
			ret = 0;
	}
	if (ret == -ENOSPC) {
		trace_btrfs_space_reservation(fs_info, "space_info:enospc",
					      block_rsv->space_info->flags,
					      orig_bytes, 1);

		if (btrfs_test_opt(fs_info, ENOSPC_DEBUG))
			btrfs_dump_space_info(fs_info, block_rsv->space_info,
					      orig_bytes, 0);
	}
	return ret;
}<|MERGE_RESOLUTION|>--- conflicted
+++ resolved
@@ -814,27 +814,6 @@
 	if (space_info->total_bytes + avail < used)
 		to_reclaim += used - (space_info->total_bytes + avail);
 
-<<<<<<< HEAD
-	list_for_each_entry(ticket, &space_info->tickets, list)
-		to_reclaim += ticket->bytes;
-	list_for_each_entry(ticket, &space_info->priority_tickets, list)
-		to_reclaim += ticket->bytes;
-
-	avail = calc_available_free_space(fs_info, space_info,
-					  BTRFS_RESERVE_FLUSH_ALL);
-	used = btrfs_space_info_used(space_info, true);
-
-	/*
-	 * We may be flushing because suddenly we have less space than we had
-	 * before, and now we're well over-committed based on our current free
-	 * space.  If that's the case add in our overage so we make sure to put
-	 * appropriate pressure on the flushing state machine.
-	 */
-	if (space_info->total_bytes + avail < used)
-		to_reclaim += used - (space_info->total_bytes + avail);
-
-=======
->>>>>>> c58091a3
 	if (to_reclaim)
 		return to_reclaim;
 
