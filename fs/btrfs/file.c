--- conflicted
+++ resolved
@@ -2140,11 +2140,7 @@
 	if (ret)
 		goto out;
 
-<<<<<<< HEAD
-	btrfs_inode_lock(inode, 0);
-=======
 	btrfs_inode_lock(inode, BTRFS_ILOCK_MMAP);
->>>>>>> 25423f4b
 
 	atomic_inc(&root->log_batch);
 
@@ -2176,11 +2172,7 @@
 	 */
 	ret = start_ordered_ops(inode, start, end);
 	if (ret) {
-<<<<<<< HEAD
-		btrfs_inode_unlock(inode, 0);
-=======
 		btrfs_inode_unlock(inode, BTRFS_ILOCK_MMAP);
->>>>>>> 25423f4b
 		goto out;
 	}
 
@@ -2272,11 +2264,7 @@
 	 * file again, but that will end up using the synchronization
 	 * inside btrfs_sync_log to keep things safe.
 	 */
-<<<<<<< HEAD
-	btrfs_inode_unlock(inode, 0);
-=======
 	btrfs_inode_unlock(inode, BTRFS_ILOCK_MMAP);
->>>>>>> 25423f4b
 
 	if (ret != BTRFS_NO_LOG_SYNC) {
 		if (!ret) {
@@ -2306,11 +2294,7 @@
 
 out_release_extents:
 	btrfs_release_log_ctx_extents(&ctx);
-<<<<<<< HEAD
-	btrfs_inode_unlock(inode, 0);
-=======
 	btrfs_inode_unlock(inode, BTRFS_ILOCK_MMAP);
->>>>>>> 25423f4b
 	goto out;
 }
 
@@ -2761,11 +2745,7 @@
 			extent_info->file_offset += replace_len;
 		}
 
-<<<<<<< HEAD
-		ret = btrfs_update_inode(trans, root, BTRFS_I(inode));
-=======
 		ret = btrfs_update_inode(trans, root, inode);
->>>>>>> 25423f4b
 		if (ret)
 			break;
 
@@ -2787,12 +2767,7 @@
 		cur_offset = drop_args.drop_end;
 		len = end - cur_offset;
 		if (!extent_info && len) {
-<<<<<<< HEAD
-			ret = find_first_non_hole(BTRFS_I(inode), &cur_offset,
-						  &len);
-=======
 			ret = find_first_non_hole(inode, &cur_offset, &len);
->>>>>>> 25423f4b
 			if (unlikely(ret < 0))
 				break;
 			if (ret && !len) {
@@ -2899,11 +2874,7 @@
 	if (ret)
 		return ret;
 
-<<<<<<< HEAD
-	btrfs_inode_lock(inode, 0);
-=======
 	btrfs_inode_lock(inode, BTRFS_ILOCK_MMAP);
->>>>>>> 25423f4b
 	ino_size = round_up(inode->i_size, fs_info->sectorsize);
 	ret = find_first_non_hole(BTRFS_I(inode), &offset, &len);
 	if (ret < 0)
@@ -2943,11 +2914,7 @@
 		truncated_block = true;
 		ret = btrfs_truncate_block(BTRFS_I(inode), offset, 0, 0);
 		if (ret) {
-<<<<<<< HEAD
-			btrfs_inode_unlock(inode, 0);
-=======
 			btrfs_inode_unlock(inode, BTRFS_ILOCK_MMAP);
->>>>>>> 25423f4b
 			return ret;
 		}
 	}
@@ -3048,11 +3015,7 @@
 				ret = ret2;
 		}
 	}
-<<<<<<< HEAD
-	btrfs_inode_unlock(inode, 0);
-=======
 	btrfs_inode_unlock(inode, BTRFS_ILOCK_MMAP);
->>>>>>> 25423f4b
 	return ret;
 }
 
@@ -3420,11 +3383,7 @@
 
 	if (mode & FALLOC_FL_ZERO_RANGE) {
 		ret = btrfs_zero_range(inode, offset, len, mode);
-<<<<<<< HEAD
-		btrfs_inode_unlock(inode, 0);
-=======
 		btrfs_inode_unlock(inode, BTRFS_ILOCK_MMAP);
->>>>>>> 25423f4b
 		return ret;
 	}
 
@@ -3534,11 +3493,7 @@
 	unlock_extent_cached(&BTRFS_I(inode)->io_tree, alloc_start, locked_end,
 			     &cached_state);
 out:
-<<<<<<< HEAD
-	btrfs_inode_unlock(inode, 0);
-=======
 	btrfs_inode_unlock(inode, BTRFS_ILOCK_MMAP);
->>>>>>> 25423f4b
 	/* Let go of our reservation. */
 	if (ret != 0 && !(mode & FALLOC_FL_ZERO_RANGE))
 		btrfs_free_reserved_data_space(BTRFS_I(inode), data_reserved,
