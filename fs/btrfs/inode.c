// SPDX-License-Identifier: GPL-2.0
/*
 * Copyright (C) 2007 Oracle.  All rights reserved.
 */

#include <linux/kernel.h>
#include <linux/bio.h>
#include <linux/buffer_head.h>
#include <linux/file.h>
#include <linux/fs.h>
#include <linux/pagemap.h>
#include <linux/highmem.h>
#include <linux/time.h>
#include <linux/init.h>
#include <linux/string.h>
#include <linux/backing-dev.h>
#include <linux/writeback.h>
#include <linux/compat.h>
#include <linux/xattr.h>
#include <linux/posix_acl.h>
#include <linux/falloc.h>
#include <linux/slab.h>
#include <linux/ratelimit.h>
#include <linux/btrfs.h>
#include <linux/blkdev.h>
#include <linux/posix_acl_xattr.h>
#include <linux/uio.h>
#include <linux/magic.h>
#include <linux/iversion.h>
#include <linux/swap.h>
#include <linux/sched/mm.h>
#include <asm/unaligned.h>
#include "misc.h"
#include "ctree.h"
#include "disk-io.h"
#include "transaction.h"
#include "btrfs_inode.h"
#include "print-tree.h"
#include "ordered-data.h"
#include "xattr.h"
#include "tree-log.h"
#include "volumes.h"
#include "compression.h"
#include "locking.h"
#include "free-space-cache.h"
#include "inode-map.h"
#include "backref.h"
#include "props.h"
#include "qgroup.h"
#include "delalloc-space.h"
#include "block-group.h"

struct btrfs_iget_args {
	struct btrfs_key *location;
	struct btrfs_root *root;
};

struct btrfs_dio_data {
	u64 reserve;
	u64 unsubmitted_oe_range_start;
	u64 unsubmitted_oe_range_end;
	int overwrite;
};

static const struct inode_operations btrfs_dir_inode_operations;
static const struct inode_operations btrfs_symlink_inode_operations;
static const struct inode_operations btrfs_dir_ro_inode_operations;
static const struct inode_operations btrfs_special_inode_operations;
static const struct inode_operations btrfs_file_inode_operations;
static const struct address_space_operations btrfs_aops;
static const struct file_operations btrfs_dir_file_operations;
static const struct extent_io_ops btrfs_extent_io_ops;

static struct kmem_cache *btrfs_inode_cachep;
struct kmem_cache *btrfs_trans_handle_cachep;
struct kmem_cache *btrfs_path_cachep;
struct kmem_cache *btrfs_free_space_cachep;
struct kmem_cache *btrfs_free_space_bitmap_cachep;
<<<<<<< HEAD

#define S_SHIFT 12
static const unsigned char btrfs_type_by_mode[S_IFMT >> S_SHIFT] = {
	[S_IFREG >> S_SHIFT]	= BTRFS_FT_REG_FILE,
	[S_IFDIR >> S_SHIFT]	= BTRFS_FT_DIR,
	[S_IFCHR >> S_SHIFT]	= BTRFS_FT_CHRDEV,
	[S_IFBLK >> S_SHIFT]	= BTRFS_FT_BLKDEV,
	[S_IFIFO >> S_SHIFT]	= BTRFS_FT_FIFO,
	[S_IFSOCK >> S_SHIFT]	= BTRFS_FT_SOCK,
	[S_IFLNK >> S_SHIFT]	= BTRFS_FT_SYMLINK,
};
=======
>>>>>>> f7688b48

static int btrfs_setsize(struct inode *inode, struct iattr *attr);
static int btrfs_truncate(struct inode *inode, bool skip_writeback);
static int btrfs_finish_ordered_io(struct btrfs_ordered_extent *ordered_extent);
static noinline int cow_file_range(struct inode *inode,
				   struct page *locked_page,
				   u64 start, u64 end, int *page_started,
				   unsigned long *nr_written, int unlock);
static struct extent_map *create_io_em(struct inode *inode, u64 start, u64 len,
				       u64 orig_start, u64 block_start,
				       u64 block_len, u64 orig_block_len,
				       u64 ram_bytes, int compress_type,
				       int type);

static void __endio_write_update_ordered(struct inode *inode,
					 const u64 offset, const u64 bytes,
					 const bool uptodate);

/*
 * Cleanup all submitted ordered extents in specified range to handle errors
 * from the btrfs_run_delalloc_range() callback.
 *
 * NOTE: caller must ensure that when an error happens, it can not call
 * extent_clear_unlock_delalloc() to clear both the bits EXTENT_DO_ACCOUNTING
 * and EXTENT_DELALLOC simultaneously, because that causes the reserved metadata
 * to be released, which we want to happen only when finishing the ordered
 * extent (btrfs_finish_ordered_io()).
 */
static inline void btrfs_cleanup_ordered_extents(struct inode *inode,
						 struct page *locked_page,
						 u64 offset, u64 bytes)
{
	unsigned long index = offset >> PAGE_SHIFT;
	unsigned long end_index = (offset + bytes - 1) >> PAGE_SHIFT;
	u64 page_start = page_offset(locked_page);
	u64 page_end = page_start + PAGE_SIZE - 1;

	struct page *page;

	while (index <= end_index) {
		page = find_get_page(inode->i_mapping, index);
		index++;
		if (!page)
			continue;
		ClearPagePrivate2(page);
		put_page(page);
	}

	/*
	 * In case this page belongs to the delalloc range being instantiated
	 * then skip it, since the first page of a range is going to be
	 * properly cleaned up by the caller of run_delalloc_range
	 */
	if (page_start >= offset && page_end <= (offset + bytes - 1)) {
		offset += PAGE_SIZE;
		bytes -= PAGE_SIZE;
	}

	return __endio_write_update_ordered(inode, offset, bytes, false);
}

static int btrfs_dirty_inode(struct inode *inode);

#ifdef CONFIG_BTRFS_FS_RUN_SANITY_TESTS
void btrfs_test_inode_set_ops(struct inode *inode)
{
	BTRFS_I(inode)->io_tree.ops = &btrfs_extent_io_ops;
}
#endif

static int btrfs_init_inode_security(struct btrfs_trans_handle *trans,
				     struct inode *inode,  struct inode *dir,
				     const struct qstr *qstr)
{
	int err;

	err = btrfs_init_acl(trans, inode, dir);
	if (!err)
		err = btrfs_xattr_security_init(trans, inode, dir, qstr);
	return err;
}

/*
 * this does all the hard work for inserting an inline extent into
 * the btree.  The caller should have done a btrfs_drop_extents so that
 * no overlapping inline items exist in the btree
 */
static int insert_inline_extent(struct btrfs_trans_handle *trans,
				struct btrfs_path *path, int extent_inserted,
				struct btrfs_root *root, struct inode *inode,
				u64 start, size_t size, size_t compressed_size,
				int compress_type,
				struct page **compressed_pages)
{
	struct extent_buffer *leaf;
	struct page *page = NULL;
	char *kaddr;
	unsigned long ptr;
	struct btrfs_file_extent_item *ei;
	int ret;
	size_t cur_size = size;
	unsigned long offset;

	ASSERT((compressed_size > 0 && compressed_pages) ||
	       (compressed_size == 0 && !compressed_pages));

	if (compressed_size && compressed_pages)
		cur_size = compressed_size;

	inode_add_bytes(inode, size);

	if (!extent_inserted) {
		struct btrfs_key key;
		size_t datasize;

		key.objectid = btrfs_ino(BTRFS_I(inode));
		key.offset = start;
		key.type = BTRFS_EXTENT_DATA_KEY;

		datasize = btrfs_file_extent_calc_inline_size(cur_size);
		path->leave_spinning = 1;
		ret = btrfs_insert_empty_item(trans, root, path, &key,
					      datasize);
		if (ret)
			goto fail;
	}
	leaf = path->nodes[0];
	ei = btrfs_item_ptr(leaf, path->slots[0],
			    struct btrfs_file_extent_item);
	btrfs_set_file_extent_generation(leaf, ei, trans->transid);
	btrfs_set_file_extent_type(leaf, ei, BTRFS_FILE_EXTENT_INLINE);
	btrfs_set_file_extent_encryption(leaf, ei, 0);
	btrfs_set_file_extent_other_encoding(leaf, ei, 0);
	btrfs_set_file_extent_ram_bytes(leaf, ei, size);
	ptr = btrfs_file_extent_inline_start(ei);

	if (compress_type != BTRFS_COMPRESS_NONE) {
		struct page *cpage;
		int i = 0;
		while (compressed_size > 0) {
			cpage = compressed_pages[i];
			cur_size = min_t(unsigned long, compressed_size,
				       PAGE_SIZE);

			kaddr = kmap_atomic(cpage);
			write_extent_buffer(leaf, kaddr, ptr, cur_size);
			kunmap_atomic(kaddr);

			i++;
			ptr += cur_size;
			compressed_size -= cur_size;
		}
		btrfs_set_file_extent_compression(leaf, ei,
						  compress_type);
	} else {
		page = find_get_page(inode->i_mapping,
				     start >> PAGE_SHIFT);
		btrfs_set_file_extent_compression(leaf, ei, 0);
		kaddr = kmap_atomic(page);
		offset = offset_in_page(start);
		write_extent_buffer(leaf, kaddr + offset, ptr, size);
		kunmap_atomic(kaddr);
		put_page(page);
	}
	btrfs_mark_buffer_dirty(leaf);
	btrfs_release_path(path);

	/*
	 * we're an inline extent, so nobody can
	 * extend the file past i_size without locking
	 * a page we already have locked.
	 *
	 * We must do any isize and inode updates
	 * before we unlock the pages.  Otherwise we
	 * could end up racing with unlink.
	 */
	BTRFS_I(inode)->disk_i_size = inode->i_size;
	ret = btrfs_update_inode(trans, root, inode);

fail:
	return ret;
}


/*
 * conditionally insert an inline extent into the file.  This
 * does the checks required to make sure the data is small enough
 * to fit as an inline extent.
 */
static noinline int cow_file_range_inline(struct inode *inode, u64 start,
					  u64 end, size_t compressed_size,
					  int compress_type,
					  struct page **compressed_pages)
{
	struct btrfs_root *root = BTRFS_I(inode)->root;
	struct btrfs_fs_info *fs_info = root->fs_info;
	struct btrfs_trans_handle *trans;
	u64 isize = i_size_read(inode);
	u64 actual_end = min(end + 1, isize);
	u64 inline_len = actual_end - start;
	u64 aligned_end = ALIGN(end, fs_info->sectorsize);
	u64 data_len = inline_len;
	int ret;
	struct btrfs_path *path;
	int extent_inserted = 0;
	u32 extent_item_size;

	if (compressed_size)
		data_len = compressed_size;

	if (start > 0 ||
	    actual_end > fs_info->sectorsize ||
	    data_len > BTRFS_MAX_INLINE_DATA_SIZE(fs_info) ||
	    (!compressed_size &&
	    (actual_end & (fs_info->sectorsize - 1)) == 0) ||
	    end + 1 < isize ||
	    data_len > fs_info->max_inline) {
		return 1;
	}

	path = btrfs_alloc_path();
	if (!path)
		return -ENOMEM;

	trans = btrfs_join_transaction(root);
	if (IS_ERR(trans)) {
		btrfs_free_path(path);
		return PTR_ERR(trans);
	}
	trans->block_rsv = &BTRFS_I(inode)->block_rsv;

	if (compressed_size && compressed_pages)
		extent_item_size = btrfs_file_extent_calc_inline_size(
		   compressed_size);
	else
		extent_item_size = btrfs_file_extent_calc_inline_size(
		    inline_len);

	ret = __btrfs_drop_extents(trans, root, inode, path,
				   start, aligned_end, NULL,
				   1, 1, extent_item_size, &extent_inserted);
	if (ret) {
		btrfs_abort_transaction(trans, ret);
		goto out;
	}

	if (isize > actual_end)
		inline_len = min_t(u64, isize, actual_end);
	ret = insert_inline_extent(trans, path, extent_inserted,
				   root, inode, start,
				   inline_len, compressed_size,
				   compress_type, compressed_pages);
	if (ret && ret != -ENOSPC) {
		btrfs_abort_transaction(trans, ret);
		goto out;
	} else if (ret == -ENOSPC) {
		ret = 1;
		goto out;
	}

	set_bit(BTRFS_INODE_NEEDS_FULL_SYNC, &BTRFS_I(inode)->runtime_flags);
	btrfs_drop_extent_cache(BTRFS_I(inode), start, aligned_end - 1, 0);
out:
	/*
	 * Don't forget to free the reserved space, as for inlined extent
	 * it won't count as data extent, free them directly here.
	 * And at reserve time, it's always aligned to page size, so
	 * just free one page here.
	 */
	btrfs_qgroup_free_data(inode, NULL, 0, PAGE_SIZE);
	btrfs_free_path(path);
	btrfs_end_transaction(trans);
	return ret;
}

struct async_extent {
	u64 start;
	u64 ram_size;
	u64 compressed_size;
	struct page **pages;
	unsigned long nr_pages;
	int compress_type;
	struct list_head list;
};

struct async_chunk {
	struct inode *inode;
	struct page *locked_page;
	u64 start;
	u64 end;
	unsigned int write_flags;
	struct list_head extents;
	struct btrfs_work work;
	atomic_t *pending;
};

struct async_cow {
	/* Number of chunks in flight; must be first in the structure */
	atomic_t num_chunks;
	struct async_chunk chunks[];
};

static noinline int add_async_extent(struct async_chunk *cow,
				     u64 start, u64 ram_size,
				     u64 compressed_size,
				     struct page **pages,
				     unsigned long nr_pages,
				     int compress_type)
{
	struct async_extent *async_extent;

	async_extent = kmalloc(sizeof(*async_extent), GFP_NOFS);
	BUG_ON(!async_extent); /* -ENOMEM */
	async_extent->start = start;
	async_extent->ram_size = ram_size;
	async_extent->compressed_size = compressed_size;
	async_extent->pages = pages;
	async_extent->nr_pages = nr_pages;
	async_extent->compress_type = compress_type;
	list_add_tail(&async_extent->list, &cow->extents);
	return 0;
}

/*
 * Check if the inode has flags compatible with compression
 */
static inline bool inode_can_compress(struct inode *inode)
{
	if (BTRFS_I(inode)->flags & BTRFS_INODE_NODATACOW ||
	    BTRFS_I(inode)->flags & BTRFS_INODE_NODATASUM)
		return false;
	return true;
}

/*
 * Check if the inode needs to be submitted to compression, based on mount
 * options, defragmentation, properties or heuristics.
 */
static inline int inode_need_compress(struct inode *inode, u64 start, u64 end)
{
	struct btrfs_fs_info *fs_info = btrfs_sb(inode->i_sb);

	if (!inode_can_compress(inode)) {
		WARN(IS_ENABLED(CONFIG_BTRFS_DEBUG),
			KERN_ERR "BTRFS: unexpected compression for ino %llu\n",
			btrfs_ino(BTRFS_I(inode)));
		return 0;
	}
	/* force compress */
	if (btrfs_test_opt(fs_info, FORCE_COMPRESS))
		return 1;
	/* defrag ioctl */
	if (BTRFS_I(inode)->defrag_compress)
		return 1;
	/* bad compression ratios */
	if (BTRFS_I(inode)->flags & BTRFS_INODE_NOCOMPRESS)
		return 0;
	if (btrfs_test_opt(fs_info, COMPRESS) ||
	    BTRFS_I(inode)->flags & BTRFS_INODE_COMPRESS ||
	    BTRFS_I(inode)->prop_compress)
		return btrfs_compress_heuristic(inode, start, end);
	return 0;
}

static inline void inode_should_defrag(struct btrfs_inode *inode,
		u64 start, u64 end, u64 num_bytes, u64 small_write)
{
	/* If this is a small write inside eof, kick off a defrag */
	if (num_bytes < small_write &&
	    (start > 0 || end + 1 < inode->disk_i_size))
		btrfs_add_inode_defrag(NULL, inode);
}

/*
 * we create compressed extents in two phases.  The first
 * phase compresses a range of pages that have already been
 * locked (both pages and state bits are locked).
 *
 * This is done inside an ordered work queue, and the compression
 * is spread across many cpus.  The actual IO submission is step
 * two, and the ordered work queue takes care of making sure that
 * happens in the same order things were put onto the queue by
 * writepages and friends.
 *
 * If this code finds it can't get good compression, it puts an
 * entry onto the work queue to write the uncompressed bytes.  This
 * makes sure that both compressed inodes and uncompressed inodes
 * are written in the same order that the flusher thread sent them
 * down.
 */
static noinline int compress_file_range(struct async_chunk *async_chunk)
{
	struct inode *inode = async_chunk->inode;
	struct btrfs_fs_info *fs_info = btrfs_sb(inode->i_sb);
	u64 blocksize = fs_info->sectorsize;
	u64 start = async_chunk->start;
	u64 end = async_chunk->end;
	u64 actual_end;
	u64 i_size;
	int ret = 0;
	struct page **pages = NULL;
	unsigned long nr_pages;
	unsigned long total_compressed = 0;
	unsigned long total_in = 0;
	int i;
	int will_compress;
	int compress_type = fs_info->compress_type;
	int compressed_extents = 0;
	int redirty = 0;

	inode_should_defrag(BTRFS_I(inode), start, end, end - start + 1,
			SZ_16K);

	/*
	 * We need to save i_size before now because it could change in between
	 * us evaluating the size and assigning it.  This is because we lock and
	 * unlock the page in truncate and fallocate, and then modify the i_size
	 * later on.
	 *
	 * The barriers are to emulate READ_ONCE, remove that once i_size_read
	 * does that for us.
	 */
	barrier();
	i_size = i_size_read(inode);
	barrier();
	actual_end = min_t(u64, i_size, end + 1);
again:
	will_compress = 0;
	nr_pages = (end >> PAGE_SHIFT) - (start >> PAGE_SHIFT) + 1;
	BUILD_BUG_ON((BTRFS_MAX_COMPRESSED % PAGE_SIZE) != 0);
	nr_pages = min_t(unsigned long, nr_pages,
			BTRFS_MAX_COMPRESSED / PAGE_SIZE);

	/*
	 * we don't want to send crud past the end of i_size through
	 * compression, that's just a waste of CPU time.  So, if the
	 * end of the file is before the start of our current
	 * requested range of bytes, we bail out to the uncompressed
	 * cleanup code that can deal with all of this.
	 *
	 * It isn't really the fastest way to fix things, but this is a
	 * very uncommon corner.
	 */
	if (actual_end <= start)
		goto cleanup_and_bail_uncompressed;

	total_compressed = actual_end - start;

	/*
	 * skip compression for a small file range(<=blocksize) that
	 * isn't an inline extent, since it doesn't save disk space at all.
	 */
	if (total_compressed <= blocksize &&
	   (start > 0 || end + 1 < BTRFS_I(inode)->disk_i_size))
		goto cleanup_and_bail_uncompressed;

	total_compressed = min_t(unsigned long, total_compressed,
			BTRFS_MAX_UNCOMPRESSED);
	total_in = 0;
	ret = 0;

	/*
	 * we do compression for mount -o compress and when the
	 * inode has not been flagged as nocompress.  This flag can
	 * change at any time if we discover bad compression ratios.
	 */
	if (inode_need_compress(inode, start, end)) {
		WARN_ON(pages);
		pages = kcalloc(nr_pages, sizeof(struct page *), GFP_NOFS);
		if (!pages) {
			/* just bail out to the uncompressed code */
			nr_pages = 0;
			goto cont;
		}

		if (BTRFS_I(inode)->defrag_compress)
			compress_type = BTRFS_I(inode)->defrag_compress;
		else if (BTRFS_I(inode)->prop_compress)
			compress_type = BTRFS_I(inode)->prop_compress;

		/*
		 * we need to call clear_page_dirty_for_io on each
		 * page in the range.  Otherwise applications with the file
		 * mmap'd can wander in and change the page contents while
		 * we are compressing them.
		 *
		 * If the compression fails for any reason, we set the pages
		 * dirty again later on.
		 *
		 * Note that the remaining part is redirtied, the start pointer
		 * has moved, the end is the original one.
		 */
		if (!redirty) {
			extent_range_clear_dirty_for_io(inode, start, end);
			redirty = 1;
		}

		/* Compression level is applied here and only here */
		ret = btrfs_compress_pages(
			compress_type | (fs_info->compress_level << 4),
					   inode->i_mapping, start,
					   pages,
					   &nr_pages,
					   &total_in,
					   &total_compressed);

		if (!ret) {
			unsigned long offset = offset_in_page(total_compressed);
			struct page *page = pages[nr_pages - 1];
			char *kaddr;

			/* zero the tail end of the last page, we might be
			 * sending it down to disk
			 */
			if (offset) {
				kaddr = kmap_atomic(page);
				memset(kaddr + offset, 0,
				       PAGE_SIZE - offset);
				kunmap_atomic(kaddr);
			}
			will_compress = 1;
		}
	}
cont:
	if (start == 0) {
		/* lets try to make an inline extent */
		if (ret || total_in < actual_end) {
			/* we didn't compress the entire range, try
			 * to make an uncompressed inline extent.
			 */
			ret = cow_file_range_inline(inode, start, end, 0,
						    BTRFS_COMPRESS_NONE, NULL);
		} else {
			/* try making a compressed inline extent */
			ret = cow_file_range_inline(inode, start, end,
						    total_compressed,
						    compress_type, pages);
		}
		if (ret <= 0) {
			unsigned long clear_flags = EXTENT_DELALLOC |
				EXTENT_DELALLOC_NEW | EXTENT_DEFRAG |
				EXTENT_DO_ACCOUNTING;
			unsigned long page_error_op;

			page_error_op = ret < 0 ? PAGE_SET_ERROR : 0;

			/*
			 * inline extent creation worked or returned error,
			 * we don't need to create any more async work items.
			 * Unlock and free up our temp pages.
			 *
			 * We use DO_ACCOUNTING here because we need the
			 * delalloc_release_metadata to be done _after_ we drop
			 * our outstanding extent for clearing delalloc for this
			 * range.
			 */
			extent_clear_unlock_delalloc(inode, start, end, NULL,
						     clear_flags,
						     PAGE_UNLOCK |
						     PAGE_CLEAR_DIRTY |
						     PAGE_SET_WRITEBACK |
						     page_error_op |
						     PAGE_END_WRITEBACK);

			for (i = 0; i < nr_pages; i++) {
				WARN_ON(pages[i]->mapping);
				put_page(pages[i]);
			}
			kfree(pages);

			return 0;
		}
	}

	if (will_compress) {
		/*
		 * we aren't doing an inline extent round the compressed size
		 * up to a block size boundary so the allocator does sane
		 * things
		 */
		total_compressed = ALIGN(total_compressed, blocksize);

		/*
		 * one last check to make sure the compression is really a
		 * win, compare the page count read with the blocks on disk,
		 * compression must free at least one sector size
		 */
		total_in = ALIGN(total_in, PAGE_SIZE);
		if (total_compressed + blocksize <= total_in) {
			compressed_extents++;

			/*
			 * The async work queues will take care of doing actual
			 * allocation on disk for these compressed pages, and
			 * will submit them to the elevator.
			 */
			add_async_extent(async_chunk, start, total_in,
					total_compressed, pages, nr_pages,
					compress_type);

			if (start + total_in < end) {
				start += total_in;
				pages = NULL;
				cond_resched();
				goto again;
			}
			return compressed_extents;
		}
	}
	if (pages) {
		/*
		 * the compression code ran but failed to make things smaller,
		 * free any pages it allocated and our page pointer array
		 */
		for (i = 0; i < nr_pages; i++) {
			WARN_ON(pages[i]->mapping);
			put_page(pages[i]);
		}
		kfree(pages);
		pages = NULL;
		total_compressed = 0;
		nr_pages = 0;

		/* flag the file so we don't compress in the future */
		if (!btrfs_test_opt(fs_info, FORCE_COMPRESS) &&
		    !(BTRFS_I(inode)->prop_compress)) {
			BTRFS_I(inode)->flags |= BTRFS_INODE_NOCOMPRESS;
		}
	}
cleanup_and_bail_uncompressed:
	/*
	 * No compression, but we still need to write the pages in the file
	 * we've been given so far.  redirty the locked page if it corresponds
	 * to our extent and set things up for the async work queue to run
	 * cow_file_range to do the normal delalloc dance.
	 */
	if (page_offset(async_chunk->locked_page) >= start &&
	    page_offset(async_chunk->locked_page) <= end)
		__set_page_dirty_nobuffers(async_chunk->locked_page);
		/* unlocked later on in the async handlers */

	if (redirty)
		extent_range_redirty_for_io(inode, start, end);
	add_async_extent(async_chunk, start, end - start + 1, 0, NULL, 0,
			 BTRFS_COMPRESS_NONE);
	compressed_extents++;

	return compressed_extents;
}

static void free_async_extent_pages(struct async_extent *async_extent)
{
	int i;

	if (!async_extent->pages)
		return;

	for (i = 0; i < async_extent->nr_pages; i++) {
		WARN_ON(async_extent->pages[i]->mapping);
		put_page(async_extent->pages[i]);
	}
	kfree(async_extent->pages);
	async_extent->nr_pages = 0;
	async_extent->pages = NULL;
}

/*
 * phase two of compressed writeback.  This is the ordered portion
 * of the code, which only gets called in the order the work was
 * queued.  We walk all the async extents created by compress_file_range
 * and send them down to the disk.
 */
static noinline void submit_compressed_extents(struct async_chunk *async_chunk)
{
	struct inode *inode = async_chunk->inode;
	struct btrfs_fs_info *fs_info = btrfs_sb(inode->i_sb);
	struct async_extent *async_extent;
	u64 alloc_hint = 0;
	struct btrfs_key ins;
	struct extent_map *em;
	struct btrfs_root *root = BTRFS_I(inode)->root;
	struct extent_io_tree *io_tree = &BTRFS_I(inode)->io_tree;
	int ret = 0;

again:
	while (!list_empty(&async_chunk->extents)) {
		async_extent = list_entry(async_chunk->extents.next,
					  struct async_extent, list);
		list_del(&async_extent->list);

retry:
		lock_extent(io_tree, async_extent->start,
			    async_extent->start + async_extent->ram_size - 1);
		/* did the compression code fall back to uncompressed IO? */
		if (!async_extent->pages) {
			int page_started = 0;
			unsigned long nr_written = 0;

			/* allocate blocks */
			ret = cow_file_range(inode, async_chunk->locked_page,
					     async_extent->start,
					     async_extent->start +
					     async_extent->ram_size - 1,
					     &page_started, &nr_written, 0);

			/* JDM XXX */

			/*
			 * if page_started, cow_file_range inserted an
			 * inline extent and took care of all the unlocking
			 * and IO for us.  Otherwise, we need to submit
			 * all those pages down to the drive.
			 */
			if (!page_started && !ret)
				extent_write_locked_range(inode,
						  async_extent->start,
						  async_extent->start +
						  async_extent->ram_size - 1,
						  WB_SYNC_ALL);
			else if (ret)
				unlock_page(async_chunk->locked_page);
			kfree(async_extent);
			cond_resched();
			continue;
		}

		ret = btrfs_reserve_extent(root, async_extent->ram_size,
					   async_extent->compressed_size,
					   async_extent->compressed_size,
					   0, alloc_hint, &ins, 1, 1);
		if (ret) {
			free_async_extent_pages(async_extent);

			if (ret == -ENOSPC) {
				unlock_extent(io_tree, async_extent->start,
					      async_extent->start +
					      async_extent->ram_size - 1);

				/*
				 * we need to redirty the pages if we decide to
				 * fallback to uncompressed IO, otherwise we
				 * will not submit these pages down to lower
				 * layers.
				 */
				extent_range_redirty_for_io(inode,
						async_extent->start,
						async_extent->start +
						async_extent->ram_size - 1);

				goto retry;
			}
			goto out_free;
		}
		/*
		 * here we're doing allocation and writeback of the
		 * compressed pages
		 */
		em = create_io_em(inode, async_extent->start,
				  async_extent->ram_size, /* len */
				  async_extent->start, /* orig_start */
				  ins.objectid, /* block_start */
				  ins.offset, /* block_len */
				  ins.offset, /* orig_block_len */
				  async_extent->ram_size, /* ram_bytes */
				  async_extent->compress_type,
				  BTRFS_ORDERED_COMPRESSED);
		if (IS_ERR(em))
			/* ret value is not necessary due to void function */
			goto out_free_reserve;
		free_extent_map(em);

		ret = btrfs_add_ordered_extent_compress(inode,
						async_extent->start,
						ins.objectid,
						async_extent->ram_size,
						ins.offset,
						BTRFS_ORDERED_COMPRESSED,
						async_extent->compress_type);
		if (ret) {
			btrfs_drop_extent_cache(BTRFS_I(inode),
						async_extent->start,
						async_extent->start +
						async_extent->ram_size - 1, 0);
			goto out_free_reserve;
		}
		btrfs_dec_block_group_reservations(fs_info, ins.objectid);

		/*
		 * clear dirty, set writeback and unlock the pages.
		 */
		extent_clear_unlock_delalloc(inode, async_extent->start,
				async_extent->start +
				async_extent->ram_size - 1,
				NULL, EXTENT_LOCKED | EXTENT_DELALLOC,
				PAGE_UNLOCK | PAGE_CLEAR_DIRTY |
				PAGE_SET_WRITEBACK);
		if (btrfs_submit_compressed_write(inode,
				    async_extent->start,
				    async_extent->ram_size,
				    ins.objectid,
				    ins.offset, async_extent->pages,
				    async_extent->nr_pages,
				    async_chunk->write_flags)) {
			struct page *p = async_extent->pages[0];
			const u64 start = async_extent->start;
			const u64 end = start + async_extent->ram_size - 1;

			p->mapping = inode->i_mapping;
			btrfs_writepage_endio_finish_ordered(p, start, end, 0);

			p->mapping = NULL;
			extent_clear_unlock_delalloc(inode, start, end,
						     NULL, 0,
						     PAGE_END_WRITEBACK |
						     PAGE_SET_ERROR);
			free_async_extent_pages(async_extent);
		}
		alloc_hint = ins.objectid + ins.offset;
		kfree(async_extent);
		cond_resched();
	}
	return;
out_free_reserve:
	btrfs_dec_block_group_reservations(fs_info, ins.objectid);
	btrfs_free_reserved_extent(fs_info, ins.objectid, ins.offset, 1);
out_free:
	extent_clear_unlock_delalloc(inode, async_extent->start,
				     async_extent->start +
				     async_extent->ram_size - 1,
				     NULL, EXTENT_LOCKED | EXTENT_DELALLOC |
				     EXTENT_DELALLOC_NEW |
				     EXTENT_DEFRAG | EXTENT_DO_ACCOUNTING,
				     PAGE_UNLOCK | PAGE_CLEAR_DIRTY |
				     PAGE_SET_WRITEBACK | PAGE_END_WRITEBACK |
				     PAGE_SET_ERROR);
	free_async_extent_pages(async_extent);
	kfree(async_extent);
	goto again;
}

static u64 get_extent_allocation_hint(struct inode *inode, u64 start,
				      u64 num_bytes)
{
	struct extent_map_tree *em_tree = &BTRFS_I(inode)->extent_tree;
	struct extent_map *em;
	u64 alloc_hint = 0;

	read_lock(&em_tree->lock);
	em = search_extent_mapping(em_tree, start, num_bytes);
	if (em) {
		/*
		 * if block start isn't an actual block number then find the
		 * first block in this inode and use that as a hint.  If that
		 * block is also bogus then just don't worry about it.
		 */
		if (em->block_start >= EXTENT_MAP_LAST_BYTE) {
			free_extent_map(em);
			em = search_extent_mapping(em_tree, 0, 0);
			if (em && em->block_start < EXTENT_MAP_LAST_BYTE)
				alloc_hint = em->block_start;
			if (em)
				free_extent_map(em);
		} else {
			alloc_hint = em->block_start;
			free_extent_map(em);
		}
	}
	read_unlock(&em_tree->lock);

	return alloc_hint;
}

/*
 * when extent_io.c finds a delayed allocation range in the file,
 * the call backs end up in this code.  The basic idea is to
 * allocate extents on disk for the range, and create ordered data structs
 * in ram to track those extents.
 *
 * locked_page is the page that writepage had locked already.  We use
 * it to make sure we don't do extra locks or unlocks.
 *
 * *page_started is set to one if we unlock locked_page and do everything
 * required to start IO on it.  It may be clean and already done with
 * IO when we return.
 */
static noinline int cow_file_range(struct inode *inode,
				   struct page *locked_page,
				   u64 start, u64 end, int *page_started,
				   unsigned long *nr_written, int unlock)
{
	struct btrfs_fs_info *fs_info = btrfs_sb(inode->i_sb);
	struct btrfs_root *root = BTRFS_I(inode)->root;
	u64 alloc_hint = 0;
	u64 num_bytes;
	unsigned long ram_size;
	u64 cur_alloc_size = 0;
	u64 blocksize = fs_info->sectorsize;
	struct btrfs_key ins;
	struct extent_map *em;
	unsigned clear_bits;
	unsigned long page_ops;
	bool extent_reserved = false;
	int ret = 0;

	if (btrfs_is_free_space_inode(BTRFS_I(inode))) {
		WARN_ON_ONCE(1);
		ret = -EINVAL;
		goto out_unlock;
	}

	num_bytes = ALIGN(end - start + 1, blocksize);
	num_bytes = max(blocksize,  num_bytes);
	ASSERT(num_bytes <= btrfs_super_total_bytes(fs_info->super_copy));

	inode_should_defrag(BTRFS_I(inode), start, end, num_bytes, SZ_64K);

	if (start == 0) {
		/* lets try to make an inline extent */
		ret = cow_file_range_inline(inode, start, end, 0,
					    BTRFS_COMPRESS_NONE, NULL);
		if (ret == 0) {
			/*
			 * We use DO_ACCOUNTING here because we need the
			 * delalloc_release_metadata to be run _after_ we drop
			 * our outstanding extent for clearing delalloc for this
			 * range.
			 */
			extent_clear_unlock_delalloc(inode, start, end, NULL,
				     EXTENT_LOCKED | EXTENT_DELALLOC |
				     EXTENT_DELALLOC_NEW | EXTENT_DEFRAG |
				     EXTENT_DO_ACCOUNTING, PAGE_UNLOCK |
				     PAGE_CLEAR_DIRTY | PAGE_SET_WRITEBACK |
				     PAGE_END_WRITEBACK);
			*nr_written = *nr_written +
			     (end - start + PAGE_SIZE) / PAGE_SIZE;
			*page_started = 1;
			goto out;
		} else if (ret < 0) {
			goto out_unlock;
		}
	}

	alloc_hint = get_extent_allocation_hint(inode, start, num_bytes);
	btrfs_drop_extent_cache(BTRFS_I(inode), start,
			start + num_bytes - 1, 0);

	while (num_bytes > 0) {
		cur_alloc_size = num_bytes;
		ret = btrfs_reserve_extent(root, cur_alloc_size, cur_alloc_size,
					   fs_info->sectorsize, 0, alloc_hint,
					   &ins, 1, 1);
		if (ret < 0)
			goto out_unlock;
		cur_alloc_size = ins.offset;
		extent_reserved = true;

		ram_size = ins.offset;
		em = create_io_em(inode, start, ins.offset, /* len */
				  start, /* orig_start */
				  ins.objectid, /* block_start */
				  ins.offset, /* block_len */
				  ins.offset, /* orig_block_len */
				  ram_size, /* ram_bytes */
				  BTRFS_COMPRESS_NONE, /* compress_type */
				  BTRFS_ORDERED_REGULAR /* type */);
		if (IS_ERR(em)) {
			ret = PTR_ERR(em);
			goto out_reserve;
		}
		free_extent_map(em);

		ret = btrfs_add_ordered_extent(inode, start, ins.objectid,
					       ram_size, cur_alloc_size, 0);
		if (ret)
			goto out_drop_extent_cache;

		if (root->root_key.objectid ==
		    BTRFS_DATA_RELOC_TREE_OBJECTID) {
			ret = btrfs_reloc_clone_csums(inode, start,
						      cur_alloc_size);
			/*
			 * Only drop cache here, and process as normal.
			 *
			 * We must not allow extent_clear_unlock_delalloc()
			 * at out_unlock label to free meta of this ordered
			 * extent, as its meta should be freed by
			 * btrfs_finish_ordered_io().
			 *
			 * So we must continue until @start is increased to
			 * skip current ordered extent.
			 */
			if (ret)
				btrfs_drop_extent_cache(BTRFS_I(inode), start,
						start + ram_size - 1, 0);
		}

		btrfs_dec_block_group_reservations(fs_info, ins.objectid);

		/* we're not doing compressed IO, don't unlock the first
		 * page (which the caller expects to stay locked), don't
		 * clear any dirty bits and don't set any writeback bits
		 *
		 * Do set the Private2 bit so we know this page was properly
		 * setup for writepage
		 */
		page_ops = unlock ? PAGE_UNLOCK : 0;
		page_ops |= PAGE_SET_PRIVATE2;

		extent_clear_unlock_delalloc(inode, start,
					     start + ram_size - 1,
					     locked_page,
					     EXTENT_LOCKED | EXTENT_DELALLOC,
					     page_ops);
		if (num_bytes < cur_alloc_size)
			num_bytes = 0;
		else
			num_bytes -= cur_alloc_size;
		alloc_hint = ins.objectid + ins.offset;
		start += cur_alloc_size;
		extent_reserved = false;

		/*
		 * btrfs_reloc_clone_csums() error, since start is increased
		 * extent_clear_unlock_delalloc() at out_unlock label won't
		 * free metadata of current ordered extent, we're OK to exit.
		 */
		if (ret)
			goto out_unlock;
	}
out:
	return ret;

out_drop_extent_cache:
	btrfs_drop_extent_cache(BTRFS_I(inode), start, start + ram_size - 1, 0);
out_reserve:
	btrfs_dec_block_group_reservations(fs_info, ins.objectid);
	btrfs_free_reserved_extent(fs_info, ins.objectid, ins.offset, 1);
out_unlock:
	clear_bits = EXTENT_LOCKED | EXTENT_DELALLOC | EXTENT_DELALLOC_NEW |
		EXTENT_DEFRAG | EXTENT_CLEAR_META_RESV;
	page_ops = PAGE_UNLOCK | PAGE_CLEAR_DIRTY | PAGE_SET_WRITEBACK |
		PAGE_END_WRITEBACK;
	/*
	 * If we reserved an extent for our delalloc range (or a subrange) and
	 * failed to create the respective ordered extent, then it means that
	 * when we reserved the extent we decremented the extent's size from
	 * the data space_info's bytes_may_use counter and incremented the
	 * space_info's bytes_reserved counter by the same amount. We must make
	 * sure extent_clear_unlock_delalloc() does not try to decrement again
	 * the data space_info's bytes_may_use counter, therefore we do not pass
	 * it the flag EXTENT_CLEAR_DATA_RESV.
	 */
	if (extent_reserved) {
		extent_clear_unlock_delalloc(inode, start,
					     start + cur_alloc_size,
					     locked_page,
					     clear_bits,
					     page_ops);
		start += cur_alloc_size;
		if (start >= end)
			goto out;
	}
	extent_clear_unlock_delalloc(inode, start, end, locked_page,
				     clear_bits | EXTENT_CLEAR_DATA_RESV,
				     page_ops);
	goto out;
}

/*
 * work queue call back to started compression on a file and pages
 */
static noinline void async_cow_start(struct btrfs_work *work)
{
	struct async_chunk *async_chunk;
	int compressed_extents;

	async_chunk = container_of(work, struct async_chunk, work);

	compressed_extents = compress_file_range(async_chunk);
	if (compressed_extents == 0) {
		btrfs_add_delayed_iput(async_chunk->inode);
		async_chunk->inode = NULL;
	}
}

/*
 * work queue call back to submit previously compressed pages
 */
static noinline void async_cow_submit(struct btrfs_work *work)
{
	struct async_chunk *async_chunk = container_of(work, struct async_chunk,
						     work);
	struct btrfs_fs_info *fs_info = btrfs_work_owner(work);
	unsigned long nr_pages;

	nr_pages = (async_chunk->end - async_chunk->start + PAGE_SIZE) >>
		PAGE_SHIFT;

	/* atomic_sub_return implies a barrier */
	if (atomic_sub_return(nr_pages, &fs_info->async_delalloc_pages) <
	    5 * SZ_1M)
		cond_wake_up_nomb(&fs_info->async_submit_wait);

	/*
	 * ->inode could be NULL if async_chunk_start has failed to compress,
	 * in which case we don't have anything to submit, yet we need to
	 * always adjust ->async_delalloc_pages as its paired with the init
	 * happening in cow_file_range_async
	 */
	if (async_chunk->inode)
		submit_compressed_extents(async_chunk);
}

static noinline void async_cow_free(struct btrfs_work *work)
{
	struct async_chunk *async_chunk;

	async_chunk = container_of(work, struct async_chunk, work);
	if (async_chunk->inode)
		btrfs_add_delayed_iput(async_chunk->inode);
	/*
	 * Since the pointer to 'pending' is at the beginning of the array of
	 * async_chunk's, freeing it ensures the whole array has been freed.
	 */
	if (atomic_dec_and_test(async_chunk->pending))
		kvfree(async_chunk->pending);
}

static int cow_file_range_async(struct inode *inode, struct page *locked_page,
				u64 start, u64 end, int *page_started,
				unsigned long *nr_written,
				unsigned int write_flags)
{
	struct btrfs_fs_info *fs_info = btrfs_sb(inode->i_sb);
	struct async_cow *ctx;
	struct async_chunk *async_chunk;
	unsigned long nr_pages;
	u64 cur_end;
	u64 num_chunks = DIV_ROUND_UP(end - start, SZ_512K);
	int i;
	bool should_compress;
	unsigned nofs_flag;

	unlock_extent(&BTRFS_I(inode)->io_tree, start, end);

	if (BTRFS_I(inode)->flags & BTRFS_INODE_NOCOMPRESS &&
	    !btrfs_test_opt(fs_info, FORCE_COMPRESS)) {
		num_chunks = 1;
		should_compress = false;
	} else {
		should_compress = true;
	}

	nofs_flag = memalloc_nofs_save();
	ctx = kvmalloc(struct_size(ctx, chunks, num_chunks), GFP_KERNEL);
	memalloc_nofs_restore(nofs_flag);

	if (!ctx) {
		unsigned clear_bits = EXTENT_LOCKED | EXTENT_DELALLOC |
			EXTENT_DELALLOC_NEW | EXTENT_DEFRAG |
			EXTENT_DO_ACCOUNTING;
		unsigned long page_ops = PAGE_UNLOCK | PAGE_CLEAR_DIRTY |
			PAGE_SET_WRITEBACK | PAGE_END_WRITEBACK |
			PAGE_SET_ERROR;

		extent_clear_unlock_delalloc(inode, start, end, locked_page,
					     clear_bits, page_ops);
		return -ENOMEM;
	}

	async_chunk = ctx->chunks;
	atomic_set(&ctx->num_chunks, num_chunks);

	for (i = 0; i < num_chunks; i++) {
		if (should_compress)
			cur_end = min(end, start + SZ_512K - 1);
		else
			cur_end = end;

		/*
		 * igrab is called higher up in the call chain, take only the
		 * lightweight reference for the callback lifetime
		 */
		ihold(inode);
		async_chunk[i].pending = &ctx->num_chunks;
		async_chunk[i].inode = inode;
		async_chunk[i].start = start;
		async_chunk[i].end = cur_end;
		async_chunk[i].locked_page = locked_page;
		async_chunk[i].write_flags = write_flags;
		INIT_LIST_HEAD(&async_chunk[i].extents);

		btrfs_init_work(&async_chunk[i].work,
				btrfs_delalloc_helper,
				async_cow_start, async_cow_submit,
				async_cow_free);

		nr_pages = DIV_ROUND_UP(cur_end - start, PAGE_SIZE);
		atomic_add(nr_pages, &fs_info->async_delalloc_pages);

		btrfs_queue_work(fs_info->delalloc_workers, &async_chunk[i].work);

		*nr_written += nr_pages;
		start = cur_end + 1;
	}
	*page_started = 1;
	return 0;
}

static noinline int csum_exist_in_range(struct btrfs_fs_info *fs_info,
					u64 bytenr, u64 num_bytes)
{
	int ret;
	struct btrfs_ordered_sum *sums;
	LIST_HEAD(list);

	ret = btrfs_lookup_csums_range(fs_info->csum_root, bytenr,
				       bytenr + num_bytes - 1, &list, 0);
	if (ret == 0 && list_empty(&list))
		return 0;

	while (!list_empty(&list)) {
		sums = list_entry(list.next, struct btrfs_ordered_sum, list);
		list_del(&sums->list);
		kfree(sums);
	}
	if (ret < 0)
		return ret;
	return 1;
}

/*
 * when nowcow writeback call back.  This checks for snapshots or COW copies
 * of the extents that exist in the file, and COWs the file as required.
 *
 * If no cow copies or snapshots exist, we write directly to the existing
 * blocks on disk
 */
static noinline int run_delalloc_nocow(struct inode *inode,
				       struct page *locked_page,
				       const u64 start, const u64 end,
				       int *page_started, int force,
				       unsigned long *nr_written)
{
	struct btrfs_fs_info *fs_info = btrfs_sb(inode->i_sb);
	struct btrfs_root *root = BTRFS_I(inode)->root;
	struct btrfs_path *path;
	u64 cow_start = (u64)-1;
	u64 cur_offset = start;
	int ret;
	bool check_prev = true;
	const bool freespace_inode = btrfs_is_free_space_inode(BTRFS_I(inode));
	u64 ino = btrfs_ino(BTRFS_I(inode));
	bool nocow = false;
	u64 disk_bytenr = 0;

	path = btrfs_alloc_path();
	if (!path) {
		extent_clear_unlock_delalloc(inode, start, end, locked_page,
					     EXTENT_LOCKED | EXTENT_DELALLOC |
					     EXTENT_DO_ACCOUNTING |
					     EXTENT_DEFRAG, PAGE_UNLOCK |
					     PAGE_CLEAR_DIRTY |
					     PAGE_SET_WRITEBACK |
					     PAGE_END_WRITEBACK);
		return -ENOMEM;
	}

	while (1) {
		struct btrfs_key found_key;
		struct btrfs_file_extent_item *fi;
		struct extent_buffer *leaf;
		u64 extent_end;
		u64 extent_offset;
		u64 num_bytes = 0;
		u64 disk_num_bytes;
		u64 ram_bytes;
		int extent_type;

		nocow = false;

		ret = btrfs_lookup_file_extent(NULL, root, path, ino,
					       cur_offset, 0);
		if (ret < 0)
			goto error;

		/*
		 * If there is no extent for our range when doing the initial
		 * search, then go back to the previous slot as it will be the
		 * one containing the search offset
		 */
		if (ret > 0 && path->slots[0] > 0 && check_prev) {
			leaf = path->nodes[0];
			btrfs_item_key_to_cpu(leaf, &found_key,
					      path->slots[0] - 1);
			if (found_key.objectid == ino &&
			    found_key.type == BTRFS_EXTENT_DATA_KEY)
				path->slots[0]--;
		}
		check_prev = false;
next_slot:
		/* Go to next leaf if we have exhausted the current one */
		leaf = path->nodes[0];
		if (path->slots[0] >= btrfs_header_nritems(leaf)) {
			ret = btrfs_next_leaf(root, path);
			if (ret < 0) {
				if (cow_start != (u64)-1)
					cur_offset = cow_start;
				goto error;
			}
			if (ret > 0)
				break;
			leaf = path->nodes[0];
		}

		btrfs_item_key_to_cpu(leaf, &found_key, path->slots[0]);

		/* Didn't find anything for our INO */
		if (found_key.objectid > ino)
			break;
		/*
		 * Keep searching until we find an EXTENT_ITEM or there are no
		 * more extents for this inode
		 */
		if (WARN_ON_ONCE(found_key.objectid < ino) ||
		    found_key.type < BTRFS_EXTENT_DATA_KEY) {
			path->slots[0]++;
			goto next_slot;
		}

		/* Found key is not EXTENT_DATA_KEY or starts after req range */
		if (found_key.type > BTRFS_EXTENT_DATA_KEY ||
		    found_key.offset > end)
			break;

		/*
		 * If the found extent starts after requested offset, then
		 * adjust extent_end to be right before this extent begins
		 */
		if (found_key.offset > cur_offset) {
			extent_end = found_key.offset;
			extent_type = 0;
			goto out_check;
		}

		/*
		 * Found extent which begins before our range and potentially
		 * intersect it
		 */
		fi = btrfs_item_ptr(leaf, path->slots[0],
				    struct btrfs_file_extent_item);
		extent_type = btrfs_file_extent_type(leaf, fi);

		ram_bytes = btrfs_file_extent_ram_bytes(leaf, fi);
		if (extent_type == BTRFS_FILE_EXTENT_REG ||
		    extent_type == BTRFS_FILE_EXTENT_PREALLOC) {
			disk_bytenr = btrfs_file_extent_disk_bytenr(leaf, fi);
			extent_offset = btrfs_file_extent_offset(leaf, fi);
			extent_end = found_key.offset +
				btrfs_file_extent_num_bytes(leaf, fi);
			disk_num_bytes =
				btrfs_file_extent_disk_num_bytes(leaf, fi);
			/*
			 * If extent we got ends before our range starts, skip
			 * to next extent
			 */
			if (extent_end <= start) {
				path->slots[0]++;
				goto next_slot;
			}
			/* Skip holes */
			if (disk_bytenr == 0)
				goto out_check;
			/* Skip compressed/encrypted/encoded extents */
			if (btrfs_file_extent_compression(leaf, fi) ||
			    btrfs_file_extent_encryption(leaf, fi) ||
			    btrfs_file_extent_other_encoding(leaf, fi))
				goto out_check;
			/*
			 * If extent is created before the last volume's snapshot
			 * this implies the extent is shared, hence we can't do
			 * nocow. This is the same check as in
			 * btrfs_cross_ref_exist but without calling
			 * btrfs_search_slot.
			 */
<<<<<<< HEAD
			if (!nolock &&
=======
			if (!freespace_inode &&
>>>>>>> f7688b48
			    btrfs_file_extent_generation(leaf, fi) <=
			    btrfs_root_last_snapshot(&root->root_item))
				goto out_check;
			if (extent_type == BTRFS_FILE_EXTENT_REG && !force)
				goto out_check;
			/* If extent is RO, we must COW it */
			if (btrfs_extent_readonly(fs_info, disk_bytenr))
				goto out_check;
			ret = btrfs_cross_ref_exist(root, ino,
						    found_key.offset -
						    extent_offset, disk_bytenr);
			if (ret) {
				/*
				 * ret could be -EIO if the above fails to read
				 * metadata.
				 */
				if (ret < 0) {
					if (cow_start != (u64)-1)
						cur_offset = cow_start;
					goto error;
				}

				WARN_ON_ONCE(freespace_inode);
				goto out_check;
			}
			disk_bytenr += extent_offset;
			disk_bytenr += cur_offset - found_key.offset;
			num_bytes = min(end + 1, extent_end) - cur_offset;
			/*
			 * If there are pending snapshots for this root, we
			 * fall into common COW way
			 */
			if (!freespace_inode && atomic_read(&root->snapshot_force_cow))
				goto out_check;
			/*
			 * force cow if csum exists in the range.
			 * this ensure that csum for a given extent are
			 * either valid or do not exist.
			 */
			ret = csum_exist_in_range(fs_info, disk_bytenr,
						  num_bytes);
			if (ret) {
				/*
				 * ret could be -EIO if the above fails to read
				 * metadata.
				 */
				if (ret < 0) {
					if (cow_start != (u64)-1)
						cur_offset = cow_start;
					goto error;
				}
				WARN_ON_ONCE(freespace_inode);
				goto out_check;
			}
			if (!btrfs_inc_nocow_writers(fs_info, disk_bytenr))
				goto out_check;
			nocow = true;
		} else if (extent_type == BTRFS_FILE_EXTENT_INLINE) {
			extent_end = found_key.offset + ram_bytes;
			extent_end = ALIGN(extent_end, fs_info->sectorsize);
			/* Skip extents outside of our requested range */
			if (extent_end <= start) {
				path->slots[0]++;
				goto next_slot;
			}
		} else {
			/* If this triggers then we have a memory corruption */
			BUG();
		}
out_check:
		/*
		 * If nocow is false then record the beginning of the range
		 * that needs to be COWed
		 */
		if (!nocow) {
			if (cow_start == (u64)-1)
				cow_start = cur_offset;
			cur_offset = extent_end;
			if (cur_offset > end)
				break;
			path->slots[0]++;
			goto next_slot;
		}

		btrfs_release_path(path);

		/*
		 * COW range from cow_start to found_key.offset - 1. As the key
		 * will contain the beginning of the first extent that can be
		 * NOCOW, following one which needs to be COW'ed
		 */
		if (cow_start != (u64)-1) {
			ret = cow_file_range(inode, locked_page,
					     cow_start, found_key.offset - 1,
					     page_started, nr_written, 1);
			if (ret) {
				if (nocow)
					btrfs_dec_nocow_writers(fs_info,
								disk_bytenr);
				goto error;
			}
			cow_start = (u64)-1;
		}

		if (extent_type == BTRFS_FILE_EXTENT_PREALLOC) {
			u64 orig_start = found_key.offset - extent_offset;
			struct extent_map *em;

			em = create_io_em(inode, cur_offset, num_bytes,
					  orig_start,
					  disk_bytenr, /* block_start */
					  num_bytes, /* block_len */
					  disk_num_bytes, /* orig_block_len */
					  ram_bytes, BTRFS_COMPRESS_NONE,
					  BTRFS_ORDERED_PREALLOC);
			if (IS_ERR(em)) {
				if (nocow)
					btrfs_dec_nocow_writers(fs_info,
								disk_bytenr);
				ret = PTR_ERR(em);
				goto error;
			}
			free_extent_map(em);
			ret = btrfs_add_ordered_extent(inode, cur_offset,
						       disk_bytenr, num_bytes,
						       num_bytes,
						       BTRFS_ORDERED_PREALLOC);
			if (ret) {
				btrfs_drop_extent_cache(BTRFS_I(inode),
							cur_offset,
							cur_offset + num_bytes - 1,
							0);
				goto error;
			}
		} else {
			ret = btrfs_add_ordered_extent(inode, cur_offset,
						       disk_bytenr, num_bytes,
						       num_bytes,
						       BTRFS_ORDERED_NOCOW);
			if (ret)
				goto error;
		}

		if (nocow)
			btrfs_dec_nocow_writers(fs_info, disk_bytenr);
		nocow = false;

		if (root->root_key.objectid ==
		    BTRFS_DATA_RELOC_TREE_OBJECTID)
			/*
			 * Error handled later, as we must prevent
			 * extent_clear_unlock_delalloc() in error handler
			 * from freeing metadata of created ordered extent.
			 */
			ret = btrfs_reloc_clone_csums(inode, cur_offset,
						      num_bytes);

		extent_clear_unlock_delalloc(inode, cur_offset,
					     cur_offset + num_bytes - 1,
					     locked_page, EXTENT_LOCKED |
					     EXTENT_DELALLOC |
					     EXTENT_CLEAR_DATA_RESV,
					     PAGE_UNLOCK | PAGE_SET_PRIVATE2);

		cur_offset = extent_end;

		/*
		 * btrfs_reloc_clone_csums() error, now we're OK to call error
		 * handler, as metadata for created ordered extent will only
		 * be freed by btrfs_finish_ordered_io().
		 */
		if (ret)
			goto error;
		if (cur_offset > end)
			break;
	}
	btrfs_release_path(path);

	if (cur_offset <= end && cow_start == (u64)-1)
		cow_start = cur_offset;

	if (cow_start != (u64)-1) {
		cur_offset = end;
<<<<<<< HEAD
		ret = cow_file_range(inode, locked_page, cow_start, end, end,
				     page_started, nr_written, 1, NULL);
=======
		ret = cow_file_range(inode, locked_page, cow_start, end,
				     page_started, nr_written, 1);
>>>>>>> f7688b48
		if (ret)
			goto error;
	}

error:
	if (nocow)
		btrfs_dec_nocow_writers(fs_info, disk_bytenr);

	if (ret && cur_offset < end)
		extent_clear_unlock_delalloc(inode, cur_offset, end,
					     locked_page, EXTENT_LOCKED |
					     EXTENT_DELALLOC | EXTENT_DEFRAG |
					     EXTENT_DO_ACCOUNTING, PAGE_UNLOCK |
					     PAGE_CLEAR_DIRTY |
					     PAGE_SET_WRITEBACK |
					     PAGE_END_WRITEBACK);
	btrfs_free_path(path);
	return ret;
}

static inline int need_force_cow(struct inode *inode, u64 start, u64 end)
{

	if (!(BTRFS_I(inode)->flags & BTRFS_INODE_NODATACOW) &&
	    !(BTRFS_I(inode)->flags & BTRFS_INODE_PREALLOC))
		return 0;

	/*
	 * @defrag_bytes is a hint value, no spinlock held here,
	 * if is not zero, it means the file is defragging.
	 * Force cow if given extent needs to be defragged.
	 */
	if (BTRFS_I(inode)->defrag_bytes &&
	    test_range_bit(&BTRFS_I(inode)->io_tree, start, end,
			   EXTENT_DEFRAG, 0, NULL))
		return 1;

	return 0;
}

/*
 * Function to process delayed allocation (create CoW) for ranges which are
 * being touched for the first time.
 */
<<<<<<< HEAD
int btrfs_run_delalloc_range(void *private_data, struct page *locked_page,
=======
int btrfs_run_delalloc_range(struct inode *inode, struct page *locked_page,
>>>>>>> f7688b48
		u64 start, u64 end, int *page_started, unsigned long *nr_written,
		struct writeback_control *wbc)
{
	int ret;
	int force_cow = need_force_cow(inode, start, end);
	unsigned int write_flags = wbc_to_write_flags(wbc);

	if (BTRFS_I(inode)->flags & BTRFS_INODE_NODATACOW && !force_cow) {
		ret = run_delalloc_nocow(inode, locked_page, start, end,
					 page_started, 1, nr_written);
	} else if (BTRFS_I(inode)->flags & BTRFS_INODE_PREALLOC && !force_cow) {
		ret = run_delalloc_nocow(inode, locked_page, start, end,
					 page_started, 0, nr_written);
	} else if (!inode_can_compress(inode) ||
		   !inode_need_compress(inode, start, end)) {
<<<<<<< HEAD
		ret = cow_file_range(inode, locked_page, start, end, end,
				      page_started, nr_written, 1, NULL);
=======
		ret = cow_file_range(inode, locked_page, start, end,
				      page_started, nr_written, 1);
>>>>>>> f7688b48
	} else {
		set_bit(BTRFS_INODE_HAS_ASYNC_EXTENT,
			&BTRFS_I(inode)->runtime_flags);
		ret = cow_file_range_async(inode, locked_page, start, end,
					   page_started, nr_written,
					   write_flags);
	}
	if (ret)
		btrfs_cleanup_ordered_extents(inode, locked_page, start,
					      end - start + 1);
	return ret;
}

void btrfs_split_delalloc_extent(struct inode *inode,
				 struct extent_state *orig, u64 split)
{
	u64 size;

	/* not delalloc, ignore it */
	if (!(orig->state & EXTENT_DELALLOC))
		return;

	size = orig->end - orig->start + 1;
	if (size > BTRFS_MAX_EXTENT_SIZE) {
		u32 num_extents;
		u64 new_size;

		/*
		 * See the explanation in btrfs_merge_delalloc_extent, the same
		 * applies here, just in reverse.
		 */
		new_size = orig->end - split + 1;
		num_extents = count_max_extents(new_size);
		new_size = split - orig->start;
		num_extents += count_max_extents(new_size);
		if (count_max_extents(size) >= num_extents)
			return;
	}

	spin_lock(&BTRFS_I(inode)->lock);
	btrfs_mod_outstanding_extents(BTRFS_I(inode), 1);
	spin_unlock(&BTRFS_I(inode)->lock);
}

/*
 * Handle merged delayed allocation extents so we can keep track of new extents
 * that are just merged onto old extents, such as when we are doing sequential
 * writes, so we can properly account for the metadata space we'll need.
 */
void btrfs_merge_delalloc_extent(struct inode *inode, struct extent_state *new,
				 struct extent_state *other)
{
	u64 new_size, old_size;
	u32 num_extents;

	/* not delalloc, ignore it */
	if (!(other->state & EXTENT_DELALLOC))
		return;

	if (new->start > other->start)
		new_size = new->end - other->start + 1;
	else
		new_size = other->end - new->start + 1;

	/* we're not bigger than the max, unreserve the space and go */
	if (new_size <= BTRFS_MAX_EXTENT_SIZE) {
		spin_lock(&BTRFS_I(inode)->lock);
		btrfs_mod_outstanding_extents(BTRFS_I(inode), -1);
		spin_unlock(&BTRFS_I(inode)->lock);
		return;
	}

	/*
	 * We have to add up either side to figure out how many extents were
	 * accounted for before we merged into one big extent.  If the number of
	 * extents we accounted for is <= the amount we need for the new range
	 * then we can return, otherwise drop.  Think of it like this
	 *
	 * [ 4k][MAX_SIZE]
	 *
	 * So we've grown the extent by a MAX_SIZE extent, this would mean we
	 * need 2 outstanding extents, on one side we have 1 and the other side
	 * we have 1 so they are == and we can return.  But in this case
	 *
	 * [MAX_SIZE+4k][MAX_SIZE+4k]
	 *
	 * Each range on their own accounts for 2 extents, but merged together
	 * they are only 3 extents worth of accounting, so we need to drop in
	 * this case.
	 */
	old_size = other->end - other->start + 1;
	num_extents = count_max_extents(old_size);
	old_size = new->end - new->start + 1;
	num_extents += count_max_extents(old_size);
	if (count_max_extents(new_size) >= num_extents)
		return;

	spin_lock(&BTRFS_I(inode)->lock);
	btrfs_mod_outstanding_extents(BTRFS_I(inode), -1);
	spin_unlock(&BTRFS_I(inode)->lock);
}

static void btrfs_add_delalloc_inodes(struct btrfs_root *root,
				      struct inode *inode)
{
	struct btrfs_fs_info *fs_info = btrfs_sb(inode->i_sb);

	spin_lock(&root->delalloc_lock);
	if (list_empty(&BTRFS_I(inode)->delalloc_inodes)) {
		list_add_tail(&BTRFS_I(inode)->delalloc_inodes,
			      &root->delalloc_inodes);
		set_bit(BTRFS_INODE_IN_DELALLOC_LIST,
			&BTRFS_I(inode)->runtime_flags);
		root->nr_delalloc_inodes++;
		if (root->nr_delalloc_inodes == 1) {
			spin_lock(&fs_info->delalloc_root_lock);
			BUG_ON(!list_empty(&root->delalloc_root));
			list_add_tail(&root->delalloc_root,
				      &fs_info->delalloc_roots);
			spin_unlock(&fs_info->delalloc_root_lock);
		}
	}
	spin_unlock(&root->delalloc_lock);
}


void __btrfs_del_delalloc_inode(struct btrfs_root *root,
				struct btrfs_inode *inode)
{
	struct btrfs_fs_info *fs_info = root->fs_info;

	if (!list_empty(&inode->delalloc_inodes)) {
		list_del_init(&inode->delalloc_inodes);
		clear_bit(BTRFS_INODE_IN_DELALLOC_LIST,
			  &inode->runtime_flags);
		root->nr_delalloc_inodes--;
		if (!root->nr_delalloc_inodes) {
			ASSERT(list_empty(&root->delalloc_inodes));
			spin_lock(&fs_info->delalloc_root_lock);
			BUG_ON(list_empty(&root->delalloc_root));
			list_del_init(&root->delalloc_root);
			spin_unlock(&fs_info->delalloc_root_lock);
		}
	}
}

static void btrfs_del_delalloc_inode(struct btrfs_root *root,
				     struct btrfs_inode *inode)
{
	spin_lock(&root->delalloc_lock);
	__btrfs_del_delalloc_inode(root, inode);
	spin_unlock(&root->delalloc_lock);
}

/*
 * Properly track delayed allocation bytes in the inode and to maintain the
 * list of inodes that have pending delalloc work to be done.
 */
void btrfs_set_delalloc_extent(struct inode *inode, struct extent_state *state,
			       unsigned *bits)
{
	struct btrfs_fs_info *fs_info = btrfs_sb(inode->i_sb);

	if ((*bits & EXTENT_DEFRAG) && !(*bits & EXTENT_DELALLOC))
		WARN_ON(1);
	/*
	 * set_bit and clear bit hooks normally require _irqsave/restore
	 * but in this case, we are only testing for the DELALLOC
	 * bit, which is only set or cleared with irqs on
	 */
	if (!(state->state & EXTENT_DELALLOC) && (*bits & EXTENT_DELALLOC)) {
		struct btrfs_root *root = BTRFS_I(inode)->root;
		u64 len = state->end + 1 - state->start;
		u32 num_extents = count_max_extents(len);
		bool do_list = !btrfs_is_free_space_inode(BTRFS_I(inode));

		spin_lock(&BTRFS_I(inode)->lock);
		btrfs_mod_outstanding_extents(BTRFS_I(inode), num_extents);
		spin_unlock(&BTRFS_I(inode)->lock);

		/* For sanity tests */
		if (btrfs_is_testing(fs_info))
			return;

		percpu_counter_add_batch(&fs_info->delalloc_bytes, len,
					 fs_info->delalloc_batch);
		spin_lock(&BTRFS_I(inode)->lock);
		BTRFS_I(inode)->delalloc_bytes += len;
		if (*bits & EXTENT_DEFRAG)
			BTRFS_I(inode)->defrag_bytes += len;
		if (do_list && !test_bit(BTRFS_INODE_IN_DELALLOC_LIST,
					 &BTRFS_I(inode)->runtime_flags))
			btrfs_add_delalloc_inodes(root, inode);
		spin_unlock(&BTRFS_I(inode)->lock);
	}

	if (!(state->state & EXTENT_DELALLOC_NEW) &&
	    (*bits & EXTENT_DELALLOC_NEW)) {
		spin_lock(&BTRFS_I(inode)->lock);
		BTRFS_I(inode)->new_delalloc_bytes += state->end + 1 -
			state->start;
		spin_unlock(&BTRFS_I(inode)->lock);
	}
}

/*
 * Once a range is no longer delalloc this function ensures that proper
 * accounting happens.
 */
void btrfs_clear_delalloc_extent(struct inode *vfs_inode,
				 struct extent_state *state, unsigned *bits)
{
	struct btrfs_inode *inode = BTRFS_I(vfs_inode);
	struct btrfs_fs_info *fs_info = btrfs_sb(vfs_inode->i_sb);
	u64 len = state->end + 1 - state->start;
	u32 num_extents = count_max_extents(len);

	if ((state->state & EXTENT_DEFRAG) && (*bits & EXTENT_DEFRAG)) {
		spin_lock(&inode->lock);
		inode->defrag_bytes -= len;
		spin_unlock(&inode->lock);
	}

	/*
	 * set_bit and clear bit hooks normally require _irqsave/restore
	 * but in this case, we are only testing for the DELALLOC
	 * bit, which is only set or cleared with irqs on
	 */
	if ((state->state & EXTENT_DELALLOC) && (*bits & EXTENT_DELALLOC)) {
		struct btrfs_root *root = inode->root;
		bool do_list = !btrfs_is_free_space_inode(inode);

		spin_lock(&inode->lock);
		btrfs_mod_outstanding_extents(inode, -num_extents);
		spin_unlock(&inode->lock);

		/*
		 * We don't reserve metadata space for space cache inodes so we
		 * don't need to call delalloc_release_metadata if there is an
		 * error.
		 */
		if (*bits & EXTENT_CLEAR_META_RESV &&
		    root != fs_info->tree_root)
			btrfs_delalloc_release_metadata(inode, len, false);

		/* For sanity tests. */
		if (btrfs_is_testing(fs_info))
			return;

		if (root->root_key.objectid != BTRFS_DATA_RELOC_TREE_OBJECTID &&
		    do_list && !(state->state & EXTENT_NORESERVE) &&
		    (*bits & EXTENT_CLEAR_DATA_RESV))
			btrfs_free_reserved_data_space_noquota(
					&inode->vfs_inode,
					state->start, len);

		percpu_counter_add_batch(&fs_info->delalloc_bytes, -len,
					 fs_info->delalloc_batch);
		spin_lock(&inode->lock);
		inode->delalloc_bytes -= len;
		if (do_list && inode->delalloc_bytes == 0 &&
		    test_bit(BTRFS_INODE_IN_DELALLOC_LIST,
					&inode->runtime_flags))
			btrfs_del_delalloc_inode(root, inode);
		spin_unlock(&inode->lock);
	}

	if ((state->state & EXTENT_DELALLOC_NEW) &&
	    (*bits & EXTENT_DELALLOC_NEW)) {
		spin_lock(&inode->lock);
		ASSERT(inode->new_delalloc_bytes >= len);
		inode->new_delalloc_bytes -= len;
		spin_unlock(&inode->lock);
	}
}

/*
 * btrfs_bio_fits_in_stripe - Checks whether the size of the given bio will fit
 * in a chunk's stripe. This function ensures that bios do not span a
 * stripe/chunk
 *
 * @page - The page we are about to add to the bio
 * @size - size we want to add to the bio
 * @bio - bio we want to ensure is smaller than a stripe
 * @bio_flags - flags of the bio
 *
 * return 1 if page cannot be added to the bio
 * return 0 if page can be added to the bio
 * return error otherwise
 */
int btrfs_bio_fits_in_stripe(struct page *page, size_t size, struct bio *bio,
			     unsigned long bio_flags)
{
	struct inode *inode = page->mapping->host;
	struct btrfs_fs_info *fs_info = btrfs_sb(inode->i_sb);
	u64 logical = (u64)bio->bi_iter.bi_sector << 9;
	u64 length = 0;
	u64 map_length;
	int ret;
	struct btrfs_io_geometry geom;

	if (bio_flags & EXTENT_BIO_COMPRESSED)
		return 0;

	length = bio->bi_iter.bi_size;
	map_length = length;
	ret = btrfs_get_io_geometry(fs_info, btrfs_op(bio), logical, map_length,
				    &geom);
	if (ret < 0)
		return ret;

	if (geom.len < length + size)
		return 1;
	return 0;
}

/*
 * in order to insert checksums into the metadata in large chunks,
 * we wait until bio submission time.   All the pages in the bio are
 * checksummed and sums are attached onto the ordered extent record.
 *
 * At IO completion time the cums attached on the ordered extent record
 * are inserted into the btree
 */
static blk_status_t btrfs_submit_bio_start(void *private_data, struct bio *bio,
				    u64 bio_offset)
{
	struct inode *inode = private_data;
	blk_status_t ret = 0;

	ret = btrfs_csum_one_bio(inode, bio, 0, 0);
	BUG_ON(ret); /* -ENOMEM */
	return 0;
}

/*
 * extent_io.c submission hook. This does the right thing for csum calculation
 * on write, or reading the csums from the tree before a read.
 *
 * Rules about async/sync submit,
 * a) read:				sync submit
 *
 * b) write without checksum:		sync submit
 *
 * c) write with checksum:
 *    c-1) if bio is issued by fsync:	sync submit
 *         (sync_writers != 0)
 *
 *    c-2) if root is reloc root:	sync submit
 *         (only in case of buffered IO)
 *
 *    c-3) otherwise:			async submit
 */
static blk_status_t btrfs_submit_bio_hook(struct inode *inode, struct bio *bio,
					  int mirror_num,
					  unsigned long bio_flags)

{
	struct btrfs_fs_info *fs_info = btrfs_sb(inode->i_sb);
	struct btrfs_root *root = BTRFS_I(inode)->root;
	enum btrfs_wq_endio_type metadata = BTRFS_WQ_ENDIO_DATA;
	blk_status_t ret = 0;
	int skip_sum;
	int async = !atomic_read(&BTRFS_I(inode)->sync_writers);

	skip_sum = BTRFS_I(inode)->flags & BTRFS_INODE_NODATASUM;

	if (btrfs_is_free_space_inode(BTRFS_I(inode)))
		metadata = BTRFS_WQ_ENDIO_FREE_SPACE;

	if (bio_op(bio) != REQ_OP_WRITE) {
		ret = btrfs_bio_wq_end_io(fs_info, bio, metadata);
		if (ret)
			goto out;

		if (bio_flags & EXTENT_BIO_COMPRESSED) {
			ret = btrfs_submit_compressed_read(inode, bio,
							   mirror_num,
							   bio_flags);
			goto out;
		} else if (!skip_sum) {
			ret = btrfs_lookup_bio_sums(inode, bio, NULL);
			if (ret)
				goto out;
		}
		goto mapit;
	} else if (async && !skip_sum) {
		/* csum items have already been cloned */
		if (root->root_key.objectid == BTRFS_DATA_RELOC_TREE_OBJECTID)
			goto mapit;
		/* we're doing a write, do the async checksumming */
		ret = btrfs_wq_submit_bio(fs_info, bio, mirror_num, bio_flags,
					  0, inode, btrfs_submit_bio_start);
		goto out;
	} else if (!skip_sum) {
		ret = btrfs_csum_one_bio(inode, bio, 0, 0);
		if (ret)
			goto out;
	}

mapit:
	ret = btrfs_map_bio(fs_info, bio, mirror_num, 0);

out:
	if (ret) {
		bio->bi_status = ret;
		bio_endio(bio);
	}
	return ret;
}

/*
 * given a list of ordered sums record them in the inode.  This happens
 * at IO completion time based on sums calculated at bio submission time.
 */
static noinline int add_pending_csums(struct btrfs_trans_handle *trans,
			     struct inode *inode, struct list_head *list)
{
	struct btrfs_ordered_sum *sum;
	int ret;

	list_for_each_entry(sum, list, list) {
		trans->adding_csums = true;
		ret = btrfs_csum_file_blocks(trans,
		       BTRFS_I(inode)->root->fs_info->csum_root, sum);
		trans->adding_csums = false;
		if (ret)
			return ret;
	}
	return 0;
}

int btrfs_set_extent_delalloc(struct inode *inode, u64 start, u64 end,
			      unsigned int extra_bits,
			      struct extent_state **cached_state)
{
	WARN_ON(PAGE_ALIGNED(end));
	return set_extent_delalloc(&BTRFS_I(inode)->io_tree, start, end,
				   extra_bits, cached_state);
}

/* see btrfs_writepage_start_hook for details on why this is required */
struct btrfs_writepage_fixup {
	struct page *page;
	struct btrfs_work work;
};

static void btrfs_writepage_fixup_worker(struct btrfs_work *work)
{
	struct btrfs_writepage_fixup *fixup;
	struct btrfs_ordered_extent *ordered;
	struct extent_state *cached_state = NULL;
	struct extent_changeset *data_reserved = NULL;
	struct page *page;
	struct inode *inode;
	u64 page_start;
	u64 page_end;
	int ret;

	fixup = container_of(work, struct btrfs_writepage_fixup, work);
	page = fixup->page;
again:
	lock_page(page);
	if (!page->mapping || !PageDirty(page) || !PageChecked(page)) {
		ClearPageChecked(page);
		goto out_page;
	}

	inode = page->mapping->host;
	page_start = page_offset(page);
	page_end = page_offset(page) + PAGE_SIZE - 1;

	lock_extent_bits(&BTRFS_I(inode)->io_tree, page_start, page_end,
			 &cached_state);

	/* already ordered? We're done */
	if (PagePrivate2(page))
		goto out;

	ordered = btrfs_lookup_ordered_range(BTRFS_I(inode), page_start,
					PAGE_SIZE);
	if (ordered) {
		unlock_extent_cached(&BTRFS_I(inode)->io_tree, page_start,
				     page_end, &cached_state);
		unlock_page(page);
		btrfs_start_ordered_extent(inode, ordered, 1);
		btrfs_put_ordered_extent(ordered);
		goto again;
	}

	ret = btrfs_delalloc_reserve_space(inode, &data_reserved, page_start,
					   PAGE_SIZE);
	if (ret) {
		mapping_set_error(page->mapping, ret);
		end_extent_writepage(page, ret, page_start, page_end);
		ClearPageChecked(page);
		goto out;
	 }

	ret = btrfs_set_extent_delalloc(inode, page_start, page_end, 0,
					&cached_state);
	if (ret) {
		mapping_set_error(page->mapping, ret);
		end_extent_writepage(page, ret, page_start, page_end);
		ClearPageChecked(page);
		goto out;
	}

	ClearPageChecked(page);
	set_page_dirty(page);
	btrfs_delalloc_release_extents(BTRFS_I(inode), PAGE_SIZE);
out:
	unlock_extent_cached(&BTRFS_I(inode)->io_tree, page_start, page_end,
			     &cached_state);
out_page:
	unlock_page(page);
	put_page(page);
	kfree(fixup);
	extent_changeset_free(data_reserved);
}

/*
 * There are a few paths in the higher layers of the kernel that directly
 * set the page dirty bit without asking the filesystem if it is a
 * good idea.  This causes problems because we want to make sure COW
 * properly happens and the data=ordered rules are followed.
 *
 * In our case any range that doesn't have the ORDERED bit set
 * hasn't been properly setup for IO.  We kick off an async process
 * to fix it up.  The async helper will wait for ordered extents, set
 * the delalloc bit and make it safe to write the page.
 */
int btrfs_writepage_cow_fixup(struct page *page, u64 start, u64 end)
{
	struct inode *inode = page->mapping->host;
	struct btrfs_fs_info *fs_info = btrfs_sb(inode->i_sb);
	struct btrfs_writepage_fixup *fixup;

	/* this page is properly in the ordered list */
	if (TestClearPagePrivate2(page))
		return 0;

	if (PageChecked(page))
		return -EAGAIN;

	fixup = kzalloc(sizeof(*fixup), GFP_NOFS);
	if (!fixup)
		return -EAGAIN;

	SetPageChecked(page);
	get_page(page);
	btrfs_init_work(&fixup->work, btrfs_fixup_helper,
			btrfs_writepage_fixup_worker, NULL, NULL);
	fixup->page = page;
	btrfs_queue_work(fs_info->fixup_workers, &fixup->work);
	return -EBUSY;
}

static int insert_reserved_file_extent(struct btrfs_trans_handle *trans,
				       struct inode *inode, u64 file_pos,
				       u64 disk_bytenr, u64 disk_num_bytes,
				       u64 num_bytes, u64 ram_bytes,
				       u8 compression, u8 encryption,
				       u16 other_encoding, int extent_type)
{
	struct btrfs_root *root = BTRFS_I(inode)->root;
	struct btrfs_file_extent_item *fi;
	struct btrfs_path *path;
	struct extent_buffer *leaf;
	struct btrfs_key ins;
	u64 qg_released;
	int extent_inserted = 0;
	int ret;

	path = btrfs_alloc_path();
	if (!path)
		return -ENOMEM;

	/*
	 * we may be replacing one extent in the tree with another.
	 * The new extent is pinned in the extent map, and we don't want
	 * to drop it from the cache until it is completely in the btree.
	 *
	 * So, tell btrfs_drop_extents to leave this extent in the cache.
	 * the caller is expected to unpin it and allow it to be merged
	 * with the others.
	 */
	ret = __btrfs_drop_extents(trans, root, inode, path, file_pos,
				   file_pos + num_bytes, NULL, 0,
				   1, sizeof(*fi), &extent_inserted);
	if (ret)
		goto out;

	if (!extent_inserted) {
		ins.objectid = btrfs_ino(BTRFS_I(inode));
		ins.offset = file_pos;
		ins.type = BTRFS_EXTENT_DATA_KEY;

		path->leave_spinning = 1;
		ret = btrfs_insert_empty_item(trans, root, path, &ins,
					      sizeof(*fi));
		if (ret)
			goto out;
	}
	leaf = path->nodes[0];
	fi = btrfs_item_ptr(leaf, path->slots[0],
			    struct btrfs_file_extent_item);
	btrfs_set_file_extent_generation(leaf, fi, trans->transid);
	btrfs_set_file_extent_type(leaf, fi, extent_type);
	btrfs_set_file_extent_disk_bytenr(leaf, fi, disk_bytenr);
	btrfs_set_file_extent_disk_num_bytes(leaf, fi, disk_num_bytes);
	btrfs_set_file_extent_offset(leaf, fi, 0);
	btrfs_set_file_extent_num_bytes(leaf, fi, num_bytes);
	btrfs_set_file_extent_ram_bytes(leaf, fi, ram_bytes);
	btrfs_set_file_extent_compression(leaf, fi, compression);
	btrfs_set_file_extent_encryption(leaf, fi, encryption);
	btrfs_set_file_extent_other_encoding(leaf, fi, other_encoding);

	btrfs_mark_buffer_dirty(leaf);
	btrfs_release_path(path);

	inode_add_bytes(inode, num_bytes);

	ins.objectid = disk_bytenr;
	ins.offset = disk_num_bytes;
	ins.type = BTRFS_EXTENT_ITEM_KEY;

	/*
	 * Release the reserved range from inode dirty range map, as it is
	 * already moved into delayed_ref_head
	 */
	ret = btrfs_qgroup_release_data(inode, file_pos, ram_bytes);
	if (ret < 0)
		goto out;
	qg_released = ret;
	ret = btrfs_alloc_reserved_file_extent(trans, root,
					       btrfs_ino(BTRFS_I(inode)),
					       file_pos, qg_released, &ins);
out:
	btrfs_free_path(path);

	return ret;
}

/* snapshot-aware defrag */
struct sa_defrag_extent_backref {
	struct rb_node node;
	struct old_sa_defrag_extent *old;
	u64 root_id;
	u64 inum;
	u64 file_pos;
	u64 extent_offset;
	u64 num_bytes;
	u64 generation;
};

struct old_sa_defrag_extent {
	struct list_head list;
	struct new_sa_defrag_extent *new;

	u64 extent_offset;
	u64 bytenr;
	u64 offset;
	u64 len;
	int count;
};

struct new_sa_defrag_extent {
	struct rb_root root;
	struct list_head head;
	struct btrfs_path *path;
	struct inode *inode;
	u64 file_pos;
	u64 len;
	u64 bytenr;
	u64 disk_len;
	u8 compress_type;
};

static int backref_comp(struct sa_defrag_extent_backref *b1,
			struct sa_defrag_extent_backref *b2)
{
	if (b1->root_id < b2->root_id)
		return -1;
	else if (b1->root_id > b2->root_id)
		return 1;

	if (b1->inum < b2->inum)
		return -1;
	else if (b1->inum > b2->inum)
		return 1;

	if (b1->file_pos < b2->file_pos)
		return -1;
	else if (b1->file_pos > b2->file_pos)
		return 1;

	/*
	 * [------------------------------] ===> (a range of space)
	 *     |<--->|   |<---->| =============> (fs/file tree A)
	 * |<---------------------------->| ===> (fs/file tree B)
	 *
	 * A range of space can refer to two file extents in one tree while
	 * refer to only one file extent in another tree.
	 *
	 * So we may process a disk offset more than one time(two extents in A)
	 * and locate at the same extent(one extent in B), then insert two same
	 * backrefs(both refer to the extent in B).
	 */
	return 0;
}

static void backref_insert(struct rb_root *root,
			   struct sa_defrag_extent_backref *backref)
{
	struct rb_node **p = &root->rb_node;
	struct rb_node *parent = NULL;
	struct sa_defrag_extent_backref *entry;
	int ret;

	while (*p) {
		parent = *p;
		entry = rb_entry(parent, struct sa_defrag_extent_backref, node);

		ret = backref_comp(backref, entry);
		if (ret < 0)
			p = &(*p)->rb_left;
		else
			p = &(*p)->rb_right;
	}

	rb_link_node(&backref->node, parent, p);
	rb_insert_color(&backref->node, root);
}

/*
 * Note the backref might has changed, and in this case we just return 0.
 */
static noinline int record_one_backref(u64 inum, u64 offset, u64 root_id,
				       void *ctx)
{
	struct btrfs_file_extent_item *extent;
	struct old_sa_defrag_extent *old = ctx;
	struct new_sa_defrag_extent *new = old->new;
	struct btrfs_path *path = new->path;
	struct btrfs_key key;
	struct btrfs_root *root;
	struct sa_defrag_extent_backref *backref;
	struct extent_buffer *leaf;
	struct inode *inode = new->inode;
	struct btrfs_fs_info *fs_info = btrfs_sb(inode->i_sb);
	int slot;
	int ret;
	u64 extent_offset;
	u64 num_bytes;

	if (BTRFS_I(inode)->root->root_key.objectid == root_id &&
	    inum == btrfs_ino(BTRFS_I(inode)))
		return 0;

	key.objectid = root_id;
	key.type = BTRFS_ROOT_ITEM_KEY;
	key.offset = (u64)-1;

	root = btrfs_read_fs_root_no_name(fs_info, &key);
	if (IS_ERR(root)) {
		if (PTR_ERR(root) == -ENOENT)
			return 0;
		WARN_ON(1);
		btrfs_debug(fs_info, "inum=%llu, offset=%llu, root_id=%llu",
			 inum, offset, root_id);
		return PTR_ERR(root);
	}

	key.objectid = inum;
	key.type = BTRFS_EXTENT_DATA_KEY;
	if (offset > (u64)-1 << 32)
		key.offset = 0;
	else
		key.offset = offset;

	ret = btrfs_search_slot(NULL, root, &key, path, 0, 0);
	if (WARN_ON(ret < 0))
		return ret;
	ret = 0;

	while (1) {
		cond_resched();

		leaf = path->nodes[0];
		slot = path->slots[0];

		if (slot >= btrfs_header_nritems(leaf)) {
			ret = btrfs_next_leaf(root, path);
			if (ret < 0) {
				goto out;
			} else if (ret > 0) {
				ret = 0;
				goto out;
			}
			continue;
		}

		path->slots[0]++;

		btrfs_item_key_to_cpu(leaf, &key, slot);

		if (key.objectid > inum)
			goto out;

		if (key.objectid < inum || key.type != BTRFS_EXTENT_DATA_KEY)
			continue;

		extent = btrfs_item_ptr(leaf, slot,
					struct btrfs_file_extent_item);

		if (btrfs_file_extent_disk_bytenr(leaf, extent) != old->bytenr)
			continue;

		/*
		 * 'offset' refers to the exact key.offset,
		 * NOT the 'offset' field in btrfs_extent_data_ref, ie.
		 * (key.offset - extent_offset).
		 */
		if (key.offset != offset)
			continue;

		extent_offset = btrfs_file_extent_offset(leaf, extent);
		num_bytes = btrfs_file_extent_num_bytes(leaf, extent);

		if (extent_offset >= old->extent_offset + old->offset +
		    old->len || extent_offset + num_bytes <=
		    old->extent_offset + old->offset)
			continue;
		break;
	}

	backref = kmalloc(sizeof(*backref), GFP_NOFS);
	if (!backref) {
		ret = -ENOENT;
		goto out;
	}

	backref->root_id = root_id;
	backref->inum = inum;
	backref->file_pos = offset;
	backref->num_bytes = num_bytes;
	backref->extent_offset = extent_offset;
	backref->generation = btrfs_file_extent_generation(leaf, extent);
	backref->old = old;
	backref_insert(&new->root, backref);
	old->count++;
out:
	btrfs_release_path(path);
	WARN_ON(ret);
	return ret;
}

static noinline bool record_extent_backrefs(struct btrfs_path *path,
				   struct new_sa_defrag_extent *new)
{
	struct btrfs_fs_info *fs_info = btrfs_sb(new->inode->i_sb);
	struct old_sa_defrag_extent *old, *tmp;
	int ret;

	new->path = path;

	list_for_each_entry_safe(old, tmp, &new->head, list) {
		ret = iterate_inodes_from_logical(old->bytenr +
						  old->extent_offset, fs_info,
						  path, record_one_backref,
						  old, false);
		if (ret < 0 && ret != -ENOENT)
			return false;

		/* no backref to be processed for this extent */
		if (!old->count) {
			list_del(&old->list);
			kfree(old);
		}
	}

	if (list_empty(&new->head))
		return false;

	return true;
}

static int relink_is_mergable(struct extent_buffer *leaf,
			      struct btrfs_file_extent_item *fi,
			      struct new_sa_defrag_extent *new)
{
	if (btrfs_file_extent_disk_bytenr(leaf, fi) != new->bytenr)
		return 0;

	if (btrfs_file_extent_type(leaf, fi) != BTRFS_FILE_EXTENT_REG)
		return 0;

	if (btrfs_file_extent_compression(leaf, fi) != new->compress_type)
		return 0;

	if (btrfs_file_extent_encryption(leaf, fi) ||
	    btrfs_file_extent_other_encoding(leaf, fi))
		return 0;

	return 1;
}

/*
 * Note the backref might has changed, and in this case we just return 0.
 */
static noinline int relink_extent_backref(struct btrfs_path *path,
				 struct sa_defrag_extent_backref *prev,
				 struct sa_defrag_extent_backref *backref)
{
	struct btrfs_file_extent_item *extent;
	struct btrfs_file_extent_item *item;
	struct btrfs_ordered_extent *ordered;
	struct btrfs_trans_handle *trans;
	struct btrfs_ref ref = { 0 };
	struct btrfs_root *root;
	struct btrfs_key key;
	struct extent_buffer *leaf;
	struct old_sa_defrag_extent *old = backref->old;
	struct new_sa_defrag_extent *new = old->new;
	struct btrfs_fs_info *fs_info = btrfs_sb(new->inode->i_sb);
	struct inode *inode;
	struct extent_state *cached = NULL;
	int ret = 0;
	u64 start;
	u64 len;
	u64 lock_start;
	u64 lock_end;
	bool merge = false;
	int index;

	if (prev && prev->root_id == backref->root_id &&
	    prev->inum == backref->inum &&
	    prev->file_pos + prev->num_bytes == backref->file_pos)
		merge = true;

	/* step 1: get root */
	key.objectid = backref->root_id;
	key.type = BTRFS_ROOT_ITEM_KEY;
	key.offset = (u64)-1;

	index = srcu_read_lock(&fs_info->subvol_srcu);

	root = btrfs_read_fs_root_no_name(fs_info, &key);
	if (IS_ERR(root)) {
		srcu_read_unlock(&fs_info->subvol_srcu, index);
		if (PTR_ERR(root) == -ENOENT)
			return 0;
		return PTR_ERR(root);
	}

	if (btrfs_root_readonly(root)) {
		srcu_read_unlock(&fs_info->subvol_srcu, index);
		return 0;
	}

	/* step 2: get inode */
	key.objectid = backref->inum;
	key.type = BTRFS_INODE_ITEM_KEY;
	key.offset = 0;

	inode = btrfs_iget(fs_info->sb, &key, root, NULL);
	if (IS_ERR(inode)) {
		srcu_read_unlock(&fs_info->subvol_srcu, index);
		return 0;
	}

	srcu_read_unlock(&fs_info->subvol_srcu, index);

	/* step 3: relink backref */
	lock_start = backref->file_pos;
	lock_end = backref->file_pos + backref->num_bytes - 1;
	lock_extent_bits(&BTRFS_I(inode)->io_tree, lock_start, lock_end,
			 &cached);

	ordered = btrfs_lookup_first_ordered_extent(inode, lock_end);
	if (ordered) {
		btrfs_put_ordered_extent(ordered);
		goto out_unlock;
	}

	trans = btrfs_join_transaction(root);
	if (IS_ERR(trans)) {
		ret = PTR_ERR(trans);
		goto out_unlock;
	}

	key.objectid = backref->inum;
	key.type = BTRFS_EXTENT_DATA_KEY;
	key.offset = backref->file_pos;

	ret = btrfs_search_slot(NULL, root, &key, path, 0, 0);
	if (ret < 0) {
		goto out_free_path;
	} else if (ret > 0) {
		ret = 0;
		goto out_free_path;
	}

	extent = btrfs_item_ptr(path->nodes[0], path->slots[0],
				struct btrfs_file_extent_item);

	if (btrfs_file_extent_generation(path->nodes[0], extent) !=
	    backref->generation)
		goto out_free_path;

	btrfs_release_path(path);

	start = backref->file_pos;
	if (backref->extent_offset < old->extent_offset + old->offset)
		start += old->extent_offset + old->offset -
			 backref->extent_offset;

	len = min(backref->extent_offset + backref->num_bytes,
		  old->extent_offset + old->offset + old->len);
	len -= max(backref->extent_offset, old->extent_offset + old->offset);

	ret = btrfs_drop_extents(trans, root, inode, start,
				 start + len, 1);
	if (ret)
		goto out_free_path;
again:
	key.objectid = btrfs_ino(BTRFS_I(inode));
	key.type = BTRFS_EXTENT_DATA_KEY;
	key.offset = start;

	path->leave_spinning = 1;
	if (merge) {
		struct btrfs_file_extent_item *fi;
		u64 extent_len;
		struct btrfs_key found_key;

		ret = btrfs_search_slot(trans, root, &key, path, 0, 1);
		if (ret < 0)
			goto out_free_path;

		path->slots[0]--;
		leaf = path->nodes[0];
		btrfs_item_key_to_cpu(leaf, &found_key, path->slots[0]);

		fi = btrfs_item_ptr(leaf, path->slots[0],
				    struct btrfs_file_extent_item);
		extent_len = btrfs_file_extent_num_bytes(leaf, fi);

		if (extent_len + found_key.offset == start &&
		    relink_is_mergable(leaf, fi, new)) {
			btrfs_set_file_extent_num_bytes(leaf, fi,
							extent_len + len);
			btrfs_mark_buffer_dirty(leaf);
			inode_add_bytes(inode, len);

			ret = 1;
			goto out_free_path;
		} else {
			merge = false;
			btrfs_release_path(path);
			goto again;
		}
	}

	ret = btrfs_insert_empty_item(trans, root, path, &key,
					sizeof(*extent));
	if (ret) {
		btrfs_abort_transaction(trans, ret);
		goto out_free_path;
	}

	leaf = path->nodes[0];
	item = btrfs_item_ptr(leaf, path->slots[0],
				struct btrfs_file_extent_item);
	btrfs_set_file_extent_disk_bytenr(leaf, item, new->bytenr);
	btrfs_set_file_extent_disk_num_bytes(leaf, item, new->disk_len);
	btrfs_set_file_extent_offset(leaf, item, start - new->file_pos);
	btrfs_set_file_extent_num_bytes(leaf, item, len);
	btrfs_set_file_extent_ram_bytes(leaf, item, new->len);
	btrfs_set_file_extent_generation(leaf, item, trans->transid);
	btrfs_set_file_extent_type(leaf, item, BTRFS_FILE_EXTENT_REG);
	btrfs_set_file_extent_compression(leaf, item, new->compress_type);
	btrfs_set_file_extent_encryption(leaf, item, 0);
	btrfs_set_file_extent_other_encoding(leaf, item, 0);

	btrfs_mark_buffer_dirty(leaf);
	inode_add_bytes(inode, len);
	btrfs_release_path(path);

	btrfs_init_generic_ref(&ref, BTRFS_ADD_DELAYED_REF, new->bytenr,
			       new->disk_len, 0);
	btrfs_init_data_ref(&ref, backref->root_id, backref->inum,
			    new->file_pos);  /* start - extent_offset */
	ret = btrfs_inc_extent_ref(trans, &ref);
	if (ret) {
		btrfs_abort_transaction(trans, ret);
		goto out_free_path;
	}

	ret = 1;
out_free_path:
	btrfs_release_path(path);
	path->leave_spinning = 0;
	btrfs_end_transaction(trans);
out_unlock:
	unlock_extent_cached(&BTRFS_I(inode)->io_tree, lock_start, lock_end,
			     &cached);
	iput(inode);
	return ret;
}

static void free_sa_defrag_extent(struct new_sa_defrag_extent *new)
{
	struct old_sa_defrag_extent *old, *tmp;

	if (!new)
		return;

	list_for_each_entry_safe(old, tmp, &new->head, list) {
		kfree(old);
	}
	kfree(new);
}

static void relink_file_extents(struct new_sa_defrag_extent *new)
{
	struct btrfs_fs_info *fs_info = btrfs_sb(new->inode->i_sb);
	struct btrfs_path *path;
	struct sa_defrag_extent_backref *backref;
	struct sa_defrag_extent_backref *prev = NULL;
	struct rb_node *node;
	int ret;

	path = btrfs_alloc_path();
	if (!path)
		return;

	if (!record_extent_backrefs(path, new)) {
		btrfs_free_path(path);
		goto out;
	}
	btrfs_release_path(path);

	while (1) {
		node = rb_first(&new->root);
		if (!node)
			break;
		rb_erase(node, &new->root);

		backref = rb_entry(node, struct sa_defrag_extent_backref, node);

		ret = relink_extent_backref(path, prev, backref);
		WARN_ON(ret < 0);

		kfree(prev);

		if (ret == 1)
			prev = backref;
		else
			prev = NULL;
		cond_resched();
	}
	kfree(prev);

	btrfs_free_path(path);
out:
	free_sa_defrag_extent(new);

	atomic_dec(&fs_info->defrag_running);
	wake_up(&fs_info->transaction_wait);
}

static struct new_sa_defrag_extent *
record_old_file_extents(struct inode *inode,
			struct btrfs_ordered_extent *ordered)
{
	struct btrfs_fs_info *fs_info = btrfs_sb(inode->i_sb);
	struct btrfs_root *root = BTRFS_I(inode)->root;
	struct btrfs_path *path;
	struct btrfs_key key;
	struct old_sa_defrag_extent *old;
	struct new_sa_defrag_extent *new;
	int ret;

	new = kmalloc(sizeof(*new), GFP_NOFS);
	if (!new)
		return NULL;

	new->inode = inode;
	new->file_pos = ordered->file_offset;
	new->len = ordered->len;
	new->bytenr = ordered->start;
	new->disk_len = ordered->disk_len;
	new->compress_type = ordered->compress_type;
	new->root = RB_ROOT;
	INIT_LIST_HEAD(&new->head);

	path = btrfs_alloc_path();
	if (!path)
		goto out_kfree;

	key.objectid = btrfs_ino(BTRFS_I(inode));
	key.type = BTRFS_EXTENT_DATA_KEY;
	key.offset = new->file_pos;

	ret = btrfs_search_slot(NULL, root, &key, path, 0, 0);
	if (ret < 0)
		goto out_free_path;
	if (ret > 0 && path->slots[0] > 0)
		path->slots[0]--;

	/* find out all the old extents for the file range */
	while (1) {
		struct btrfs_file_extent_item *extent;
		struct extent_buffer *l;
		int slot;
		u64 num_bytes;
		u64 offset;
		u64 end;
		u64 disk_bytenr;
		u64 extent_offset;

		l = path->nodes[0];
		slot = path->slots[0];

		if (slot >= btrfs_header_nritems(l)) {
			ret = btrfs_next_leaf(root, path);
			if (ret < 0)
				goto out_free_path;
			else if (ret > 0)
				break;
			continue;
		}

		btrfs_item_key_to_cpu(l, &key, slot);

		if (key.objectid != btrfs_ino(BTRFS_I(inode)))
			break;
		if (key.type != BTRFS_EXTENT_DATA_KEY)
			break;
		if (key.offset >= new->file_pos + new->len)
			break;

		extent = btrfs_item_ptr(l, slot, struct btrfs_file_extent_item);

		num_bytes = btrfs_file_extent_num_bytes(l, extent);
		if (key.offset + num_bytes < new->file_pos)
			goto next;

		disk_bytenr = btrfs_file_extent_disk_bytenr(l, extent);
		if (!disk_bytenr)
			goto next;

		extent_offset = btrfs_file_extent_offset(l, extent);

		old = kmalloc(sizeof(*old), GFP_NOFS);
		if (!old)
			goto out_free_path;

		offset = max(new->file_pos, key.offset);
		end = min(new->file_pos + new->len, key.offset + num_bytes);

		old->bytenr = disk_bytenr;
		old->extent_offset = extent_offset;
		old->offset = offset - key.offset;
		old->len = end - offset;
		old->new = new;
		old->count = 0;
		list_add_tail(&old->list, &new->head);
next:
		path->slots[0]++;
		cond_resched();
	}

	btrfs_free_path(path);
	atomic_inc(&fs_info->defrag_running);

	return new;

out_free_path:
	btrfs_free_path(path);
out_kfree:
	free_sa_defrag_extent(new);
	return NULL;
}

static void btrfs_release_delalloc_bytes(struct btrfs_fs_info *fs_info,
					 u64 start, u64 len)
{
	struct btrfs_block_group_cache *cache;

	cache = btrfs_lookup_block_group(fs_info, start);
	ASSERT(cache);

	spin_lock(&cache->lock);
	cache->delalloc_bytes -= len;
	spin_unlock(&cache->lock);

	btrfs_put_block_group(cache);
}

/* as ordered data IO finishes, this gets called so we can finish
 * an ordered extent if the range of bytes in the file it covers are
 * fully written.
 */
static int btrfs_finish_ordered_io(struct btrfs_ordered_extent *ordered_extent)
{
	struct inode *inode = ordered_extent->inode;
	struct btrfs_fs_info *fs_info = btrfs_sb(inode->i_sb);
	struct btrfs_root *root = BTRFS_I(inode)->root;
	struct btrfs_trans_handle *trans = NULL;
	struct extent_io_tree *io_tree = &BTRFS_I(inode)->io_tree;
	struct extent_state *cached_state = NULL;
	struct new_sa_defrag_extent *new = NULL;
	int compress_type = 0;
	int ret = 0;
	u64 logical_len = ordered_extent->len;
	bool nolock;
	bool truncated = false;
	bool range_locked = false;
	bool clear_new_delalloc_bytes = false;
	bool clear_reserved_extent = true;

	if (!test_bit(BTRFS_ORDERED_NOCOW, &ordered_extent->flags) &&
	    !test_bit(BTRFS_ORDERED_PREALLOC, &ordered_extent->flags) &&
	    !test_bit(BTRFS_ORDERED_DIRECT, &ordered_extent->flags))
		clear_new_delalloc_bytes = true;

	nolock = btrfs_is_free_space_inode(BTRFS_I(inode));

	if (test_bit(BTRFS_ORDERED_IOERR, &ordered_extent->flags)) {
		ret = -EIO;
		goto out;
	}

	btrfs_free_io_failure_record(BTRFS_I(inode),
			ordered_extent->file_offset,
			ordered_extent->file_offset +
			ordered_extent->len - 1);

	if (test_bit(BTRFS_ORDERED_TRUNCATED, &ordered_extent->flags)) {
		truncated = true;
		logical_len = ordered_extent->truncated_len;
		/* Truncated the entire extent, don't bother adding */
		if (!logical_len)
			goto out;
	}

	if (test_bit(BTRFS_ORDERED_NOCOW, &ordered_extent->flags)) {
		BUG_ON(!list_empty(&ordered_extent->list)); /* Logic error */

		/*
		 * For mwrite(mmap + memset to write) case, we still reserve
		 * space for NOCOW range.
		 * As NOCOW won't cause a new delayed ref, just free the space
		 */
		btrfs_qgroup_free_data(inode, NULL, ordered_extent->file_offset,
				       ordered_extent->len);
		btrfs_ordered_update_i_size(inode, 0, ordered_extent);
		if (nolock)
			trans = btrfs_join_transaction_nolock(root);
		else
			trans = btrfs_join_transaction(root);
		if (IS_ERR(trans)) {
			ret = PTR_ERR(trans);
			trans = NULL;
			goto out;
		}
		trans->block_rsv = &BTRFS_I(inode)->block_rsv;
		ret = btrfs_update_inode_fallback(trans, root, inode);
		if (ret) /* -ENOMEM or corruption */
			btrfs_abort_transaction(trans, ret);
		goto out;
	}

	range_locked = true;
	lock_extent_bits(io_tree, ordered_extent->file_offset,
			 ordered_extent->file_offset + ordered_extent->len - 1,
			 &cached_state);

	ret = test_range_bit(io_tree, ordered_extent->file_offset,
			ordered_extent->file_offset + ordered_extent->len - 1,
			EXTENT_DEFRAG, 0, cached_state);
	if (ret) {
		u64 last_snapshot = btrfs_root_last_snapshot(&root->root_item);
		if (0 && last_snapshot >= BTRFS_I(inode)->generation)
			/* the inode is shared */
			new = record_old_file_extents(inode, ordered_extent);

		clear_extent_bit(io_tree, ordered_extent->file_offset,
			ordered_extent->file_offset + ordered_extent->len - 1,
			EXTENT_DEFRAG, 0, 0, &cached_state);
	}

	if (nolock)
		trans = btrfs_join_transaction_nolock(root);
	else
		trans = btrfs_join_transaction(root);
	if (IS_ERR(trans)) {
		ret = PTR_ERR(trans);
		trans = NULL;
		goto out;
	}

	trans->block_rsv = &BTRFS_I(inode)->block_rsv;

	if (test_bit(BTRFS_ORDERED_COMPRESSED, &ordered_extent->flags))
		compress_type = ordered_extent->compress_type;
	if (test_bit(BTRFS_ORDERED_PREALLOC, &ordered_extent->flags)) {
		BUG_ON(compress_type);
		btrfs_qgroup_free_data(inode, NULL, ordered_extent->file_offset,
				       ordered_extent->len);
		ret = btrfs_mark_extent_written(trans, BTRFS_I(inode),
						ordered_extent->file_offset,
						ordered_extent->file_offset +
						logical_len);
	} else {
		BUG_ON(root == fs_info->tree_root);
		ret = insert_reserved_file_extent(trans, inode,
						ordered_extent->file_offset,
						ordered_extent->start,
						ordered_extent->disk_len,
						logical_len, logical_len,
						compress_type, 0, 0,
						BTRFS_FILE_EXTENT_REG);
		if (!ret) {
			clear_reserved_extent = false;
			btrfs_release_delalloc_bytes(fs_info,
						     ordered_extent->start,
						     ordered_extent->disk_len);
		}
	}
	unpin_extent_cache(&BTRFS_I(inode)->extent_tree,
			   ordered_extent->file_offset, ordered_extent->len,
			   trans->transid);
	if (ret < 0) {
		btrfs_abort_transaction(trans, ret);
		goto out;
	}

	ret = add_pending_csums(trans, inode, &ordered_extent->list);
	if (ret) {
		btrfs_abort_transaction(trans, ret);
		goto out;
	}

	btrfs_ordered_update_i_size(inode, 0, ordered_extent);
	ret = btrfs_update_inode_fallback(trans, root, inode);
	if (ret) { /* -ENOMEM or corruption */
		btrfs_abort_transaction(trans, ret);
		goto out;
	}
	ret = 0;
out:
	if (range_locked || clear_new_delalloc_bytes) {
		unsigned int clear_bits = 0;

		if (range_locked)
			clear_bits |= EXTENT_LOCKED;
		if (clear_new_delalloc_bytes)
			clear_bits |= EXTENT_DELALLOC_NEW;
		clear_extent_bit(&BTRFS_I(inode)->io_tree,
				 ordered_extent->file_offset,
				 ordered_extent->file_offset +
				 ordered_extent->len - 1,
				 clear_bits,
				 (clear_bits & EXTENT_LOCKED) ? 1 : 0,
				 0, &cached_state);
	}

	if (trans)
		btrfs_end_transaction(trans);

	if (ret || truncated) {
		u64 start, end;

		if (truncated)
			start = ordered_extent->file_offset + logical_len;
		else
			start = ordered_extent->file_offset;
		end = ordered_extent->file_offset + ordered_extent->len - 1;
		clear_extent_uptodate(io_tree, start, end, NULL);

		/* Drop the cache for the part of the extent we didn't write. */
		btrfs_drop_extent_cache(BTRFS_I(inode), start, end, 0);

		/*
		 * If the ordered extent had an IOERR or something else went
		 * wrong we need to return the space for this ordered extent
		 * back to the allocator.  We only free the extent in the
		 * truncated case if we didn't write out the extent at all.
		 *
		 * If we made it past insert_reserved_file_extent before we
		 * errored out then we don't need to do this as the accounting
		 * has already been done.
		 */
		if ((ret || !logical_len) &&
		    clear_reserved_extent &&
		    !test_bit(BTRFS_ORDERED_NOCOW, &ordered_extent->flags) &&
		    !test_bit(BTRFS_ORDERED_PREALLOC, &ordered_extent->flags))
			btrfs_free_reserved_extent(fs_info,
						   ordered_extent->start,
						   ordered_extent->disk_len, 1);
	}


	/*
	 * This needs to be done to make sure anybody waiting knows we are done
	 * updating everything for this ordered extent.
	 */
	btrfs_remove_ordered_extent(inode, ordered_extent);

	/* for snapshot-aware defrag */
	if (new) {
		if (ret) {
			free_sa_defrag_extent(new);
			atomic_dec(&fs_info->defrag_running);
		} else {
			relink_file_extents(new);
		}
	}

	/* once for us */
	btrfs_put_ordered_extent(ordered_extent);
	/* once for the tree */
	btrfs_put_ordered_extent(ordered_extent);

	return ret;
}

static void finish_ordered_fn(struct btrfs_work *work)
{
	struct btrfs_ordered_extent *ordered_extent;
	ordered_extent = container_of(work, struct btrfs_ordered_extent, work);
	btrfs_finish_ordered_io(ordered_extent);
}

void btrfs_writepage_endio_finish_ordered(struct page *page, u64 start,
					  u64 end, int uptodate)
{
	struct inode *inode = page->mapping->host;
	struct btrfs_fs_info *fs_info = btrfs_sb(inode->i_sb);
	struct btrfs_ordered_extent *ordered_extent = NULL;
	struct btrfs_workqueue *wq;
	btrfs_work_func_t func;

	trace_btrfs_writepage_end_io_hook(page, start, end, uptodate);

	ClearPagePrivate2(page);
	if (!btrfs_dec_test_ordered_pending(inode, &ordered_extent, start,
					    end - start + 1, uptodate))
		return;

	if (btrfs_is_free_space_inode(BTRFS_I(inode))) {
		wq = fs_info->endio_freespace_worker;
		func = btrfs_freespace_write_helper;
	} else {
		wq = fs_info->endio_write_workers;
		func = btrfs_endio_write_helper;
	}

	btrfs_init_work(&ordered_extent->work, func, finish_ordered_fn, NULL,
			NULL);
	btrfs_queue_work(wq, &ordered_extent->work);
}

static int __readpage_endio_check(struct inode *inode,
				  struct btrfs_io_bio *io_bio,
				  int icsum, struct page *page,
				  int pgoff, u64 start, size_t len)
{
	struct btrfs_fs_info *fs_info = btrfs_sb(inode->i_sb);
	SHASH_DESC_ON_STACK(shash, fs_info->csum_shash);
	char *kaddr;
	u16 csum_size = btrfs_super_csum_size(fs_info->super_copy);
	u8 *csum_expected;
	u8 csum[BTRFS_CSUM_SIZE];

	csum_expected = ((u8 *)io_bio->csum) + icsum * csum_size;

	kaddr = kmap_atomic(page);
	shash->tfm = fs_info->csum_shash;

	crypto_shash_init(shash);
	crypto_shash_update(shash, kaddr + pgoff, len);
	crypto_shash_final(shash, csum);

	if (memcmp(csum, csum_expected, csum_size))
		goto zeroit;

	kunmap_atomic(kaddr);
	return 0;
zeroit:
	btrfs_print_data_csum_error(BTRFS_I(inode), start, csum, csum_expected,
				    io_bio->mirror_num);
	memset(kaddr + pgoff, 1, len);
	flush_dcache_page(page);
	kunmap_atomic(kaddr);
	return -EIO;
}

/*
 * when reads are done, we need to check csums to verify the data is correct
 * if there's a match, we allow the bio to finish.  If not, the code in
 * extent_io.c will try to find good copies for us.
 */
static int btrfs_readpage_end_io_hook(struct btrfs_io_bio *io_bio,
				      u64 phy_offset, struct page *page,
				      u64 start, u64 end, int mirror)
{
	size_t offset = start - page_offset(page);
	struct inode *inode = page->mapping->host;
	struct extent_io_tree *io_tree = &BTRFS_I(inode)->io_tree;
	struct btrfs_root *root = BTRFS_I(inode)->root;

	if (PageChecked(page)) {
		ClearPageChecked(page);
		return 0;
	}

	if (BTRFS_I(inode)->flags & BTRFS_INODE_NODATASUM)
		return 0;

	if (root->root_key.objectid == BTRFS_DATA_RELOC_TREE_OBJECTID &&
	    test_range_bit(io_tree, start, end, EXTENT_NODATASUM, 1, NULL)) {
		clear_extent_bits(io_tree, start, end, EXTENT_NODATASUM);
		return 0;
	}

	phy_offset >>= inode->i_sb->s_blocksize_bits;
	return __readpage_endio_check(inode, io_bio, phy_offset, page, offset,
				      start, (size_t)(end - start + 1));
}

/*
 * btrfs_add_delayed_iput - perform a delayed iput on @inode
 *
 * @inode: The inode we want to perform iput on
 *
 * This function uses the generic vfs_inode::i_count to track whether we should
 * just decrement it (in case it's > 1) or if this is the last iput then link
 * the inode to the delayed iput machinery. Delayed iputs are processed at
 * transaction commit time/superblock commit/cleaner kthread.
 */
void btrfs_add_delayed_iput(struct inode *inode)
{
	struct btrfs_fs_info *fs_info = btrfs_sb(inode->i_sb);
	struct btrfs_inode *binode = BTRFS_I(inode);

	if (atomic_add_unless(&inode->i_count, -1, 1))
		return;

	atomic_inc(&fs_info->nr_delayed_iputs);
	spin_lock(&fs_info->delayed_iput_lock);
	ASSERT(list_empty(&binode->delayed_iput));
	list_add_tail(&binode->delayed_iput, &fs_info->delayed_iputs);
	spin_unlock(&fs_info->delayed_iput_lock);
	if (!test_bit(BTRFS_FS_CLEANER_RUNNING, &fs_info->flags))
		wake_up_process(fs_info->cleaner_kthread);
}

static void run_delayed_iput_locked(struct btrfs_fs_info *fs_info,
				    struct btrfs_inode *inode)
{
	list_del_init(&inode->delayed_iput);
	spin_unlock(&fs_info->delayed_iput_lock);
	iput(&inode->vfs_inode);
	if (atomic_dec_and_test(&fs_info->nr_delayed_iputs))
		wake_up(&fs_info->delayed_iputs_wait);
	spin_lock(&fs_info->delayed_iput_lock);
}

static void btrfs_run_delayed_iput(struct btrfs_fs_info *fs_info,
				   struct btrfs_inode *inode)
{
	if (!list_empty(&inode->delayed_iput)) {
		spin_lock(&fs_info->delayed_iput_lock);
		if (!list_empty(&inode->delayed_iput))
			run_delayed_iput_locked(fs_info, inode);
		spin_unlock(&fs_info->delayed_iput_lock);
	}
}

void btrfs_run_delayed_iputs(struct btrfs_fs_info *fs_info)
{

	spin_lock(&fs_info->delayed_iput_lock);
	while (!list_empty(&fs_info->delayed_iputs)) {
		struct btrfs_inode *inode;

		inode = list_first_entry(&fs_info->delayed_iputs,
				struct btrfs_inode, delayed_iput);
		run_delayed_iput_locked(fs_info, inode);
	}
	spin_unlock(&fs_info->delayed_iput_lock);
}

/**
 * btrfs_wait_on_delayed_iputs - wait on the delayed iputs to be done running
 * @fs_info - the fs_info for this fs
 * @return - EINTR if we were killed, 0 if nothing's pending
 *
 * This will wait on any delayed iputs that are currently running with KILLABLE
 * set.  Once they are all done running we will return, unless we are killed in
 * which case we return EINTR. This helps in user operations like fallocate etc
 * that might get blocked on the iputs.
 */
int btrfs_wait_on_delayed_iputs(struct btrfs_fs_info *fs_info)
{
	int ret = wait_event_killable(fs_info->delayed_iputs_wait,
			atomic_read(&fs_info->nr_delayed_iputs) == 0);
	if (ret)
		return -EINTR;
	return 0;
}

/*
 * This creates an orphan entry for the given inode in case something goes wrong
 * in the middle of an unlink.
 */
int btrfs_orphan_add(struct btrfs_trans_handle *trans,
		     struct btrfs_inode *inode)
{
	int ret;

	ret = btrfs_insert_orphan_item(trans, inode->root, btrfs_ino(inode));
	if (ret && ret != -EEXIST) {
		btrfs_abort_transaction(trans, ret);
		return ret;
	}

	return 0;
}

/*
 * We have done the delete so we can go ahead and remove the orphan item for
 * this particular inode.
 */
static int btrfs_orphan_del(struct btrfs_trans_handle *trans,
			    struct btrfs_inode *inode)
{
	return btrfs_del_orphan_item(trans, inode->root, btrfs_ino(inode));
}

/*
 * this cleans up any orphans that may be left on the list from the last use
 * of this root.
 */
int btrfs_orphan_cleanup(struct btrfs_root *root)
{
	struct btrfs_fs_info *fs_info = root->fs_info;
	struct btrfs_path *path;
	struct extent_buffer *leaf;
	struct btrfs_key key, found_key;
	struct btrfs_trans_handle *trans;
	struct inode *inode;
	u64 last_objectid = 0;
	int ret = 0, nr_unlink = 0;

	if (cmpxchg(&root->orphan_cleanup_state, 0, ORPHAN_CLEANUP_STARTED))
		return 0;

	path = btrfs_alloc_path();
	if (!path) {
		ret = -ENOMEM;
		goto out;
	}
	path->reada = READA_BACK;

	key.objectid = BTRFS_ORPHAN_OBJECTID;
	key.type = BTRFS_ORPHAN_ITEM_KEY;
	key.offset = (u64)-1;

	while (1) {
		ret = btrfs_search_slot(NULL, root, &key, path, 0, 0);
		if (ret < 0)
			goto out;

		/*
		 * if ret == 0 means we found what we were searching for, which
		 * is weird, but possible, so only screw with path if we didn't
		 * find the key and see if we have stuff that matches
		 */
		if (ret > 0) {
			ret = 0;
			if (path->slots[0] == 0)
				break;
			path->slots[0]--;
		}

		/* pull out the item */
		leaf = path->nodes[0];
		btrfs_item_key_to_cpu(leaf, &found_key, path->slots[0]);

		/* make sure the item matches what we want */
		if (found_key.objectid != BTRFS_ORPHAN_OBJECTID)
			break;
		if (found_key.type != BTRFS_ORPHAN_ITEM_KEY)
			break;

		/* release the path since we're done with it */
		btrfs_release_path(path);

		/*
		 * this is where we are basically btrfs_lookup, without the
		 * crossing root thing.  we store the inode number in the
		 * offset of the orphan item.
		 */

		if (found_key.offset == last_objectid) {
			btrfs_err(fs_info,
				  "Error removing orphan entry, stopping orphan cleanup");
			ret = -EINVAL;
			goto out;
		}

		last_objectid = found_key.offset;

		found_key.objectid = found_key.offset;
		found_key.type = BTRFS_INODE_ITEM_KEY;
		found_key.offset = 0;
		inode = btrfs_iget(fs_info->sb, &found_key, root, NULL);
		ret = PTR_ERR_OR_ZERO(inode);
		if (ret && ret != -ENOENT)
			goto out;

		if (ret == -ENOENT && root == fs_info->tree_root) {
			struct btrfs_root *dead_root;
			struct btrfs_fs_info *fs_info = root->fs_info;
			int is_dead_root = 0;

			/*
			 * this is an orphan in the tree root. Currently these
			 * could come from 2 sources:
			 *  a) a snapshot deletion in progress
			 *  b) a free space cache inode
			 * We need to distinguish those two, as the snapshot
			 * orphan must not get deleted.
			 * find_dead_roots already ran before us, so if this
			 * is a snapshot deletion, we should find the root
			 * in the dead_roots list
			 */
			spin_lock(&fs_info->trans_lock);
			list_for_each_entry(dead_root, &fs_info->dead_roots,
					    root_list) {
				if (dead_root->root_key.objectid ==
				    found_key.objectid) {
					is_dead_root = 1;
					break;
				}
			}
			spin_unlock(&fs_info->trans_lock);
			if (is_dead_root) {
				/* prevent this orphan from being found again */
				key.offset = found_key.objectid - 1;
				continue;
			}

		}

		/*
		 * If we have an inode with links, there are a couple of
		 * possibilities. Old kernels (before v3.12) used to create an
		 * orphan item for truncate indicating that there were possibly
		 * extent items past i_size that needed to be deleted. In v3.12,
		 * truncate was changed to update i_size in sync with the extent
		 * items, but the (useless) orphan item was still created. Since
		 * v4.18, we don't create the orphan item for truncate at all.
		 *
		 * So, this item could mean that we need to do a truncate, but
		 * only if this filesystem was last used on a pre-v3.12 kernel
		 * and was not cleanly unmounted. The odds of that are quite
		 * slim, and it's a pain to do the truncate now, so just delete
		 * the orphan item.
		 *
		 * It's also possible that this orphan item was supposed to be
		 * deleted but wasn't. The inode number may have been reused,
		 * but either way, we can delete the orphan item.
		 */
		if (ret == -ENOENT || inode->i_nlink) {
			if (!ret)
				iput(inode);
			trans = btrfs_start_transaction(root, 1);
			if (IS_ERR(trans)) {
				ret = PTR_ERR(trans);
				goto out;
			}
			btrfs_debug(fs_info, "auto deleting %Lu",
				    found_key.objectid);
			ret = btrfs_del_orphan_item(trans, root,
						    found_key.objectid);
			btrfs_end_transaction(trans);
			if (ret)
				goto out;
			continue;
		}

		nr_unlink++;

		/* this will do delete_inode and everything for us */
		iput(inode);
	}
	/* release the path since we're done with it */
	btrfs_release_path(path);

	root->orphan_cleanup_state = ORPHAN_CLEANUP_DONE;

	if (test_bit(BTRFS_ROOT_ORPHAN_ITEM_INSERTED, &root->state)) {
		trans = btrfs_join_transaction(root);
		if (!IS_ERR(trans))
			btrfs_end_transaction(trans);
	}

	if (nr_unlink)
		btrfs_debug(fs_info, "unlinked %d orphans", nr_unlink);

out:
	if (ret)
		btrfs_err(fs_info, "could not do orphan cleanup %d", ret);
	btrfs_free_path(path);
	return ret;
}

/*
 * very simple check to peek ahead in the leaf looking for xattrs.  If we
 * don't find any xattrs, we know there can't be any acls.
 *
 * slot is the slot the inode is in, objectid is the objectid of the inode
 */
static noinline int acls_after_inode_item(struct extent_buffer *leaf,
					  int slot, u64 objectid,
					  int *first_xattr_slot)
{
	u32 nritems = btrfs_header_nritems(leaf);
	struct btrfs_key found_key;
	static u64 xattr_access = 0;
	static u64 xattr_default = 0;
	int scanned = 0;

	if (!xattr_access) {
		xattr_access = btrfs_name_hash(XATTR_NAME_POSIX_ACL_ACCESS,
					strlen(XATTR_NAME_POSIX_ACL_ACCESS));
		xattr_default = btrfs_name_hash(XATTR_NAME_POSIX_ACL_DEFAULT,
					strlen(XATTR_NAME_POSIX_ACL_DEFAULT));
	}

	slot++;
	*first_xattr_slot = -1;
	while (slot < nritems) {
		btrfs_item_key_to_cpu(leaf, &found_key, slot);

		/* we found a different objectid, there must not be acls */
		if (found_key.objectid != objectid)
			return 0;

		/* we found an xattr, assume we've got an acl */
		if (found_key.type == BTRFS_XATTR_ITEM_KEY) {
			if (*first_xattr_slot == -1)
				*first_xattr_slot = slot;
			if (found_key.offset == xattr_access ||
			    found_key.offset == xattr_default)
				return 1;
		}

		/*
		 * we found a key greater than an xattr key, there can't
		 * be any acls later on
		 */
		if (found_key.type > BTRFS_XATTR_ITEM_KEY)
			return 0;

		slot++;
		scanned++;

		/*
		 * it goes inode, inode backrefs, xattrs, extents,
		 * so if there are a ton of hard links to an inode there can
		 * be a lot of backrefs.  Don't waste time searching too hard,
		 * this is just an optimization
		 */
		if (scanned >= 8)
			break;
	}
	/* we hit the end of the leaf before we found an xattr or
	 * something larger than an xattr.  We have to assume the inode
	 * has acls
	 */
	if (*first_xattr_slot == -1)
		*first_xattr_slot = slot;
	return 1;
}

/*
 * read an inode from the btree into the in-memory inode
 */
static int btrfs_read_locked_inode(struct inode *inode,
				   struct btrfs_path *in_path)
{
	struct btrfs_fs_info *fs_info = btrfs_sb(inode->i_sb);
	struct btrfs_path *path = in_path;
	struct extent_buffer *leaf;
	struct btrfs_inode_item *inode_item;
	struct btrfs_root *root = BTRFS_I(inode)->root;
	struct btrfs_key location;
	unsigned long ptr;
	int maybe_acls;
	u32 rdev;
	int ret;
	bool filled = false;
	int first_xattr_slot;

	ret = btrfs_fill_inode(inode, &rdev);
	if (!ret)
		filled = true;

	if (!path) {
		path = btrfs_alloc_path();
		if (!path)
			return -ENOMEM;
	}

	memcpy(&location, &BTRFS_I(inode)->location, sizeof(location));

	ret = btrfs_lookup_inode(NULL, root, path, &location, 0);
	if (ret) {
		if (path != in_path)
			btrfs_free_path(path);
		return ret;
	}

	leaf = path->nodes[0];

	if (filled)
		goto cache_index;

	inode_item = btrfs_item_ptr(leaf, path->slots[0],
				    struct btrfs_inode_item);
	inode->i_mode = btrfs_inode_mode(leaf, inode_item);
	set_nlink(inode, btrfs_inode_nlink(leaf, inode_item));
	i_uid_write(inode, btrfs_inode_uid(leaf, inode_item));
	i_gid_write(inode, btrfs_inode_gid(leaf, inode_item));
	btrfs_i_size_write(BTRFS_I(inode), btrfs_inode_size(leaf, inode_item));

	inode->i_atime.tv_sec = btrfs_timespec_sec(leaf, &inode_item->atime);
	inode->i_atime.tv_nsec = btrfs_timespec_nsec(leaf, &inode_item->atime);

	inode->i_mtime.tv_sec = btrfs_timespec_sec(leaf, &inode_item->mtime);
	inode->i_mtime.tv_nsec = btrfs_timespec_nsec(leaf, &inode_item->mtime);

	inode->i_ctime.tv_sec = btrfs_timespec_sec(leaf, &inode_item->ctime);
	inode->i_ctime.tv_nsec = btrfs_timespec_nsec(leaf, &inode_item->ctime);

	BTRFS_I(inode)->i_otime.tv_sec =
		btrfs_timespec_sec(leaf, &inode_item->otime);
	BTRFS_I(inode)->i_otime.tv_nsec =
		btrfs_timespec_nsec(leaf, &inode_item->otime);

	inode_set_bytes(inode, btrfs_inode_nbytes(leaf, inode_item));
	BTRFS_I(inode)->generation = btrfs_inode_generation(leaf, inode_item);
	BTRFS_I(inode)->last_trans = btrfs_inode_transid(leaf, inode_item);

	inode_set_iversion_queried(inode,
				   btrfs_inode_sequence(leaf, inode_item));
	inode->i_generation = BTRFS_I(inode)->generation;
	inode->i_rdev = 0;
	rdev = btrfs_inode_rdev(leaf, inode_item);

	BTRFS_I(inode)->index_cnt = (u64)-1;
	BTRFS_I(inode)->flags = btrfs_inode_flags(leaf, inode_item);

cache_index:
	/*
	 * If we were modified in the current generation and evicted from memory
	 * and then re-read we need to do a full sync since we don't have any
	 * idea about which extents were modified before we were evicted from
	 * cache.
	 *
	 * This is required for both inode re-read from disk and delayed inode
	 * in delayed_nodes_tree.
	 */
	if (BTRFS_I(inode)->last_trans == fs_info->generation)
		set_bit(BTRFS_INODE_NEEDS_FULL_SYNC,
			&BTRFS_I(inode)->runtime_flags);

	/*
	 * We don't persist the id of the transaction where an unlink operation
	 * against the inode was last made. So here we assume the inode might
	 * have been evicted, and therefore the exact value of last_unlink_trans
	 * lost, and set it to last_trans to avoid metadata inconsistencies
	 * between the inode and its parent if the inode is fsync'ed and the log
	 * replayed. For example, in the scenario:
	 *
	 * touch mydir/foo
	 * ln mydir/foo mydir/bar
	 * sync
	 * unlink mydir/bar
	 * echo 2 > /proc/sys/vm/drop_caches   # evicts inode
	 * xfs_io -c fsync mydir/foo
	 * <power failure>
	 * mount fs, triggers fsync log replay
	 *
	 * We must make sure that when we fsync our inode foo we also log its
	 * parent inode, otherwise after log replay the parent still has the
	 * dentry with the "bar" name but our inode foo has a link count of 1
	 * and doesn't have an inode ref with the name "bar" anymore.
	 *
	 * Setting last_unlink_trans to last_trans is a pessimistic approach,
	 * but it guarantees correctness at the expense of occasional full
	 * transaction commits on fsync if our inode is a directory, or if our
	 * inode is not a directory, logging its parent unnecessarily.
	 */
	BTRFS_I(inode)->last_unlink_trans = BTRFS_I(inode)->last_trans;
	/*
	 * Similar reasoning for last_link_trans, needs to be set otherwise
	 * for a case like the following:
	 *
	 * mkdir A
	 * touch foo
	 * ln foo A/bar
	 * echo 2 > /proc/sys/vm/drop_caches
	 * fsync foo
	 * <power failure>
	 *
	 * Would result in link bar and directory A not existing after the power
	 * failure.
	 */
	BTRFS_I(inode)->last_link_trans = BTRFS_I(inode)->last_trans;

	path->slots[0]++;
	if (inode->i_nlink != 1 ||
	    path->slots[0] >= btrfs_header_nritems(leaf))
		goto cache_acl;

	btrfs_item_key_to_cpu(leaf, &location, path->slots[0]);
	if (location.objectid != btrfs_ino(BTRFS_I(inode)))
		goto cache_acl;

	ptr = btrfs_item_ptr_offset(leaf, path->slots[0]);
	if (location.type == BTRFS_INODE_REF_KEY) {
		struct btrfs_inode_ref *ref;

		ref = (struct btrfs_inode_ref *)ptr;
		BTRFS_I(inode)->dir_index = btrfs_inode_ref_index(leaf, ref);
	} else if (location.type == BTRFS_INODE_EXTREF_KEY) {
		struct btrfs_inode_extref *extref;

		extref = (struct btrfs_inode_extref *)ptr;
		BTRFS_I(inode)->dir_index = btrfs_inode_extref_index(leaf,
								     extref);
	}
cache_acl:
	/*
	 * try to precache a NULL acl entry for files that don't have
	 * any xattrs or acls
	 */
	maybe_acls = acls_after_inode_item(leaf, path->slots[0],
			btrfs_ino(BTRFS_I(inode)), &first_xattr_slot);
	if (first_xattr_slot != -1) {
		path->slots[0] = first_xattr_slot;
		ret = btrfs_load_inode_props(inode, path);
		if (ret)
			btrfs_err(fs_info,
				  "error loading props for ino %llu (root %llu): %d",
				  btrfs_ino(BTRFS_I(inode)),
				  root->root_key.objectid, ret);
	}
	if (path != in_path)
		btrfs_free_path(path);

	if (!maybe_acls)
		cache_no_acl(inode);

	switch (inode->i_mode & S_IFMT) {
	case S_IFREG:
		inode->i_mapping->a_ops = &btrfs_aops;
		BTRFS_I(inode)->io_tree.ops = &btrfs_extent_io_ops;
		inode->i_fop = &btrfs_file_operations;
		inode->i_op = &btrfs_file_inode_operations;
		break;
	case S_IFDIR:
		inode->i_fop = &btrfs_dir_file_operations;
		inode->i_op = &btrfs_dir_inode_operations;
		break;
	case S_IFLNK:
		inode->i_op = &btrfs_symlink_inode_operations;
		inode_nohighmem(inode);
		inode->i_mapping->a_ops = &btrfs_aops;
		break;
	default:
		inode->i_op = &btrfs_special_inode_operations;
		init_special_inode(inode, inode->i_mode, rdev);
		break;
	}

	btrfs_sync_inode_flags_to_i_flags(inode);
	return 0;
}

/*
 * given a leaf and an inode, copy the inode fields into the leaf
 */
static void fill_inode_item(struct btrfs_trans_handle *trans,
			    struct extent_buffer *leaf,
			    struct btrfs_inode_item *item,
			    struct inode *inode)
{
	struct btrfs_map_token token;

	btrfs_init_map_token(&token, leaf);

	btrfs_set_token_inode_uid(leaf, item, i_uid_read(inode), &token);
	btrfs_set_token_inode_gid(leaf, item, i_gid_read(inode), &token);
	btrfs_set_token_inode_size(leaf, item, BTRFS_I(inode)->disk_i_size,
				   &token);
	btrfs_set_token_inode_mode(leaf, item, inode->i_mode, &token);
	btrfs_set_token_inode_nlink(leaf, item, inode->i_nlink, &token);

	btrfs_set_token_timespec_sec(leaf, &item->atime,
				     inode->i_atime.tv_sec, &token);
	btrfs_set_token_timespec_nsec(leaf, &item->atime,
				      inode->i_atime.tv_nsec, &token);

	btrfs_set_token_timespec_sec(leaf, &item->mtime,
				     inode->i_mtime.tv_sec, &token);
	btrfs_set_token_timespec_nsec(leaf, &item->mtime,
				      inode->i_mtime.tv_nsec, &token);

	btrfs_set_token_timespec_sec(leaf, &item->ctime,
				     inode->i_ctime.tv_sec, &token);
	btrfs_set_token_timespec_nsec(leaf, &item->ctime,
				      inode->i_ctime.tv_nsec, &token);

	btrfs_set_token_timespec_sec(leaf, &item->otime,
				     BTRFS_I(inode)->i_otime.tv_sec, &token);
	btrfs_set_token_timespec_nsec(leaf, &item->otime,
				      BTRFS_I(inode)->i_otime.tv_nsec, &token);

	btrfs_set_token_inode_nbytes(leaf, item, inode_get_bytes(inode),
				     &token);
	btrfs_set_token_inode_generation(leaf, item, BTRFS_I(inode)->generation,
					 &token);
	btrfs_set_token_inode_sequence(leaf, item, inode_peek_iversion(inode),
				       &token);
	btrfs_set_token_inode_transid(leaf, item, trans->transid, &token);
	btrfs_set_token_inode_rdev(leaf, item, inode->i_rdev, &token);
	btrfs_set_token_inode_flags(leaf, item, BTRFS_I(inode)->flags, &token);
	btrfs_set_token_inode_block_group(leaf, item, 0, &token);
}

/*
 * copy everything in the in-memory inode into the btree.
 */
static noinline int btrfs_update_inode_item(struct btrfs_trans_handle *trans,
				struct btrfs_root *root, struct inode *inode)
{
	struct btrfs_inode_item *inode_item;
	struct btrfs_path *path;
	struct extent_buffer *leaf;
	int ret;

	path = btrfs_alloc_path();
	if (!path)
		return -ENOMEM;

	path->leave_spinning = 1;
	ret = btrfs_lookup_inode(trans, root, path, &BTRFS_I(inode)->location,
				 1);
	if (ret) {
		if (ret > 0)
			ret = -ENOENT;
		goto failed;
	}

	leaf = path->nodes[0];
	inode_item = btrfs_item_ptr(leaf, path->slots[0],
				    struct btrfs_inode_item);

	fill_inode_item(trans, leaf, inode_item, inode);
	btrfs_mark_buffer_dirty(leaf);
	btrfs_set_inode_last_trans(trans, inode);
	ret = 0;
failed:
	btrfs_free_path(path);
	return ret;
}

/*
 * copy everything in the in-memory inode into the btree.
 */
noinline int btrfs_update_inode(struct btrfs_trans_handle *trans,
				struct btrfs_root *root, struct inode *inode)
{
	struct btrfs_fs_info *fs_info = root->fs_info;
	int ret;

	/*
	 * If the inode is a free space inode, we can deadlock during commit
	 * if we put it into the delayed code.
	 *
	 * The data relocation inode should also be directly updated
	 * without delay
	 */
	if (!btrfs_is_free_space_inode(BTRFS_I(inode))
	    && root->root_key.objectid != BTRFS_DATA_RELOC_TREE_OBJECTID
	    && !test_bit(BTRFS_FS_LOG_RECOVERING, &fs_info->flags)) {
		btrfs_update_root_times(trans, root);

		ret = btrfs_delayed_update_inode(trans, root, inode);
		if (!ret)
			btrfs_set_inode_last_trans(trans, inode);
		return ret;
	}

	return btrfs_update_inode_item(trans, root, inode);
}

noinline int btrfs_update_inode_fallback(struct btrfs_trans_handle *trans,
					 struct btrfs_root *root,
					 struct inode *inode)
{
	int ret;

	ret = btrfs_update_inode(trans, root, inode);
	if (ret == -ENOSPC)
		return btrfs_update_inode_item(trans, root, inode);
	return ret;
}

/*
 * unlink helper that gets used here in inode.c and in the tree logging
 * recovery code.  It remove a link in a directory with a given name, and
 * also drops the back refs in the inode to the directory
 */
static int __btrfs_unlink_inode(struct btrfs_trans_handle *trans,
				struct btrfs_root *root,
				struct btrfs_inode *dir,
				struct btrfs_inode *inode,
				const char *name, int name_len)
{
	struct btrfs_fs_info *fs_info = root->fs_info;
	struct btrfs_path *path;
	int ret = 0;
	struct btrfs_dir_item *di;
	u64 index;
	u64 ino = btrfs_ino(inode);
	u64 dir_ino = btrfs_ino(dir);

	path = btrfs_alloc_path();
	if (!path) {
		ret = -ENOMEM;
		goto out;
	}

	path->leave_spinning = 1;
	di = btrfs_lookup_dir_item(trans, root, path, dir_ino,
				    name, name_len, -1);
	if (IS_ERR_OR_NULL(di)) {
		ret = di ? PTR_ERR(di) : -ENOENT;
		goto err;
	}
	ret = btrfs_delete_one_dir_name(trans, root, path, di);
	if (ret)
		goto err;
	btrfs_release_path(path);

	/*
	 * If we don't have dir index, we have to get it by looking up
	 * the inode ref, since we get the inode ref, remove it directly,
	 * it is unnecessary to do delayed deletion.
	 *
	 * But if we have dir index, needn't search inode ref to get it.
	 * Since the inode ref is close to the inode item, it is better
	 * that we delay to delete it, and just do this deletion when
	 * we update the inode item.
	 */
	if (inode->dir_index) {
		ret = btrfs_delayed_delete_inode_ref(inode);
		if (!ret) {
			index = inode->dir_index;
			goto skip_backref;
		}
	}

	ret = btrfs_del_inode_ref(trans, root, name, name_len, ino,
				  dir_ino, &index);
	if (ret) {
		btrfs_info(fs_info,
			"failed to delete reference to %.*s, inode %llu parent %llu",
			name_len, name, ino, dir_ino);
		btrfs_abort_transaction(trans, ret);
		goto err;
	}
skip_backref:
	ret = btrfs_delete_delayed_dir_index(trans, dir, index);
	if (ret) {
		btrfs_abort_transaction(trans, ret);
		goto err;
	}

	ret = btrfs_del_inode_ref_in_log(trans, root, name, name_len, inode,
			dir_ino);
	if (ret != 0 && ret != -ENOENT) {
		btrfs_abort_transaction(trans, ret);
		goto err;
	}

	ret = btrfs_del_dir_entries_in_log(trans, root, name, name_len, dir,
			index);
	if (ret == -ENOENT)
		ret = 0;
	else if (ret)
		btrfs_abort_transaction(trans, ret);

	/*
	 * If we have a pending delayed iput we could end up with the final iput
	 * being run in btrfs-cleaner context.  If we have enough of these built
	 * up we can end up burning a lot of time in btrfs-cleaner without any
	 * way to throttle the unlinks.  Since we're currently holding a ref on
	 * the inode we can run the delayed iput here without any issues as the
	 * final iput won't be done until after we drop the ref we're currently
	 * holding.
	 */
	btrfs_run_delayed_iput(fs_info, inode);
err:
	btrfs_free_path(path);
	if (ret)
		goto out;

	btrfs_i_size_write(dir, dir->vfs_inode.i_size - name_len * 2);
	inode_inc_iversion(&inode->vfs_inode);
	inode_inc_iversion(&dir->vfs_inode);
	inode->vfs_inode.i_ctime = dir->vfs_inode.i_mtime =
		dir->vfs_inode.i_ctime = current_time(&inode->vfs_inode);
	ret = btrfs_update_inode(trans, root, &dir->vfs_inode);
out:
	return ret;
}

int btrfs_unlink_inode(struct btrfs_trans_handle *trans,
		       struct btrfs_root *root,
		       struct btrfs_inode *dir, struct btrfs_inode *inode,
		       const char *name, int name_len)
{
	int ret;
	ret = __btrfs_unlink_inode(trans, root, dir, inode, name, name_len);
	if (!ret) {
		drop_nlink(&inode->vfs_inode);
		ret = btrfs_update_inode(trans, root, &inode->vfs_inode);
	}
	return ret;
}

/*
 * helper to start transaction for unlink and rmdir.
 *
 * unlink and rmdir are special in btrfs, they do not always free space, so
 * if we cannot make our reservations the normal way try and see if there is
 * plenty of slack room in the global reserve to migrate, otherwise we cannot
 * allow the unlink to occur.
 */
static struct btrfs_trans_handle *__unlink_start_trans(struct inode *dir)
{
	struct btrfs_root *root = BTRFS_I(dir)->root;

	/*
	 * 1 for the possible orphan item
	 * 1 for the dir item
	 * 1 for the dir index
	 * 1 for the inode ref
	 * 1 for the inode
	 */
	return btrfs_start_transaction_fallback_global_rsv(root, 5, 5);
}

static int btrfs_unlink(struct inode *dir, struct dentry *dentry)
{
	struct btrfs_root *root = BTRFS_I(dir)->root;
	struct btrfs_trans_handle *trans;
	struct inode *inode = d_inode(dentry);
	int ret;

	trans = __unlink_start_trans(dir);
	if (IS_ERR(trans))
		return PTR_ERR(trans);

	btrfs_record_unlink_dir(trans, BTRFS_I(dir), BTRFS_I(d_inode(dentry)),
			0);

	ret = btrfs_unlink_inode(trans, root, BTRFS_I(dir),
			BTRFS_I(d_inode(dentry)), dentry->d_name.name,
			dentry->d_name.len);
	if (ret)
		goto out;

	if (inode->i_nlink == 0) {
		ret = btrfs_orphan_add(trans, BTRFS_I(inode));
		if (ret)
			goto out;
	}

out:
	btrfs_end_transaction(trans);
	btrfs_btree_balance_dirty(root->fs_info);
	return ret;
}

static int btrfs_unlink_subvol(struct btrfs_trans_handle *trans,
			       struct inode *dir, u64 objectid,
			       const char *name, int name_len)
{
	struct btrfs_root *root = BTRFS_I(dir)->root;
	struct btrfs_path *path;
	struct extent_buffer *leaf;
	struct btrfs_dir_item *di;
	struct btrfs_key key;
	u64 index;
	int ret;
	u64 dir_ino = btrfs_ino(BTRFS_I(dir));

	path = btrfs_alloc_path();
	if (!path)
		return -ENOMEM;

	di = btrfs_lookup_dir_item(trans, root, path, dir_ino,
				   name, name_len, -1);
	if (IS_ERR_OR_NULL(di)) {
		ret = di ? PTR_ERR(di) : -ENOENT;
		goto out;
	}

	leaf = path->nodes[0];
	btrfs_dir_item_key_to_cpu(leaf, di, &key);
	WARN_ON(key.type != BTRFS_ROOT_ITEM_KEY || key.objectid != objectid);
	ret = btrfs_delete_one_dir_name(trans, root, path, di);
	if (ret) {
		btrfs_abort_transaction(trans, ret);
		goto out;
	}
	btrfs_release_path(path);

	ret = btrfs_del_root_ref(trans, objectid, root->root_key.objectid,
				 dir_ino, &index, name, name_len);
	if (ret < 0) {
		if (ret != -ENOENT) {
			btrfs_abort_transaction(trans, ret);
			goto out;
		}
		di = btrfs_search_dir_index_item(root, path, dir_ino,
						 name, name_len);
		if (IS_ERR_OR_NULL(di)) {
			if (!di)
				ret = -ENOENT;
			else
				ret = PTR_ERR(di);
			btrfs_abort_transaction(trans, ret);
			goto out;
		}

		leaf = path->nodes[0];
		btrfs_item_key_to_cpu(leaf, &key, path->slots[0]);
		index = key.offset;
	}
	btrfs_release_path(path);

	ret = btrfs_delete_delayed_dir_index(trans, BTRFS_I(dir), index);
	if (ret) {
		btrfs_abort_transaction(trans, ret);
		goto out;
	}

	btrfs_i_size_write(BTRFS_I(dir), dir->i_size - name_len * 2);
	inode_inc_iversion(dir);
	dir->i_mtime = dir->i_ctime = current_time(dir);
	ret = btrfs_update_inode_fallback(trans, root, dir);
	if (ret)
		btrfs_abort_transaction(trans, ret);
out:
	btrfs_free_path(path);
	return ret;
}

/*
 * Helper to check if the subvolume references other subvolumes or if it's
 * default.
 */
static noinline int may_destroy_subvol(struct btrfs_root *root)
{
	struct btrfs_fs_info *fs_info = root->fs_info;
	struct btrfs_path *path;
	struct btrfs_dir_item *di;
	struct btrfs_key key;
	u64 dir_id;
	int ret;

	path = btrfs_alloc_path();
	if (!path)
		return -ENOMEM;

	/* Make sure this root isn't set as the default subvol */
	dir_id = btrfs_super_root_dir(fs_info->super_copy);
	di = btrfs_lookup_dir_item(NULL, fs_info->tree_root, path,
				   dir_id, "default", 7, 0);
	if (di && !IS_ERR(di)) {
		btrfs_dir_item_key_to_cpu(path->nodes[0], di, &key);
		if (key.objectid == root->root_key.objectid) {
			ret = -EPERM;
			btrfs_err(fs_info,
				  "deleting default subvolume %llu is not allowed",
				  key.objectid);
			goto out;
		}
		btrfs_release_path(path);
	}

	key.objectid = root->root_key.objectid;
	key.type = BTRFS_ROOT_REF_KEY;
	key.offset = (u64)-1;

	ret = btrfs_search_slot(NULL, fs_info->tree_root, &key, path, 0, 0);
	if (ret < 0)
		goto out;
	BUG_ON(ret == 0);

	ret = 0;
	if (path->slots[0] > 0) {
		path->slots[0]--;
		btrfs_item_key_to_cpu(path->nodes[0], &key, path->slots[0]);
		if (key.objectid == root->root_key.objectid &&
		    key.type == BTRFS_ROOT_REF_KEY)
			ret = -ENOTEMPTY;
	}
out:
	btrfs_free_path(path);
	return ret;
}

/* Delete all dentries for inodes belonging to the root */
static void btrfs_prune_dentries(struct btrfs_root *root)
{
	struct btrfs_fs_info *fs_info = root->fs_info;
	struct rb_node *node;
	struct rb_node *prev;
	struct btrfs_inode *entry;
	struct inode *inode;
	u64 objectid = 0;

	if (!test_bit(BTRFS_FS_STATE_ERROR, &fs_info->fs_state))
		WARN_ON(btrfs_root_refs(&root->root_item) != 0);

	spin_lock(&root->inode_lock);
again:
	node = root->inode_tree.rb_node;
	prev = NULL;
	while (node) {
		prev = node;
		entry = rb_entry(node, struct btrfs_inode, rb_node);

		if (objectid < btrfs_ino(entry))
			node = node->rb_left;
		else if (objectid > btrfs_ino(entry))
			node = node->rb_right;
		else
			break;
	}
	if (!node) {
		while (prev) {
			entry = rb_entry(prev, struct btrfs_inode, rb_node);
			if (objectid <= btrfs_ino(entry)) {
				node = prev;
				break;
			}
			prev = rb_next(prev);
		}
	}
	while (node) {
		entry = rb_entry(node, struct btrfs_inode, rb_node);
		objectid = btrfs_ino(entry) + 1;
		inode = igrab(&entry->vfs_inode);
		if (inode) {
			spin_unlock(&root->inode_lock);
			if (atomic_read(&inode->i_count) > 1)
				d_prune_aliases(inode);
			/*
			 * btrfs_drop_inode will have it removed from the inode
			 * cache when its usage count hits zero.
			 */
			iput(inode);
			cond_resched();
			spin_lock(&root->inode_lock);
			goto again;
		}

		if (cond_resched_lock(&root->inode_lock))
			goto again;

		node = rb_next(node);
	}
	spin_unlock(&root->inode_lock);
}

int btrfs_delete_subvolume(struct inode *dir, struct dentry *dentry)
{
	struct btrfs_fs_info *fs_info = btrfs_sb(dentry->d_sb);
	struct btrfs_root *root = BTRFS_I(dir)->root;
	struct inode *inode = d_inode(dentry);
	struct btrfs_root *dest = BTRFS_I(inode)->root;
	struct btrfs_trans_handle *trans;
	struct btrfs_block_rsv block_rsv;
	u64 root_flags;
	int ret;
	int err;

	/*
	 * Don't allow to delete a subvolume with send in progress. This is
	 * inside the inode lock so the error handling that has to drop the bit
	 * again is not run concurrently.
	 */
	spin_lock(&dest->root_item_lock);
	if (dest->send_in_progress) {
		spin_unlock(&dest->root_item_lock);
		btrfs_warn(fs_info,
			   "attempt to delete subvolume %llu during send",
			   dest->root_key.objectid);
		return -EPERM;
	}
	root_flags = btrfs_root_flags(&dest->root_item);
	btrfs_set_root_flags(&dest->root_item,
			     root_flags | BTRFS_ROOT_SUBVOL_DEAD);
	spin_unlock(&dest->root_item_lock);

	down_write(&fs_info->subvol_sem);

	err = may_destroy_subvol(dest);
	if (err)
		goto out_up_write;

	btrfs_init_block_rsv(&block_rsv, BTRFS_BLOCK_RSV_TEMP);
	/*
	 * One for dir inode,
	 * two for dir entries,
	 * two for root ref/backref.
	 */
	err = btrfs_subvolume_reserve_metadata(root, &block_rsv, 5, true);
	if (err)
		goto out_up_write;

	trans = btrfs_start_transaction(root, 0);
	if (IS_ERR(trans)) {
		err = PTR_ERR(trans);
		goto out_release;
	}
	trans->block_rsv = &block_rsv;
	trans->bytes_reserved = block_rsv.size;

	btrfs_record_snapshot_destroy(trans, BTRFS_I(dir));

	ret = btrfs_unlink_subvol(trans, dir, dest->root_key.objectid,
				  dentry->d_name.name, dentry->d_name.len);
	if (ret) {
		err = ret;
		btrfs_abort_transaction(trans, ret);
		goto out_end_trans;
	}

	btrfs_record_root_in_trans(trans, dest);

	memset(&dest->root_item.drop_progress, 0,
		sizeof(dest->root_item.drop_progress));
	dest->root_item.drop_level = 0;
	btrfs_set_root_refs(&dest->root_item, 0);

	if (!test_and_set_bit(BTRFS_ROOT_ORPHAN_ITEM_INSERTED, &dest->state)) {
		ret = btrfs_insert_orphan_item(trans,
					fs_info->tree_root,
					dest->root_key.objectid);
		if (ret) {
			btrfs_abort_transaction(trans, ret);
			err = ret;
			goto out_end_trans;
		}
	}

	ret = btrfs_uuid_tree_remove(trans, dest->root_item.uuid,
				  BTRFS_UUID_KEY_SUBVOL,
				  dest->root_key.objectid);
	if (ret && ret != -ENOENT) {
		btrfs_abort_transaction(trans, ret);
		err = ret;
		goto out_end_trans;
	}
	if (!btrfs_is_empty_uuid(dest->root_item.received_uuid)) {
		ret = btrfs_uuid_tree_remove(trans,
					  dest->root_item.received_uuid,
					  BTRFS_UUID_KEY_RECEIVED_SUBVOL,
					  dest->root_key.objectid);
		if (ret && ret != -ENOENT) {
			btrfs_abort_transaction(trans, ret);
			err = ret;
			goto out_end_trans;
		}
	}

out_end_trans:
	trans->block_rsv = NULL;
	trans->bytes_reserved = 0;
	ret = btrfs_end_transaction(trans);
	if (ret && !err)
		err = ret;
	inode->i_flags |= S_DEAD;
out_release:
	btrfs_subvolume_release_metadata(fs_info, &block_rsv);
out_up_write:
	up_write(&fs_info->subvol_sem);
	if (err) {
		spin_lock(&dest->root_item_lock);
		root_flags = btrfs_root_flags(&dest->root_item);
		btrfs_set_root_flags(&dest->root_item,
				root_flags & ~BTRFS_ROOT_SUBVOL_DEAD);
		spin_unlock(&dest->root_item_lock);
	} else {
		d_invalidate(dentry);
		btrfs_prune_dentries(dest);
		ASSERT(dest->send_in_progress == 0);

		/* the last ref */
		if (dest->ino_cache_inode) {
			iput(dest->ino_cache_inode);
			dest->ino_cache_inode = NULL;
		}
	}

	return err;
}

static int btrfs_rmdir(struct inode *dir, struct dentry *dentry)
{
	struct inode *inode = d_inode(dentry);
	int err = 0;
	struct btrfs_root *root = BTRFS_I(dir)->root;
	struct btrfs_trans_handle *trans;
	u64 last_unlink_trans;

	if (inode->i_size > BTRFS_EMPTY_DIR_SIZE)
		return -ENOTEMPTY;
	if (btrfs_ino(BTRFS_I(inode)) == BTRFS_FIRST_FREE_OBJECTID)
		return btrfs_delete_subvolume(dir, dentry);

	trans = __unlink_start_trans(dir);
	if (IS_ERR(trans))
		return PTR_ERR(trans);

	if (unlikely(btrfs_ino(BTRFS_I(inode)) == BTRFS_EMPTY_SUBVOL_DIR_OBJECTID)) {
		err = btrfs_unlink_subvol(trans, dir,
					  BTRFS_I(inode)->location.objectid,
					  dentry->d_name.name,
					  dentry->d_name.len);
		goto out;
	}

	err = btrfs_orphan_add(trans, BTRFS_I(inode));
	if (err)
		goto out;

	last_unlink_trans = BTRFS_I(inode)->last_unlink_trans;

	/* now the directory is empty */
	err = btrfs_unlink_inode(trans, root, BTRFS_I(dir),
			BTRFS_I(d_inode(dentry)), dentry->d_name.name,
			dentry->d_name.len);
	if (!err) {
		btrfs_i_size_write(BTRFS_I(inode), 0);
		/*
		 * Propagate the last_unlink_trans value of the deleted dir to
		 * its parent directory. This is to prevent an unrecoverable
		 * log tree in the case we do something like this:
		 * 1) create dir foo
		 * 2) create snapshot under dir foo
		 * 3) delete the snapshot
		 * 4) rmdir foo
		 * 5) mkdir foo
		 * 6) fsync foo or some file inside foo
		 */
		if (last_unlink_trans >= trans->transid)
			BTRFS_I(dir)->last_unlink_trans = last_unlink_trans;
	}
out:
	btrfs_end_transaction(trans);
	btrfs_btree_balance_dirty(root->fs_info);

	return err;
}

/*
 * Return this if we need to call truncate_block for the last bit of the
 * truncate.
 */
#define NEED_TRUNCATE_BLOCK 1

/*
 * this can truncate away extent items, csum items and directory items.
 * It starts at a high offset and removes keys until it can't find
 * any higher than new_size
 *
 * csum items that cross the new i_size are truncated to the new size
 * as well.
 *
 * min_type is the minimum key type to truncate down to.  If set to 0, this
 * will kill all the items on this inode, including the INODE_ITEM_KEY.
 */
int btrfs_truncate_inode_items(struct btrfs_trans_handle *trans,
			       struct btrfs_root *root,
			       struct inode *inode,
			       u64 new_size, u32 min_type)
{
	struct btrfs_fs_info *fs_info = root->fs_info;
	struct btrfs_path *path;
	struct extent_buffer *leaf;
	struct btrfs_file_extent_item *fi;
	struct btrfs_key key;
	struct btrfs_key found_key;
	u64 extent_start = 0;
	u64 extent_num_bytes = 0;
	u64 extent_offset = 0;
	u64 item_end = 0;
	u64 last_size = new_size;
	u32 found_type = (u8)-1;
	int found_extent;
	int del_item;
	int pending_del_nr = 0;
	int pending_del_slot = 0;
	int extent_type = -1;
	int ret;
	u64 ino = btrfs_ino(BTRFS_I(inode));
	u64 bytes_deleted = 0;
	bool be_nice = false;
	bool should_throttle = false;

	BUG_ON(new_size > 0 && min_type != BTRFS_EXTENT_DATA_KEY);

	/*
	 * for non-free space inodes and ref cows, we want to back off from
	 * time to time
	 */
	if (!btrfs_is_free_space_inode(BTRFS_I(inode)) &&
	    test_bit(BTRFS_ROOT_REF_COWS, &root->state))
		be_nice = true;

	path = btrfs_alloc_path();
	if (!path)
		return -ENOMEM;
	path->reada = READA_BACK;

	/*
	 * We want to drop from the next block forward in case this new size is
	 * not block aligned since we will be keeping the last block of the
	 * extent just the way it is.
	 */
	if (test_bit(BTRFS_ROOT_REF_COWS, &root->state) ||
	    root == fs_info->tree_root)
		btrfs_drop_extent_cache(BTRFS_I(inode), ALIGN(new_size,
					fs_info->sectorsize),
					(u64)-1, 0);

	/*
	 * This function is also used to drop the items in the log tree before
	 * we relog the inode, so if root != BTRFS_I(inode)->root, it means
	 * it is used to drop the logged items. So we shouldn't kill the delayed
	 * items.
	 */
	if (min_type == 0 && root == BTRFS_I(inode)->root)
		btrfs_kill_delayed_inode_items(BTRFS_I(inode));

	key.objectid = ino;
	key.offset = (u64)-1;
	key.type = (u8)-1;

search_again:
	/*
	 * with a 16K leaf size and 128MB extents, you can actually queue
	 * up a huge file in a single leaf.  Most of the time that
	 * bytes_deleted is > 0, it will be huge by the time we get here
	 */
	if (be_nice && bytes_deleted > SZ_32M &&
	    btrfs_should_end_transaction(trans)) {
		ret = -EAGAIN;
		goto out;
	}

	path->leave_spinning = 1;
	ret = btrfs_search_slot(trans, root, &key, path, -1, 1);
	if (ret < 0)
		goto out;

	if (ret > 0) {
		ret = 0;
		/* there are no items in the tree for us to truncate, we're
		 * done
		 */
		if (path->slots[0] == 0)
			goto out;
		path->slots[0]--;
	}

	while (1) {
		fi = NULL;
		leaf = path->nodes[0];
		btrfs_item_key_to_cpu(leaf, &found_key, path->slots[0]);
		found_type = found_key.type;

		if (found_key.objectid != ino)
			break;

		if (found_type < min_type)
			break;

		item_end = found_key.offset;
		if (found_type == BTRFS_EXTENT_DATA_KEY) {
			fi = btrfs_item_ptr(leaf, path->slots[0],
					    struct btrfs_file_extent_item);
			extent_type = btrfs_file_extent_type(leaf, fi);
			if (extent_type != BTRFS_FILE_EXTENT_INLINE) {
				item_end +=
				    btrfs_file_extent_num_bytes(leaf, fi);

				trace_btrfs_truncate_show_fi_regular(
					BTRFS_I(inode), leaf, fi,
					found_key.offset);
			} else if (extent_type == BTRFS_FILE_EXTENT_INLINE) {
				item_end += btrfs_file_extent_ram_bytes(leaf,
									fi);

				trace_btrfs_truncate_show_fi_inline(
					BTRFS_I(inode), leaf, fi, path->slots[0],
					found_key.offset);
			}
			item_end--;
		}
		if (found_type > min_type) {
			del_item = 1;
		} else {
			if (item_end < new_size)
				break;
			if (found_key.offset >= new_size)
				del_item = 1;
			else
				del_item = 0;
		}
		found_extent = 0;
		/* FIXME, shrink the extent if the ref count is only 1 */
		if (found_type != BTRFS_EXTENT_DATA_KEY)
			goto delete;

		if (extent_type != BTRFS_FILE_EXTENT_INLINE) {
			u64 num_dec;
			extent_start = btrfs_file_extent_disk_bytenr(leaf, fi);
			if (!del_item) {
				u64 orig_num_bytes =
					btrfs_file_extent_num_bytes(leaf, fi);
				extent_num_bytes = ALIGN(new_size -
						found_key.offset,
						fs_info->sectorsize);
				btrfs_set_file_extent_num_bytes(leaf, fi,
							 extent_num_bytes);
				num_dec = (orig_num_bytes -
					   extent_num_bytes);
				if (test_bit(BTRFS_ROOT_REF_COWS,
					     &root->state) &&
				    extent_start != 0)
					inode_sub_bytes(inode, num_dec);
				btrfs_mark_buffer_dirty(leaf);
			} else {
				extent_num_bytes =
					btrfs_file_extent_disk_num_bytes(leaf,
									 fi);
				extent_offset = found_key.offset -
					btrfs_file_extent_offset(leaf, fi);

				/* FIXME blocksize != 4096 */
				num_dec = btrfs_file_extent_num_bytes(leaf, fi);
				if (extent_start != 0) {
					found_extent = 1;
					if (test_bit(BTRFS_ROOT_REF_COWS,
						     &root->state))
						inode_sub_bytes(inode, num_dec);
				}
			}
		} else if (extent_type == BTRFS_FILE_EXTENT_INLINE) {
			/*
			 * we can't truncate inline items that have had
			 * special encodings
			 */
			if (!del_item &&
			    btrfs_file_extent_encryption(leaf, fi) == 0 &&
			    btrfs_file_extent_other_encoding(leaf, fi) == 0 &&
			    btrfs_file_extent_compression(leaf, fi) == 0) {
				u32 size = (u32)(new_size - found_key.offset);

				btrfs_set_file_extent_ram_bytes(leaf, fi, size);
				size = btrfs_file_extent_calc_inline_size(size);
				btrfs_truncate_item(path, size, 1);
			} else if (!del_item) {
				/*
				 * We have to bail so the last_size is set to
				 * just before this extent.
				 */
				ret = NEED_TRUNCATE_BLOCK;
				break;
			}

			if (test_bit(BTRFS_ROOT_REF_COWS, &root->state))
				inode_sub_bytes(inode, item_end + 1 - new_size);
		}
delete:
		if (del_item)
			last_size = found_key.offset;
		else
			last_size = new_size;
		if (del_item) {
			if (!pending_del_nr) {
				/* no pending yet, add ourselves */
				pending_del_slot = path->slots[0];
				pending_del_nr = 1;
			} else if (pending_del_nr &&
				   path->slots[0] + 1 == pending_del_slot) {
				/* hop on the pending chunk */
				pending_del_nr++;
				pending_del_slot = path->slots[0];
			} else {
				BUG();
			}
		} else {
			break;
		}
		should_throttle = false;

		if (found_extent &&
		    (test_bit(BTRFS_ROOT_REF_COWS, &root->state) ||
		     root == fs_info->tree_root)) {
			struct btrfs_ref ref = { 0 };

			btrfs_set_path_blocking(path);
			bytes_deleted += extent_num_bytes;

			btrfs_init_generic_ref(&ref, BTRFS_DROP_DELAYED_REF,
					extent_start, extent_num_bytes, 0);
			ref.real_root = root->root_key.objectid;
			btrfs_init_data_ref(&ref, btrfs_header_owner(leaf),
					ino, extent_offset);
			ret = btrfs_free_extent(trans, &ref);
			if (ret) {
				btrfs_abort_transaction(trans, ret);
				break;
			}
			if (be_nice) {
				if (btrfs_should_throttle_delayed_refs(trans))
					should_throttle = true;
			}
		}

		if (found_type == BTRFS_INODE_ITEM_KEY)
			break;

		if (path->slots[0] == 0 ||
		    path->slots[0] != pending_del_slot ||
		    should_throttle) {
			if (pending_del_nr) {
				ret = btrfs_del_items(trans, root, path,
						pending_del_slot,
						pending_del_nr);
				if (ret) {
					btrfs_abort_transaction(trans, ret);
					break;
				}
				pending_del_nr = 0;
			}
			btrfs_release_path(path);

			/*
			 * We can generate a lot of delayed refs, so we need to
			 * throttle every once and a while and make sure we're
			 * adding enough space to keep up with the work we are
			 * generating.  Since we hold a transaction here we
			 * can't flush, and we don't want to FLUSH_LIMIT because
			 * we could have generated too many delayed refs to
			 * actually allocate, so just bail if we're short and
			 * let the normal reservation dance happen higher up.
			 */
			if (should_throttle) {
				ret = btrfs_delayed_refs_rsv_refill(fs_info,
							BTRFS_RESERVE_NO_FLUSH);
				if (ret) {
					ret = -EAGAIN;
					break;
				}
			}
			goto search_again;
		} else {
			path->slots[0]--;
		}
	}
out:
	if (ret >= 0 && pending_del_nr) {
		int err;

		err = btrfs_del_items(trans, root, path, pending_del_slot,
				      pending_del_nr);
		if (err) {
			btrfs_abort_transaction(trans, err);
			ret = err;
		}
	}
	if (root->root_key.objectid != BTRFS_TREE_LOG_OBJECTID) {
		ASSERT(last_size >= new_size);
		if (!ret && last_size > new_size)
			last_size = new_size;
		btrfs_ordered_update_i_size(inode, last_size, NULL);
	}

	btrfs_free_path(path);
	return ret;
}

/*
 * btrfs_truncate_block - read, zero a chunk and write a block
 * @inode - inode that we're zeroing
 * @from - the offset to start zeroing
 * @len - the length to zero, 0 to zero the entire range respective to the
 *	offset
 * @front - zero up to the offset instead of from the offset on
 *
 * This will find the block for the "from" offset and cow the block and zero the
 * part we want to zero.  This is used with truncate and hole punching.
 */
int btrfs_truncate_block(struct inode *inode, loff_t from, loff_t len,
			int front)
{
	struct btrfs_fs_info *fs_info = btrfs_sb(inode->i_sb);
	struct address_space *mapping = inode->i_mapping;
	struct extent_io_tree *io_tree = &BTRFS_I(inode)->io_tree;
	struct btrfs_ordered_extent *ordered;
	struct extent_state *cached_state = NULL;
	struct extent_changeset *data_reserved = NULL;
	char *kaddr;
	u32 blocksize = fs_info->sectorsize;
	pgoff_t index = from >> PAGE_SHIFT;
	unsigned offset = from & (blocksize - 1);
	struct page *page;
	gfp_t mask = btrfs_alloc_write_mask(mapping);
	int ret = 0;
	u64 block_start;
	u64 block_end;

	if (IS_ALIGNED(offset, blocksize) &&
	    (!len || IS_ALIGNED(len, blocksize)))
		goto out;

	block_start = round_down(from, blocksize);
	block_end = block_start + blocksize - 1;

	ret = btrfs_delalloc_reserve_space(inode, &data_reserved,
					   block_start, blocksize);
	if (ret)
		goto out;

again:
	page = find_or_create_page(mapping, index, mask);
	if (!page) {
		btrfs_delalloc_release_space(inode, data_reserved,
					     block_start, blocksize, true);
		btrfs_delalloc_release_extents(BTRFS_I(inode), blocksize);
		ret = -ENOMEM;
		goto out;
	}

	if (!PageUptodate(page)) {
		ret = btrfs_readpage(NULL, page);
		lock_page(page);
		if (page->mapping != mapping) {
			unlock_page(page);
			put_page(page);
			goto again;
		}
		if (!PageUptodate(page)) {
			ret = -EIO;
			goto out_unlock;
		}
	}
	wait_on_page_writeback(page);

	lock_extent_bits(io_tree, block_start, block_end, &cached_state);
	set_page_extent_mapped(page);

	ordered = btrfs_lookup_ordered_extent(inode, block_start);
	if (ordered) {
		unlock_extent_cached(io_tree, block_start, block_end,
				     &cached_state);
		unlock_page(page);
		put_page(page);
		btrfs_start_ordered_extent(inode, ordered, 1);
		btrfs_put_ordered_extent(ordered);
		goto again;
	}

	clear_extent_bit(&BTRFS_I(inode)->io_tree, block_start, block_end,
			 EXTENT_DELALLOC | EXTENT_DO_ACCOUNTING | EXTENT_DEFRAG,
			 0, 0, &cached_state);

	ret = btrfs_set_extent_delalloc(inode, block_start, block_end, 0,
					&cached_state);
	if (ret) {
		unlock_extent_cached(io_tree, block_start, block_end,
				     &cached_state);
		goto out_unlock;
	}

	if (offset != blocksize) {
		if (!len)
			len = blocksize - offset;
		kaddr = kmap(page);
		if (front)
			memset(kaddr + (block_start - page_offset(page)),
				0, offset);
		else
			memset(kaddr + (block_start - page_offset(page)) +  offset,
				0, len);
		flush_dcache_page(page);
		kunmap(page);
	}
	ClearPageChecked(page);
	set_page_dirty(page);
	unlock_extent_cached(io_tree, block_start, block_end, &cached_state);

out_unlock:
	if (ret)
		btrfs_delalloc_release_space(inode, data_reserved, block_start,
					     blocksize, true);
	btrfs_delalloc_release_extents(BTRFS_I(inode), blocksize);
	unlock_page(page);
	put_page(page);
out:
	extent_changeset_free(data_reserved);
	return ret;
}

static int maybe_insert_hole(struct btrfs_root *root, struct inode *inode,
			     u64 offset, u64 len)
{
	struct btrfs_fs_info *fs_info = btrfs_sb(inode->i_sb);
	struct btrfs_trans_handle *trans;
	int ret;

	/*
	 * Still need to make sure the inode looks like it's been updated so
	 * that any holes get logged if we fsync.
	 */
	if (btrfs_fs_incompat(fs_info, NO_HOLES)) {
		BTRFS_I(inode)->last_trans = fs_info->generation;
		BTRFS_I(inode)->last_sub_trans = root->log_transid;
		BTRFS_I(inode)->last_log_commit = root->last_log_commit;
		return 0;
	}

	/*
	 * 1 - for the one we're dropping
	 * 1 - for the one we're adding
	 * 1 - for updating the inode.
	 */
	trans = btrfs_start_transaction(root, 3);
	if (IS_ERR(trans))
		return PTR_ERR(trans);

	ret = btrfs_drop_extents(trans, root, inode, offset, offset + len, 1);
	if (ret) {
		btrfs_abort_transaction(trans, ret);
		btrfs_end_transaction(trans);
		return ret;
	}

	ret = btrfs_insert_file_extent(trans, root, btrfs_ino(BTRFS_I(inode)),
			offset, 0, 0, len, 0, len, 0, 0, 0);
	if (ret)
		btrfs_abort_transaction(trans, ret);
	else
		btrfs_update_inode(trans, root, inode);
	btrfs_end_transaction(trans);
	return ret;
}

/*
 * This function puts in dummy file extents for the area we're creating a hole
 * for.  So if we are truncating this file to a larger size we need to insert
 * these file extents so that btrfs_get_extent will return a EXTENT_MAP_HOLE for
 * the range between oldsize and size
 */
int btrfs_cont_expand(struct inode *inode, loff_t oldsize, loff_t size)
{
	struct btrfs_fs_info *fs_info = btrfs_sb(inode->i_sb);
	struct btrfs_root *root = BTRFS_I(inode)->root;
	struct extent_io_tree *io_tree = &BTRFS_I(inode)->io_tree;
	struct extent_map *em = NULL;
	struct extent_state *cached_state = NULL;
	struct extent_map_tree *em_tree = &BTRFS_I(inode)->extent_tree;
	u64 hole_start = ALIGN(oldsize, fs_info->sectorsize);
	u64 block_end = ALIGN(size, fs_info->sectorsize);
	u64 last_byte;
	u64 cur_offset;
	u64 hole_size;
	int err = 0;

	/*
	 * If our size started in the middle of a block we need to zero out the
	 * rest of the block before we expand the i_size, otherwise we could
	 * expose stale data.
	 */
	err = btrfs_truncate_block(inode, oldsize, 0, 0);
	if (err)
		return err;

	if (size <= hole_start)
		return 0;

	btrfs_lock_and_flush_ordered_range(io_tree, BTRFS_I(inode), hole_start,
					   block_end - 1, &cached_state);
	cur_offset = hole_start;
	while (1) {
		em = btrfs_get_extent(BTRFS_I(inode), NULL, 0, cur_offset,
				block_end - cur_offset, 0);
		if (IS_ERR(em)) {
			err = PTR_ERR(em);
			em = NULL;
			break;
		}
		last_byte = min(extent_map_end(em), block_end);
		last_byte = ALIGN(last_byte, fs_info->sectorsize);
		if (!test_bit(EXTENT_FLAG_PREALLOC, &em->flags)) {
			struct extent_map *hole_em;
			hole_size = last_byte - cur_offset;

			err = maybe_insert_hole(root, inode, cur_offset,
						hole_size);
			if (err)
				break;
			btrfs_drop_extent_cache(BTRFS_I(inode), cur_offset,
						cur_offset + hole_size - 1, 0);
			hole_em = alloc_extent_map();
			if (!hole_em) {
				set_bit(BTRFS_INODE_NEEDS_FULL_SYNC,
					&BTRFS_I(inode)->runtime_flags);
				goto next;
			}
			hole_em->start = cur_offset;
			hole_em->len = hole_size;
			hole_em->orig_start = cur_offset;

			hole_em->block_start = EXTENT_MAP_HOLE;
			hole_em->block_len = 0;
			hole_em->orig_block_len = 0;
			hole_em->ram_bytes = hole_size;
			hole_em->bdev = fs_info->fs_devices->latest_bdev;
			hole_em->compress_type = BTRFS_COMPRESS_NONE;
			hole_em->generation = fs_info->generation;

			while (1) {
				write_lock(&em_tree->lock);
				err = add_extent_mapping(em_tree, hole_em, 1);
				write_unlock(&em_tree->lock);
				if (err != -EEXIST)
					break;
				btrfs_drop_extent_cache(BTRFS_I(inode),
							cur_offset,
							cur_offset +
							hole_size - 1, 0);
			}
			free_extent_map(hole_em);
		}
next:
		free_extent_map(em);
		em = NULL;
		cur_offset = last_byte;
		if (cur_offset >= block_end)
			break;
	}
	free_extent_map(em);
	unlock_extent_cached(io_tree, hole_start, block_end - 1, &cached_state);
	return err;
}

static int btrfs_setsize(struct inode *inode, struct iattr *attr)
{
	struct btrfs_root *root = BTRFS_I(inode)->root;
	struct btrfs_trans_handle *trans;
	loff_t oldsize = i_size_read(inode);
	loff_t newsize = attr->ia_size;
	int mask = attr->ia_valid;
	int ret;

	/*
	 * The regular truncate() case without ATTR_CTIME and ATTR_MTIME is a
	 * special case where we need to update the times despite not having
	 * these flags set.  For all other operations the VFS set these flags
	 * explicitly if it wants a timestamp update.
	 */
	if (newsize != oldsize) {
		inode_inc_iversion(inode);
		if (!(mask & (ATTR_CTIME | ATTR_MTIME)))
			inode->i_ctime = inode->i_mtime =
				current_time(inode);
	}

	if (newsize > oldsize) {
		/*
		 * Don't do an expanding truncate while snapshotting is ongoing.
		 * This is to ensure the snapshot captures a fully consistent
		 * state of this file - if the snapshot captures this expanding
		 * truncation, it must capture all writes that happened before
		 * this truncation.
		 */
		btrfs_wait_for_snapshot_creation(root);
		ret = btrfs_cont_expand(inode, oldsize, newsize);
		if (ret) {
			btrfs_end_write_no_snapshotting(root);
			return ret;
		}

		trans = btrfs_start_transaction(root, 1);
		if (IS_ERR(trans)) {
			btrfs_end_write_no_snapshotting(root);
			return PTR_ERR(trans);
		}

		i_size_write(inode, newsize);
		btrfs_ordered_update_i_size(inode, i_size_read(inode), NULL);
		pagecache_isize_extended(inode, oldsize, newsize);
		ret = btrfs_update_inode(trans, root, inode);
		btrfs_end_write_no_snapshotting(root);
		btrfs_end_transaction(trans);
	} else {

		/*
		 * We're truncating a file that used to have good data down to
		 * zero. Make sure it gets into the ordered flush list so that
		 * any new writes get down to disk quickly.
		 */
		if (newsize == 0)
			set_bit(BTRFS_INODE_ORDERED_DATA_CLOSE,
				&BTRFS_I(inode)->runtime_flags);

		truncate_setsize(inode, newsize);

		/* Disable nonlocked read DIO to avoid the endless truncate */
		btrfs_inode_block_unlocked_dio(BTRFS_I(inode));
		inode_dio_wait(inode);
		btrfs_inode_resume_unlocked_dio(BTRFS_I(inode));

		ret = btrfs_truncate(inode, newsize == oldsize);
		if (ret && inode->i_nlink) {
			int err;

			/*
			 * Truncate failed, so fix up the in-memory size. We
			 * adjusted disk_i_size down as we removed extents, so
			 * wait for disk_i_size to be stable and then update the
			 * in-memory size to match.
			 */
			err = btrfs_wait_ordered_range(inode, 0, (u64)-1);
			if (err)
				return err;
			i_size_write(inode, BTRFS_I(inode)->disk_i_size);
		}
	}

	return ret;
}

static int btrfs_setattr(struct dentry *dentry, struct iattr *attr)
{
	struct inode *inode = d_inode(dentry);
	struct btrfs_root *root = BTRFS_I(inode)->root;
	int err;

	if (btrfs_root_readonly(root))
		return -EROFS;

	err = setattr_prepare(dentry, attr);
	if (err)
		return err;

	if (S_ISREG(inode->i_mode) && (attr->ia_valid & ATTR_SIZE)) {
		err = btrfs_setsize(inode, attr);
		if (err)
			return err;
	}

	if (attr->ia_valid) {
		setattr_copy(inode, attr);
		inode_inc_iversion(inode);
		err = btrfs_dirty_inode(inode);

		if (!err && attr->ia_valid & ATTR_MODE)
			err = posix_acl_chmod(inode, inode->i_mode);
	}

	return err;
}

/*
 * While truncating the inode pages during eviction, we get the VFS calling
 * btrfs_invalidatepage() against each page of the inode. This is slow because
 * the calls to btrfs_invalidatepage() result in a huge amount of calls to
 * lock_extent_bits() and clear_extent_bit(), which keep merging and splitting
 * extent_state structures over and over, wasting lots of time.
 *
 * Therefore if the inode is being evicted, let btrfs_invalidatepage() skip all
 * those expensive operations on a per page basis and do only the ordered io
 * finishing, while we release here the extent_map and extent_state structures,
 * without the excessive merging and splitting.
 */
static void evict_inode_truncate_pages(struct inode *inode)
{
	struct extent_io_tree *io_tree = &BTRFS_I(inode)->io_tree;
	struct extent_map_tree *map_tree = &BTRFS_I(inode)->extent_tree;
	struct rb_node *node;

	ASSERT(inode->i_state & I_FREEING);
	truncate_inode_pages_final(&inode->i_data);

	write_lock(&map_tree->lock);
	while (!RB_EMPTY_ROOT(&map_tree->map.rb_root)) {
		struct extent_map *em;

		node = rb_first_cached(&map_tree->map);
		em = rb_entry(node, struct extent_map, rb_node);
		clear_bit(EXTENT_FLAG_PINNED, &em->flags);
		clear_bit(EXTENT_FLAG_LOGGING, &em->flags);
		remove_extent_mapping(map_tree, em);
		free_extent_map(em);
		if (need_resched()) {
			write_unlock(&map_tree->lock);
			cond_resched();
			write_lock(&map_tree->lock);
		}
	}
	write_unlock(&map_tree->lock);

	/*
	 * Keep looping until we have no more ranges in the io tree.
	 * We can have ongoing bios started by readpages (called from readahead)
	 * that have their endio callback (extent_io.c:end_bio_extent_readpage)
	 * still in progress (unlocked the pages in the bio but did not yet
	 * unlocked the ranges in the io tree). Therefore this means some
	 * ranges can still be locked and eviction started because before
	 * submitting those bios, which are executed by a separate task (work
	 * queue kthread), inode references (inode->i_count) were not taken
	 * (which would be dropped in the end io callback of each bio).
	 * Therefore here we effectively end up waiting for those bios and
	 * anyone else holding locked ranges without having bumped the inode's
	 * reference count - if we don't do it, when they access the inode's
	 * io_tree to unlock a range it may be too late, leading to an
	 * use-after-free issue.
	 */
	spin_lock(&io_tree->lock);
	while (!RB_EMPTY_ROOT(&io_tree->state)) {
		struct extent_state *state;
		struct extent_state *cached_state = NULL;
		u64 start;
		u64 end;
		unsigned state_flags;

		node = rb_first(&io_tree->state);
		state = rb_entry(node, struct extent_state, rb_node);
		start = state->start;
		end = state->end;
		state_flags = state->state;
		spin_unlock(&io_tree->lock);

		lock_extent_bits(io_tree, start, end, &cached_state);

		/*
		 * If still has DELALLOC flag, the extent didn't reach disk,
		 * and its reserved space won't be freed by delayed_ref.
		 * So we need to free its reserved space here.
		 * (Refer to comment in btrfs_invalidatepage, case 2)
		 *
		 * Note, end is the bytenr of last byte, so we need + 1 here.
		 */
		if (state_flags & EXTENT_DELALLOC)
			btrfs_qgroup_free_data(inode, NULL, start, end - start + 1);

		clear_extent_bit(io_tree, start, end,
				 EXTENT_LOCKED | EXTENT_DELALLOC |
				 EXTENT_DO_ACCOUNTING | EXTENT_DEFRAG, 1, 1,
				 &cached_state);

		cond_resched();
		spin_lock(&io_tree->lock);
	}
	spin_unlock(&io_tree->lock);
}

static struct btrfs_trans_handle *evict_refill_and_join(struct btrfs_root *root,
							struct btrfs_block_rsv *rsv)
{
	struct btrfs_fs_info *fs_info = root->fs_info;
	struct btrfs_block_rsv *global_rsv = &fs_info->global_block_rsv;
	struct btrfs_trans_handle *trans;
	u64 delayed_refs_extra = btrfs_calc_insert_metadata_size(fs_info, 1);
	int ret;

	/*
	 * Eviction should be taking place at some place safe because of our
	 * delayed iputs.  However the normal flushing code will run delayed
	 * iputs, so we cannot use FLUSH_ALL otherwise we'll deadlock.
	 *
	 * We reserve the delayed_refs_extra here again because we can't use
	 * btrfs_start_transaction(root, 0) for the same deadlocky reason as
	 * above.  We reserve our extra bit here because we generate a ton of
	 * delayed refs activity by truncating.
	 *
	 * If we cannot make our reservation we'll attempt to steal from the
	 * global reserve, because we really want to be able to free up space.
	 */
	ret = btrfs_block_rsv_refill(root, rsv, rsv->size + delayed_refs_extra,
				     BTRFS_RESERVE_FLUSH_EVICT);
	if (ret) {
		/*
		 * Try to steal from the global reserve if there is space for
		 * it.
		 */
		if (btrfs_check_space_for_delayed_refs(fs_info) ||
		    btrfs_block_rsv_migrate(global_rsv, rsv, rsv->size, 0)) {
			btrfs_warn(fs_info,
				   "could not allocate space for delete; will truncate on mount");
			return ERR_PTR(-ENOSPC);
		}
		delayed_refs_extra = 0;
	}

	trans = btrfs_join_transaction(root);
	if (IS_ERR(trans))
		return trans;

	if (delayed_refs_extra) {
		trans->block_rsv = &fs_info->trans_block_rsv;
		trans->bytes_reserved = delayed_refs_extra;
		btrfs_block_rsv_migrate(rsv, trans->block_rsv,
					delayed_refs_extra, 1);
	}
	return trans;
}

void btrfs_evict_inode(struct inode *inode)
{
	struct btrfs_fs_info *fs_info = btrfs_sb(inode->i_sb);
	struct btrfs_trans_handle *trans;
	struct btrfs_root *root = BTRFS_I(inode)->root;
	struct btrfs_block_rsv *rsv;
	int ret;

	trace_btrfs_inode_evict(inode);

	if (!root) {
		clear_inode(inode);
		return;
	}

	evict_inode_truncate_pages(inode);

	if (inode->i_nlink &&
	    ((btrfs_root_refs(&root->root_item) != 0 &&
	      root->root_key.objectid != BTRFS_ROOT_TREE_OBJECTID) ||
	     btrfs_is_free_space_inode(BTRFS_I(inode))))
		goto no_delete;

	if (is_bad_inode(inode))
		goto no_delete;

	btrfs_free_io_failure_record(BTRFS_I(inode), 0, (u64)-1);

	if (test_bit(BTRFS_FS_LOG_RECOVERING, &fs_info->flags))
		goto no_delete;

	if (inode->i_nlink > 0) {
		BUG_ON(btrfs_root_refs(&root->root_item) != 0 &&
		       root->root_key.objectid != BTRFS_ROOT_TREE_OBJECTID);
		goto no_delete;
	}

	ret = btrfs_commit_inode_delayed_inode(BTRFS_I(inode));
	if (ret)
		goto no_delete;

	rsv = btrfs_alloc_block_rsv(fs_info, BTRFS_BLOCK_RSV_TEMP);
	if (!rsv)
		goto no_delete;
	rsv->size = btrfs_calc_metadata_size(fs_info, 1);
	rsv->failfast = 1;

	btrfs_i_size_write(BTRFS_I(inode), 0);

	while (1) {
		trans = evict_refill_and_join(root, rsv);
		if (IS_ERR(trans))
			goto free_rsv;

		trans->block_rsv = rsv;

		ret = btrfs_truncate_inode_items(trans, root, inode, 0, 0);
		trans->block_rsv = &fs_info->trans_block_rsv;
		btrfs_end_transaction(trans);
		btrfs_btree_balance_dirty(fs_info);
		if (ret && ret != -ENOSPC && ret != -EAGAIN)
			goto free_rsv;
		else if (!ret)
			break;
	}

	/*
	 * Errors here aren't a big deal, it just means we leave orphan items in
	 * the tree. They will be cleaned up on the next mount. If the inode
	 * number gets reused, cleanup deletes the orphan item without doing
	 * anything, and unlink reuses the existing orphan item.
	 *
	 * If it turns out that we are dropping too many of these, we might want
	 * to add a mechanism for retrying these after a commit.
	 */
	trans = evict_refill_and_join(root, rsv);
	if (!IS_ERR(trans)) {
		trans->block_rsv = rsv;
		btrfs_orphan_del(trans, BTRFS_I(inode));
		trans->block_rsv = &fs_info->trans_block_rsv;
		btrfs_end_transaction(trans);
	}

	if (!(root == fs_info->tree_root ||
	      root->root_key.objectid == BTRFS_TREE_RELOC_OBJECTID))
		btrfs_return_ino(root, btrfs_ino(BTRFS_I(inode)));

free_rsv:
	btrfs_free_block_rsv(fs_info, rsv);
no_delete:
	/*
	 * If we didn't successfully delete, the orphan item will still be in
	 * the tree and we'll retry on the next mount. Again, we might also want
	 * to retry these periodically in the future.
	 */
	btrfs_remove_delayed_node(BTRFS_I(inode));
	clear_inode(inode);
}

/*
 * Return the key found in the dir entry in the location pointer, fill @type
 * with BTRFS_FT_*, and return 0.
 *
 * If no dir entries were found, returns -ENOENT.
 * If found a corrupted location in dir entry, returns -EUCLEAN.
 */
static int btrfs_inode_by_name(struct inode *dir, struct dentry *dentry,
			       struct btrfs_key *location, u8 *type)
{
	const char *name = dentry->d_name.name;
	int namelen = dentry->d_name.len;
	struct btrfs_dir_item *di;
	struct btrfs_path *path;
	struct btrfs_root *root = BTRFS_I(dir)->root;
	int ret = 0;

	path = btrfs_alloc_path();
	if (!path)
		return -ENOMEM;

	di = btrfs_lookup_dir_item(NULL, root, path, btrfs_ino(BTRFS_I(dir)),
			name, namelen, 0);
	if (IS_ERR_OR_NULL(di)) {
		ret = di ? PTR_ERR(di) : -ENOENT;
		goto out;
	}

	btrfs_dir_item_key_to_cpu(path->nodes[0], di, location);
	if (location->type != BTRFS_INODE_ITEM_KEY &&
	    location->type != BTRFS_ROOT_ITEM_KEY) {
		ret = -EUCLEAN;
		btrfs_warn(root->fs_info,
"%s gets something invalid in DIR_ITEM (name %s, directory ino %llu, location(%llu %u %llu))",
			   __func__, name, btrfs_ino(BTRFS_I(dir)),
			   location->objectid, location->type, location->offset);
	}
	if (!ret)
		*type = btrfs_dir_type(path->nodes[0], di);
out:
	btrfs_free_path(path);
	return ret;
}

/*
 * when we hit a tree root in a directory, the btrfs part of the inode
 * needs to be changed to reflect the root directory of the tree root.  This
 * is kind of like crossing a mount point.
 */
static int fixup_tree_root_location(struct btrfs_fs_info *fs_info,
				    struct inode *dir,
				    struct dentry *dentry,
				    struct btrfs_key *location,
				    struct btrfs_root **sub_root)
{
	struct btrfs_path *path;
	struct btrfs_root *new_root;
	struct btrfs_root_ref *ref;
	struct extent_buffer *leaf;
	struct btrfs_key key;
	int ret;
	int err = 0;

	path = btrfs_alloc_path();
	if (!path) {
		err = -ENOMEM;
		goto out;
	}

	err = -ENOENT;
	key.objectid = BTRFS_I(dir)->root->root_key.objectid;
	key.type = BTRFS_ROOT_REF_KEY;
	key.offset = location->objectid;

	ret = btrfs_search_slot(NULL, fs_info->tree_root, &key, path, 0, 0);
	if (ret) {
		if (ret < 0)
			err = ret;
		goto out;
	}

	leaf = path->nodes[0];
	ref = btrfs_item_ptr(leaf, path->slots[0], struct btrfs_root_ref);
	if (btrfs_root_ref_dirid(leaf, ref) != btrfs_ino(BTRFS_I(dir)) ||
	    btrfs_root_ref_name_len(leaf, ref) != dentry->d_name.len)
		goto out;

	ret = memcmp_extent_buffer(leaf, dentry->d_name.name,
				   (unsigned long)(ref + 1),
				   dentry->d_name.len);
	if (ret)
		goto out;

	btrfs_release_path(path);

	new_root = btrfs_read_fs_root_no_name(fs_info, location);
	if (IS_ERR(new_root)) {
		err = PTR_ERR(new_root);
		goto out;
	}

	*sub_root = new_root;
	location->objectid = btrfs_root_dirid(&new_root->root_item);
	location->type = BTRFS_INODE_ITEM_KEY;
	location->offset = 0;
	err = 0;
out:
	btrfs_free_path(path);
	return err;
}

static void inode_tree_add(struct inode *inode)
{
	struct btrfs_root *root = BTRFS_I(inode)->root;
	struct btrfs_inode *entry;
	struct rb_node **p;
	struct rb_node *parent;
	struct rb_node *new = &BTRFS_I(inode)->rb_node;
	u64 ino = btrfs_ino(BTRFS_I(inode));

	if (inode_unhashed(inode))
		return;
	parent = NULL;
	spin_lock(&root->inode_lock);
	p = &root->inode_tree.rb_node;
	while (*p) {
		parent = *p;
		entry = rb_entry(parent, struct btrfs_inode, rb_node);

		if (ino < btrfs_ino(entry))
			p = &parent->rb_left;
		else if (ino > btrfs_ino(entry))
			p = &parent->rb_right;
		else {
			WARN_ON(!(entry->vfs_inode.i_state &
				  (I_WILL_FREE | I_FREEING)));
			rb_replace_node(parent, new, &root->inode_tree);
			RB_CLEAR_NODE(parent);
			spin_unlock(&root->inode_lock);
			return;
		}
	}
	rb_link_node(new, parent, p);
	rb_insert_color(new, &root->inode_tree);
	spin_unlock(&root->inode_lock);
}

static void inode_tree_del(struct inode *inode)
{
	struct btrfs_fs_info *fs_info = btrfs_sb(inode->i_sb);
	struct btrfs_root *root = BTRFS_I(inode)->root;
	int empty = 0;

	spin_lock(&root->inode_lock);
	if (!RB_EMPTY_NODE(&BTRFS_I(inode)->rb_node)) {
		rb_erase(&BTRFS_I(inode)->rb_node, &root->inode_tree);
		RB_CLEAR_NODE(&BTRFS_I(inode)->rb_node);
		empty = RB_EMPTY_ROOT(&root->inode_tree);
	}
	spin_unlock(&root->inode_lock);

	if (empty && btrfs_root_refs(&root->root_item) == 0) {
		synchronize_srcu(&fs_info->subvol_srcu);
		spin_lock(&root->inode_lock);
		empty = RB_EMPTY_ROOT(&root->inode_tree);
		spin_unlock(&root->inode_lock);
		if (empty)
			btrfs_add_dead_root(root);
	}
}


static int btrfs_init_locked_inode(struct inode *inode, void *p)
{
	struct btrfs_iget_args *args = p;
	inode->i_ino = args->location->objectid;
	memcpy(&BTRFS_I(inode)->location, args->location,
	       sizeof(*args->location));
	BTRFS_I(inode)->root = args->root;
	return 0;
}

static int btrfs_find_actor(struct inode *inode, void *opaque)
{
	struct btrfs_iget_args *args = opaque;
	return args->location->objectid == BTRFS_I(inode)->location.objectid &&
		args->root == BTRFS_I(inode)->root;
}

static struct inode *btrfs_iget_locked(struct super_block *s,
				       struct btrfs_key *location,
				       struct btrfs_root *root)
{
	struct inode *inode;
	struct btrfs_iget_args args;
	unsigned long hashval = btrfs_inode_hash(location->objectid, root);

	args.location = location;
	args.root = root;

	inode = iget5_locked(s, hashval, btrfs_find_actor,
			     btrfs_init_locked_inode,
			     (void *)&args);
	return inode;
}

/* Get an inode object given its location and corresponding root.
 * Returns in *is_new if the inode was read from disk
 */
struct inode *btrfs_iget_path(struct super_block *s, struct btrfs_key *location,
			      struct btrfs_root *root, int *new,
			      struct btrfs_path *path)
{
	struct inode *inode;

	inode = btrfs_iget_locked(s, location, root);
	if (!inode)
		return ERR_PTR(-ENOMEM);

	if (inode->i_state & I_NEW) {
		int ret;

		ret = btrfs_read_locked_inode(inode, path);
		if (!ret) {
			inode_tree_add(inode);
			unlock_new_inode(inode);
			if (new)
				*new = 1;
		} else {
			iget_failed(inode);
			/*
			 * ret > 0 can come from btrfs_search_slot called by
			 * btrfs_read_locked_inode, this means the inode item
			 * was not found.
			 */
			if (ret > 0)
				ret = -ENOENT;
			inode = ERR_PTR(ret);
		}
	}

	return inode;
}

struct inode *btrfs_iget(struct super_block *s, struct btrfs_key *location,
			 struct btrfs_root *root, int *new)
{
	return btrfs_iget_path(s, location, root, new, NULL);
}

static struct inode *new_simple_dir(struct super_block *s,
				    struct btrfs_key *key,
				    struct btrfs_root *root)
{
	struct inode *inode = new_inode(s);

	if (!inode)
		return ERR_PTR(-ENOMEM);

	BTRFS_I(inode)->root = root;
	memcpy(&BTRFS_I(inode)->location, key, sizeof(*key));
	set_bit(BTRFS_INODE_DUMMY, &BTRFS_I(inode)->runtime_flags);

	inode->i_ino = BTRFS_EMPTY_SUBVOL_DIR_OBJECTID;
	inode->i_op = &btrfs_dir_ro_inode_operations;
	inode->i_opflags &= ~IOP_XATTR;
	inode->i_fop = &simple_dir_operations;
	inode->i_mode = S_IFDIR | S_IRUGO | S_IWUSR | S_IXUGO;
	inode->i_mtime = current_time(inode);
	inode->i_atime = inode->i_mtime;
	inode->i_ctime = inode->i_mtime;
	BTRFS_I(inode)->i_otime = inode->i_mtime;

	return inode;
}

static inline u8 btrfs_inode_type(struct inode *inode)
{
	/*
	 * Compile-time asserts that generic FT_* types still match
	 * BTRFS_FT_* types
	 */
	BUILD_BUG_ON(BTRFS_FT_UNKNOWN != FT_UNKNOWN);
	BUILD_BUG_ON(BTRFS_FT_REG_FILE != FT_REG_FILE);
	BUILD_BUG_ON(BTRFS_FT_DIR != FT_DIR);
	BUILD_BUG_ON(BTRFS_FT_CHRDEV != FT_CHRDEV);
	BUILD_BUG_ON(BTRFS_FT_BLKDEV != FT_BLKDEV);
	BUILD_BUG_ON(BTRFS_FT_FIFO != FT_FIFO);
	BUILD_BUG_ON(BTRFS_FT_SOCK != FT_SOCK);
	BUILD_BUG_ON(BTRFS_FT_SYMLINK != FT_SYMLINK);

	return fs_umode_to_ftype(inode->i_mode);
}

struct inode *btrfs_lookup_dentry(struct inode *dir, struct dentry *dentry)
{
	struct btrfs_fs_info *fs_info = btrfs_sb(dir->i_sb);
	struct inode *inode;
	struct btrfs_root *root = BTRFS_I(dir)->root;
	struct btrfs_root *sub_root = root;
	struct btrfs_key location;
	u8 di_type = 0;
	int index;
	int ret = 0;

	if (dentry->d_name.len > BTRFS_NAME_LEN)
		return ERR_PTR(-ENAMETOOLONG);

	ret = btrfs_inode_by_name(dir, dentry, &location, &di_type);
	if (ret < 0)
		return ERR_PTR(ret);

	if (location.type == BTRFS_INODE_ITEM_KEY) {
		inode = btrfs_iget(dir->i_sb, &location, root, NULL);
		if (IS_ERR(inode))
			return inode;

		/* Do extra check against inode mode with di_type */
		if (btrfs_inode_type(inode) != di_type) {
			btrfs_crit(fs_info,
"inode mode mismatch with dir: inode mode=0%o btrfs type=%u dir type=%u",
				  inode->i_mode, btrfs_inode_type(inode),
				  di_type);
			iput(inode);
			return ERR_PTR(-EUCLEAN);
		}
		return inode;
	}

	index = srcu_read_lock(&fs_info->subvol_srcu);
	ret = fixup_tree_root_location(fs_info, dir, dentry,
				       &location, &sub_root);
	if (ret < 0) {
		if (ret != -ENOENT)
			inode = ERR_PTR(ret);
		else
			inode = new_simple_dir(dir->i_sb, &location, sub_root);
	} else {
		inode = btrfs_iget(dir->i_sb, &location, sub_root, NULL);
	}
	srcu_read_unlock(&fs_info->subvol_srcu, index);

	if (!IS_ERR(inode) && root != sub_root) {
		down_read(&fs_info->cleanup_work_sem);
		if (!sb_rdonly(inode->i_sb))
			ret = btrfs_orphan_cleanup(sub_root);
		up_read(&fs_info->cleanup_work_sem);
		if (ret) {
			iput(inode);
			inode = ERR_PTR(ret);
		}
	}

	return inode;
}

static int btrfs_dentry_delete(const struct dentry *dentry)
{
	struct btrfs_root *root;
	struct inode *inode = d_inode(dentry);

	if (!inode && !IS_ROOT(dentry))
		inode = d_inode(dentry->d_parent);

	if (inode) {
		root = BTRFS_I(inode)->root;
		if (btrfs_root_refs(&root->root_item) == 0)
			return 1;

		if (btrfs_ino(BTRFS_I(inode)) == BTRFS_EMPTY_SUBVOL_DIR_OBJECTID)
			return 1;
	}
	return 0;
}

static struct dentry *btrfs_lookup(struct inode *dir, struct dentry *dentry,
				   unsigned int flags)
{
	struct inode *inode = btrfs_lookup_dentry(dir, dentry);

	if (inode == ERR_PTR(-ENOENT))
		inode = NULL;
	return d_splice_alias(inode, dentry);
}

/*
 * All this infrastructure exists because dir_emit can fault, and we are holding
 * the tree lock when doing readdir.  For now just allocate a buffer and copy
 * our information into that, and then dir_emit from the buffer.  This is
 * similar to what NFS does, only we don't keep the buffer around in pagecache
 * because I'm afraid I'll mess that up.  Long term we need to make filldir do
 * copy_to_user_inatomic so we don't have to worry about page faulting under the
 * tree lock.
 */
static int btrfs_opendir(struct inode *inode, struct file *file)
{
	struct btrfs_file_private *private;

	private = kzalloc(sizeof(struct btrfs_file_private), GFP_KERNEL);
	if (!private)
		return -ENOMEM;
	private->filldir_buf = kzalloc(PAGE_SIZE, GFP_KERNEL);
	if (!private->filldir_buf) {
		kfree(private);
		return -ENOMEM;
	}
	file->private_data = private;
	return 0;
}

struct dir_entry {
	u64 ino;
	u64 offset;
	unsigned type;
	int name_len;
};

static int btrfs_filldir(void *addr, int entries, struct dir_context *ctx)
{
	while (entries--) {
		struct dir_entry *entry = addr;
		char *name = (char *)(entry + 1);

		ctx->pos = get_unaligned(&entry->offset);
		if (!dir_emit(ctx, name, get_unaligned(&entry->name_len),
					 get_unaligned(&entry->ino),
					 get_unaligned(&entry->type)))
			return 1;
		addr += sizeof(struct dir_entry) +
			get_unaligned(&entry->name_len);
		ctx->pos++;
	}
	return 0;
}

static int btrfs_real_readdir(struct file *file, struct dir_context *ctx)
{
	struct inode *inode = file_inode(file);
	struct btrfs_root *root = BTRFS_I(inode)->root;
	struct btrfs_file_private *private = file->private_data;
	struct btrfs_dir_item *di;
	struct btrfs_key key;
	struct btrfs_key found_key;
	struct btrfs_path *path;
	void *addr;
	struct list_head ins_list;
	struct list_head del_list;
	int ret;
	struct extent_buffer *leaf;
	int slot;
	char *name_ptr;
	int name_len;
	int entries = 0;
	int total_len = 0;
	bool put = false;
	struct btrfs_key location;

	if (!dir_emit_dots(file, ctx))
		return 0;

	path = btrfs_alloc_path();
	if (!path)
		return -ENOMEM;

	addr = private->filldir_buf;
	path->reada = READA_FORWARD;

	INIT_LIST_HEAD(&ins_list);
	INIT_LIST_HEAD(&del_list);
	put = btrfs_readdir_get_delayed_items(inode, &ins_list, &del_list);

again:
	key.type = BTRFS_DIR_INDEX_KEY;
	key.offset = ctx->pos;
	key.objectid = btrfs_ino(BTRFS_I(inode));

	ret = btrfs_search_slot(NULL, root, &key, path, 0, 0);
	if (ret < 0)
		goto err;

	while (1) {
		struct dir_entry *entry;

		leaf = path->nodes[0];
		slot = path->slots[0];
		if (slot >= btrfs_header_nritems(leaf)) {
			ret = btrfs_next_leaf(root, path);
			if (ret < 0)
				goto err;
			else if (ret > 0)
				break;
			continue;
		}

		btrfs_item_key_to_cpu(leaf, &found_key, slot);

		if (found_key.objectid != key.objectid)
			break;
		if (found_key.type != BTRFS_DIR_INDEX_KEY)
			break;
		if (found_key.offset < ctx->pos)
			goto next;
		if (btrfs_should_delete_dir_index(&del_list, found_key.offset))
			goto next;
		di = btrfs_item_ptr(leaf, slot, struct btrfs_dir_item);
		name_len = btrfs_dir_name_len(leaf, di);
		if ((total_len + sizeof(struct dir_entry) + name_len) >=
		    PAGE_SIZE) {
			btrfs_release_path(path);
			ret = btrfs_filldir(private->filldir_buf, entries, ctx);
			if (ret)
				goto nopos;
			addr = private->filldir_buf;
			entries = 0;
			total_len = 0;
			goto again;
		}

		entry = addr;
		put_unaligned(name_len, &entry->name_len);
		name_ptr = (char *)(entry + 1);
		read_extent_buffer(leaf, name_ptr, (unsigned long)(di + 1),
				   name_len);
		put_unaligned(fs_ftype_to_dtype(btrfs_dir_type(leaf, di)),
				&entry->type);
		btrfs_dir_item_key_to_cpu(leaf, di, &location);
		put_unaligned(location.objectid, &entry->ino);
		put_unaligned(found_key.offset, &entry->offset);
		entries++;
		addr += sizeof(struct dir_entry) + name_len;
		total_len += sizeof(struct dir_entry) + name_len;
next:
		path->slots[0]++;
	}
	btrfs_release_path(path);

	ret = btrfs_filldir(private->filldir_buf, entries, ctx);
	if (ret)
		goto nopos;

	ret = btrfs_readdir_delayed_dir_index(ctx, &ins_list);
	if (ret)
		goto nopos;

	/*
	 * Stop new entries from being returned after we return the last
	 * entry.
	 *
	 * New directory entries are assigned a strictly increasing
	 * offset.  This means that new entries created during readdir
	 * are *guaranteed* to be seen in the future by that readdir.
	 * This has broken buggy programs which operate on names as
	 * they're returned by readdir.  Until we re-use freed offsets
	 * we have this hack to stop new entries from being returned
	 * under the assumption that they'll never reach this huge
	 * offset.
	 *
	 * This is being careful not to overflow 32bit loff_t unless the
	 * last entry requires it because doing so has broken 32bit apps
	 * in the past.
	 */
	if (ctx->pos >= INT_MAX)
		ctx->pos = LLONG_MAX;
	else
		ctx->pos = INT_MAX;
nopos:
	ret = 0;
err:
	if (put)
		btrfs_readdir_put_delayed_items(inode, &ins_list, &del_list);
	btrfs_free_path(path);
	return ret;
}

/*
 * This is somewhat expensive, updating the tree every time the
 * inode changes.  But, it is most likely to find the inode in cache.
 * FIXME, needs more benchmarking...there are no reasons other than performance
 * to keep or drop this code.
 */
static int btrfs_dirty_inode(struct inode *inode)
{
	struct btrfs_fs_info *fs_info = btrfs_sb(inode->i_sb);
	struct btrfs_root *root = BTRFS_I(inode)->root;
	struct btrfs_trans_handle *trans;
	int ret;

	if (test_bit(BTRFS_INODE_DUMMY, &BTRFS_I(inode)->runtime_flags))
		return 0;

	trans = btrfs_join_transaction(root);
	if (IS_ERR(trans))
		return PTR_ERR(trans);

	ret = btrfs_update_inode(trans, root, inode);
	if (ret && ret == -ENOSPC) {
		/* whoops, lets try again with the full transaction */
		btrfs_end_transaction(trans);
		trans = btrfs_start_transaction(root, 1);
		if (IS_ERR(trans))
			return PTR_ERR(trans);

		ret = btrfs_update_inode(trans, root, inode);
	}
	btrfs_end_transaction(trans);
	if (BTRFS_I(inode)->delayed_node)
		btrfs_balance_delayed_items(fs_info);

	return ret;
}

/*
 * This is a copy of file_update_time.  We need this so we can return error on
 * ENOSPC for updating the inode in the case of file write and mmap writes.
 */
static int btrfs_update_time(struct inode *inode, struct timespec64 *now,
			     int flags)
{
	struct btrfs_root *root = BTRFS_I(inode)->root;
	bool dirty = flags & ~S_VERSION;

	if (btrfs_root_readonly(root))
		return -EROFS;

	if (flags & S_VERSION)
		dirty |= inode_maybe_inc_iversion(inode, dirty);
	if (flags & S_CTIME)
		inode->i_ctime = *now;
	if (flags & S_MTIME)
		inode->i_mtime = *now;
	if (flags & S_ATIME)
		inode->i_atime = *now;
	return dirty ? btrfs_dirty_inode(inode) : 0;
}

/*
 * find the highest existing sequence number in a directory
 * and then set the in-memory index_cnt variable to reflect
 * free sequence numbers
 */
static int btrfs_set_inode_index_count(struct btrfs_inode *inode)
{
	struct btrfs_root *root = inode->root;
	struct btrfs_key key, found_key;
	struct btrfs_path *path;
	struct extent_buffer *leaf;
	int ret;

	key.objectid = btrfs_ino(inode);
	key.type = BTRFS_DIR_INDEX_KEY;
	key.offset = (u64)-1;

	path = btrfs_alloc_path();
	if (!path)
		return -ENOMEM;

	ret = btrfs_search_slot(NULL, root, &key, path, 0, 0);
	if (ret < 0)
		goto out;
	/* FIXME: we should be able to handle this */
	if (ret == 0)
		goto out;
	ret = 0;

	/*
	 * MAGIC NUMBER EXPLANATION:
	 * since we search a directory based on f_pos we have to start at 2
	 * since '.' and '..' have f_pos of 0 and 1 respectively, so everybody
	 * else has to start at 2
	 */
	if (path->slots[0] == 0) {
		inode->index_cnt = 2;
		goto out;
	}

	path->slots[0]--;

	leaf = path->nodes[0];
	btrfs_item_key_to_cpu(leaf, &found_key, path->slots[0]);

	if (found_key.objectid != btrfs_ino(inode) ||
	    found_key.type != BTRFS_DIR_INDEX_KEY) {
		inode->index_cnt = 2;
		goto out;
	}

	inode->index_cnt = found_key.offset + 1;
out:
	btrfs_free_path(path);
	return ret;
}

/*
 * helper to find a free sequence number in a given directory.  This current
 * code is very simple, later versions will do smarter things in the btree
 */
int btrfs_set_inode_index(struct btrfs_inode *dir, u64 *index)
{
	int ret = 0;

	if (dir->index_cnt == (u64)-1) {
		ret = btrfs_inode_delayed_dir_index_count(dir);
		if (ret) {
			ret = btrfs_set_inode_index_count(dir);
			if (ret)
				return ret;
		}
	}

	*index = dir->index_cnt;
	dir->index_cnt++;

	return ret;
}

static int btrfs_insert_inode_locked(struct inode *inode)
{
	struct btrfs_iget_args args;
	args.location = &BTRFS_I(inode)->location;
	args.root = BTRFS_I(inode)->root;

	return insert_inode_locked4(inode,
		   btrfs_inode_hash(inode->i_ino, BTRFS_I(inode)->root),
		   btrfs_find_actor, &args);
}

/*
 * Inherit flags from the parent inode.
 *
 * Currently only the compression flags and the cow flags are inherited.
 */
static void btrfs_inherit_iflags(struct inode *inode, struct inode *dir)
{
	unsigned int flags;

	if (!dir)
		return;

	flags = BTRFS_I(dir)->flags;

	if (flags & BTRFS_INODE_NOCOMPRESS) {
		BTRFS_I(inode)->flags &= ~BTRFS_INODE_COMPRESS;
		BTRFS_I(inode)->flags |= BTRFS_INODE_NOCOMPRESS;
	} else if (flags & BTRFS_INODE_COMPRESS) {
		BTRFS_I(inode)->flags &= ~BTRFS_INODE_NOCOMPRESS;
		BTRFS_I(inode)->flags |= BTRFS_INODE_COMPRESS;
	}

	if (flags & BTRFS_INODE_NODATACOW) {
		BTRFS_I(inode)->flags |= BTRFS_INODE_NODATACOW;
		if (S_ISREG(inode->i_mode))
			BTRFS_I(inode)->flags |= BTRFS_INODE_NODATASUM;
	}

	btrfs_sync_inode_flags_to_i_flags(inode);
}

static struct inode *btrfs_new_inode(struct btrfs_trans_handle *trans,
				     struct btrfs_root *root,
				     struct inode *dir,
				     const char *name, int name_len,
				     u64 ref_objectid, u64 objectid,
				     umode_t mode, u64 *index)
{
	struct btrfs_fs_info *fs_info = root->fs_info;
	struct inode *inode;
	struct btrfs_inode_item *inode_item;
	struct btrfs_key *location;
	struct btrfs_path *path;
	struct btrfs_inode_ref *ref;
	struct btrfs_key key[2];
	u32 sizes[2];
	int nitems = name ? 2 : 1;
	unsigned long ptr;
	unsigned int nofs_flag;
	int ret;

	path = btrfs_alloc_path();
	if (!path)
		return ERR_PTR(-ENOMEM);

	nofs_flag = memalloc_nofs_save();
	inode = new_inode(fs_info->sb);
	memalloc_nofs_restore(nofs_flag);
	if (!inode) {
		btrfs_free_path(path);
		return ERR_PTR(-ENOMEM);
	}

	/*
	 * O_TMPFILE, set link count to 0, so that after this point,
	 * we fill in an inode item with the correct link count.
	 */
	if (!name)
		set_nlink(inode, 0);

	/*
	 * we have to initialize this early, so we can reclaim the inode
	 * number if we fail afterwards in this function.
	 */
	inode->i_ino = objectid;

	if (dir && name) {
		trace_btrfs_inode_request(dir);

		ret = btrfs_set_inode_index(BTRFS_I(dir), index);
		if (ret) {
			btrfs_free_path(path);
			iput(inode);
			return ERR_PTR(ret);
		}
	} else if (dir) {
		*index = 0;
	}
	/*
	 * index_cnt is ignored for everything but a dir,
	 * btrfs_set_inode_index_count has an explanation for the magic
	 * number
	 */
	BTRFS_I(inode)->index_cnt = 2;
	BTRFS_I(inode)->dir_index = *index;
	BTRFS_I(inode)->root = root;
	BTRFS_I(inode)->generation = trans->transid;
	inode->i_generation = BTRFS_I(inode)->generation;

	/*
	 * We could have gotten an inode number from somebody who was fsynced
	 * and then removed in this same transaction, so let's just set full
	 * sync since it will be a full sync anyway and this will blow away the
	 * old info in the log.
	 */
	set_bit(BTRFS_INODE_NEEDS_FULL_SYNC, &BTRFS_I(inode)->runtime_flags);

	key[0].objectid = objectid;
	key[0].type = BTRFS_INODE_ITEM_KEY;
	key[0].offset = 0;

	sizes[0] = sizeof(struct btrfs_inode_item);

	if (name) {
		/*
		 * Start new inodes with an inode_ref. This is slightly more
		 * efficient for small numbers of hard links since they will
		 * be packed into one item. Extended refs will kick in if we
		 * add more hard links than can fit in the ref item.
		 */
		key[1].objectid = objectid;
		key[1].type = BTRFS_INODE_REF_KEY;
		key[1].offset = ref_objectid;

		sizes[1] = name_len + sizeof(*ref);
	}

	location = &BTRFS_I(inode)->location;
	location->objectid = objectid;
	location->offset = 0;
	location->type = BTRFS_INODE_ITEM_KEY;

	ret = btrfs_insert_inode_locked(inode);
	if (ret < 0) {
		iput(inode);
		goto fail;
	}

	path->leave_spinning = 1;
	ret = btrfs_insert_empty_items(trans, root, path, key, sizes, nitems);
	if (ret != 0)
		goto fail_unlock;

	inode_init_owner(inode, dir, mode);
	inode_set_bytes(inode, 0);

	inode->i_mtime = current_time(inode);
	inode->i_atime = inode->i_mtime;
	inode->i_ctime = inode->i_mtime;
	BTRFS_I(inode)->i_otime = inode->i_mtime;

	inode_item = btrfs_item_ptr(path->nodes[0], path->slots[0],
				  struct btrfs_inode_item);
	memzero_extent_buffer(path->nodes[0], (unsigned long)inode_item,
			     sizeof(*inode_item));
	fill_inode_item(trans, path->nodes[0], inode_item, inode);

	if (name) {
		ref = btrfs_item_ptr(path->nodes[0], path->slots[0] + 1,
				     struct btrfs_inode_ref);
		btrfs_set_inode_ref_name_len(path->nodes[0], ref, name_len);
		btrfs_set_inode_ref_index(path->nodes[0], ref, *index);
		ptr = (unsigned long)(ref + 1);
		write_extent_buffer(path->nodes[0], name, ptr, name_len);
	}

	btrfs_mark_buffer_dirty(path->nodes[0]);
	btrfs_free_path(path);

	btrfs_inherit_iflags(inode, dir);

	if (S_ISREG(mode)) {
		if (btrfs_test_opt(fs_info, NODATASUM))
			BTRFS_I(inode)->flags |= BTRFS_INODE_NODATASUM;
		if (btrfs_test_opt(fs_info, NODATACOW))
			BTRFS_I(inode)->flags |= BTRFS_INODE_NODATACOW |
				BTRFS_INODE_NODATASUM;
	}

	inode_tree_add(inode);

	trace_btrfs_inode_new(inode);
	btrfs_set_inode_last_trans(trans, inode);

	btrfs_update_root_times(trans, root);

	ret = btrfs_inode_inherit_props(trans, inode, dir);
	if (ret)
		btrfs_err(fs_info,
			  "error inheriting props for ino %llu (root %llu): %d",
			btrfs_ino(BTRFS_I(inode)), root->root_key.objectid, ret);

	return inode;

fail_unlock:
	discard_new_inode(inode);
fail:
	if (dir && name)
		BTRFS_I(dir)->index_cnt--;
	btrfs_free_path(path);
	return ERR_PTR(ret);
}

/*
 * utility function to add 'inode' into 'parent_inode' with
 * a give name and a given sequence number.
 * if 'add_backref' is true, also insert a backref from the
 * inode to the parent directory.
 */
int btrfs_add_link(struct btrfs_trans_handle *trans,
		   struct btrfs_inode *parent_inode, struct btrfs_inode *inode,
		   const char *name, int name_len, int add_backref, u64 index)
{
	int ret = 0;
	struct btrfs_key key;
	struct btrfs_root *root = parent_inode->root;
	u64 ino = btrfs_ino(inode);
	u64 parent_ino = btrfs_ino(parent_inode);

	if (unlikely(ino == BTRFS_FIRST_FREE_OBJECTID)) {
		memcpy(&key, &inode->root->root_key, sizeof(key));
	} else {
		key.objectid = ino;
		key.type = BTRFS_INODE_ITEM_KEY;
		key.offset = 0;
	}

	if (unlikely(ino == BTRFS_FIRST_FREE_OBJECTID)) {
		ret = btrfs_add_root_ref(trans, key.objectid,
					 root->root_key.objectid, parent_ino,
					 index, name, name_len);
	} else if (add_backref) {
		ret = btrfs_insert_inode_ref(trans, root, name, name_len, ino,
					     parent_ino, index);
	}

	/* Nothing to clean up yet */
	if (ret)
		return ret;

	ret = btrfs_insert_dir_item(trans, name, name_len, parent_inode, &key,
				    btrfs_inode_type(&inode->vfs_inode), index);
	if (ret == -EEXIST || ret == -EOVERFLOW)
		goto fail_dir_item;
	else if (ret) {
		btrfs_abort_transaction(trans, ret);
		return ret;
	}

	btrfs_i_size_write(parent_inode, parent_inode->vfs_inode.i_size +
			   name_len * 2);
	inode_inc_iversion(&parent_inode->vfs_inode);
	/*
	 * If we are replaying a log tree, we do not want to update the mtime
	 * and ctime of the parent directory with the current time, since the
	 * log replay procedure is responsible for setting them to their correct
	 * values (the ones it had when the fsync was done).
	 */
	if (!test_bit(BTRFS_FS_LOG_RECOVERING, &root->fs_info->flags)) {
		struct timespec64 now = current_time(&parent_inode->vfs_inode);

		parent_inode->vfs_inode.i_mtime = now;
		parent_inode->vfs_inode.i_ctime = now;
	}
	ret = btrfs_update_inode(trans, root, &parent_inode->vfs_inode);
	if (ret)
		btrfs_abort_transaction(trans, ret);
	return ret;

fail_dir_item:
	if (unlikely(ino == BTRFS_FIRST_FREE_OBJECTID)) {
		u64 local_index;
		int err;
		err = btrfs_del_root_ref(trans, key.objectid,
					 root->root_key.objectid, parent_ino,
					 &local_index, name, name_len);
		if (err)
			btrfs_abort_transaction(trans, err);
	} else if (add_backref) {
		u64 local_index;
		int err;

		err = btrfs_del_inode_ref(trans, root, name, name_len,
					  ino, parent_ino, &local_index);
		if (err)
			btrfs_abort_transaction(trans, err);
	}

	/* Return the original error code */
	return ret;
}

static int btrfs_add_nondir(struct btrfs_trans_handle *trans,
			    struct btrfs_inode *dir, struct dentry *dentry,
			    struct btrfs_inode *inode, int backref, u64 index)
{
	int err = btrfs_add_link(trans, dir, inode,
				 dentry->d_name.name, dentry->d_name.len,
				 backref, index);
	if (err > 0)
		err = -EEXIST;
	return err;
}

static int btrfs_mknod(struct inode *dir, struct dentry *dentry,
			umode_t mode, dev_t rdev)
{
	struct btrfs_fs_info *fs_info = btrfs_sb(dir->i_sb);
	struct btrfs_trans_handle *trans;
	struct btrfs_root *root = BTRFS_I(dir)->root;
	struct inode *inode = NULL;
	int err;
	u64 objectid;
	u64 index = 0;

	/*
	 * 2 for inode item and ref
	 * 2 for dir items
	 * 1 for xattr if selinux is on
	 */
	trans = btrfs_start_transaction(root, 5);
	if (IS_ERR(trans))
		return PTR_ERR(trans);

	err = btrfs_find_free_ino(root, &objectid);
	if (err)
		goto out_unlock;

	inode = btrfs_new_inode(trans, root, dir, dentry->d_name.name,
			dentry->d_name.len, btrfs_ino(BTRFS_I(dir)), objectid,
			mode, &index);
	if (IS_ERR(inode)) {
		err = PTR_ERR(inode);
		inode = NULL;
		goto out_unlock;
	}

	/*
	* If the active LSM wants to access the inode during
	* d_instantiate it needs these. Smack checks to see
	* if the filesystem supports xattrs by looking at the
	* ops vector.
	*/
	inode->i_op = &btrfs_special_inode_operations;
	init_special_inode(inode, inode->i_mode, rdev);

	err = btrfs_init_inode_security(trans, inode, dir, &dentry->d_name);
	if (err)
		goto out_unlock;

	err = btrfs_add_nondir(trans, BTRFS_I(dir), dentry, BTRFS_I(inode),
			0, index);
	if (err)
		goto out_unlock;

	btrfs_update_inode(trans, root, inode);
	d_instantiate_new(dentry, inode);

out_unlock:
	btrfs_end_transaction(trans);
	btrfs_btree_balance_dirty(fs_info);
	if (err && inode) {
		inode_dec_link_count(inode);
		discard_new_inode(inode);
	}
	return err;
}

static int btrfs_create(struct inode *dir, struct dentry *dentry,
			umode_t mode, bool excl)
{
	struct btrfs_fs_info *fs_info = btrfs_sb(dir->i_sb);
	struct btrfs_trans_handle *trans;
	struct btrfs_root *root = BTRFS_I(dir)->root;
	struct inode *inode = NULL;
	int err;
	u64 objectid;
	u64 index = 0;

	/*
	 * 2 for inode item and ref
	 * 2 for dir items
	 * 1 for xattr if selinux is on
	 */
	trans = btrfs_start_transaction(root, 5);
	if (IS_ERR(trans))
		return PTR_ERR(trans);

	err = btrfs_find_free_ino(root, &objectid);
	if (err)
		goto out_unlock;

	inode = btrfs_new_inode(trans, root, dir, dentry->d_name.name,
			dentry->d_name.len, btrfs_ino(BTRFS_I(dir)), objectid,
			mode, &index);
	if (IS_ERR(inode)) {
		err = PTR_ERR(inode);
		inode = NULL;
		goto out_unlock;
	}
	/*
	* If the active LSM wants to access the inode during
	* d_instantiate it needs these. Smack checks to see
	* if the filesystem supports xattrs by looking at the
	* ops vector.
	*/
	inode->i_fop = &btrfs_file_operations;
	inode->i_op = &btrfs_file_inode_operations;
	inode->i_mapping->a_ops = &btrfs_aops;

	err = btrfs_init_inode_security(trans, inode, dir, &dentry->d_name);
	if (err)
		goto out_unlock;

	err = btrfs_update_inode(trans, root, inode);
	if (err)
		goto out_unlock;

	err = btrfs_add_nondir(trans, BTRFS_I(dir), dentry, BTRFS_I(inode),
			0, index);
	if (err)
		goto out_unlock;

	BTRFS_I(inode)->io_tree.ops = &btrfs_extent_io_ops;
	d_instantiate_new(dentry, inode);

out_unlock:
	btrfs_end_transaction(trans);
	if (err && inode) {
		inode_dec_link_count(inode);
		discard_new_inode(inode);
	}
	btrfs_btree_balance_dirty(fs_info);
	return err;
}

static int btrfs_link(struct dentry *old_dentry, struct inode *dir,
		      struct dentry *dentry)
{
	struct btrfs_trans_handle *trans = NULL;
	struct btrfs_root *root = BTRFS_I(dir)->root;
	struct inode *inode = d_inode(old_dentry);
	struct btrfs_fs_info *fs_info = btrfs_sb(inode->i_sb);
	u64 index;
	int err;
	int drop_inode = 0;

	/* do not allow sys_link's with other subvols of the same device */
	if (root->root_key.objectid != BTRFS_I(inode)->root->root_key.objectid)
		return -EXDEV;

	if (inode->i_nlink >= BTRFS_LINK_MAX)
		return -EMLINK;

	err = btrfs_set_inode_index(BTRFS_I(dir), &index);
	if (err)
		goto fail;

	/*
	 * 2 items for inode and inode ref
	 * 2 items for dir items
	 * 1 item for parent inode
	 * 1 item for orphan item deletion if O_TMPFILE
	 */
	trans = btrfs_start_transaction(root, inode->i_nlink ? 5 : 6);
	if (IS_ERR(trans)) {
		err = PTR_ERR(trans);
		trans = NULL;
		goto fail;
	}

	/* There are several dir indexes for this inode, clear the cache. */
	BTRFS_I(inode)->dir_index = 0ULL;
	inc_nlink(inode);
	inode_inc_iversion(inode);
	inode->i_ctime = current_time(inode);
	ihold(inode);
	set_bit(BTRFS_INODE_COPY_EVERYTHING, &BTRFS_I(inode)->runtime_flags);

	err = btrfs_add_nondir(trans, BTRFS_I(dir), dentry, BTRFS_I(inode),
			1, index);

	if (err) {
		drop_inode = 1;
	} else {
		struct dentry *parent = dentry->d_parent;
		int ret;

		err = btrfs_update_inode(trans, root, inode);
		if (err)
			goto fail;
		if (inode->i_nlink == 1) {
			/*
			 * If new hard link count is 1, it's a file created
			 * with open(2) O_TMPFILE flag.
			 */
			err = btrfs_orphan_del(trans, BTRFS_I(inode));
			if (err)
				goto fail;
		}
		BTRFS_I(inode)->last_link_trans = trans->transid;
		d_instantiate(dentry, inode);
		ret = btrfs_log_new_name(trans, BTRFS_I(inode), NULL, parent,
					 true, NULL);
		if (ret == BTRFS_NEED_TRANS_COMMIT) {
			err = btrfs_commit_transaction(trans);
			trans = NULL;
		}
	}

fail:
	if (trans)
		btrfs_end_transaction(trans);
	if (drop_inode) {
		inode_dec_link_count(inode);
		iput(inode);
	}
	btrfs_btree_balance_dirty(fs_info);
	return err;
}

static int btrfs_mkdir(struct inode *dir, struct dentry *dentry, umode_t mode)
{
	struct btrfs_fs_info *fs_info = btrfs_sb(dir->i_sb);
	struct inode *inode = NULL;
	struct btrfs_trans_handle *trans;
	struct btrfs_root *root = BTRFS_I(dir)->root;
	int err = 0;
	u64 objectid = 0;
	u64 index = 0;

	/*
	 * 2 items for inode and ref
	 * 2 items for dir items
	 * 1 for xattr if selinux is on
	 */
	trans = btrfs_start_transaction(root, 5);
	if (IS_ERR(trans))
		return PTR_ERR(trans);

	err = btrfs_find_free_ino(root, &objectid);
	if (err)
		goto out_fail;

	inode = btrfs_new_inode(trans, root, dir, dentry->d_name.name,
			dentry->d_name.len, btrfs_ino(BTRFS_I(dir)), objectid,
			S_IFDIR | mode, &index);
	if (IS_ERR(inode)) {
		err = PTR_ERR(inode);
		inode = NULL;
		goto out_fail;
	}

	/* these must be set before we unlock the inode */
	inode->i_op = &btrfs_dir_inode_operations;
	inode->i_fop = &btrfs_dir_file_operations;

	err = btrfs_init_inode_security(trans, inode, dir, &dentry->d_name);
	if (err)
		goto out_fail;

	btrfs_i_size_write(BTRFS_I(inode), 0);
	err = btrfs_update_inode(trans, root, inode);
	if (err)
		goto out_fail;

	err = btrfs_add_link(trans, BTRFS_I(dir), BTRFS_I(inode),
			dentry->d_name.name,
			dentry->d_name.len, 0, index);
	if (err)
		goto out_fail;

	d_instantiate_new(dentry, inode);

out_fail:
	btrfs_end_transaction(trans);
	if (err && inode) {
		inode_dec_link_count(inode);
		discard_new_inode(inode);
	}
	btrfs_btree_balance_dirty(fs_info);
	return err;
}

static noinline int uncompress_inline(struct btrfs_path *path,
				      struct page *page,
				      size_t pg_offset, u64 extent_offset,
				      struct btrfs_file_extent_item *item)
{
	int ret;
	struct extent_buffer *leaf = path->nodes[0];
	char *tmp;
	size_t max_size;
	unsigned long inline_size;
	unsigned long ptr;
	int compress_type;

	WARN_ON(pg_offset != 0);
	compress_type = btrfs_file_extent_compression(leaf, item);
	max_size = btrfs_file_extent_ram_bytes(leaf, item);
	inline_size = btrfs_file_extent_inline_item_len(leaf,
					btrfs_item_nr(path->slots[0]));
	tmp = kmalloc(inline_size, GFP_NOFS);
	if (!tmp)
		return -ENOMEM;
	ptr = btrfs_file_extent_inline_start(item);

	read_extent_buffer(leaf, tmp, ptr, inline_size);

	max_size = min_t(unsigned long, PAGE_SIZE, max_size);
	ret = btrfs_decompress(compress_type, tmp, page,
			       extent_offset, inline_size, max_size);

	/*
	 * decompression code contains a memset to fill in any space between the end
	 * of the uncompressed data and the end of max_size in case the decompressed
	 * data ends up shorter than ram_bytes.  That doesn't cover the hole between
	 * the end of an inline extent and the beginning of the next block, so we
	 * cover that region here.
	 */

	if (max_size + pg_offset < PAGE_SIZE) {
		char *map = kmap(page);
		memset(map + pg_offset + max_size, 0, PAGE_SIZE - max_size - pg_offset);
		kunmap(page);
	}
	kfree(tmp);
	return ret;
}

/*
 * a bit scary, this does extent mapping from logical file offset to the disk.
 * the ugly parts come from merging extents from the disk with the in-ram
 * representation.  This gets more complex because of the data=ordered code,
 * where the in-ram extents might be locked pending data=ordered completion.
 *
 * This also copies inline extents directly into the page.
 */
struct extent_map *btrfs_get_extent(struct btrfs_inode *inode,
				    struct page *page,
				    size_t pg_offset, u64 start, u64 len,
				    int create)
{
	struct btrfs_fs_info *fs_info = inode->root->fs_info;
	int ret;
	int err = 0;
	u64 extent_start = 0;
	u64 extent_end = 0;
	u64 objectid = btrfs_ino(inode);
	int extent_type = -1;
	struct btrfs_path *path = NULL;
	struct btrfs_root *root = inode->root;
	struct btrfs_file_extent_item *item;
	struct extent_buffer *leaf;
	struct btrfs_key found_key;
	struct extent_map *em = NULL;
	struct extent_map_tree *em_tree = &inode->extent_tree;
	struct extent_io_tree *io_tree = &inode->io_tree;
	const bool new_inline = !page || create;

	read_lock(&em_tree->lock);
	em = lookup_extent_mapping(em_tree, start, len);
	if (em)
		em->bdev = fs_info->fs_devices->latest_bdev;
	read_unlock(&em_tree->lock);

	if (em) {
		if (em->start > start || em->start + em->len <= start)
			free_extent_map(em);
		else if (em->block_start == EXTENT_MAP_INLINE && page)
			free_extent_map(em);
		else
			goto out;
	}
	em = alloc_extent_map();
	if (!em) {
		err = -ENOMEM;
		goto out;
	}
	em->bdev = fs_info->fs_devices->latest_bdev;
	em->start = EXTENT_MAP_HOLE;
	em->orig_start = EXTENT_MAP_HOLE;
	em->len = (u64)-1;
	em->block_len = (u64)-1;

	path = btrfs_alloc_path();
	if (!path) {
		err = -ENOMEM;
		goto out;
	}

	/* Chances are we'll be called again, so go ahead and do readahead */
	path->reada = READA_FORWARD;

	/*
	 * Unless we're going to uncompress the inline extent, no sleep would
	 * happen.
	 */
	path->leave_spinning = 1;

	ret = btrfs_lookup_file_extent(NULL, root, path, objectid, start, 0);
	if (ret < 0) {
		err = ret;
		goto out;
	} else if (ret > 0) {
		if (path->slots[0] == 0)
			goto not_found;
		path->slots[0]--;
	}

	leaf = path->nodes[0];
	item = btrfs_item_ptr(leaf, path->slots[0],
			      struct btrfs_file_extent_item);
	btrfs_item_key_to_cpu(leaf, &found_key, path->slots[0]);
	if (found_key.objectid != objectid ||
	    found_key.type != BTRFS_EXTENT_DATA_KEY) {
		/*
		 * If we backup past the first extent we want to move forward
		 * and see if there is an extent in front of us, otherwise we'll
		 * say there is a hole for our whole search range which can
		 * cause problems.
		 */
		extent_end = start;
		goto next;
	}

	extent_type = btrfs_file_extent_type(leaf, item);
	extent_start = found_key.offset;
	if (extent_type == BTRFS_FILE_EXTENT_REG ||
	    extent_type == BTRFS_FILE_EXTENT_PREALLOC) {
		/* Only regular file could have regular/prealloc extent */
		if (!S_ISREG(inode->vfs_inode.i_mode)) {
			ret = -EUCLEAN;
			btrfs_crit(fs_info,
		"regular/prealloc extent found for non-regular inode %llu",
				   btrfs_ino(inode));
			goto out;
		}
		extent_end = extent_start +
		       btrfs_file_extent_num_bytes(leaf, item);

		trace_btrfs_get_extent_show_fi_regular(inode, leaf, item,
						       extent_start);
	} else if (extent_type == BTRFS_FILE_EXTENT_INLINE) {
		size_t size;

		size = btrfs_file_extent_ram_bytes(leaf, item);
		extent_end = ALIGN(extent_start + size,
				   fs_info->sectorsize);

		trace_btrfs_get_extent_show_fi_inline(inode, leaf, item,
						      path->slots[0],
						      extent_start);
	}
next:
	if (start >= extent_end) {
		path->slots[0]++;
		if (path->slots[0] >= btrfs_header_nritems(leaf)) {
			ret = btrfs_next_leaf(root, path);
			if (ret < 0) {
				err = ret;
				goto out;
			} else if (ret > 0) {
				goto not_found;
			}
			leaf = path->nodes[0];
		}
		btrfs_item_key_to_cpu(leaf, &found_key, path->slots[0]);
		if (found_key.objectid != objectid ||
		    found_key.type != BTRFS_EXTENT_DATA_KEY)
			goto not_found;
		if (start + len <= found_key.offset)
			goto not_found;
		if (start > found_key.offset)
			goto next;

		/* New extent overlaps with existing one */
		em->start = start;
		em->orig_start = start;
		em->len = found_key.offset - start;
		em->block_start = EXTENT_MAP_HOLE;
		goto insert;
	}

	btrfs_extent_item_to_extent_map(inode, path, item,
			new_inline, em);

	if (extent_type == BTRFS_FILE_EXTENT_REG ||
	    extent_type == BTRFS_FILE_EXTENT_PREALLOC) {
		goto insert;
	} else if (extent_type == BTRFS_FILE_EXTENT_INLINE) {
		unsigned long ptr;
		char *map;
		size_t size;
		size_t extent_offset;
		size_t copy_size;

		if (new_inline)
			goto out;

		size = btrfs_file_extent_ram_bytes(leaf, item);
		extent_offset = page_offset(page) + pg_offset - extent_start;
		copy_size = min_t(u64, PAGE_SIZE - pg_offset,
				  size - extent_offset);
		em->start = extent_start + extent_offset;
		em->len = ALIGN(copy_size, fs_info->sectorsize);
		em->orig_block_len = em->len;
		em->orig_start = em->start;
		ptr = btrfs_file_extent_inline_start(item) + extent_offset;

		btrfs_set_path_blocking(path);
		if (!PageUptodate(page)) {
			if (btrfs_file_extent_compression(leaf, item) !=
			    BTRFS_COMPRESS_NONE) {
				ret = uncompress_inline(path, page, pg_offset,
							extent_offset, item);
				if (ret) {
					err = ret;
					goto out;
				}
			} else {
				map = kmap(page);
				read_extent_buffer(leaf, map + pg_offset, ptr,
						   copy_size);
				if (pg_offset + copy_size < PAGE_SIZE) {
					memset(map + pg_offset + copy_size, 0,
					       PAGE_SIZE - pg_offset -
					       copy_size);
				}
				kunmap(page);
			}
			flush_dcache_page(page);
		}
		set_extent_uptodate(io_tree, em->start,
				    extent_map_end(em) - 1, NULL, GFP_NOFS);
		goto insert;
	}
not_found:
	em->start = start;
	em->orig_start = start;
	em->len = len;
	em->block_start = EXTENT_MAP_HOLE;
insert:
	btrfs_release_path(path);
	if (em->start > start || extent_map_end(em) <= start) {
		btrfs_err(fs_info,
			  "bad extent! em: [%llu %llu] passed [%llu %llu]",
			  em->start, em->len, start, len);
		err = -EIO;
		goto out;
	}

	err = 0;
	write_lock(&em_tree->lock);
	err = btrfs_add_extent_mapping(fs_info, em_tree, &em, start, len);
	write_unlock(&em_tree->lock);
out:
	btrfs_free_path(path);

	trace_btrfs_get_extent(root, inode, em);

	if (err) {
		free_extent_map(em);
		return ERR_PTR(err);
	}
	BUG_ON(!em); /* Error is always set */
	return em;
}

struct extent_map *btrfs_get_extent_fiemap(struct btrfs_inode *inode,
					   u64 start, u64 len)
{
	struct extent_map *em;
	struct extent_map *hole_em = NULL;
	u64 delalloc_start = start;
	u64 end;
	u64 delalloc_len;
	u64 delalloc_end;
	int err = 0;

	em = btrfs_get_extent(inode, NULL, 0, start, len, 0);
	if (IS_ERR(em))
		return em;
	/*
	 * If our em maps to:
	 * - a hole or
	 * - a pre-alloc extent,
	 * there might actually be delalloc bytes behind it.
	 */
	if (em->block_start != EXTENT_MAP_HOLE &&
	    !test_bit(EXTENT_FLAG_PREALLOC, &em->flags))
		return em;
	else
		hole_em = em;

	/* check to see if we've wrapped (len == -1 or similar) */
	end = start + len;
	if (end < start)
		end = (u64)-1;
	else
		end -= 1;

	em = NULL;

	/* ok, we didn't find anything, lets look for delalloc */
	delalloc_len = count_range_bits(&inode->io_tree, &delalloc_start,
				 end, len, EXTENT_DELALLOC, 1);
	delalloc_end = delalloc_start + delalloc_len;
	if (delalloc_end < delalloc_start)
		delalloc_end = (u64)-1;

	/*
	 * We didn't find anything useful, return the original results from
	 * get_extent()
	 */
	if (delalloc_start > end || delalloc_end <= start) {
		em = hole_em;
		hole_em = NULL;
		goto out;
	}

	/*
	 * Adjust the delalloc_start to make sure it doesn't go backwards from
	 * the start they passed in
	 */
	delalloc_start = max(start, delalloc_start);
	delalloc_len = delalloc_end - delalloc_start;

	if (delalloc_len > 0) {
		u64 hole_start;
		u64 hole_len;
		const u64 hole_end = extent_map_end(hole_em);

		em = alloc_extent_map();
		if (!em) {
			err = -ENOMEM;
			goto out;
		}
		em->bdev = NULL;

		ASSERT(hole_em);
		/*
		 * When btrfs_get_extent can't find anything it returns one
		 * huge hole
		 *
		 * Make sure what it found really fits our range, and adjust to
		 * make sure it is based on the start from the caller
		 */
		if (hole_end <= start || hole_em->start > end) {
		       free_extent_map(hole_em);
		       hole_em = NULL;
		} else {
		       hole_start = max(hole_em->start, start);
		       hole_len = hole_end - hole_start;
		}

		if (hole_em && delalloc_start > hole_start) {
			/*
			 * Our hole starts before our delalloc, so we have to
			 * return just the parts of the hole that go until the
			 * delalloc starts
			 */
			em->len = min(hole_len, delalloc_start - hole_start);
			em->start = hole_start;
			em->orig_start = hole_start;
			/*
			 * Don't adjust block start at all, it is fixed at
			 * EXTENT_MAP_HOLE
			 */
			em->block_start = hole_em->block_start;
			em->block_len = hole_len;
			if (test_bit(EXTENT_FLAG_PREALLOC, &hole_em->flags))
				set_bit(EXTENT_FLAG_PREALLOC, &em->flags);
		} else {
			/*
			 * Hole is out of passed range or it starts after
			 * delalloc range
			 */
			em->start = delalloc_start;
			em->len = delalloc_len;
			em->orig_start = delalloc_start;
			em->block_start = EXTENT_MAP_DELALLOC;
			em->block_len = delalloc_len;
		}
	} else {
		return hole_em;
	}
out:

	free_extent_map(hole_em);
	if (err) {
		free_extent_map(em);
		return ERR_PTR(err);
	}
	return em;
}

static struct extent_map *btrfs_create_dio_extent(struct inode *inode,
						  const u64 start,
						  const u64 len,
						  const u64 orig_start,
						  const u64 block_start,
						  const u64 block_len,
						  const u64 orig_block_len,
						  const u64 ram_bytes,
						  const int type)
{
	struct extent_map *em = NULL;
	int ret;

	if (type != BTRFS_ORDERED_NOCOW) {
		em = create_io_em(inode, start, len, orig_start,
				  block_start, block_len, orig_block_len,
				  ram_bytes,
				  BTRFS_COMPRESS_NONE, /* compress_type */
				  type);
		if (IS_ERR(em))
			goto out;
	}
	ret = btrfs_add_ordered_extent_dio(inode, start, block_start,
					   len, block_len, type);
	if (ret) {
		if (em) {
			free_extent_map(em);
			btrfs_drop_extent_cache(BTRFS_I(inode), start,
						start + len - 1, 0);
		}
		em = ERR_PTR(ret);
	}
 out:

	return em;
}

static struct extent_map *btrfs_new_extent_direct(struct inode *inode,
						  u64 start, u64 len)
{
	struct btrfs_fs_info *fs_info = btrfs_sb(inode->i_sb);
	struct btrfs_root *root = BTRFS_I(inode)->root;
	struct extent_map *em;
	struct btrfs_key ins;
	u64 alloc_hint;
	int ret;

	alloc_hint = get_extent_allocation_hint(inode, start, len);
	ret = btrfs_reserve_extent(root, len, len, fs_info->sectorsize,
				   0, alloc_hint, &ins, 1, 1);
	if (ret)
		return ERR_PTR(ret);

	em = btrfs_create_dio_extent(inode, start, ins.offset, start,
				     ins.objectid, ins.offset, ins.offset,
				     ins.offset, BTRFS_ORDERED_REGULAR);
	btrfs_dec_block_group_reservations(fs_info, ins.objectid);
	if (IS_ERR(em))
		btrfs_free_reserved_extent(fs_info, ins.objectid,
					   ins.offset, 1);

	return em;
}

/*
 * returns 1 when the nocow is safe, < 1 on error, 0 if the
 * block must be cow'd
 */
noinline int can_nocow_extent(struct inode *inode, u64 offset, u64 *len,
			      u64 *orig_start, u64 *orig_block_len,
			      u64 *ram_bytes)
{
	struct btrfs_fs_info *fs_info = btrfs_sb(inode->i_sb);
	struct btrfs_path *path;
	int ret;
	struct extent_buffer *leaf;
	struct btrfs_root *root = BTRFS_I(inode)->root;
	struct extent_io_tree *io_tree = &BTRFS_I(inode)->io_tree;
	struct btrfs_file_extent_item *fi;
	struct btrfs_key key;
	u64 disk_bytenr;
	u64 backref_offset;
	u64 extent_end;
	u64 num_bytes;
	int slot;
	int found_type;
	bool nocow = (BTRFS_I(inode)->flags & BTRFS_INODE_NODATACOW);

	path = btrfs_alloc_path();
	if (!path)
		return -ENOMEM;

	ret = btrfs_lookup_file_extent(NULL, root, path,
			btrfs_ino(BTRFS_I(inode)), offset, 0);
	if (ret < 0)
		goto out;

	slot = path->slots[0];
	if (ret == 1) {
		if (slot == 0) {
			/* can't find the item, must cow */
			ret = 0;
			goto out;
		}
		slot--;
	}
	ret = 0;
	leaf = path->nodes[0];
	btrfs_item_key_to_cpu(leaf, &key, slot);
	if (key.objectid != btrfs_ino(BTRFS_I(inode)) ||
	    key.type != BTRFS_EXTENT_DATA_KEY) {
		/* not our file or wrong item type, must cow */
		goto out;
	}

	if (key.offset > offset) {
		/* Wrong offset, must cow */
		goto out;
	}

	fi = btrfs_item_ptr(leaf, slot, struct btrfs_file_extent_item);
	found_type = btrfs_file_extent_type(leaf, fi);
	if (found_type != BTRFS_FILE_EXTENT_REG &&
	    found_type != BTRFS_FILE_EXTENT_PREALLOC) {
		/* not a regular extent, must cow */
		goto out;
	}

	if (!nocow && found_type == BTRFS_FILE_EXTENT_REG)
		goto out;

	extent_end = key.offset + btrfs_file_extent_num_bytes(leaf, fi);
	if (extent_end <= offset)
		goto out;

	disk_bytenr = btrfs_file_extent_disk_bytenr(leaf, fi);
	if (disk_bytenr == 0)
		goto out;

	if (btrfs_file_extent_compression(leaf, fi) ||
	    btrfs_file_extent_encryption(leaf, fi) ||
	    btrfs_file_extent_other_encoding(leaf, fi))
		goto out;

	/*
	 * Do the same check as in btrfs_cross_ref_exist but without the
	 * unnecessary search.
	 */
	if (btrfs_file_extent_generation(leaf, fi) <=
	    btrfs_root_last_snapshot(&root->root_item))
		goto out;

	backref_offset = btrfs_file_extent_offset(leaf, fi);

	if (orig_start) {
		*orig_start = key.offset - backref_offset;
		*orig_block_len = btrfs_file_extent_disk_num_bytes(leaf, fi);
		*ram_bytes = btrfs_file_extent_ram_bytes(leaf, fi);
	}

	if (btrfs_extent_readonly(fs_info, disk_bytenr))
		goto out;

	num_bytes = min(offset + *len, extent_end) - offset;
	if (!nocow && found_type == BTRFS_FILE_EXTENT_PREALLOC) {
		u64 range_end;

		range_end = round_up(offset + num_bytes,
				     root->fs_info->sectorsize) - 1;
		ret = test_range_bit(io_tree, offset, range_end,
				     EXTENT_DELALLOC, 0, NULL);
		if (ret) {
			ret = -EAGAIN;
			goto out;
		}
	}

	btrfs_release_path(path);

	/*
	 * look for other files referencing this extent, if we
	 * find any we must cow
	 */

	ret = btrfs_cross_ref_exist(root, btrfs_ino(BTRFS_I(inode)),
				    key.offset - backref_offset, disk_bytenr);
	if (ret) {
		ret = 0;
		goto out;
	}

	/*
	 * adjust disk_bytenr and num_bytes to cover just the bytes
	 * in this extent we are about to write.  If there
	 * are any csums in that range we have to cow in order
	 * to keep the csums correct
	 */
	disk_bytenr += backref_offset;
	disk_bytenr += offset - key.offset;
	if (csum_exist_in_range(fs_info, disk_bytenr, num_bytes))
		goto out;
	/*
	 * all of the above have passed, it is safe to overwrite this extent
	 * without cow
	 */
	*len = num_bytes;
	ret = 1;
out:
	btrfs_free_path(path);
	return ret;
}

static int lock_extent_direct(struct inode *inode, u64 lockstart, u64 lockend,
			      struct extent_state **cached_state, int writing)
{
	struct btrfs_ordered_extent *ordered;
	int ret = 0;

	while (1) {
		lock_extent_bits(&BTRFS_I(inode)->io_tree, lockstart, lockend,
				 cached_state);
		/*
		 * We're concerned with the entire range that we're going to be
		 * doing DIO to, so we need to make sure there's no ordered
		 * extents in this range.
		 */
		ordered = btrfs_lookup_ordered_range(BTRFS_I(inode), lockstart,
						     lockend - lockstart + 1);

		/*
		 * We need to make sure there are no buffered pages in this
		 * range either, we could have raced between the invalidate in
		 * generic_file_direct_write and locking the extent.  The
		 * invalidate needs to happen so that reads after a write do not
		 * get stale data.
		 */
		if (!ordered &&
		    (!writing || !filemap_range_has_page(inode->i_mapping,
							 lockstart, lockend)))
			break;

		unlock_extent_cached(&BTRFS_I(inode)->io_tree, lockstart, lockend,
				     cached_state);

		if (ordered) {
			/*
			 * If we are doing a DIO read and the ordered extent we
			 * found is for a buffered write, we can not wait for it
			 * to complete and retry, because if we do so we can
			 * deadlock with concurrent buffered writes on page
			 * locks. This happens only if our DIO read covers more
			 * than one extent map, if at this point has already
			 * created an ordered extent for a previous extent map
			 * and locked its range in the inode's io tree, and a
			 * concurrent write against that previous extent map's
			 * range and this range started (we unlock the ranges
			 * in the io tree only when the bios complete and
			 * buffered writes always lock pages before attempting
			 * to lock range in the io tree).
			 */
			if (writing ||
			    test_bit(BTRFS_ORDERED_DIRECT, &ordered->flags))
				btrfs_start_ordered_extent(inode, ordered, 1);
			else
				ret = -ENOTBLK;
			btrfs_put_ordered_extent(ordered);
		} else {
			/*
			 * We could trigger writeback for this range (and wait
			 * for it to complete) and then invalidate the pages for
			 * this range (through invalidate_inode_pages2_range()),
			 * but that can lead us to a deadlock with a concurrent
			 * call to readpages() (a buffered read or a defrag call
			 * triggered a readahead) on a page lock due to an
			 * ordered dio extent we created before but did not have
			 * yet a corresponding bio submitted (whence it can not
			 * complete), which makes readpages() wait for that
			 * ordered extent to complete while holding a lock on
			 * that page.
			 */
			ret = -ENOTBLK;
		}

		if (ret)
			break;

		cond_resched();
	}

	return ret;
}

/* The callers of this must take lock_extent() */
static struct extent_map *create_io_em(struct inode *inode, u64 start, u64 len,
				       u64 orig_start, u64 block_start,
				       u64 block_len, u64 orig_block_len,
				       u64 ram_bytes, int compress_type,
				       int type)
{
	struct extent_map_tree *em_tree;
	struct extent_map *em;
	struct btrfs_root *root = BTRFS_I(inode)->root;
	int ret;

	ASSERT(type == BTRFS_ORDERED_PREALLOC ||
	       type == BTRFS_ORDERED_COMPRESSED ||
	       type == BTRFS_ORDERED_NOCOW ||
	       type == BTRFS_ORDERED_REGULAR);

	em_tree = &BTRFS_I(inode)->extent_tree;
	em = alloc_extent_map();
	if (!em)
		return ERR_PTR(-ENOMEM);

	em->start = start;
	em->orig_start = orig_start;
	em->len = len;
	em->block_len = block_len;
	em->block_start = block_start;
	em->bdev = root->fs_info->fs_devices->latest_bdev;
	em->orig_block_len = orig_block_len;
	em->ram_bytes = ram_bytes;
	em->generation = -1;
	set_bit(EXTENT_FLAG_PINNED, &em->flags);
	if (type == BTRFS_ORDERED_PREALLOC) {
		set_bit(EXTENT_FLAG_FILLING, &em->flags);
	} else if (type == BTRFS_ORDERED_COMPRESSED) {
		set_bit(EXTENT_FLAG_COMPRESSED, &em->flags);
		em->compress_type = compress_type;
	}

	do {
		btrfs_drop_extent_cache(BTRFS_I(inode), em->start,
				em->start + em->len - 1, 0);
		write_lock(&em_tree->lock);
		ret = add_extent_mapping(em_tree, em, 1);
		write_unlock(&em_tree->lock);
		/*
		 * The caller has taken lock_extent(), who could race with us
		 * to add em?
		 */
	} while (ret == -EEXIST);

	if (ret) {
		free_extent_map(em);
		return ERR_PTR(ret);
	}

	/* em got 2 refs now, callers needs to do free_extent_map once. */
	return em;
}


static int btrfs_get_blocks_direct_read(struct extent_map *em,
					struct buffer_head *bh_result,
					struct inode *inode,
					u64 start, u64 len)
{
	if (em->block_start == EXTENT_MAP_HOLE ||
			test_bit(EXTENT_FLAG_PREALLOC, &em->flags))
		return -ENOENT;

	len = min(len, em->len - (start - em->start));

	bh_result->b_blocknr = (em->block_start + (start - em->start)) >>
		inode->i_blkbits;
	bh_result->b_size = len;
	bh_result->b_bdev = em->bdev;
	set_buffer_mapped(bh_result);

	return 0;
}

static int btrfs_get_blocks_direct_write(struct extent_map **map,
					 struct buffer_head *bh_result,
					 struct inode *inode,
					 struct btrfs_dio_data *dio_data,
					 u64 start, u64 len)
{
	struct btrfs_fs_info *fs_info = btrfs_sb(inode->i_sb);
	struct extent_map *em = *map;
	int ret = 0;

	/*
	 * We don't allocate a new extent in the following cases
	 *
	 * 1) The inode is marked as NODATACOW. In this case we'll just use the
	 * existing extent.
	 * 2) The extent is marked as PREALLOC. We're good to go here and can
	 * just use the extent.
	 *
	 */
	if (test_bit(EXTENT_FLAG_PREALLOC, &em->flags) ||
	    ((BTRFS_I(inode)->flags & BTRFS_INODE_NODATACOW) &&
	     em->block_start != EXTENT_MAP_HOLE)) {
		int type;
		u64 block_start, orig_start, orig_block_len, ram_bytes;

		if (test_bit(EXTENT_FLAG_PREALLOC, &em->flags))
			type = BTRFS_ORDERED_PREALLOC;
		else
			type = BTRFS_ORDERED_NOCOW;
		len = min(len, em->len - (start - em->start));
		block_start = em->block_start + (start - em->start);

		if (can_nocow_extent(inode, start, &len, &orig_start,
				     &orig_block_len, &ram_bytes) == 1 &&
		    btrfs_inc_nocow_writers(fs_info, block_start)) {
			struct extent_map *em2;

			em2 = btrfs_create_dio_extent(inode, start, len,
						      orig_start, block_start,
						      len, orig_block_len,
						      ram_bytes, type);
			btrfs_dec_nocow_writers(fs_info, block_start);
			if (type == BTRFS_ORDERED_PREALLOC) {
				free_extent_map(em);
				*map = em = em2;
			}

			if (em2 && IS_ERR(em2)) {
				ret = PTR_ERR(em2);
				goto out;
			}
			/*
			 * For inode marked NODATACOW or extent marked PREALLOC,
			 * use the existing or preallocated extent, so does not
			 * need to adjust btrfs_space_info's bytes_may_use.
			 */
			btrfs_free_reserved_data_space_noquota(inode, start,
							       len);
			goto skip_cow;
		}
	}

	/* this will cow the extent */
	len = bh_result->b_size;
	free_extent_map(em);
	*map = em = btrfs_new_extent_direct(inode, start, len);
	if (IS_ERR(em)) {
		ret = PTR_ERR(em);
		goto out;
	}

	len = min(len, em->len - (start - em->start));

skip_cow:
	bh_result->b_blocknr = (em->block_start + (start - em->start)) >>
		inode->i_blkbits;
	bh_result->b_size = len;
	bh_result->b_bdev = em->bdev;
	set_buffer_mapped(bh_result);

	if (!test_bit(EXTENT_FLAG_PREALLOC, &em->flags))
		set_buffer_new(bh_result);

	/*
	 * Need to update the i_size under the extent lock so buffered
	 * readers will get the updated i_size when we unlock.
	 */
	if (!dio_data->overwrite && start + len > i_size_read(inode))
		i_size_write(inode, start + len);

	WARN_ON(dio_data->reserve < len);
	dio_data->reserve -= len;
	dio_data->unsubmitted_oe_range_end = start + len;
	current->journal_info = dio_data;
out:
	return ret;
}

static int btrfs_get_blocks_direct(struct inode *inode, sector_t iblock,
				   struct buffer_head *bh_result, int create)
{
	struct btrfs_fs_info *fs_info = btrfs_sb(inode->i_sb);
	struct extent_map *em;
	struct extent_state *cached_state = NULL;
	struct btrfs_dio_data *dio_data = NULL;
	u64 start = iblock << inode->i_blkbits;
	u64 lockstart, lockend;
	u64 len = bh_result->b_size;
	int ret = 0;

	if (!create)
		len = min_t(u64, len, fs_info->sectorsize);

	lockstart = start;
	lockend = start + len - 1;

	if (current->journal_info) {
		/*
		 * Need to pull our outstanding extents and set journal_info to NULL so
		 * that anything that needs to check if there's a transaction doesn't get
		 * confused.
		 */
		dio_data = current->journal_info;
		current->journal_info = NULL;
	}

	/*
	 * If this errors out it's because we couldn't invalidate pagecache for
	 * this range and we need to fallback to buffered.
	 */
	if (lock_extent_direct(inode, lockstart, lockend, &cached_state,
			       create)) {
		ret = -ENOTBLK;
		goto err;
	}

	em = btrfs_get_extent(BTRFS_I(inode), NULL, 0, start, len, 0);
	if (IS_ERR(em)) {
		ret = PTR_ERR(em);
		goto unlock_err;
	}

	/*
	 * Ok for INLINE and COMPRESSED extents we need to fallback on buffered
	 * io.  INLINE is special, and we could probably kludge it in here, but
	 * it's still buffered so for safety lets just fall back to the generic
	 * buffered path.
	 *
	 * For COMPRESSED we _have_ to read the entire extent in so we can
	 * decompress it, so there will be buffering required no matter what we
	 * do, so go ahead and fallback to buffered.
	 *
	 * We return -ENOTBLK because that's what makes DIO go ahead and go back
	 * to buffered IO.  Don't blame me, this is the price we pay for using
	 * the generic code.
	 */
	if (test_bit(EXTENT_FLAG_COMPRESSED, &em->flags) ||
	    em->block_start == EXTENT_MAP_INLINE) {
		free_extent_map(em);
		ret = -ENOTBLK;
		goto unlock_err;
	}

	if (create) {
		ret = btrfs_get_blocks_direct_write(&em, bh_result, inode,
						    dio_data, start, len);
		if (ret < 0)
			goto unlock_err;

		unlock_extent_cached(&BTRFS_I(inode)->io_tree, lockstart,
				     lockend, &cached_state);
	} else {
		ret = btrfs_get_blocks_direct_read(em, bh_result, inode,
						   start, len);
		/* Can be negative only if we read from a hole */
		if (ret < 0) {
			ret = 0;
			free_extent_map(em);
			goto unlock_err;
		}
		/*
		 * We need to unlock only the end area that we aren't using.
		 * The rest is going to be unlocked by the endio routine.
		 */
		lockstart = start + bh_result->b_size;
		if (lockstart < lockend) {
			unlock_extent_cached(&BTRFS_I(inode)->io_tree,
					     lockstart, lockend, &cached_state);
		} else {
			free_extent_state(cached_state);
		}
	}

	free_extent_map(em);

	return 0;

unlock_err:
	unlock_extent_cached(&BTRFS_I(inode)->io_tree, lockstart, lockend,
			     &cached_state);
err:
	if (dio_data)
		current->journal_info = dio_data;
	return ret;
}

static inline blk_status_t submit_dio_repair_bio(struct inode *inode,
						 struct bio *bio,
						 int mirror_num)
{
	struct btrfs_fs_info *fs_info = btrfs_sb(inode->i_sb);
	blk_status_t ret;

	BUG_ON(bio_op(bio) == REQ_OP_WRITE);

	ret = btrfs_bio_wq_end_io(fs_info, bio, BTRFS_WQ_ENDIO_DIO_REPAIR);
	if (ret)
		return ret;

	ret = btrfs_map_bio(fs_info, bio, mirror_num, 0);

	return ret;
}

static int btrfs_check_dio_repairable(struct inode *inode,
				      struct bio *failed_bio,
				      struct io_failure_record *failrec,
				      int failed_mirror)
{
	struct btrfs_fs_info *fs_info = btrfs_sb(inode->i_sb);
	int num_copies;

	num_copies = btrfs_num_copies(fs_info, failrec->logical, failrec->len);
	if (num_copies == 1) {
		/*
		 * we only have a single copy of the data, so don't bother with
		 * all the retry and error correction code that follows. no
		 * matter what the error is, it is very likely to persist.
		 */
		btrfs_debug(fs_info,
			"Check DIO Repairable: cannot repair, num_copies=%d, next_mirror %d, failed_mirror %d",
			num_copies, failrec->this_mirror, failed_mirror);
		return 0;
	}

	failrec->failed_mirror = failed_mirror;
	failrec->this_mirror++;
	if (failrec->this_mirror == failed_mirror)
		failrec->this_mirror++;

	if (failrec->this_mirror > num_copies) {
		btrfs_debug(fs_info,
			"Check DIO Repairable: (fail) num_copies=%d, next_mirror %d, failed_mirror %d",
			num_copies, failrec->this_mirror, failed_mirror);
		return 0;
	}

	return 1;
}

static blk_status_t dio_read_error(struct inode *inode, struct bio *failed_bio,
				   struct page *page, unsigned int pgoff,
				   u64 start, u64 end, int failed_mirror,
				   bio_end_io_t *repair_endio, void *repair_arg)
{
	struct io_failure_record *failrec;
	struct extent_io_tree *io_tree = &BTRFS_I(inode)->io_tree;
	struct extent_io_tree *failure_tree = &BTRFS_I(inode)->io_failure_tree;
	struct bio *bio;
	int isector;
	unsigned int read_mode = 0;
	int segs;
	int ret;
	blk_status_t status;
	struct bio_vec bvec;

	BUG_ON(bio_op(failed_bio) == REQ_OP_WRITE);

	ret = btrfs_get_io_failure_record(inode, start, end, &failrec);
	if (ret)
		return errno_to_blk_status(ret);

	ret = btrfs_check_dio_repairable(inode, failed_bio, failrec,
					 failed_mirror);
	if (!ret) {
		free_io_failure(failure_tree, io_tree, failrec);
		return BLK_STS_IOERR;
	}

	segs = bio_segments(failed_bio);
	bio_get_first_bvec(failed_bio, &bvec);
	if (segs > 1 ||
	    (bvec.bv_len > btrfs_inode_sectorsize(inode)))
		read_mode |= REQ_FAILFAST_DEV;

	isector = start - btrfs_io_bio(failed_bio)->logical;
	isector >>= inode->i_sb->s_blocksize_bits;
	bio = btrfs_create_repair_bio(inode, failed_bio, failrec, page,
				pgoff, isector, repair_endio, repair_arg);
	bio->bi_opf = REQ_OP_READ | read_mode;

	btrfs_debug(BTRFS_I(inode)->root->fs_info,
		    "repair DIO read error: submitting new dio read[%#x] to this_mirror=%d, in_validation=%d",
		    read_mode, failrec->this_mirror, failrec->in_validation);

	status = submit_dio_repair_bio(inode, bio, failrec->this_mirror);
	if (status) {
		free_io_failure(failure_tree, io_tree, failrec);
		bio_put(bio);
	}

	return status;
}

struct btrfs_retry_complete {
	struct completion done;
	struct inode *inode;
	u64 start;
	int uptodate;
};

static void btrfs_retry_endio_nocsum(struct bio *bio)
{
	struct btrfs_retry_complete *done = bio->bi_private;
	struct inode *inode = done->inode;
	struct bio_vec *bvec;
	struct extent_io_tree *io_tree, *failure_tree;
	struct bvec_iter_all iter_all;

	if (bio->bi_status)
		goto end;

	ASSERT(bio->bi_vcnt == 1);
	io_tree = &BTRFS_I(inode)->io_tree;
	failure_tree = &BTRFS_I(inode)->io_failure_tree;
	ASSERT(bio_first_bvec_all(bio)->bv_len == btrfs_inode_sectorsize(inode));

	done->uptodate = 1;
	ASSERT(!bio_flagged(bio, BIO_CLONED));
	bio_for_each_segment_all(bvec, bio, iter_all)
		clean_io_failure(BTRFS_I(inode)->root->fs_info, failure_tree,
				 io_tree, done->start, bvec->bv_page,
				 btrfs_ino(BTRFS_I(inode)), 0);
end:
	complete(&done->done);
	bio_put(bio);
}

static blk_status_t __btrfs_correct_data_nocsum(struct inode *inode,
						struct btrfs_io_bio *io_bio)
{
	struct btrfs_fs_info *fs_info;
	struct bio_vec bvec;
	struct bvec_iter iter;
	struct btrfs_retry_complete done;
	u64 start;
	unsigned int pgoff;
	u32 sectorsize;
	int nr_sectors;
	blk_status_t ret;
	blk_status_t err = BLK_STS_OK;

	fs_info = BTRFS_I(inode)->root->fs_info;
	sectorsize = fs_info->sectorsize;

	start = io_bio->logical;
	done.inode = inode;
	io_bio->bio.bi_iter = io_bio->iter;

	bio_for_each_segment(bvec, &io_bio->bio, iter) {
		nr_sectors = BTRFS_BYTES_TO_BLKS(fs_info, bvec.bv_len);
		pgoff = bvec.bv_offset;

next_block_or_try_again:
		done.uptodate = 0;
		done.start = start;
		init_completion(&done.done);

		ret = dio_read_error(inode, &io_bio->bio, bvec.bv_page,
				pgoff, start, start + sectorsize - 1,
				io_bio->mirror_num,
				btrfs_retry_endio_nocsum, &done);
		if (ret) {
			err = ret;
			goto next;
		}

		wait_for_completion_io(&done.done);

		if (!done.uptodate) {
			/* We might have another mirror, so try again */
			goto next_block_or_try_again;
		}

next:
		start += sectorsize;

		nr_sectors--;
		if (nr_sectors) {
			pgoff += sectorsize;
			ASSERT(pgoff < PAGE_SIZE);
			goto next_block_or_try_again;
		}
	}

	return err;
}

static void btrfs_retry_endio(struct bio *bio)
{
	struct btrfs_retry_complete *done = bio->bi_private;
	struct btrfs_io_bio *io_bio = btrfs_io_bio(bio);
	struct extent_io_tree *io_tree, *failure_tree;
	struct inode *inode = done->inode;
	struct bio_vec *bvec;
	int uptodate;
	int ret;
	int i = 0;
	struct bvec_iter_all iter_all;

	if (bio->bi_status)
		goto end;

	uptodate = 1;

	ASSERT(bio->bi_vcnt == 1);
	ASSERT(bio_first_bvec_all(bio)->bv_len == btrfs_inode_sectorsize(done->inode));

	io_tree = &BTRFS_I(inode)->io_tree;
	failure_tree = &BTRFS_I(inode)->io_failure_tree;

	ASSERT(!bio_flagged(bio, BIO_CLONED));
	bio_for_each_segment_all(bvec, bio, iter_all) {
		ret = __readpage_endio_check(inode, io_bio, i, bvec->bv_page,
					     bvec->bv_offset, done->start,
					     bvec->bv_len);
		if (!ret)
			clean_io_failure(BTRFS_I(inode)->root->fs_info,
					 failure_tree, io_tree, done->start,
					 bvec->bv_page,
					 btrfs_ino(BTRFS_I(inode)),
					 bvec->bv_offset);
		else
			uptodate = 0;
		i++;
	}

	done->uptodate = uptodate;
end:
	complete(&done->done);
	bio_put(bio);
}

static blk_status_t __btrfs_subio_endio_read(struct inode *inode,
		struct btrfs_io_bio *io_bio, blk_status_t err)
{
	struct btrfs_fs_info *fs_info;
	struct bio_vec bvec;
	struct bvec_iter iter;
	struct btrfs_retry_complete done;
	u64 start;
	u64 offset = 0;
	u32 sectorsize;
	int nr_sectors;
	unsigned int pgoff;
	int csum_pos;
	bool uptodate = (err == 0);
	int ret;
	blk_status_t status;

	fs_info = BTRFS_I(inode)->root->fs_info;
	sectorsize = fs_info->sectorsize;

	err = BLK_STS_OK;
	start = io_bio->logical;
	done.inode = inode;
	io_bio->bio.bi_iter = io_bio->iter;

	bio_for_each_segment(bvec, &io_bio->bio, iter) {
		nr_sectors = BTRFS_BYTES_TO_BLKS(fs_info, bvec.bv_len);

		pgoff = bvec.bv_offset;
next_block:
		if (uptodate) {
			csum_pos = BTRFS_BYTES_TO_BLKS(fs_info, offset);
			ret = __readpage_endio_check(inode, io_bio, csum_pos,
					bvec.bv_page, pgoff, start, sectorsize);
			if (likely(!ret))
				goto next;
		}
try_again:
		done.uptodate = 0;
		done.start = start;
		init_completion(&done.done);

		status = dio_read_error(inode, &io_bio->bio, bvec.bv_page,
					pgoff, start, start + sectorsize - 1,
					io_bio->mirror_num, btrfs_retry_endio,
					&done);
		if (status) {
			err = status;
			goto next;
		}

		wait_for_completion_io(&done.done);

		if (!done.uptodate) {
			/* We might have another mirror, so try again */
			goto try_again;
		}
next:
		offset += sectorsize;
		start += sectorsize;

		ASSERT(nr_sectors);

		nr_sectors--;
		if (nr_sectors) {
			pgoff += sectorsize;
			ASSERT(pgoff < PAGE_SIZE);
			goto next_block;
		}
	}

	return err;
}

static blk_status_t btrfs_subio_endio_read(struct inode *inode,
		struct btrfs_io_bio *io_bio, blk_status_t err)
{
	bool skip_csum = BTRFS_I(inode)->flags & BTRFS_INODE_NODATASUM;

	if (skip_csum) {
		if (unlikely(err))
			return __btrfs_correct_data_nocsum(inode, io_bio);
		else
			return BLK_STS_OK;
	} else {
		return __btrfs_subio_endio_read(inode, io_bio, err);
	}
}

static void btrfs_endio_direct_read(struct bio *bio)
{
	struct btrfs_dio_private *dip = bio->bi_private;
	struct inode *inode = dip->inode;
	struct bio *dio_bio;
	struct btrfs_io_bio *io_bio = btrfs_io_bio(bio);
	blk_status_t err = bio->bi_status;

	if (dip->flags & BTRFS_DIO_ORIG_BIO_SUBMITTED)
		err = btrfs_subio_endio_read(inode, io_bio, err);

	unlock_extent(&BTRFS_I(inode)->io_tree, dip->logical_offset,
		      dip->logical_offset + dip->bytes - 1);
	dio_bio = dip->dio_bio;

	kfree(dip);

	dio_bio->bi_status = err;
	dio_end_io(dio_bio);
	btrfs_io_bio_free_csum(io_bio);
	bio_put(bio);
}

static void __endio_write_update_ordered(struct inode *inode,
					 const u64 offset, const u64 bytes,
					 const bool uptodate)
{
	struct btrfs_fs_info *fs_info = btrfs_sb(inode->i_sb);
	struct btrfs_ordered_extent *ordered = NULL;
	struct btrfs_workqueue *wq;
	btrfs_work_func_t func;
	u64 ordered_offset = offset;
	u64 ordered_bytes = bytes;
	u64 last_offset;

	if (btrfs_is_free_space_inode(BTRFS_I(inode))) {
		wq = fs_info->endio_freespace_worker;
		func = btrfs_freespace_write_helper;
	} else {
		wq = fs_info->endio_write_workers;
		func = btrfs_endio_write_helper;
	}

	while (ordered_offset < offset + bytes) {
		last_offset = ordered_offset;
		if (btrfs_dec_test_first_ordered_pending(inode, &ordered,
							   &ordered_offset,
							   ordered_bytes,
							   uptodate)) {
			btrfs_init_work(&ordered->work, func,
					finish_ordered_fn,
					NULL, NULL);
			btrfs_queue_work(wq, &ordered->work);
		}
		/*
		 * If btrfs_dec_test_ordered_pending does not find any ordered
		 * extent in the range, we can exit.
		 */
		if (ordered_offset == last_offset)
			return;
		/*
		 * Our bio might span multiple ordered extents. In this case
		 * we keep going until we have accounted the whole dio.
		 */
		if (ordered_offset < offset + bytes) {
			ordered_bytes = offset + bytes - ordered_offset;
			ordered = NULL;
		}
	}
}

static void btrfs_endio_direct_write(struct bio *bio)
{
	struct btrfs_dio_private *dip = bio->bi_private;
	struct bio *dio_bio = dip->dio_bio;

	__endio_write_update_ordered(dip->inode, dip->logical_offset,
				     dip->bytes, !bio->bi_status);

	kfree(dip);

	dio_bio->bi_status = bio->bi_status;
	dio_end_io(dio_bio);
	bio_put(bio);
}

static blk_status_t btrfs_submit_bio_start_direct_io(void *private_data,
				    struct bio *bio, u64 offset)
{
	struct inode *inode = private_data;
	blk_status_t ret;
	ret = btrfs_csum_one_bio(inode, bio, offset, 1);
	BUG_ON(ret); /* -ENOMEM */
	return 0;
}

static void btrfs_end_dio_bio(struct bio *bio)
{
	struct btrfs_dio_private *dip = bio->bi_private;
	blk_status_t err = bio->bi_status;

	if (err)
		btrfs_warn(BTRFS_I(dip->inode)->root->fs_info,
			   "direct IO failed ino %llu rw %d,%u sector %#Lx len %u err no %d",
			   btrfs_ino(BTRFS_I(dip->inode)), bio_op(bio),
			   bio->bi_opf,
			   (unsigned long long)bio->bi_iter.bi_sector,
			   bio->bi_iter.bi_size, err);

	if (dip->subio_endio)
		err = dip->subio_endio(dip->inode, btrfs_io_bio(bio), err);

	if (err) {
		/*
		 * We want to perceive the errors flag being set before
		 * decrementing the reference count. We don't need a barrier
		 * since atomic operations with a return value are fully
		 * ordered as per atomic_t.txt
		 */
		dip->errors = 1;
	}

	/* if there are more bios still pending for this dio, just exit */
	if (!atomic_dec_and_test(&dip->pending_bios))
		goto out;

	if (dip->errors) {
		bio_io_error(dip->orig_bio);
	} else {
		dip->dio_bio->bi_status = BLK_STS_OK;
		bio_endio(dip->orig_bio);
	}
out:
	bio_put(bio);
}

static inline blk_status_t btrfs_lookup_and_bind_dio_csum(struct inode *inode,
						 struct btrfs_dio_private *dip,
						 struct bio *bio,
						 u64 file_offset)
{
	struct btrfs_io_bio *io_bio = btrfs_io_bio(bio);
	struct btrfs_io_bio *orig_io_bio = btrfs_io_bio(dip->orig_bio);
	blk_status_t ret;

	/*
	 * We load all the csum data we need when we submit
	 * the first bio to reduce the csum tree search and
	 * contention.
	 */
	if (dip->logical_offset == file_offset) {
		ret = btrfs_lookup_bio_sums_dio(inode, dip->orig_bio,
						file_offset);
		if (ret)
			return ret;
	}

	if (bio == dip->orig_bio)
		return 0;

	file_offset -= dip->logical_offset;
	file_offset >>= inode->i_sb->s_blocksize_bits;
	io_bio->csum = (u8 *)(((u32 *)orig_io_bio->csum) + file_offset);

	return 0;
}

static inline blk_status_t btrfs_submit_dio_bio(struct bio *bio,
		struct inode *inode, u64 file_offset, int async_submit)
{
	struct btrfs_fs_info *fs_info = btrfs_sb(inode->i_sb);
	struct btrfs_dio_private *dip = bio->bi_private;
	bool write = bio_op(bio) == REQ_OP_WRITE;
	blk_status_t ret;

	/* Check btrfs_submit_bio_hook() for rules about async submit. */
	if (async_submit)
		async_submit = !atomic_read(&BTRFS_I(inode)->sync_writers);

	if (!write) {
		ret = btrfs_bio_wq_end_io(fs_info, bio, BTRFS_WQ_ENDIO_DATA);
		if (ret)
			goto err;
	}

	if (BTRFS_I(inode)->flags & BTRFS_INODE_NODATASUM)
		goto map;

	if (write && async_submit) {
		ret = btrfs_wq_submit_bio(fs_info, bio, 0, 0,
					  file_offset, inode,
					  btrfs_submit_bio_start_direct_io);
		goto err;
	} else if (write) {
		/*
		 * If we aren't doing async submit, calculate the csum of the
		 * bio now.
		 */
		ret = btrfs_csum_one_bio(inode, bio, file_offset, 1);
		if (ret)
			goto err;
	} else {
		ret = btrfs_lookup_and_bind_dio_csum(inode, dip, bio,
						     file_offset);
		if (ret)
			goto err;
	}
map:
	ret = btrfs_map_bio(fs_info, bio, 0, 0);
err:
	return ret;
}

static int btrfs_submit_direct_hook(struct btrfs_dio_private *dip)
{
	struct inode *inode = dip->inode;
	struct btrfs_fs_info *fs_info = btrfs_sb(inode->i_sb);
	struct bio *bio;
	struct bio *orig_bio = dip->orig_bio;
	u64 start_sector = orig_bio->bi_iter.bi_sector;
	u64 file_offset = dip->logical_offset;
	int async_submit = 0;
	u64 submit_len;
	int clone_offset = 0;
	int clone_len;
	int ret;
	blk_status_t status;
	struct btrfs_io_geometry geom;

	submit_len = orig_bio->bi_iter.bi_size;
	ret = btrfs_get_io_geometry(fs_info, btrfs_op(orig_bio),
				    start_sector << 9, submit_len, &geom);
	if (ret)
		return -EIO;

	if (geom.len >= submit_len) {
		bio = orig_bio;
		dip->flags |= BTRFS_DIO_ORIG_BIO_SUBMITTED;
		goto submit;
	}

	/* async crcs make it difficult to collect full stripe writes. */
	if (btrfs_data_alloc_profile(fs_info) & BTRFS_BLOCK_GROUP_RAID56_MASK)
		async_submit = 0;
	else
		async_submit = 1;

	/* bio split */
	ASSERT(geom.len <= INT_MAX);
	atomic_inc(&dip->pending_bios);
	do {
		clone_len = min_t(int, submit_len, geom.len);

		/*
		 * This will never fail as it's passing GPF_NOFS and
		 * the allocation is backed by btrfs_bioset.
		 */
		bio = btrfs_bio_clone_partial(orig_bio, clone_offset,
					      clone_len);
		bio->bi_private = dip;
		bio->bi_end_io = btrfs_end_dio_bio;
		btrfs_io_bio(bio)->logical = file_offset;

		ASSERT(submit_len >= clone_len);
		submit_len -= clone_len;
		if (submit_len == 0)
			break;

		/*
		 * Increase the count before we submit the bio so we know
		 * the end IO handler won't happen before we increase the
		 * count. Otherwise, the dip might get freed before we're
		 * done setting it up.
		 */
		atomic_inc(&dip->pending_bios);

		status = btrfs_submit_dio_bio(bio, inode, file_offset,
						async_submit);
		if (status) {
			bio_put(bio);
			atomic_dec(&dip->pending_bios);
			goto out_err;
		}

		clone_offset += clone_len;
		start_sector += clone_len >> 9;
		file_offset += clone_len;

		ret = btrfs_get_io_geometry(fs_info, btrfs_op(orig_bio),
				      start_sector << 9, submit_len, &geom);
		if (ret)
			goto out_err;
	} while (submit_len > 0);

submit:
	status = btrfs_submit_dio_bio(bio, inode, file_offset, async_submit);
	if (!status)
		return 0;

	bio_put(bio);
out_err:
	dip->errors = 1;
	/*
	 * Before atomic variable goto zero, we must  make sure dip->errors is
	 * perceived to be set. This ordering is ensured by the fact that an
	 * atomic operations with a return value are fully ordered as per
	 * atomic_t.txt
	 */
	if (atomic_dec_and_test(&dip->pending_bios))
		bio_io_error(dip->orig_bio);

	/* bio_end_io() will handle error, so we needn't return it */
	return 0;
}

static void btrfs_submit_direct(struct bio *dio_bio, struct inode *inode,
				loff_t file_offset)
{
	struct btrfs_dio_private *dip = NULL;
	struct bio *bio = NULL;
	struct btrfs_io_bio *io_bio;
	bool write = (bio_op(dio_bio) == REQ_OP_WRITE);
	int ret = 0;

	bio = btrfs_bio_clone(dio_bio);

	dip = kzalloc(sizeof(*dip), GFP_NOFS);
	if (!dip) {
		ret = -ENOMEM;
		goto free_ordered;
	}

	dip->private = dio_bio->bi_private;
	dip->inode = inode;
	dip->logical_offset = file_offset;
	dip->bytes = dio_bio->bi_iter.bi_size;
	dip->disk_bytenr = (u64)dio_bio->bi_iter.bi_sector << 9;
	bio->bi_private = dip;
	dip->orig_bio = bio;
	dip->dio_bio = dio_bio;
	atomic_set(&dip->pending_bios, 0);
	io_bio = btrfs_io_bio(bio);
	io_bio->logical = file_offset;

	if (write) {
		bio->bi_end_io = btrfs_endio_direct_write;
	} else {
		bio->bi_end_io = btrfs_endio_direct_read;
		dip->subio_endio = btrfs_subio_endio_read;
	}

	/*
	 * Reset the range for unsubmitted ordered extents (to a 0 length range)
	 * even if we fail to submit a bio, because in such case we do the
	 * corresponding error handling below and it must not be done a second
	 * time by btrfs_direct_IO().
	 */
	if (write) {
		struct btrfs_dio_data *dio_data = current->journal_info;

		dio_data->unsubmitted_oe_range_end = dip->logical_offset +
			dip->bytes;
		dio_data->unsubmitted_oe_range_start =
			dio_data->unsubmitted_oe_range_end;
	}

	ret = btrfs_submit_direct_hook(dip);
	if (!ret)
		return;

	btrfs_io_bio_free_csum(io_bio);

free_ordered:
	/*
	 * If we arrived here it means either we failed to submit the dip
	 * or we either failed to clone the dio_bio or failed to allocate the
	 * dip. If we cloned the dio_bio and allocated the dip, we can just
	 * call bio_endio against our io_bio so that we get proper resource
	 * cleanup if we fail to submit the dip, otherwise, we must do the
	 * same as btrfs_endio_direct_[write|read] because we can't call these
	 * callbacks - they require an allocated dip and a clone of dio_bio.
	 */
	if (bio && dip) {
		bio_io_error(bio);
		/*
		 * The end io callbacks free our dip, do the final put on bio
		 * and all the cleanup and final put for dio_bio (through
		 * dio_end_io()).
		 */
		dip = NULL;
		bio = NULL;
	} else {
		if (write)
			__endio_write_update_ordered(inode,
						file_offset,
						dio_bio->bi_iter.bi_size,
						false);
		else
			unlock_extent(&BTRFS_I(inode)->io_tree, file_offset,
			      file_offset + dio_bio->bi_iter.bi_size - 1);

		dio_bio->bi_status = BLK_STS_IOERR;
		/*
		 * Releases and cleans up our dio_bio, no need to bio_put()
		 * nor bio_endio()/bio_io_error() against dio_bio.
		 */
		dio_end_io(dio_bio);
	}
	if (bio)
		bio_put(bio);
	kfree(dip);
}

static ssize_t check_direct_IO(struct btrfs_fs_info *fs_info,
			       const struct iov_iter *iter, loff_t offset)
{
	int seg;
	int i;
	unsigned int blocksize_mask = fs_info->sectorsize - 1;
	ssize_t retval = -EINVAL;

	if (offset & blocksize_mask)
		goto out;

	if (iov_iter_alignment(iter) & blocksize_mask)
		goto out;

	/* If this is a write we don't need to check anymore */
	if (iov_iter_rw(iter) != READ || !iter_is_iovec(iter))
		return 0;
	/*
	 * Check to make sure we don't have duplicate iov_base's in this
	 * iovec, if so return EINVAL, otherwise we'll get csum errors
	 * when reading back.
	 */
	for (seg = 0; seg < iter->nr_segs; seg++) {
		for (i = seg + 1; i < iter->nr_segs; i++) {
			if (iter->iov[seg].iov_base == iter->iov[i].iov_base)
				goto out;
		}
	}
	retval = 0;
out:
	return retval;
}

static ssize_t btrfs_direct_IO(struct kiocb *iocb, struct iov_iter *iter)
{
	struct file *file = iocb->ki_filp;
	struct inode *inode = file->f_mapping->host;
	struct btrfs_fs_info *fs_info = btrfs_sb(inode->i_sb);
	struct btrfs_dio_data dio_data = { 0 };
	struct extent_changeset *data_reserved = NULL;
	loff_t offset = iocb->ki_pos;
	size_t count = 0;
	int flags = 0;
	bool wakeup = true;
	bool relock = false;
	ssize_t ret;

	if (check_direct_IO(fs_info, iter, offset))
		return 0;

	inode_dio_begin(inode);

	/*
	 * The generic stuff only does filemap_write_and_wait_range, which
	 * isn't enough if we've written compressed pages to this area, so
	 * we need to flush the dirty pages again to make absolutely sure
	 * that any outstanding dirty pages are on disk.
	 */
	count = iov_iter_count(iter);
	if (test_bit(BTRFS_INODE_HAS_ASYNC_EXTENT,
		     &BTRFS_I(inode)->runtime_flags))
		filemap_fdatawrite_range(inode->i_mapping, offset,
					 offset + count - 1);

	if (iov_iter_rw(iter) == WRITE) {
		/*
		 * If the write DIO is beyond the EOF, we need update
		 * the isize, but it is protected by i_mutex. So we can
		 * not unlock the i_mutex at this case.
		 */
		if (offset + count <= inode->i_size) {
			dio_data.overwrite = 1;
			inode_unlock(inode);
			relock = true;
		} else if (iocb->ki_flags & IOCB_NOWAIT) {
			ret = -EAGAIN;
			goto out;
		}
		ret = btrfs_delalloc_reserve_space(inode, &data_reserved,
						   offset, count);
		if (ret)
			goto out;

		/*
		 * We need to know how many extents we reserved so that we can
		 * do the accounting properly if we go over the number we
		 * originally calculated.  Abuse current->journal_info for this.
		 */
		dio_data.reserve = round_up(count,
					    fs_info->sectorsize);
		dio_data.unsubmitted_oe_range_start = (u64)offset;
		dio_data.unsubmitted_oe_range_end = (u64)offset;
		current->journal_info = &dio_data;
		down_read(&BTRFS_I(inode)->dio_sem);
	} else if (test_bit(BTRFS_INODE_READDIO_NEED_LOCK,
				     &BTRFS_I(inode)->runtime_flags)) {
		inode_dio_end(inode);
		flags = DIO_LOCKING | DIO_SKIP_HOLES;
		wakeup = false;
	}

	ret = __blockdev_direct_IO(iocb, inode,
				   fs_info->fs_devices->latest_bdev,
				   iter, btrfs_get_blocks_direct, NULL,
				   btrfs_submit_direct, flags);
	if (iov_iter_rw(iter) == WRITE) {
		up_read(&BTRFS_I(inode)->dio_sem);
		current->journal_info = NULL;
		if (ret < 0 && ret != -EIOCBQUEUED) {
			if (dio_data.reserve)
				btrfs_delalloc_release_space(inode, data_reserved,
					offset, dio_data.reserve, true);
			/*
			 * On error we might have left some ordered extents
			 * without submitting corresponding bios for them, so
			 * cleanup them up to avoid other tasks getting them
			 * and waiting for them to complete forever.
			 */
			if (dio_data.unsubmitted_oe_range_start <
			    dio_data.unsubmitted_oe_range_end)
				__endio_write_update_ordered(inode,
					dio_data.unsubmitted_oe_range_start,
					dio_data.unsubmitted_oe_range_end -
					dio_data.unsubmitted_oe_range_start,
					false);
		} else if (ret >= 0 && (size_t)ret < count)
			btrfs_delalloc_release_space(inode, data_reserved,
					offset, count - (size_t)ret, true);
		btrfs_delalloc_release_extents(BTRFS_I(inode), count);
	}
out:
	if (wakeup)
		inode_dio_end(inode);
	if (relock)
		inode_lock(inode);

	extent_changeset_free(data_reserved);
	return ret;
}

#define BTRFS_FIEMAP_FLAGS	(FIEMAP_FLAG_SYNC)

static int btrfs_fiemap(struct inode *inode, struct fiemap_extent_info *fieinfo,
		__u64 start, __u64 len)
{
	int	ret;

	ret = fiemap_check_flags(fieinfo, BTRFS_FIEMAP_FLAGS);
	if (ret)
		return ret;

	return extent_fiemap(inode, fieinfo, start, len);
}

int btrfs_readpage(struct file *file, struct page *page)
{
	struct extent_io_tree *tree;
	tree = &BTRFS_I(page->mapping->host)->io_tree;
	return extent_read_full_page(tree, page, btrfs_get_extent, 0);
}

static int btrfs_writepage(struct page *page, struct writeback_control *wbc)
{
	struct inode *inode = page->mapping->host;
	int ret;

	if (current->flags & PF_MEMALLOC) {
		redirty_page_for_writepage(wbc, page);
		unlock_page(page);
		return 0;
	}

	/*
	 * If we are under memory pressure we will call this directly from the
	 * VM, we need to make sure we have the inode referenced for the ordered
	 * extent.  If not just return like we didn't do anything.
	 */
	if (!igrab(inode)) {
		redirty_page_for_writepage(wbc, page);
		return AOP_WRITEPAGE_ACTIVATE;
	}
	ret = extent_write_full_page(page, wbc);
	btrfs_add_delayed_iput(inode);
	return ret;
}

static int btrfs_writepages(struct address_space *mapping,
			    struct writeback_control *wbc)
{
	return extent_writepages(mapping, wbc);
}

static int
btrfs_readpages(struct file *file, struct address_space *mapping,
		struct list_head *pages, unsigned nr_pages)
{
	return extent_readpages(mapping, pages, nr_pages);
}

static int __btrfs_releasepage(struct page *page, gfp_t gfp_flags)
{
	int ret = try_release_extent_mapping(page, gfp_flags);
	if (ret == 1) {
		ClearPagePrivate(page);
		set_page_private(page, 0);
		put_page(page);
	}
	return ret;
}

static int btrfs_releasepage(struct page *page, gfp_t gfp_flags)
{
	if (PageWriteback(page) || PageDirty(page))
		return 0;
	return __btrfs_releasepage(page, gfp_flags);
}

static void btrfs_invalidatepage(struct page *page, unsigned int offset,
				 unsigned int length)
{
	struct inode *inode = page->mapping->host;
	struct extent_io_tree *tree;
	struct btrfs_ordered_extent *ordered;
	struct extent_state *cached_state = NULL;
	u64 page_start = page_offset(page);
	u64 page_end = page_start + PAGE_SIZE - 1;
	u64 start;
	u64 end;
	int inode_evicting = inode->i_state & I_FREEING;

	/*
	 * we have the page locked, so new writeback can't start,
	 * and the dirty bit won't be cleared while we are here.
	 *
	 * Wait for IO on this page so that we can safely clear
	 * the PagePrivate2 bit and do ordered accounting
	 */
	wait_on_page_writeback(page);

	tree = &BTRFS_I(inode)->io_tree;
	if (offset) {
		btrfs_releasepage(page, GFP_NOFS);
		return;
	}

	if (!inode_evicting)
		lock_extent_bits(tree, page_start, page_end, &cached_state);
again:
	start = page_start;
	ordered = btrfs_lookup_ordered_range(BTRFS_I(inode), start,
					page_end - start + 1);
	if (ordered) {
		end = min(page_end, ordered->file_offset + ordered->len - 1);
		/*
		 * IO on this page will never be started, so we need
		 * to account for any ordered extents now
		 */
		if (!inode_evicting)
			clear_extent_bit(tree, start, end,
					 EXTENT_DELALLOC | EXTENT_DELALLOC_NEW |
					 EXTENT_LOCKED | EXTENT_DO_ACCOUNTING |
					 EXTENT_DEFRAG, 1, 0, &cached_state);
		/*
		 * whoever cleared the private bit is responsible
		 * for the finish_ordered_io
		 */
		if (TestClearPagePrivate2(page)) {
			struct btrfs_ordered_inode_tree *tree;
			u64 new_len;

			tree = &BTRFS_I(inode)->ordered_tree;

			spin_lock_irq(&tree->lock);
			set_bit(BTRFS_ORDERED_TRUNCATED, &ordered->flags);
			new_len = start - ordered->file_offset;
			if (new_len < ordered->truncated_len)
				ordered->truncated_len = new_len;
			spin_unlock_irq(&tree->lock);

			if (btrfs_dec_test_ordered_pending(inode, &ordered,
							   start,
							   end - start + 1, 1))
				btrfs_finish_ordered_io(ordered);
		}
		btrfs_put_ordered_extent(ordered);
		if (!inode_evicting) {
			cached_state = NULL;
			lock_extent_bits(tree, start, end,
					 &cached_state);
		}

		start = end + 1;
		if (start < page_end)
			goto again;
	}

	/*
	 * Qgroup reserved space handler
	 * Page here will be either
	 * 1) Already written to disk
	 *    In this case, its reserved space is released from data rsv map
	 *    and will be freed by delayed_ref handler finally.
	 *    So even we call qgroup_free_data(), it won't decrease reserved
	 *    space.
	 * 2) Not written to disk
	 *    This means the reserved space should be freed here. However,
	 *    if a truncate invalidates the page (by clearing PageDirty)
	 *    and the page is accounted for while allocating extent
	 *    in btrfs_check_data_free_space() we let delayed_ref to
	 *    free the entire extent.
	 */
	if (PageDirty(page))
		btrfs_qgroup_free_data(inode, NULL, page_start, PAGE_SIZE);
	if (!inode_evicting) {
		clear_extent_bit(tree, page_start, page_end, EXTENT_LOCKED |
				 EXTENT_DELALLOC | EXTENT_DELALLOC_NEW |
				 EXTENT_DO_ACCOUNTING | EXTENT_DEFRAG, 1, 1,
				 &cached_state);

		__btrfs_releasepage(page, GFP_NOFS);
	}

	ClearPageChecked(page);
	if (PagePrivate(page)) {
		ClearPagePrivate(page);
		set_page_private(page, 0);
		put_page(page);
	}
}

/*
 * btrfs_page_mkwrite() is not allowed to change the file size as it gets
 * called from a page fault handler when a page is first dirtied. Hence we must
 * be careful to check for EOF conditions here. We set the page up correctly
 * for a written page which means we get ENOSPC checking when writing into
 * holes and correct delalloc and unwritten extent mapping on filesystems that
 * support these features.
 *
 * We are not allowed to take the i_mutex here so we have to play games to
 * protect against truncate races as the page could now be beyond EOF.  Because
 * truncate_setsize() writes the inode size before removing pages, once we have
 * the page lock we can determine safely if the page is beyond EOF. If it is not
 * beyond EOF, then the page is guaranteed safe against truncation until we
 * unlock the page.
 */
vm_fault_t btrfs_page_mkwrite(struct vm_fault *vmf)
{
	struct page *page = vmf->page;
	struct inode *inode = file_inode(vmf->vma->vm_file);
	struct btrfs_fs_info *fs_info = btrfs_sb(inode->i_sb);
	struct extent_io_tree *io_tree = &BTRFS_I(inode)->io_tree;
	struct btrfs_ordered_extent *ordered;
	struct extent_state *cached_state = NULL;
	struct extent_changeset *data_reserved = NULL;
	char *kaddr;
	unsigned long zero_start;
	loff_t size;
	vm_fault_t ret;
	int ret2;
	int reserved = 0;
	u64 reserved_space;
	u64 page_start;
	u64 page_end;
	u64 end;

	reserved_space = PAGE_SIZE;

	sb_start_pagefault(inode->i_sb);
	page_start = page_offset(page);
	page_end = page_start + PAGE_SIZE - 1;
	end = page_end;

	/*
	 * Reserving delalloc space after obtaining the page lock can lead to
	 * deadlock. For example, if a dirty page is locked by this function
	 * and the call to btrfs_delalloc_reserve_space() ends up triggering
	 * dirty page write out, then the btrfs_writepage() function could
	 * end up waiting indefinitely to get a lock on the page currently
	 * being processed by btrfs_page_mkwrite() function.
	 */
	ret2 = btrfs_delalloc_reserve_space(inode, &data_reserved, page_start,
					   reserved_space);
	if (!ret2) {
		ret2 = file_update_time(vmf->vma->vm_file);
		reserved = 1;
	}
	if (ret2) {
		ret = vmf_error(ret2);
		if (reserved)
			goto out;
		goto out_noreserve;
	}

	ret = VM_FAULT_NOPAGE; /* make the VM retry the fault */
again:
	lock_page(page);
	size = i_size_read(inode);

	if ((page->mapping != inode->i_mapping) ||
	    (page_start >= size)) {
		/* page got truncated out from underneath us */
		goto out_unlock;
	}
	wait_on_page_writeback(page);

	lock_extent_bits(io_tree, page_start, page_end, &cached_state);
	set_page_extent_mapped(page);

	/*
	 * we can't set the delalloc bits if there are pending ordered
	 * extents.  Drop our locks and wait for them to finish
	 */
	ordered = btrfs_lookup_ordered_range(BTRFS_I(inode), page_start,
			PAGE_SIZE);
	if (ordered) {
		unlock_extent_cached(io_tree, page_start, page_end,
				     &cached_state);
		unlock_page(page);
		btrfs_start_ordered_extent(inode, ordered, 1);
		btrfs_put_ordered_extent(ordered);
		goto again;
	}

	if (page->index == ((size - 1) >> PAGE_SHIFT)) {
		reserved_space = round_up(size - page_start,
					  fs_info->sectorsize);
		if (reserved_space < PAGE_SIZE) {
			end = page_start + reserved_space - 1;
			btrfs_delalloc_release_space(inode, data_reserved,
					page_start, PAGE_SIZE - reserved_space,
					true);
		}
	}

	/*
	 * page_mkwrite gets called when the page is firstly dirtied after it's
	 * faulted in, but write(2) could also dirty a page and set delalloc
	 * bits, thus in this case for space account reason, we still need to
	 * clear any delalloc bits within this page range since we have to
	 * reserve data&meta space before lock_page() (see above comments).
	 */
	clear_extent_bit(&BTRFS_I(inode)->io_tree, page_start, end,
			  EXTENT_DELALLOC | EXTENT_DO_ACCOUNTING |
			  EXTENT_DEFRAG, 0, 0, &cached_state);

	ret2 = btrfs_set_extent_delalloc(inode, page_start, end, 0,
					&cached_state);
	if (ret2) {
		unlock_extent_cached(io_tree, page_start, page_end,
				     &cached_state);
		ret = VM_FAULT_SIGBUS;
		goto out_unlock;
	}
	ret2 = 0;

	/* page is wholly or partially inside EOF */
	if (page_start + PAGE_SIZE > size)
		zero_start = offset_in_page(size);
	else
		zero_start = PAGE_SIZE;

	if (zero_start != PAGE_SIZE) {
		kaddr = kmap(page);
		memset(kaddr + zero_start, 0, PAGE_SIZE - zero_start);
		flush_dcache_page(page);
		kunmap(page);
	}
	ClearPageChecked(page);
	set_page_dirty(page);
	SetPageUptodate(page);

	BTRFS_I(inode)->last_trans = fs_info->generation;
	BTRFS_I(inode)->last_sub_trans = BTRFS_I(inode)->root->log_transid;
	BTRFS_I(inode)->last_log_commit = BTRFS_I(inode)->root->last_log_commit;

	unlock_extent_cached(io_tree, page_start, page_end, &cached_state);

	if (!ret2) {
		btrfs_delalloc_release_extents(BTRFS_I(inode), PAGE_SIZE);
		sb_end_pagefault(inode->i_sb);
		extent_changeset_free(data_reserved);
		return VM_FAULT_LOCKED;
	}

out_unlock:
	unlock_page(page);
out:
	btrfs_delalloc_release_extents(BTRFS_I(inode), PAGE_SIZE);
	btrfs_delalloc_release_space(inode, data_reserved, page_start,
				     reserved_space, (ret != 0));
out_noreserve:
	sb_end_pagefault(inode->i_sb);
	extent_changeset_free(data_reserved);
	return ret;
}

static int btrfs_truncate(struct inode *inode, bool skip_writeback)
{
	struct btrfs_fs_info *fs_info = btrfs_sb(inode->i_sb);
	struct btrfs_root *root = BTRFS_I(inode)->root;
	struct btrfs_block_rsv *rsv;
	int ret;
	struct btrfs_trans_handle *trans;
	u64 mask = fs_info->sectorsize - 1;
	u64 min_size = btrfs_calc_metadata_size(fs_info, 1);

	if (!skip_writeback) {
		ret = btrfs_wait_ordered_range(inode, inode->i_size & (~mask),
					       (u64)-1);
		if (ret)
			return ret;
	}

	/*
	 * Yes ladies and gentlemen, this is indeed ugly.  We have a couple of
	 * things going on here:
	 *
	 * 1) We need to reserve space to update our inode.
	 *
	 * 2) We need to have something to cache all the space that is going to
	 * be free'd up by the truncate operation, but also have some slack
	 * space reserved in case it uses space during the truncate (thank you
	 * very much snapshotting).
	 *
	 * And we need these to be separate.  The fact is we can use a lot of
	 * space doing the truncate, and we have no earthly idea how much space
	 * we will use, so we need the truncate reservation to be separate so it
	 * doesn't end up using space reserved for updating the inode.  We also
	 * need to be able to stop the transaction and start a new one, which
	 * means we need to be able to update the inode several times, and we
	 * have no idea of knowing how many times that will be, so we can't just
	 * reserve 1 item for the entirety of the operation, so that has to be
	 * done separately as well.
	 *
	 * So that leaves us with
	 *
	 * 1) rsv - for the truncate reservation, which we will steal from the
	 * transaction reservation.
	 * 2) fs_info->trans_block_rsv - this will have 1 items worth left for
	 * updating the inode.
	 */
	rsv = btrfs_alloc_block_rsv(fs_info, BTRFS_BLOCK_RSV_TEMP);
	if (!rsv)
		return -ENOMEM;
	rsv->size = min_size;
	rsv->failfast = 1;

	/*
	 * 1 for the truncate slack space
	 * 1 for updating the inode.
	 */
	trans = btrfs_start_transaction(root, 2);
	if (IS_ERR(trans)) {
		ret = PTR_ERR(trans);
		goto out;
	}

	/* Migrate the slack space for the truncate to our reserve */
	ret = btrfs_block_rsv_migrate(&fs_info->trans_block_rsv, rsv,
				      min_size, false);
	BUG_ON(ret);

	/*
	 * So if we truncate and then write and fsync we normally would just
	 * write the extents that changed, which is a problem if we need to
	 * first truncate that entire inode.  So set this flag so we write out
	 * all of the extents in the inode to the sync log so we're completely
	 * safe.
	 */
	set_bit(BTRFS_INODE_NEEDS_FULL_SYNC, &BTRFS_I(inode)->runtime_flags);
	trans->block_rsv = rsv;

	while (1) {
		ret = btrfs_truncate_inode_items(trans, root, inode,
						 inode->i_size,
						 BTRFS_EXTENT_DATA_KEY);
		trans->block_rsv = &fs_info->trans_block_rsv;
		if (ret != -ENOSPC && ret != -EAGAIN)
			break;

		ret = btrfs_update_inode(trans, root, inode);
		if (ret)
			break;

		btrfs_end_transaction(trans);
		btrfs_btree_balance_dirty(fs_info);

		trans = btrfs_start_transaction(root, 2);
		if (IS_ERR(trans)) {
			ret = PTR_ERR(trans);
			trans = NULL;
			break;
		}

		btrfs_block_rsv_release(fs_info, rsv, -1);
		ret = btrfs_block_rsv_migrate(&fs_info->trans_block_rsv,
					      rsv, min_size, false);
		BUG_ON(ret);	/* shouldn't happen */
		trans->block_rsv = rsv;
	}

	/*
	 * We can't call btrfs_truncate_block inside a trans handle as we could
	 * deadlock with freeze, if we got NEED_TRUNCATE_BLOCK then we know
	 * we've truncated everything except the last little bit, and can do
	 * btrfs_truncate_block and then update the disk_i_size.
	 */
	if (ret == NEED_TRUNCATE_BLOCK) {
		btrfs_end_transaction(trans);
		btrfs_btree_balance_dirty(fs_info);

		ret = btrfs_truncate_block(inode, inode->i_size, 0, 0);
		if (ret)
			goto out;
		trans = btrfs_start_transaction(root, 1);
		if (IS_ERR(trans)) {
			ret = PTR_ERR(trans);
			goto out;
		}
		btrfs_ordered_update_i_size(inode, inode->i_size, NULL);
	}

	if (trans) {
		int ret2;

		trans->block_rsv = &fs_info->trans_block_rsv;
		ret2 = btrfs_update_inode(trans, root, inode);
		if (ret2 && !ret)
			ret = ret2;

		ret2 = btrfs_end_transaction(trans);
		if (ret2 && !ret)
			ret = ret2;
		btrfs_btree_balance_dirty(fs_info);
	}
out:
	btrfs_free_block_rsv(fs_info, rsv);

	return ret;
}

/*
 * create a new subvolume directory/inode (helper for the ioctl).
 */
int btrfs_create_subvol_root(struct btrfs_trans_handle *trans,
			     struct btrfs_root *new_root,
			     struct btrfs_root *parent_root,
			     u64 new_dirid)
{
	struct inode *inode;
	int err;
	u64 index = 0;

	inode = btrfs_new_inode(trans, new_root, NULL, "..", 2,
				new_dirid, new_dirid,
				S_IFDIR | (~current_umask() & S_IRWXUGO),
				&index);
	if (IS_ERR(inode))
		return PTR_ERR(inode);
	inode->i_op = &btrfs_dir_inode_operations;
	inode->i_fop = &btrfs_dir_file_operations;

	set_nlink(inode, 1);
	btrfs_i_size_write(BTRFS_I(inode), 0);
	unlock_new_inode(inode);

	err = btrfs_subvol_inherit_props(trans, new_root, parent_root);
	if (err)
		btrfs_err(new_root->fs_info,
			  "error inheriting subvolume %llu properties: %d",
			  new_root->root_key.objectid, err);

	err = btrfs_update_inode(trans, new_root, inode);

	iput(inode);
	return err;
}

struct inode *btrfs_alloc_inode(struct super_block *sb)
{
	struct btrfs_fs_info *fs_info = btrfs_sb(sb);
	struct btrfs_inode *ei;
	struct inode *inode;

	ei = kmem_cache_alloc(btrfs_inode_cachep, GFP_KERNEL);
	if (!ei)
		return NULL;

	ei->root = NULL;
	ei->generation = 0;
	ei->last_trans = 0;
	ei->last_sub_trans = 0;
	ei->logged_trans = 0;
	ei->delalloc_bytes = 0;
	ei->new_delalloc_bytes = 0;
	ei->defrag_bytes = 0;
	ei->disk_i_size = 0;
	ei->flags = 0;
	ei->csum_bytes = 0;
	ei->index_cnt = (u64)-1;
	ei->dir_index = 0;
	ei->last_unlink_trans = 0;
	ei->last_link_trans = 0;
	ei->last_log_commit = 0;

	spin_lock_init(&ei->lock);
	ei->outstanding_extents = 0;
	if (sb->s_magic != BTRFS_TEST_MAGIC)
		btrfs_init_metadata_block_rsv(fs_info, &ei->block_rsv,
					      BTRFS_BLOCK_RSV_DELALLOC);
	ei->runtime_flags = 0;
	ei->prop_compress = BTRFS_COMPRESS_NONE;
	ei->defrag_compress = BTRFS_COMPRESS_NONE;

	ei->delayed_node = NULL;

	ei->i_otime.tv_sec = 0;
	ei->i_otime.tv_nsec = 0;

	inode = &ei->vfs_inode;
	extent_map_tree_init(&ei->extent_tree);
	extent_io_tree_init(fs_info, &ei->io_tree, IO_TREE_INODE_IO, inode);
	extent_io_tree_init(fs_info, &ei->io_failure_tree,
			    IO_TREE_INODE_IO_FAILURE, inode);
	ei->io_tree.track_uptodate = true;
	ei->io_failure_tree.track_uptodate = true;
	atomic_set(&ei->sync_writers, 0);
	mutex_init(&ei->log_mutex);
	mutex_init(&ei->delalloc_mutex);
	btrfs_ordered_inode_tree_init(&ei->ordered_tree);
	INIT_LIST_HEAD(&ei->delalloc_inodes);
	INIT_LIST_HEAD(&ei->delayed_iput);
	RB_CLEAR_NODE(&ei->rb_node);
	init_rwsem(&ei->dio_sem);

	return inode;
}

#ifdef CONFIG_BTRFS_FS_RUN_SANITY_TESTS
void btrfs_test_destroy_inode(struct inode *inode)
{
	btrfs_drop_extent_cache(BTRFS_I(inode), 0, (u64)-1, 0);
	kmem_cache_free(btrfs_inode_cachep, BTRFS_I(inode));
}
#endif

void btrfs_free_inode(struct inode *inode)
{
	kmem_cache_free(btrfs_inode_cachep, BTRFS_I(inode));
}

void btrfs_destroy_inode(struct inode *inode)
{
	struct btrfs_fs_info *fs_info = btrfs_sb(inode->i_sb);
	struct btrfs_ordered_extent *ordered;
	struct btrfs_root *root = BTRFS_I(inode)->root;

	WARN_ON(!hlist_empty(&inode->i_dentry));
	WARN_ON(inode->i_data.nrpages);
	WARN_ON(BTRFS_I(inode)->block_rsv.reserved);
	WARN_ON(BTRFS_I(inode)->block_rsv.size);
	WARN_ON(BTRFS_I(inode)->outstanding_extents);
	WARN_ON(BTRFS_I(inode)->delalloc_bytes);
	WARN_ON(BTRFS_I(inode)->new_delalloc_bytes);
	WARN_ON(BTRFS_I(inode)->csum_bytes);
	WARN_ON(BTRFS_I(inode)->defrag_bytes);

	/*
	 * This can happen where we create an inode, but somebody else also
	 * created the same inode and we need to destroy the one we already
	 * created.
	 */
	if (!root)
		return;

	while (1) {
		ordered = btrfs_lookup_first_ordered_extent(inode, (u64)-1);
		if (!ordered)
			break;
		else {
			btrfs_err(fs_info,
				  "found ordered extent %llu %llu on inode cleanup",
				  ordered->file_offset, ordered->len);
			btrfs_remove_ordered_extent(inode, ordered);
			btrfs_put_ordered_extent(ordered);
			btrfs_put_ordered_extent(ordered);
		}
	}
	btrfs_qgroup_check_reserved_leak(inode);
	inode_tree_del(inode);
	btrfs_drop_extent_cache(BTRFS_I(inode), 0, (u64)-1, 0);
}

int btrfs_drop_inode(struct inode *inode)
{
	struct btrfs_root *root = BTRFS_I(inode)->root;

	if (root == NULL)
		return 1;

	/* the snap/subvol tree is on deleting */
	if (btrfs_root_refs(&root->root_item) == 0)
		return 1;
	else
		return generic_drop_inode(inode);
}

static void init_once(void *foo)
{
	struct btrfs_inode *ei = (struct btrfs_inode *) foo;

	inode_init_once(&ei->vfs_inode);
}

void __cold btrfs_destroy_cachep(void)
{
	/*
	 * Make sure all delayed rcu free inodes are flushed before we
	 * destroy cache.
	 */
	rcu_barrier();
	kmem_cache_destroy(btrfs_inode_cachep);
	kmem_cache_destroy(btrfs_trans_handle_cachep);
	kmem_cache_destroy(btrfs_path_cachep);
	kmem_cache_destroy(btrfs_free_space_cachep);
	kmem_cache_destroy(btrfs_free_space_bitmap_cachep);
}

int __init btrfs_init_cachep(void)
{
	btrfs_inode_cachep = kmem_cache_create("btrfs_inode",
			sizeof(struct btrfs_inode), 0,
			SLAB_RECLAIM_ACCOUNT | SLAB_MEM_SPREAD | SLAB_ACCOUNT,
			init_once);
	if (!btrfs_inode_cachep)
		goto fail;

	btrfs_trans_handle_cachep = kmem_cache_create("btrfs_trans_handle",
			sizeof(struct btrfs_trans_handle), 0,
			SLAB_TEMPORARY | SLAB_MEM_SPREAD, NULL);
	if (!btrfs_trans_handle_cachep)
		goto fail;

	btrfs_path_cachep = kmem_cache_create("btrfs_path",
			sizeof(struct btrfs_path), 0,
			SLAB_MEM_SPREAD, NULL);
	if (!btrfs_path_cachep)
		goto fail;

	btrfs_free_space_cachep = kmem_cache_create("btrfs_free_space",
			sizeof(struct btrfs_free_space), 0,
			SLAB_MEM_SPREAD, NULL);
	if (!btrfs_free_space_cachep)
		goto fail;

	btrfs_free_space_bitmap_cachep = kmem_cache_create("btrfs_free_space_bitmap",
							PAGE_SIZE, PAGE_SIZE,
							SLAB_RED_ZONE, NULL);
	if (!btrfs_free_space_bitmap_cachep)
		goto fail;

	return 0;
fail:
	btrfs_destroy_cachep();
	return -ENOMEM;
}

static int btrfs_getattr(const struct path *path, struct kstat *stat,
			 u32 request_mask, unsigned int flags)
{
	u64 delalloc_bytes;
	struct inode *inode = d_inode(path->dentry);
	u32 blocksize = inode->i_sb->s_blocksize;
	u32 bi_flags = BTRFS_I(inode)->flags;

	stat->result_mask |= STATX_BTIME;
	stat->btime.tv_sec = BTRFS_I(inode)->i_otime.tv_sec;
	stat->btime.tv_nsec = BTRFS_I(inode)->i_otime.tv_nsec;
	if (bi_flags & BTRFS_INODE_APPEND)
		stat->attributes |= STATX_ATTR_APPEND;
	if (bi_flags & BTRFS_INODE_COMPRESS)
		stat->attributes |= STATX_ATTR_COMPRESSED;
	if (bi_flags & BTRFS_INODE_IMMUTABLE)
		stat->attributes |= STATX_ATTR_IMMUTABLE;
	if (bi_flags & BTRFS_INODE_NODUMP)
		stat->attributes |= STATX_ATTR_NODUMP;

	stat->attributes_mask |= (STATX_ATTR_APPEND |
				  STATX_ATTR_COMPRESSED |
				  STATX_ATTR_IMMUTABLE |
				  STATX_ATTR_NODUMP);

	generic_fillattr(inode, stat);
	stat->dev = BTRFS_I(inode)->root->anon_dev;

	spin_lock(&BTRFS_I(inode)->lock);
	delalloc_bytes = BTRFS_I(inode)->new_delalloc_bytes;
	spin_unlock(&BTRFS_I(inode)->lock);
	stat->blocks = (ALIGN(inode_get_bytes(inode), blocksize) +
			ALIGN(delalloc_bytes, blocksize)) >> 9;
	return 0;
}

static int btrfs_rename_exchange(struct inode *old_dir,
			      struct dentry *old_dentry,
			      struct inode *new_dir,
			      struct dentry *new_dentry)
{
	struct btrfs_fs_info *fs_info = btrfs_sb(old_dir->i_sb);
	struct btrfs_trans_handle *trans;
	struct btrfs_root *root = BTRFS_I(old_dir)->root;
	struct btrfs_root *dest = BTRFS_I(new_dir)->root;
	struct inode *new_inode = new_dentry->d_inode;
	struct inode *old_inode = old_dentry->d_inode;
	struct timespec64 ctime = current_time(old_inode);
	struct dentry *parent;
	u64 old_ino = btrfs_ino(BTRFS_I(old_inode));
	u64 new_ino = btrfs_ino(BTRFS_I(new_inode));
	u64 old_idx = 0;
	u64 new_idx = 0;
	u64 root_objectid;
	int ret;
	bool root_log_pinned = false;
	bool dest_log_pinned = false;
	struct btrfs_log_ctx ctx_root;
	struct btrfs_log_ctx ctx_dest;
	bool sync_log_root = false;
	bool sync_log_dest = false;
	bool commit_transaction = false;

	/* we only allow rename subvolume link between subvolumes */
	if (old_ino != BTRFS_FIRST_FREE_OBJECTID && root != dest)
		return -EXDEV;

	btrfs_init_log_ctx(&ctx_root, old_inode);
	btrfs_init_log_ctx(&ctx_dest, new_inode);

	/* close the race window with snapshot create/destroy ioctl */
	if (old_ino == BTRFS_FIRST_FREE_OBJECTID)
		down_read(&fs_info->subvol_sem);
	if (new_ino == BTRFS_FIRST_FREE_OBJECTID)
		down_read(&fs_info->subvol_sem);

	/*
	 * We want to reserve the absolute worst case amount of items.  So if
	 * both inodes are subvols and we need to unlink them then that would
	 * require 4 item modifications, but if they are both normal inodes it
	 * would require 5 item modifications, so we'll assume their normal
	 * inodes.  So 5 * 2 is 10, plus 2 for the new links, so 12 total items
	 * should cover the worst case number of items we'll modify.
	 */
	trans = btrfs_start_transaction(root, 12);
	if (IS_ERR(trans)) {
		ret = PTR_ERR(trans);
		goto out_notrans;
	}

	/*
	 * We need to find a free sequence number both in the source and
	 * in the destination directory for the exchange.
	 */
	ret = btrfs_set_inode_index(BTRFS_I(new_dir), &old_idx);
	if (ret)
		goto out_fail;
	ret = btrfs_set_inode_index(BTRFS_I(old_dir), &new_idx);
	if (ret)
		goto out_fail;

	BTRFS_I(old_inode)->dir_index = 0ULL;
	BTRFS_I(new_inode)->dir_index = 0ULL;

	/* Reference for the source. */
	if (old_ino == BTRFS_FIRST_FREE_OBJECTID) {
		/* force full log commit if subvolume involved. */
		btrfs_set_log_full_commit(trans);
	} else {
		btrfs_pin_log_trans(root);
		root_log_pinned = true;
		ret = btrfs_insert_inode_ref(trans, dest,
					     new_dentry->d_name.name,
					     new_dentry->d_name.len,
					     old_ino,
					     btrfs_ino(BTRFS_I(new_dir)),
					     old_idx);
		if (ret)
			goto out_fail;
	}

	/* And now for the dest. */
	if (new_ino == BTRFS_FIRST_FREE_OBJECTID) {
		/* force full log commit if subvolume involved. */
		btrfs_set_log_full_commit(trans);
	} else {
		btrfs_pin_log_trans(dest);
		dest_log_pinned = true;
		ret = btrfs_insert_inode_ref(trans, root,
					     old_dentry->d_name.name,
					     old_dentry->d_name.len,
					     new_ino,
					     btrfs_ino(BTRFS_I(old_dir)),
					     new_idx);
		if (ret)
			goto out_fail;
	}

	/* Update inode version and ctime/mtime. */
	inode_inc_iversion(old_dir);
	inode_inc_iversion(new_dir);
	inode_inc_iversion(old_inode);
	inode_inc_iversion(new_inode);
	old_dir->i_ctime = old_dir->i_mtime = ctime;
	new_dir->i_ctime = new_dir->i_mtime = ctime;
	old_inode->i_ctime = ctime;
	new_inode->i_ctime = ctime;

	if (old_dentry->d_parent != new_dentry->d_parent) {
		btrfs_record_unlink_dir(trans, BTRFS_I(old_dir),
				BTRFS_I(old_inode), 1);
		btrfs_record_unlink_dir(trans, BTRFS_I(new_dir),
				BTRFS_I(new_inode), 1);
	}

	/* src is a subvolume */
	if (old_ino == BTRFS_FIRST_FREE_OBJECTID) {
		root_objectid = BTRFS_I(old_inode)->root->root_key.objectid;
		ret = btrfs_unlink_subvol(trans, old_dir, root_objectid,
					  old_dentry->d_name.name,
					  old_dentry->d_name.len);
	} else { /* src is an inode */
		ret = __btrfs_unlink_inode(trans, root, BTRFS_I(old_dir),
					   BTRFS_I(old_dentry->d_inode),
					   old_dentry->d_name.name,
					   old_dentry->d_name.len);
		if (!ret)
			ret = btrfs_update_inode(trans, root, old_inode);
	}
	if (ret) {
		btrfs_abort_transaction(trans, ret);
		goto out_fail;
	}

	/* dest is a subvolume */
	if (new_ino == BTRFS_FIRST_FREE_OBJECTID) {
		root_objectid = BTRFS_I(new_inode)->root->root_key.objectid;
		ret = btrfs_unlink_subvol(trans, new_dir, root_objectid,
					  new_dentry->d_name.name,
					  new_dentry->d_name.len);
	} else { /* dest is an inode */
		ret = __btrfs_unlink_inode(trans, dest, BTRFS_I(new_dir),
					   BTRFS_I(new_dentry->d_inode),
					   new_dentry->d_name.name,
					   new_dentry->d_name.len);
		if (!ret)
			ret = btrfs_update_inode(trans, dest, new_inode);
	}
	if (ret) {
		btrfs_abort_transaction(trans, ret);
		goto out_fail;
	}

	ret = btrfs_add_link(trans, BTRFS_I(new_dir), BTRFS_I(old_inode),
			     new_dentry->d_name.name,
			     new_dentry->d_name.len, 0, old_idx);
	if (ret) {
		btrfs_abort_transaction(trans, ret);
		goto out_fail;
	}

	ret = btrfs_add_link(trans, BTRFS_I(old_dir), BTRFS_I(new_inode),
			     old_dentry->d_name.name,
			     old_dentry->d_name.len, 0, new_idx);
	if (ret) {
		btrfs_abort_transaction(trans, ret);
		goto out_fail;
	}

	if (old_inode->i_nlink == 1)
		BTRFS_I(old_inode)->dir_index = old_idx;
	if (new_inode->i_nlink == 1)
		BTRFS_I(new_inode)->dir_index = new_idx;

	if (root_log_pinned) {
		parent = new_dentry->d_parent;
		ret = btrfs_log_new_name(trans, BTRFS_I(old_inode),
					 BTRFS_I(old_dir), parent,
					 false, &ctx_root);
		if (ret == BTRFS_NEED_LOG_SYNC)
			sync_log_root = true;
		else if (ret == BTRFS_NEED_TRANS_COMMIT)
			commit_transaction = true;
		ret = 0;
		btrfs_end_log_trans(root);
		root_log_pinned = false;
	}
	if (dest_log_pinned) {
		if (!commit_transaction) {
			parent = old_dentry->d_parent;
			ret = btrfs_log_new_name(trans, BTRFS_I(new_inode),
						 BTRFS_I(new_dir), parent,
						 false, &ctx_dest);
			if (ret == BTRFS_NEED_LOG_SYNC)
				sync_log_dest = true;
			else if (ret == BTRFS_NEED_TRANS_COMMIT)
				commit_transaction = true;
			ret = 0;
		}
		btrfs_end_log_trans(dest);
		dest_log_pinned = false;
	}
out_fail:
	/*
	 * If we have pinned a log and an error happened, we unpin tasks
	 * trying to sync the log and force them to fallback to a transaction
	 * commit if the log currently contains any of the inodes involved in
	 * this rename operation (to ensure we do not persist a log with an
	 * inconsistent state for any of these inodes or leading to any
	 * inconsistencies when replayed). If the transaction was aborted, the
	 * abortion reason is propagated to userspace when attempting to commit
	 * the transaction. If the log does not contain any of these inodes, we
	 * allow the tasks to sync it.
	 */
	if (ret && (root_log_pinned || dest_log_pinned)) {
		if (btrfs_inode_in_log(BTRFS_I(old_dir), fs_info->generation) ||
		    btrfs_inode_in_log(BTRFS_I(new_dir), fs_info->generation) ||
		    btrfs_inode_in_log(BTRFS_I(old_inode), fs_info->generation) ||
		    (new_inode &&
		     btrfs_inode_in_log(BTRFS_I(new_inode), fs_info->generation)))
			btrfs_set_log_full_commit(trans);

		if (root_log_pinned) {
			btrfs_end_log_trans(root);
			root_log_pinned = false;
		}
		if (dest_log_pinned) {
			btrfs_end_log_trans(dest);
			dest_log_pinned = false;
		}
	}
	if (!ret && sync_log_root && !commit_transaction) {
		ret = btrfs_sync_log(trans, BTRFS_I(old_inode)->root,
				     &ctx_root);
		if (ret)
			commit_transaction = true;
	}
	if (!ret && sync_log_dest && !commit_transaction) {
		ret = btrfs_sync_log(trans, BTRFS_I(new_inode)->root,
				     &ctx_dest);
		if (ret)
			commit_transaction = true;
	}
	if (commit_transaction) {
		/*
		 * We may have set commit_transaction when logging the new name
		 * in the destination root, in which case we left the source
		 * root context in the list of log contextes. So make sure we
		 * remove it to avoid invalid memory accesses, since the context
		 * was allocated in our stack frame.
		 */
		if (sync_log_root) {
			mutex_lock(&root->log_mutex);
			list_del_init(&ctx_root.list);
			mutex_unlock(&root->log_mutex);
		}
		ret = btrfs_commit_transaction(trans);
	} else {
		int ret2;

		ret2 = btrfs_end_transaction(trans);
		ret = ret ? ret : ret2;
	}
out_notrans:
	if (new_ino == BTRFS_FIRST_FREE_OBJECTID)
		up_read(&fs_info->subvol_sem);
	if (old_ino == BTRFS_FIRST_FREE_OBJECTID)
		up_read(&fs_info->subvol_sem);

	ASSERT(list_empty(&ctx_root.list));
	ASSERT(list_empty(&ctx_dest.list));

	return ret;
}

static int btrfs_whiteout_for_rename(struct btrfs_trans_handle *trans,
				     struct btrfs_root *root,
				     struct inode *dir,
				     struct dentry *dentry)
{
	int ret;
	struct inode *inode;
	u64 objectid;
	u64 index;

	ret = btrfs_find_free_ino(root, &objectid);
	if (ret)
		return ret;

	inode = btrfs_new_inode(trans, root, dir,
				dentry->d_name.name,
				dentry->d_name.len,
				btrfs_ino(BTRFS_I(dir)),
				objectid,
				S_IFCHR | WHITEOUT_MODE,
				&index);

	if (IS_ERR(inode)) {
		ret = PTR_ERR(inode);
		return ret;
	}

	inode->i_op = &btrfs_special_inode_operations;
	init_special_inode(inode, inode->i_mode,
		WHITEOUT_DEV);

	ret = btrfs_init_inode_security(trans, inode, dir,
				&dentry->d_name);
	if (ret)
		goto out;

	ret = btrfs_add_nondir(trans, BTRFS_I(dir), dentry,
				BTRFS_I(inode), 0, index);
	if (ret)
		goto out;

	ret = btrfs_update_inode(trans, root, inode);
out:
	unlock_new_inode(inode);
	if (ret)
		inode_dec_link_count(inode);
	iput(inode);

	return ret;
}

static int btrfs_rename(struct inode *old_dir, struct dentry *old_dentry,
			   struct inode *new_dir, struct dentry *new_dentry,
			   unsigned int flags)
{
	struct btrfs_fs_info *fs_info = btrfs_sb(old_dir->i_sb);
	struct btrfs_trans_handle *trans;
	unsigned int trans_num_items;
	struct btrfs_root *root = BTRFS_I(old_dir)->root;
	struct btrfs_root *dest = BTRFS_I(new_dir)->root;
	struct inode *new_inode = d_inode(new_dentry);
	struct inode *old_inode = d_inode(old_dentry);
	u64 index = 0;
	u64 root_objectid;
	int ret;
	u64 old_ino = btrfs_ino(BTRFS_I(old_inode));
	bool log_pinned = false;
	struct btrfs_log_ctx ctx;
	bool sync_log = false;
	bool commit_transaction = false;

	if (btrfs_ino(BTRFS_I(new_dir)) == BTRFS_EMPTY_SUBVOL_DIR_OBJECTID)
		return -EPERM;

	/* we only allow rename subvolume link between subvolumes */
	if (old_ino != BTRFS_FIRST_FREE_OBJECTID && root != dest)
		return -EXDEV;

	if (old_ino == BTRFS_EMPTY_SUBVOL_DIR_OBJECTID ||
	    (new_inode && btrfs_ino(BTRFS_I(new_inode)) == BTRFS_FIRST_FREE_OBJECTID))
		return -ENOTEMPTY;

	if (S_ISDIR(old_inode->i_mode) && new_inode &&
	    new_inode->i_size > BTRFS_EMPTY_DIR_SIZE)
		return -ENOTEMPTY;


	/* check for collisions, even if the  name isn't there */
	ret = btrfs_check_dir_item_collision(dest, new_dir->i_ino,
			     new_dentry->d_name.name,
			     new_dentry->d_name.len);

	if (ret) {
		if (ret == -EEXIST) {
			/* we shouldn't get
			 * eexist without a new_inode */
			if (WARN_ON(!new_inode)) {
				return ret;
			}
		} else {
			/* maybe -EOVERFLOW */
			return ret;
		}
	}
	ret = 0;

	/*
	 * we're using rename to replace one file with another.  Start IO on it
	 * now so  we don't add too much work to the end of the transaction
	 */
	if (new_inode && S_ISREG(old_inode->i_mode) && new_inode->i_size)
		filemap_flush(old_inode->i_mapping);

	/* close the racy window with snapshot create/destroy ioctl */
	if (old_ino == BTRFS_FIRST_FREE_OBJECTID)
		down_read(&fs_info->subvol_sem);
	/*
	 * We want to reserve the absolute worst case amount of items.  So if
	 * both inodes are subvols and we need to unlink them then that would
	 * require 4 item modifications, but if they are both normal inodes it
	 * would require 5 item modifications, so we'll assume they are normal
	 * inodes.  So 5 * 2 is 10, plus 1 for the new link, so 11 total items
	 * should cover the worst case number of items we'll modify.
	 * If our rename has the whiteout flag, we need more 5 units for the
	 * new inode (1 inode item, 1 inode ref, 2 dir items and 1 xattr item
	 * when selinux is enabled).
	 */
	trans_num_items = 11;
	if (flags & RENAME_WHITEOUT)
		trans_num_items += 5;
	trans = btrfs_start_transaction(root, trans_num_items);
	if (IS_ERR(trans)) {
		ret = PTR_ERR(trans);
		goto out_notrans;
	}

	if (dest != root)
		btrfs_record_root_in_trans(trans, dest);

	ret = btrfs_set_inode_index(BTRFS_I(new_dir), &index);
	if (ret)
		goto out_fail;

	BTRFS_I(old_inode)->dir_index = 0ULL;
	if (unlikely(old_ino == BTRFS_FIRST_FREE_OBJECTID)) {
		/* force full log commit if subvolume involved. */
		btrfs_set_log_full_commit(trans);
	} else {
		btrfs_pin_log_trans(root);
		log_pinned = true;
		ret = btrfs_insert_inode_ref(trans, dest,
					     new_dentry->d_name.name,
					     new_dentry->d_name.len,
					     old_ino,
					     btrfs_ino(BTRFS_I(new_dir)), index);
		if (ret)
			goto out_fail;
	}

	inode_inc_iversion(old_dir);
	inode_inc_iversion(new_dir);
	inode_inc_iversion(old_inode);
	old_dir->i_ctime = old_dir->i_mtime =
	new_dir->i_ctime = new_dir->i_mtime =
	old_inode->i_ctime = current_time(old_dir);

	if (old_dentry->d_parent != new_dentry->d_parent)
		btrfs_record_unlink_dir(trans, BTRFS_I(old_dir),
				BTRFS_I(old_inode), 1);

	if (unlikely(old_ino == BTRFS_FIRST_FREE_OBJECTID)) {
		root_objectid = BTRFS_I(old_inode)->root->root_key.objectid;
		ret = btrfs_unlink_subvol(trans, old_dir, root_objectid,
					old_dentry->d_name.name,
					old_dentry->d_name.len);
	} else {
		ret = __btrfs_unlink_inode(trans, root, BTRFS_I(old_dir),
					BTRFS_I(d_inode(old_dentry)),
					old_dentry->d_name.name,
					old_dentry->d_name.len);
		if (!ret)
			ret = btrfs_update_inode(trans, root, old_inode);
	}
	if (ret) {
		btrfs_abort_transaction(trans, ret);
		goto out_fail;
	}

	if (new_inode) {
		inode_inc_iversion(new_inode);
		new_inode->i_ctime = current_time(new_inode);
		if (unlikely(btrfs_ino(BTRFS_I(new_inode)) ==
			     BTRFS_EMPTY_SUBVOL_DIR_OBJECTID)) {
			root_objectid = BTRFS_I(new_inode)->location.objectid;
			ret = btrfs_unlink_subvol(trans, new_dir, root_objectid,
						new_dentry->d_name.name,
						new_dentry->d_name.len);
			BUG_ON(new_inode->i_nlink == 0);
		} else {
			ret = btrfs_unlink_inode(trans, dest, BTRFS_I(new_dir),
						 BTRFS_I(d_inode(new_dentry)),
						 new_dentry->d_name.name,
						 new_dentry->d_name.len);
		}
		if (!ret && new_inode->i_nlink == 0)
			ret = btrfs_orphan_add(trans,
					BTRFS_I(d_inode(new_dentry)));
		if (ret) {
			btrfs_abort_transaction(trans, ret);
			goto out_fail;
		}
	}

	ret = btrfs_add_link(trans, BTRFS_I(new_dir), BTRFS_I(old_inode),
			     new_dentry->d_name.name,
			     new_dentry->d_name.len, 0, index);
	if (ret) {
		btrfs_abort_transaction(trans, ret);
		goto out_fail;
	}

	if (old_inode->i_nlink == 1)
		BTRFS_I(old_inode)->dir_index = index;

	if (log_pinned) {
		struct dentry *parent = new_dentry->d_parent;

		btrfs_init_log_ctx(&ctx, old_inode);
		ret = btrfs_log_new_name(trans, BTRFS_I(old_inode),
					 BTRFS_I(old_dir), parent,
					 false, &ctx);
		if (ret == BTRFS_NEED_LOG_SYNC)
			sync_log = true;
		else if (ret == BTRFS_NEED_TRANS_COMMIT)
			commit_transaction = true;
		ret = 0;
		btrfs_end_log_trans(root);
		log_pinned = false;
	}

	if (flags & RENAME_WHITEOUT) {
		ret = btrfs_whiteout_for_rename(trans, root, old_dir,
						old_dentry);

		if (ret) {
			btrfs_abort_transaction(trans, ret);
			goto out_fail;
		}
	}
out_fail:
	/*
	 * If we have pinned the log and an error happened, we unpin tasks
	 * trying to sync the log and force them to fallback to a transaction
	 * commit if the log currently contains any of the inodes involved in
	 * this rename operation (to ensure we do not persist a log with an
	 * inconsistent state for any of these inodes or leading to any
	 * inconsistencies when replayed). If the transaction was aborted, the
	 * abortion reason is propagated to userspace when attempting to commit
	 * the transaction. If the log does not contain any of these inodes, we
	 * allow the tasks to sync it.
	 */
	if (ret && log_pinned) {
		if (btrfs_inode_in_log(BTRFS_I(old_dir), fs_info->generation) ||
		    btrfs_inode_in_log(BTRFS_I(new_dir), fs_info->generation) ||
		    btrfs_inode_in_log(BTRFS_I(old_inode), fs_info->generation) ||
		    (new_inode &&
		     btrfs_inode_in_log(BTRFS_I(new_inode), fs_info->generation)))
			btrfs_set_log_full_commit(trans);

		btrfs_end_log_trans(root);
		log_pinned = false;
	}
	if (!ret && sync_log) {
		ret = btrfs_sync_log(trans, BTRFS_I(old_inode)->root, &ctx);
		if (ret)
			commit_transaction = true;
	}
	if (commit_transaction) {
		ret = btrfs_commit_transaction(trans);
	} else {
		int ret2;

		ret2 = btrfs_end_transaction(trans);
		ret = ret ? ret : ret2;
	}
out_notrans:
	if (old_ino == BTRFS_FIRST_FREE_OBJECTID)
		up_read(&fs_info->subvol_sem);

	return ret;
}

static int btrfs_rename2(struct inode *old_dir, struct dentry *old_dentry,
			 struct inode *new_dir, struct dentry *new_dentry,
			 unsigned int flags)
{
	if (flags & ~(RENAME_NOREPLACE | RENAME_EXCHANGE | RENAME_WHITEOUT))
		return -EINVAL;

	if (flags & RENAME_EXCHANGE)
		return btrfs_rename_exchange(old_dir, old_dentry, new_dir,
					  new_dentry);

	return btrfs_rename(old_dir, old_dentry, new_dir, new_dentry, flags);
}

struct btrfs_delalloc_work {
	struct inode *inode;
	struct completion completion;
	struct list_head list;
	struct btrfs_work work;
};

static void btrfs_run_delalloc_work(struct btrfs_work *work)
{
	struct btrfs_delalloc_work *delalloc_work;
	struct inode *inode;

	delalloc_work = container_of(work, struct btrfs_delalloc_work,
				     work);
	inode = delalloc_work->inode;
	filemap_flush(inode->i_mapping);
	if (test_bit(BTRFS_INODE_HAS_ASYNC_EXTENT,
				&BTRFS_I(inode)->runtime_flags))
		filemap_flush(inode->i_mapping);

	iput(inode);
	complete(&delalloc_work->completion);
}

static struct btrfs_delalloc_work *btrfs_alloc_delalloc_work(struct inode *inode)
{
	struct btrfs_delalloc_work *work;

	work = kmalloc(sizeof(*work), GFP_NOFS);
	if (!work)
		return NULL;

	init_completion(&work->completion);
	INIT_LIST_HEAD(&work->list);
	work->inode = inode;
	btrfs_init_work(&work->work, btrfs_flush_delalloc_helper,
			btrfs_run_delalloc_work, NULL, NULL);

	return work;
}

/*
 * some fairly slow code that needs optimization. This walks the list
 * of all the inodes with pending delalloc and forces them to disk.
 */
static int start_delalloc_inodes(struct btrfs_root *root, int nr, bool snapshot)
{
	struct btrfs_inode *binode;
	struct inode *inode;
	struct btrfs_delalloc_work *work, *next;
	struct list_head works;
	struct list_head splice;
	int ret = 0;

	INIT_LIST_HEAD(&works);
	INIT_LIST_HEAD(&splice);

	mutex_lock(&root->delalloc_mutex);
	spin_lock(&root->delalloc_lock);
	list_splice_init(&root->delalloc_inodes, &splice);
	while (!list_empty(&splice)) {
		binode = list_entry(splice.next, struct btrfs_inode,
				    delalloc_inodes);

		list_move_tail(&binode->delalloc_inodes,
			       &root->delalloc_inodes);
		inode = igrab(&binode->vfs_inode);
		if (!inode) {
			cond_resched_lock(&root->delalloc_lock);
			continue;
		}
		spin_unlock(&root->delalloc_lock);

		if (snapshot)
			set_bit(BTRFS_INODE_SNAPSHOT_FLUSH,
				&binode->runtime_flags);
		work = btrfs_alloc_delalloc_work(inode);
		if (!work) {
			iput(inode);
			ret = -ENOMEM;
			goto out;
		}
		list_add_tail(&work->list, &works);
		btrfs_queue_work(root->fs_info->flush_workers,
				 &work->work);
		ret++;
		if (nr != -1 && ret >= nr)
			goto out;
		cond_resched();
		spin_lock(&root->delalloc_lock);
	}
	spin_unlock(&root->delalloc_lock);

out:
	list_for_each_entry_safe(work, next, &works, list) {
		list_del_init(&work->list);
		wait_for_completion(&work->completion);
		kfree(work);
	}

	if (!list_empty(&splice)) {
		spin_lock(&root->delalloc_lock);
		list_splice_tail(&splice, &root->delalloc_inodes);
		spin_unlock(&root->delalloc_lock);
	}
	mutex_unlock(&root->delalloc_mutex);
	return ret;
}

int btrfs_start_delalloc_snapshot(struct btrfs_root *root)
{
	struct btrfs_fs_info *fs_info = root->fs_info;
	int ret;

	if (test_bit(BTRFS_FS_STATE_ERROR, &fs_info->fs_state))
		return -EROFS;

	ret = start_delalloc_inodes(root, -1, true);
	if (ret > 0)
		ret = 0;
	return ret;
}

int btrfs_start_delalloc_roots(struct btrfs_fs_info *fs_info, int nr)
{
	struct btrfs_root *root;
	struct list_head splice;
	int ret;

	if (test_bit(BTRFS_FS_STATE_ERROR, &fs_info->fs_state))
		return -EROFS;

	INIT_LIST_HEAD(&splice);

	mutex_lock(&fs_info->delalloc_root_mutex);
	spin_lock(&fs_info->delalloc_root_lock);
	list_splice_init(&fs_info->delalloc_roots, &splice);
	while (!list_empty(&splice) && nr) {
		root = list_first_entry(&splice, struct btrfs_root,
					delalloc_root);
		root = btrfs_grab_fs_root(root);
		BUG_ON(!root);
		list_move_tail(&root->delalloc_root,
			       &fs_info->delalloc_roots);
		spin_unlock(&fs_info->delalloc_root_lock);

		ret = start_delalloc_inodes(root, nr, false);
		btrfs_put_fs_root(root);
		if (ret < 0)
			goto out;

		if (nr != -1) {
			nr -= ret;
			WARN_ON(nr < 0);
		}
		spin_lock(&fs_info->delalloc_root_lock);
	}
	spin_unlock(&fs_info->delalloc_root_lock);

	ret = 0;
out:
	if (!list_empty(&splice)) {
		spin_lock(&fs_info->delalloc_root_lock);
		list_splice_tail(&splice, &fs_info->delalloc_roots);
		spin_unlock(&fs_info->delalloc_root_lock);
	}
	mutex_unlock(&fs_info->delalloc_root_mutex);
	return ret;
}

static int btrfs_symlink(struct inode *dir, struct dentry *dentry,
			 const char *symname)
{
	struct btrfs_fs_info *fs_info = btrfs_sb(dir->i_sb);
	struct btrfs_trans_handle *trans;
	struct btrfs_root *root = BTRFS_I(dir)->root;
	struct btrfs_path *path;
	struct btrfs_key key;
	struct inode *inode = NULL;
	int err;
	u64 objectid;
	u64 index = 0;
	int name_len;
	int datasize;
	unsigned long ptr;
	struct btrfs_file_extent_item *ei;
	struct extent_buffer *leaf;

	name_len = strlen(symname);
	if (name_len > BTRFS_MAX_INLINE_DATA_SIZE(fs_info))
		return -ENAMETOOLONG;

	/*
	 * 2 items for inode item and ref
	 * 2 items for dir items
	 * 1 item for updating parent inode item
	 * 1 item for the inline extent item
	 * 1 item for xattr if selinux is on
	 */
	trans = btrfs_start_transaction(root, 7);
	if (IS_ERR(trans))
		return PTR_ERR(trans);

	err = btrfs_find_free_ino(root, &objectid);
	if (err)
		goto out_unlock;

	inode = btrfs_new_inode(trans, root, dir, dentry->d_name.name,
				dentry->d_name.len, btrfs_ino(BTRFS_I(dir)),
				objectid, S_IFLNK|S_IRWXUGO, &index);
	if (IS_ERR(inode)) {
		err = PTR_ERR(inode);
		inode = NULL;
		goto out_unlock;
	}

	/*
	* If the active LSM wants to access the inode during
	* d_instantiate it needs these. Smack checks to see
	* if the filesystem supports xattrs by looking at the
	* ops vector.
	*/
	inode->i_fop = &btrfs_file_operations;
	inode->i_op = &btrfs_file_inode_operations;
	inode->i_mapping->a_ops = &btrfs_aops;
	BTRFS_I(inode)->io_tree.ops = &btrfs_extent_io_ops;

	err = btrfs_init_inode_security(trans, inode, dir, &dentry->d_name);
	if (err)
		goto out_unlock;

	path = btrfs_alloc_path();
	if (!path) {
		err = -ENOMEM;
		goto out_unlock;
	}
	key.objectid = btrfs_ino(BTRFS_I(inode));
	key.offset = 0;
	key.type = BTRFS_EXTENT_DATA_KEY;
	datasize = btrfs_file_extent_calc_inline_size(name_len);
	err = btrfs_insert_empty_item(trans, root, path, &key,
				      datasize);
	if (err) {
		btrfs_free_path(path);
		goto out_unlock;
	}
	leaf = path->nodes[0];
	ei = btrfs_item_ptr(leaf, path->slots[0],
			    struct btrfs_file_extent_item);
	btrfs_set_file_extent_generation(leaf, ei, trans->transid);
	btrfs_set_file_extent_type(leaf, ei,
				   BTRFS_FILE_EXTENT_INLINE);
	btrfs_set_file_extent_encryption(leaf, ei, 0);
	btrfs_set_file_extent_compression(leaf, ei, 0);
	btrfs_set_file_extent_other_encoding(leaf, ei, 0);
	btrfs_set_file_extent_ram_bytes(leaf, ei, name_len);

	ptr = btrfs_file_extent_inline_start(ei);
	write_extent_buffer(leaf, symname, ptr, name_len);
	btrfs_mark_buffer_dirty(leaf);
	btrfs_free_path(path);

	inode->i_op = &btrfs_symlink_inode_operations;
	inode_nohighmem(inode);
	inode_set_bytes(inode, name_len);
	btrfs_i_size_write(BTRFS_I(inode), name_len);
	err = btrfs_update_inode(trans, root, inode);
	/*
	 * Last step, add directory indexes for our symlink inode. This is the
	 * last step to avoid extra cleanup of these indexes if an error happens
	 * elsewhere above.
	 */
	if (!err)
		err = btrfs_add_nondir(trans, BTRFS_I(dir), dentry,
				BTRFS_I(inode), 0, index);
	if (err)
		goto out_unlock;

	d_instantiate_new(dentry, inode);

out_unlock:
	btrfs_end_transaction(trans);
	if (err && inode) {
		inode_dec_link_count(inode);
		discard_new_inode(inode);
	}
	btrfs_btree_balance_dirty(fs_info);
	return err;
}

static int __btrfs_prealloc_file_range(struct inode *inode, int mode,
				       u64 start, u64 num_bytes, u64 min_size,
				       loff_t actual_len, u64 *alloc_hint,
				       struct btrfs_trans_handle *trans)
{
	struct btrfs_fs_info *fs_info = btrfs_sb(inode->i_sb);
	struct extent_map_tree *em_tree = &BTRFS_I(inode)->extent_tree;
	struct extent_map *em;
	struct btrfs_root *root = BTRFS_I(inode)->root;
	struct btrfs_key ins;
	u64 cur_offset = start;
	u64 i_size;
	u64 cur_bytes;
	u64 last_alloc = (u64)-1;
	int ret = 0;
	bool own_trans = true;
	u64 end = start + num_bytes - 1;

	if (trans)
		own_trans = false;
	while (num_bytes > 0) {
		if (own_trans) {
			trans = btrfs_start_transaction(root, 3);
			if (IS_ERR(trans)) {
				ret = PTR_ERR(trans);
				break;
			}
		}

		cur_bytes = min_t(u64, num_bytes, SZ_256M);
		cur_bytes = max(cur_bytes, min_size);
		/*
		 * If we are severely fragmented we could end up with really
		 * small allocations, so if the allocator is returning small
		 * chunks lets make its job easier by only searching for those
		 * sized chunks.
		 */
		cur_bytes = min(cur_bytes, last_alloc);
		ret = btrfs_reserve_extent(root, cur_bytes, cur_bytes,
				min_size, 0, *alloc_hint, &ins, 1, 0);
		if (ret) {
			if (own_trans)
				btrfs_end_transaction(trans);
			break;
		}
		btrfs_dec_block_group_reservations(fs_info, ins.objectid);

		last_alloc = ins.offset;
		ret = insert_reserved_file_extent(trans, inode,
						  cur_offset, ins.objectid,
						  ins.offset, ins.offset,
						  ins.offset, 0, 0, 0,
						  BTRFS_FILE_EXTENT_PREALLOC);
		if (ret) {
			btrfs_free_reserved_extent(fs_info, ins.objectid,
						   ins.offset, 0);
			btrfs_abort_transaction(trans, ret);
			if (own_trans)
				btrfs_end_transaction(trans);
			break;
		}

		btrfs_drop_extent_cache(BTRFS_I(inode), cur_offset,
					cur_offset + ins.offset -1, 0);

		em = alloc_extent_map();
		if (!em) {
			set_bit(BTRFS_INODE_NEEDS_FULL_SYNC,
				&BTRFS_I(inode)->runtime_flags);
			goto next;
		}

		em->start = cur_offset;
		em->orig_start = cur_offset;
		em->len = ins.offset;
		em->block_start = ins.objectid;
		em->block_len = ins.offset;
		em->orig_block_len = ins.offset;
		em->ram_bytes = ins.offset;
		em->bdev = fs_info->fs_devices->latest_bdev;
		set_bit(EXTENT_FLAG_PREALLOC, &em->flags);
		em->generation = trans->transid;

		while (1) {
			write_lock(&em_tree->lock);
			ret = add_extent_mapping(em_tree, em, 1);
			write_unlock(&em_tree->lock);
			if (ret != -EEXIST)
				break;
			btrfs_drop_extent_cache(BTRFS_I(inode), cur_offset,
						cur_offset + ins.offset - 1,
						0);
		}
		free_extent_map(em);
next:
		num_bytes -= ins.offset;
		cur_offset += ins.offset;
		*alloc_hint = ins.objectid + ins.offset;

		inode_inc_iversion(inode);
		inode->i_ctime = current_time(inode);
		BTRFS_I(inode)->flags |= BTRFS_INODE_PREALLOC;
		if (!(mode & FALLOC_FL_KEEP_SIZE) &&
		    (actual_len > inode->i_size) &&
		    (cur_offset > inode->i_size)) {
			if (cur_offset > actual_len)
				i_size = actual_len;
			else
				i_size = cur_offset;
			i_size_write(inode, i_size);
			btrfs_ordered_update_i_size(inode, i_size, NULL);
		}

		ret = btrfs_update_inode(trans, root, inode);

		if (ret) {
			btrfs_abort_transaction(trans, ret);
			if (own_trans)
				btrfs_end_transaction(trans);
			break;
		}

		if (own_trans)
			btrfs_end_transaction(trans);
	}
	if (cur_offset < end)
		btrfs_free_reserved_data_space(inode, NULL, cur_offset,
			end - cur_offset + 1);
	return ret;
}

int btrfs_prealloc_file_range(struct inode *inode, int mode,
			      u64 start, u64 num_bytes, u64 min_size,
			      loff_t actual_len, u64 *alloc_hint)
{
	return __btrfs_prealloc_file_range(inode, mode, start, num_bytes,
					   min_size, actual_len, alloc_hint,
					   NULL);
}

int btrfs_prealloc_file_range_trans(struct inode *inode,
				    struct btrfs_trans_handle *trans, int mode,
				    u64 start, u64 num_bytes, u64 min_size,
				    loff_t actual_len, u64 *alloc_hint)
{
	return __btrfs_prealloc_file_range(inode, mode, start, num_bytes,
					   min_size, actual_len, alloc_hint, trans);
}

static int btrfs_set_page_dirty(struct page *page)
{
	return __set_page_dirty_nobuffers(page);
}

static int btrfs_permission(struct inode *inode, int mask)
{
	struct btrfs_root *root = BTRFS_I(inode)->root;
	umode_t mode = inode->i_mode;

	if (mask & MAY_WRITE &&
	    (S_ISREG(mode) || S_ISDIR(mode) || S_ISLNK(mode))) {
		if (btrfs_root_readonly(root))
			return -EROFS;
		if (BTRFS_I(inode)->flags & BTRFS_INODE_READONLY)
			return -EACCES;
	}
	return generic_permission(inode, mask);
}

static int btrfs_tmpfile(struct inode *dir, struct dentry *dentry, umode_t mode)
{
	struct btrfs_fs_info *fs_info = btrfs_sb(dir->i_sb);
	struct btrfs_trans_handle *trans;
	struct btrfs_root *root = BTRFS_I(dir)->root;
	struct inode *inode = NULL;
	u64 objectid;
	u64 index;
	int ret = 0;

	/*
	 * 5 units required for adding orphan entry
	 */
	trans = btrfs_start_transaction(root, 5);
	if (IS_ERR(trans))
		return PTR_ERR(trans);

	ret = btrfs_find_free_ino(root, &objectid);
	if (ret)
		goto out;

	inode = btrfs_new_inode(trans, root, dir, NULL, 0,
			btrfs_ino(BTRFS_I(dir)), objectid, mode, &index);
	if (IS_ERR(inode)) {
		ret = PTR_ERR(inode);
		inode = NULL;
		goto out;
	}

	inode->i_fop = &btrfs_file_operations;
	inode->i_op = &btrfs_file_inode_operations;

	inode->i_mapping->a_ops = &btrfs_aops;
	BTRFS_I(inode)->io_tree.ops = &btrfs_extent_io_ops;

	ret = btrfs_init_inode_security(trans, inode, dir, NULL);
	if (ret)
		goto out;

	ret = btrfs_update_inode(trans, root, inode);
	if (ret)
		goto out;
	ret = btrfs_orphan_add(trans, BTRFS_I(inode));
	if (ret)
		goto out;

	/*
	 * We set number of links to 0 in btrfs_new_inode(), and here we set
	 * it to 1 because d_tmpfile() will issue a warning if the count is 0,
	 * through:
	 *
	 *    d_tmpfile() -> inode_dec_link_count() -> drop_nlink()
	 */
	set_nlink(inode, 1);
	d_tmpfile(dentry, inode);
	unlock_new_inode(inode);
	mark_inode_dirty(inode);
out:
	btrfs_end_transaction(trans);
	if (ret && inode)
		discard_new_inode(inode);
	btrfs_btree_balance_dirty(fs_info);
	return ret;
}

void btrfs_set_range_writeback(struct extent_io_tree *tree, u64 start, u64 end)
{
	struct inode *inode = tree->private_data;
	unsigned long index = start >> PAGE_SHIFT;
	unsigned long end_index = end >> PAGE_SHIFT;
	struct page *page;

	while (index <= end_index) {
		page = find_get_page(inode->i_mapping, index);
		ASSERT(page); /* Pages should be in the extent_io_tree */
		set_page_writeback(page);
		put_page(page);
		index++;
	}
}

#ifdef CONFIG_SWAP
/*
 * Add an entry indicating a block group or device which is pinned by a
 * swapfile. Returns 0 on success, 1 if there is already an entry for it, or a
 * negative errno on failure.
 */
static int btrfs_add_swapfile_pin(struct inode *inode, void *ptr,
				  bool is_block_group)
{
	struct btrfs_fs_info *fs_info = BTRFS_I(inode)->root->fs_info;
	struct btrfs_swapfile_pin *sp, *entry;
	struct rb_node **p;
	struct rb_node *parent = NULL;

	sp = kmalloc(sizeof(*sp), GFP_NOFS);
	if (!sp)
		return -ENOMEM;
	sp->ptr = ptr;
	sp->inode = inode;
	sp->is_block_group = is_block_group;

	spin_lock(&fs_info->swapfile_pins_lock);
	p = &fs_info->swapfile_pins.rb_node;
	while (*p) {
		parent = *p;
		entry = rb_entry(parent, struct btrfs_swapfile_pin, node);
		if (sp->ptr < entry->ptr ||
		    (sp->ptr == entry->ptr && sp->inode < entry->inode)) {
			p = &(*p)->rb_left;
		} else if (sp->ptr > entry->ptr ||
			   (sp->ptr == entry->ptr && sp->inode > entry->inode)) {
			p = &(*p)->rb_right;
		} else {
			spin_unlock(&fs_info->swapfile_pins_lock);
			kfree(sp);
			return 1;
		}
	}
	rb_link_node(&sp->node, parent, p);
	rb_insert_color(&sp->node, &fs_info->swapfile_pins);
	spin_unlock(&fs_info->swapfile_pins_lock);
	return 0;
}

/* Free all of the entries pinned by this swapfile. */
static void btrfs_free_swapfile_pins(struct inode *inode)
{
	struct btrfs_fs_info *fs_info = BTRFS_I(inode)->root->fs_info;
	struct btrfs_swapfile_pin *sp;
	struct rb_node *node, *next;

	spin_lock(&fs_info->swapfile_pins_lock);
	node = rb_first(&fs_info->swapfile_pins);
	while (node) {
		next = rb_next(node);
		sp = rb_entry(node, struct btrfs_swapfile_pin, node);
		if (sp->inode == inode) {
			rb_erase(&sp->node, &fs_info->swapfile_pins);
			if (sp->is_block_group)
				btrfs_put_block_group(sp->ptr);
			kfree(sp);
		}
		node = next;
	}
	spin_unlock(&fs_info->swapfile_pins_lock);
}

struct btrfs_swap_info {
	u64 start;
	u64 block_start;
	u64 block_len;
	u64 lowest_ppage;
	u64 highest_ppage;
	unsigned long nr_pages;
	int nr_extents;
};

static int btrfs_add_swap_extent(struct swap_info_struct *sis,
				 struct btrfs_swap_info *bsi)
{
	unsigned long nr_pages;
	u64 first_ppage, first_ppage_reported, next_ppage;
	int ret;

	first_ppage = ALIGN(bsi->block_start, PAGE_SIZE) >> PAGE_SHIFT;
	next_ppage = ALIGN_DOWN(bsi->block_start + bsi->block_len,
				PAGE_SIZE) >> PAGE_SHIFT;

	if (first_ppage >= next_ppage)
		return 0;
	nr_pages = next_ppage - first_ppage;

	first_ppage_reported = first_ppage;
	if (bsi->start == 0)
		first_ppage_reported++;
	if (bsi->lowest_ppage > first_ppage_reported)
		bsi->lowest_ppage = first_ppage_reported;
	if (bsi->highest_ppage < (next_ppage - 1))
		bsi->highest_ppage = next_ppage - 1;

	ret = add_swap_extent(sis, bsi->nr_pages, nr_pages, first_ppage);
	if (ret < 0)
		return ret;
	bsi->nr_extents += ret;
	bsi->nr_pages += nr_pages;
	return 0;
}

static void btrfs_swap_deactivate(struct file *file)
{
	struct inode *inode = file_inode(file);

	btrfs_free_swapfile_pins(inode);
	atomic_dec(&BTRFS_I(inode)->root->nr_swapfiles);
}

static int btrfs_swap_activate(struct swap_info_struct *sis, struct file *file,
			       sector_t *span)
{
	struct inode *inode = file_inode(file);
	struct btrfs_fs_info *fs_info = BTRFS_I(inode)->root->fs_info;
	struct extent_io_tree *io_tree = &BTRFS_I(inode)->io_tree;
	struct extent_state *cached_state = NULL;
	struct extent_map *em = NULL;
	struct btrfs_device *device = NULL;
	struct btrfs_swap_info bsi = {
		.lowest_ppage = (sector_t)-1ULL,
	};
	int ret = 0;
	u64 isize;
	u64 start;

	/*
	 * If the swap file was just created, make sure delalloc is done. If the
	 * file changes again after this, the user is doing something stupid and
	 * we don't really care.
	 */
	ret = btrfs_wait_ordered_range(inode, 0, (u64)-1);
	if (ret)
		return ret;

	/*
	 * The inode is locked, so these flags won't change after we check them.
	 */
	if (BTRFS_I(inode)->flags & BTRFS_INODE_COMPRESS) {
		btrfs_warn(fs_info, "swapfile must not be compressed");
		return -EINVAL;
	}
	if (!(BTRFS_I(inode)->flags & BTRFS_INODE_NODATACOW)) {
		btrfs_warn(fs_info, "swapfile must not be copy-on-write");
		return -EINVAL;
	}
	if (!(BTRFS_I(inode)->flags & BTRFS_INODE_NODATASUM)) {
		btrfs_warn(fs_info, "swapfile must not be checksummed");
		return -EINVAL;
	}

	/*
	 * Balance or device remove/replace/resize can move stuff around from
	 * under us. The EXCL_OP flag makes sure they aren't running/won't run
	 * concurrently while we are mapping the swap extents, and
	 * fs_info->swapfile_pins prevents them from running while the swap file
	 * is active and moving the extents. Note that this also prevents a
	 * concurrent device add which isn't actually necessary, but it's not
	 * really worth the trouble to allow it.
	 */
	if (test_and_set_bit(BTRFS_FS_EXCL_OP, &fs_info->flags)) {
		btrfs_warn(fs_info,
	   "cannot activate swapfile while exclusive operation is running");
		return -EBUSY;
	}
	/*
	 * Snapshots can create extents which require COW even if NODATACOW is
	 * set. We use this counter to prevent snapshots. We must increment it
	 * before walking the extents because we don't want a concurrent
	 * snapshot to run after we've already checked the extents.
	 */
	atomic_inc(&BTRFS_I(inode)->root->nr_swapfiles);

	isize = ALIGN_DOWN(inode->i_size, fs_info->sectorsize);

	lock_extent_bits(io_tree, 0, isize - 1, &cached_state);
	start = 0;
	while (start < isize) {
		u64 logical_block_start, physical_block_start;
		struct btrfs_block_group_cache *bg;
		u64 len = isize - start;

		em = btrfs_get_extent(BTRFS_I(inode), NULL, 0, start, len, 0);
		if (IS_ERR(em)) {
			ret = PTR_ERR(em);
			goto out;
		}

		if (em->block_start == EXTENT_MAP_HOLE) {
			btrfs_warn(fs_info, "swapfile must not have holes");
			ret = -EINVAL;
			goto out;
		}
		if (em->block_start == EXTENT_MAP_INLINE) {
			/*
			 * It's unlikely we'll ever actually find ourselves
			 * here, as a file small enough to fit inline won't be
			 * big enough to store more than the swap header, but in
			 * case something changes in the future, let's catch it
			 * here rather than later.
			 */
			btrfs_warn(fs_info, "swapfile must not be inline");
			ret = -EINVAL;
			goto out;
		}
		if (test_bit(EXTENT_FLAG_COMPRESSED, &em->flags)) {
			btrfs_warn(fs_info, "swapfile must not be compressed");
			ret = -EINVAL;
			goto out;
		}

		logical_block_start = em->block_start + (start - em->start);
		len = min(len, em->len - (start - em->start));
		free_extent_map(em);
		em = NULL;

		ret = can_nocow_extent(inode, start, &len, NULL, NULL, NULL);
		if (ret < 0) {
			goto out;
		} else if (ret) {
			ret = 0;
		} else {
			btrfs_warn(fs_info,
				   "swapfile must not be copy-on-write");
			ret = -EINVAL;
			goto out;
		}

		em = btrfs_get_chunk_map(fs_info, logical_block_start, len);
		if (IS_ERR(em)) {
			ret = PTR_ERR(em);
			goto out;
		}

		if (em->map_lookup->type & BTRFS_BLOCK_GROUP_PROFILE_MASK) {
			btrfs_warn(fs_info,
				   "swapfile must have single data profile");
			ret = -EINVAL;
			goto out;
		}

		if (device == NULL) {
			device = em->map_lookup->stripes[0].dev;
			ret = btrfs_add_swapfile_pin(inode, device, false);
			if (ret == 1)
				ret = 0;
			else if (ret)
				goto out;
		} else if (device != em->map_lookup->stripes[0].dev) {
			btrfs_warn(fs_info, "swapfile must be on one device");
			ret = -EINVAL;
			goto out;
		}

		physical_block_start = (em->map_lookup->stripes[0].physical +
					(logical_block_start - em->start));
		len = min(len, em->len - (logical_block_start - em->start));
		free_extent_map(em);
		em = NULL;

		bg = btrfs_lookup_block_group(fs_info, logical_block_start);
		if (!bg) {
			btrfs_warn(fs_info,
			   "could not find block group containing swapfile");
			ret = -EINVAL;
			goto out;
		}

		ret = btrfs_add_swapfile_pin(inode, bg, true);
		if (ret) {
			btrfs_put_block_group(bg);
			if (ret == 1)
				ret = 0;
			else
				goto out;
		}

		if (bsi.block_len &&
		    bsi.block_start + bsi.block_len == physical_block_start) {
			bsi.block_len += len;
		} else {
			if (bsi.block_len) {
				ret = btrfs_add_swap_extent(sis, &bsi);
				if (ret)
					goto out;
			}
			bsi.start = start;
			bsi.block_start = physical_block_start;
			bsi.block_len = len;
		}

		start += len;
	}

	if (bsi.block_len)
		ret = btrfs_add_swap_extent(sis, &bsi);

out:
	if (!IS_ERR_OR_NULL(em))
		free_extent_map(em);

	unlock_extent_cached(io_tree, 0, isize - 1, &cached_state);

	if (ret)
		btrfs_swap_deactivate(file);

	clear_bit(BTRFS_FS_EXCL_OP, &fs_info->flags);

	if (ret)
		return ret;

	if (device)
		sis->bdev = device->bdev;
	*span = bsi.highest_ppage - bsi.lowest_ppage + 1;
	sis->max = bsi.nr_pages;
	sis->pages = bsi.nr_pages - 1;
	sis->highest_bit = bsi.nr_pages - 1;
	return bsi.nr_extents;
}
#else
static void btrfs_swap_deactivate(struct file *file)
{
}

static int btrfs_swap_activate(struct swap_info_struct *sis, struct file *file,
			       sector_t *span)
{
	return -EOPNOTSUPP;
}
#endif

static const struct inode_operations btrfs_dir_inode_operations = {
	.getattr	= btrfs_getattr,
	.lookup		= btrfs_lookup,
	.create		= btrfs_create,
	.unlink		= btrfs_unlink,
	.link		= btrfs_link,
	.mkdir		= btrfs_mkdir,
	.rmdir		= btrfs_rmdir,
	.rename		= btrfs_rename2,
	.symlink	= btrfs_symlink,
	.setattr	= btrfs_setattr,
	.mknod		= btrfs_mknod,
	.listxattr	= btrfs_listxattr,
	.permission	= btrfs_permission,
	.get_acl	= btrfs_get_acl,
	.set_acl	= btrfs_set_acl,
	.update_time	= btrfs_update_time,
	.tmpfile        = btrfs_tmpfile,
};
static const struct inode_operations btrfs_dir_ro_inode_operations = {
	.lookup		= btrfs_lookup,
	.permission	= btrfs_permission,
	.update_time	= btrfs_update_time,
};

static const struct file_operations btrfs_dir_file_operations = {
	.llseek		= generic_file_llseek,
	.read		= generic_read_dir,
	.iterate_shared	= btrfs_real_readdir,
	.open		= btrfs_opendir,
	.unlocked_ioctl	= btrfs_ioctl,
#ifdef CONFIG_COMPAT
	.compat_ioctl	= btrfs_compat_ioctl,
#endif
	.release        = btrfs_release_file,
	.fsync		= btrfs_sync_file,
};

static const struct extent_io_ops btrfs_extent_io_ops = {
	/* mandatory callbacks */
	.submit_bio_hook = btrfs_submit_bio_hook,
	.readpage_end_io_hook = btrfs_readpage_end_io_hook,
<<<<<<< HEAD
	.readpage_io_failed_hook = btrfs_readpage_io_failed_hook,

	/* optional callbacks */
	.writepage_end_io_hook = btrfs_writepage_end_io_hook,
	.writepage_start_hook = btrfs_writepage_start_hook,
	.set_bit_hook = btrfs_set_bit_hook,
	.clear_bit_hook = btrfs_clear_bit_hook,
	.merge_extent_hook = btrfs_merge_extent_hook,
	.split_extent_hook = btrfs_split_extent_hook,
	.check_extent_io_range = btrfs_check_extent_io_range,
=======
>>>>>>> f7688b48
};

/*
 * btrfs doesn't support the bmap operation because swapfiles
 * use bmap to make a mapping of extents in the file.  They assume
 * these extents won't change over the life of the file and they
 * use the bmap result to do IO directly to the drive.
 *
 * the btrfs bmap call would return logical addresses that aren't
 * suitable for IO and they also will change frequently as COW
 * operations happen.  So, swapfile + btrfs == corruption.
 *
 * For now we're avoiding this by dropping bmap.
 */
static const struct address_space_operations btrfs_aops = {
	.readpage	= btrfs_readpage,
	.writepage	= btrfs_writepage,
	.writepages	= btrfs_writepages,
	.readpages	= btrfs_readpages,
	.direct_IO	= btrfs_direct_IO,
	.invalidatepage = btrfs_invalidatepage,
	.releasepage	= btrfs_releasepage,
	.set_page_dirty	= btrfs_set_page_dirty,
	.error_remove_page = generic_error_remove_page,
	.swap_activate	= btrfs_swap_activate,
	.swap_deactivate = btrfs_swap_deactivate,
};

static const struct inode_operations btrfs_file_inode_operations = {
	.getattr	= btrfs_getattr,
	.setattr	= btrfs_setattr,
	.listxattr      = btrfs_listxattr,
	.permission	= btrfs_permission,
	.fiemap		= btrfs_fiemap,
	.get_acl	= btrfs_get_acl,
	.set_acl	= btrfs_set_acl,
	.update_time	= btrfs_update_time,
};
static const struct inode_operations btrfs_special_inode_operations = {
	.getattr	= btrfs_getattr,
	.setattr	= btrfs_setattr,
	.permission	= btrfs_permission,
	.listxattr	= btrfs_listxattr,
	.get_acl	= btrfs_get_acl,
	.set_acl	= btrfs_set_acl,
	.update_time	= btrfs_update_time,
};
static const struct inode_operations btrfs_symlink_inode_operations = {
	.get_link	= page_get_link,
	.getattr	= btrfs_getattr,
	.setattr	= btrfs_setattr,
	.permission	= btrfs_permission,
	.listxattr	= btrfs_listxattr,
	.update_time	= btrfs_update_time,
};

const struct dentry_operations btrfs_dentry_operations = {
	.d_delete	= btrfs_dentry_delete,
};<|MERGE_RESOLUTION|>--- conflicted
+++ resolved
@@ -76,20 +76,6 @@
 struct kmem_cache *btrfs_path_cachep;
 struct kmem_cache *btrfs_free_space_cachep;
 struct kmem_cache *btrfs_free_space_bitmap_cachep;
-<<<<<<< HEAD
-
-#define S_SHIFT 12
-static const unsigned char btrfs_type_by_mode[S_IFMT >> S_SHIFT] = {
-	[S_IFREG >> S_SHIFT]	= BTRFS_FT_REG_FILE,
-	[S_IFDIR >> S_SHIFT]	= BTRFS_FT_DIR,
-	[S_IFCHR >> S_SHIFT]	= BTRFS_FT_CHRDEV,
-	[S_IFBLK >> S_SHIFT]	= BTRFS_FT_BLKDEV,
-	[S_IFIFO >> S_SHIFT]	= BTRFS_FT_FIFO,
-	[S_IFSOCK >> S_SHIFT]	= BTRFS_FT_SOCK,
-	[S_IFLNK >> S_SHIFT]	= BTRFS_FT_SYMLINK,
-};
-=======
->>>>>>> f7688b48
 
 static int btrfs_setsize(struct inode *inode, struct iattr *attr);
 static int btrfs_truncate(struct inode *inode, bool skip_writeback);
@@ -1475,11 +1461,7 @@
 			 * btrfs_cross_ref_exist but without calling
 			 * btrfs_search_slot.
 			 */
-<<<<<<< HEAD
-			if (!nolock &&
-=======
 			if (!freespace_inode &&
->>>>>>> f7688b48
 			    btrfs_file_extent_generation(leaf, fi) <=
 			    btrfs_root_last_snapshot(&root->root_item))
 				goto out_check;
@@ -1663,13 +1645,8 @@
 
 	if (cow_start != (u64)-1) {
 		cur_offset = end;
-<<<<<<< HEAD
-		ret = cow_file_range(inode, locked_page, cow_start, end, end,
-				     page_started, nr_written, 1, NULL);
-=======
 		ret = cow_file_range(inode, locked_page, cow_start, end,
 				     page_started, nr_written, 1);
->>>>>>> f7688b48
 		if (ret)
 			goto error;
 	}
@@ -1714,11 +1691,7 @@
  * Function to process delayed allocation (create CoW) for ranges which are
  * being touched for the first time.
  */
-<<<<<<< HEAD
-int btrfs_run_delalloc_range(void *private_data, struct page *locked_page,
-=======
 int btrfs_run_delalloc_range(struct inode *inode, struct page *locked_page,
->>>>>>> f7688b48
 		u64 start, u64 end, int *page_started, unsigned long *nr_written,
 		struct writeback_control *wbc)
 {
@@ -1734,13 +1707,8 @@
 					 page_started, 0, nr_written);
 	} else if (!inode_can_compress(inode) ||
 		   !inode_need_compress(inode, start, end)) {
-<<<<<<< HEAD
-		ret = cow_file_range(inode, locked_page, start, end, end,
-				      page_started, nr_written, 1, NULL);
-=======
 		ret = cow_file_range(inode, locked_page, start, end,
 				      page_started, nr_written, 1);
->>>>>>> f7688b48
 	} else {
 		set_bit(BTRFS_INODE_HAS_ASYNC_EXTENT,
 			&BTRFS_I(inode)->runtime_flags);
@@ -3854,21 +3822,6 @@
 	 * inode is not a directory, logging its parent unnecessarily.
 	 */
 	BTRFS_I(inode)->last_unlink_trans = BTRFS_I(inode)->last_trans;
-	/*
-	 * Similar reasoning for last_link_trans, needs to be set otherwise
-	 * for a case like the following:
-	 *
-	 * mkdir A
-	 * touch foo
-	 * ln foo A/bar
-	 * echo 2 > /proc/sys/vm/drop_caches
-	 * fsync foo
-	 * <power failure>
-	 *
-	 * Would result in link bar and directory A not existing after the power
-	 * failure.
-	 */
-	BTRFS_I(inode)->last_link_trans = BTRFS_I(inode)->last_trans;
 
 	path->slots[0]++;
 	if (inode->i_nlink != 1 ||
@@ -6817,7 +6770,6 @@
 			if (err)
 				goto fail;
 		}
-		BTRFS_I(inode)->last_link_trans = trans->transid;
 		d_instantiate(dentry, inode);
 		ret = btrfs_log_new_name(trans, BTRFS_I(inode), NULL, parent,
 					 true, NULL);
@@ -9344,7 +9296,6 @@
 	ei->index_cnt = (u64)-1;
 	ei->dir_index = 0;
 	ei->last_unlink_trans = 0;
-	ei->last_link_trans = 0;
 	ei->last_log_commit = 0;
 
 	spin_lock_init(&ei->lock);
@@ -11049,19 +11000,6 @@
 	/* mandatory callbacks */
 	.submit_bio_hook = btrfs_submit_bio_hook,
 	.readpage_end_io_hook = btrfs_readpage_end_io_hook,
-<<<<<<< HEAD
-	.readpage_io_failed_hook = btrfs_readpage_io_failed_hook,
-
-	/* optional callbacks */
-	.writepage_end_io_hook = btrfs_writepage_end_io_hook,
-	.writepage_start_hook = btrfs_writepage_start_hook,
-	.set_bit_hook = btrfs_set_bit_hook,
-	.clear_bit_hook = btrfs_clear_bit_hook,
-	.merge_extent_hook = btrfs_merge_extent_hook,
-	.split_extent_hook = btrfs_split_extent_hook,
-	.check_extent_io_range = btrfs_check_extent_io_range,
-=======
->>>>>>> f7688b48
 };
 
 /*
