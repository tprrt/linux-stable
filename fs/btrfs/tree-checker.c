// SPDX-License-Identifier: GPL-2.0
/*
 * Copyright (C) Qu Wenruo 2017.  All rights reserved.
 */

/*
 * The module is used to catch unexpected/corrupted tree block data.
 * Such behavior can be caused either by a fuzzed image or bugs.
 *
 * The objective is to do leaf/node validation checks when tree block is read
 * from disk, and check *every* possible member, so other code won't
 * need to checking them again.
 *
 * Due to the potential and unwanted damage, every checker needs to be
 * carefully reviewed otherwise so it does not prevent mount of valid images.
 */

#include <linux/types.h>
#include <linux/stddef.h>
#include <linux/error-injection.h>
#include "ctree.h"
#include "tree-checker.h"
#include "disk-io.h"
#include "compression.h"
#include "volumes.h"

/*
 * Error message should follow the following format:
 * corrupt <type>: <identifier>, <reason>[, <bad_value>]
 *
 * @type:	leaf or node
 * @identifier:	the necessary info to locate the leaf/node.
 * 		It's recommended to decode key.objecitd/offset if it's
 * 		meaningful.
 * @reason:	describe the error
 * @bad_value:	optional, it's recommended to output bad value and its
 *		expected value (range).
 *
 * Since comma is used to separate the components, only space is allowed
 * inside each component.
 */

/*
 * Append generic "corrupt leaf/node root=%llu block=%llu slot=%d: " to @fmt.
 * Allows callers to customize the output.
 */
__printf(3, 4)
__cold
static void generic_err(const struct extent_buffer *eb, int slot,
			const char *fmt, ...)
{
	const struct btrfs_fs_info *fs_info = eb->fs_info;
	struct va_format vaf;
	va_list args;

	va_start(args, fmt);

	vaf.fmt = fmt;
	vaf.va = &args;

	btrfs_crit(fs_info,
		"corrupt %s: root=%llu block=%llu slot=%d, %pV",
		btrfs_header_level(eb) == 0 ? "leaf" : "node",
		btrfs_header_owner(eb), btrfs_header_bytenr(eb), slot, &vaf);
	va_end(args);
}

/*
 * Customized reporter for extent data item, since its key objectid and
 * offset has its own meaning.
 */
__printf(3, 4)
__cold
static void file_extent_err(const struct extent_buffer *eb, int slot,
			    const char *fmt, ...)
{
	const struct btrfs_fs_info *fs_info = eb->fs_info;
	struct btrfs_key key;
	struct va_format vaf;
	va_list args;

	btrfs_item_key_to_cpu(eb, &key, slot);
	va_start(args, fmt);

	vaf.fmt = fmt;
	vaf.va = &args;

	btrfs_crit(fs_info,
	"corrupt %s: root=%llu block=%llu slot=%d ino=%llu file_offset=%llu, %pV",
		btrfs_header_level(eb) == 0 ? "leaf" : "node",
		btrfs_header_owner(eb), btrfs_header_bytenr(eb), slot,
		key.objectid, key.offset, &vaf);
	va_end(args);
}

/*
 * Return 0 if the btrfs_file_extent_##name is aligned to @alignment
 * Else return 1
 */
#define CHECK_FE_ALIGNED(leaf, slot, fi, name, alignment)		      \
({									      \
	if (!IS_ALIGNED(btrfs_file_extent_##name((leaf), (fi)), (alignment))) \
		file_extent_err((leaf), (slot),				      \
	"invalid %s for file extent, have %llu, should be aligned to %u",     \
			(#name), btrfs_file_extent_##name((leaf), (fi)),      \
			(alignment));					      \
	(!IS_ALIGNED(btrfs_file_extent_##name((leaf), (fi)), (alignment)));   \
})

static u64 file_extent_end(struct extent_buffer *leaf,
			   struct btrfs_key *key,
			   struct btrfs_file_extent_item *extent)
{
	u64 end;
	u64 len;

	if (btrfs_file_extent_type(leaf, extent) == BTRFS_FILE_EXTENT_INLINE) {
		len = btrfs_file_extent_ram_bytes(leaf, extent);
		end = ALIGN(key->offset + len, leaf->fs_info->sectorsize);
	} else {
		len = btrfs_file_extent_num_bytes(leaf, extent);
		end = key->offset + len;
	}
	return end;
}

static int check_extent_data_item(struct extent_buffer *leaf,
				  struct btrfs_key *key, int slot,
				  struct btrfs_key *prev_key)
{
	struct btrfs_fs_info *fs_info = leaf->fs_info;
	struct btrfs_file_extent_item *fi;
	u32 sectorsize = fs_info->sectorsize;
	u32 item_size = btrfs_item_size_nr(leaf, slot);
	u64 extent_end;

	if (!IS_ALIGNED(key->offset, sectorsize)) {
		file_extent_err(leaf, slot,
"unaligned file_offset for file extent, have %llu should be aligned to %u",
			key->offset, sectorsize);
		return -EUCLEAN;
	}

	fi = btrfs_item_ptr(leaf, slot, struct btrfs_file_extent_item);

	if (btrfs_file_extent_type(leaf, fi) > BTRFS_FILE_EXTENT_TYPES) {
		file_extent_err(leaf, slot,
		"invalid type for file extent, have %u expect range [0, %u]",
			btrfs_file_extent_type(leaf, fi),
			BTRFS_FILE_EXTENT_TYPES);
		return -EUCLEAN;
	}

	/*
	 * Support for new compression/encryption must introduce incompat flag,
	 * and must be caught in open_ctree().
	 */
	if (btrfs_file_extent_compression(leaf, fi) > BTRFS_COMPRESS_TYPES) {
		file_extent_err(leaf, slot,
	"invalid compression for file extent, have %u expect range [0, %u]",
			btrfs_file_extent_compression(leaf, fi),
			BTRFS_COMPRESS_TYPES);
		return -EUCLEAN;
	}
	if (btrfs_file_extent_encryption(leaf, fi)) {
		file_extent_err(leaf, slot,
			"invalid encryption for file extent, have %u expect 0",
			btrfs_file_extent_encryption(leaf, fi));
		return -EUCLEAN;
	}
	if (btrfs_file_extent_type(leaf, fi) == BTRFS_FILE_EXTENT_INLINE) {
		/* Inline extent must have 0 as key offset */
		if (key->offset) {
			file_extent_err(leaf, slot,
		"invalid file_offset for inline file extent, have %llu expect 0",
				key->offset);
			return -EUCLEAN;
		}

		/* Compressed inline extent has no on-disk size, skip it */
		if (btrfs_file_extent_compression(leaf, fi) !=
		    BTRFS_COMPRESS_NONE)
			return 0;

		/* Uncompressed inline extent size must match item size */
		if (item_size != BTRFS_FILE_EXTENT_INLINE_DATA_START +
		    btrfs_file_extent_ram_bytes(leaf, fi)) {
			file_extent_err(leaf, slot,
	"invalid ram_bytes for uncompressed inline extent, have %u expect %llu",
				item_size, BTRFS_FILE_EXTENT_INLINE_DATA_START +
				btrfs_file_extent_ram_bytes(leaf, fi));
			return -EUCLEAN;
		}
		return 0;
	}

	/* Regular or preallocated extent has fixed item size */
	if (item_size != sizeof(*fi)) {
		file_extent_err(leaf, slot,
	"invalid item size for reg/prealloc file extent, have %u expect %zu",
			item_size, sizeof(*fi));
		return -EUCLEAN;
	}
	if (CHECK_FE_ALIGNED(leaf, slot, fi, ram_bytes, sectorsize) ||
	    CHECK_FE_ALIGNED(leaf, slot, fi, disk_bytenr, sectorsize) ||
	    CHECK_FE_ALIGNED(leaf, slot, fi, disk_num_bytes, sectorsize) ||
	    CHECK_FE_ALIGNED(leaf, slot, fi, offset, sectorsize) ||
	    CHECK_FE_ALIGNED(leaf, slot, fi, num_bytes, sectorsize))
		return -EUCLEAN;

	/* Catch extent end overflow */
	if (check_add_overflow(btrfs_file_extent_num_bytes(leaf, fi),
			       key->offset, &extent_end)) {
		file_extent_err(leaf, slot,
	"extent end overflow, have file offset %llu extent num bytes %llu",
				key->offset,
				btrfs_file_extent_num_bytes(leaf, fi));
		return -EUCLEAN;
	}

	/*
	 * Check that no two consecutive file extent items, in the same leaf,
	 * present ranges that overlap each other.
	 */
	if (slot > 0 &&
	    prev_key->objectid == key->objectid &&
	    prev_key->type == BTRFS_EXTENT_DATA_KEY) {
		struct btrfs_file_extent_item *prev_fi;
		u64 prev_end;

		prev_fi = btrfs_item_ptr(leaf, slot - 1,
					 struct btrfs_file_extent_item);
		prev_end = file_extent_end(leaf, prev_key, prev_fi);
		if (prev_end > key->offset) {
			file_extent_err(leaf, slot - 1,
"file extent end range (%llu) goes beyond start offset (%llu) of the next file extent",
					prev_end, key->offset);
			return -EUCLEAN;
		}
	}

	return 0;
}

static int check_csum_item(struct extent_buffer *leaf, struct btrfs_key *key,
			   int slot)
{
	struct btrfs_fs_info *fs_info = leaf->fs_info;
	u32 sectorsize = fs_info->sectorsize;
	u32 csumsize = btrfs_super_csum_size(fs_info->super_copy);

	if (key->objectid != BTRFS_EXTENT_CSUM_OBJECTID) {
		generic_err(leaf, slot,
		"invalid key objectid for csum item, have %llu expect %llu",
			key->objectid, BTRFS_EXTENT_CSUM_OBJECTID);
		return -EUCLEAN;
	}
	if (!IS_ALIGNED(key->offset, sectorsize)) {
		generic_err(leaf, slot,
	"unaligned key offset for csum item, have %llu should be aligned to %u",
			key->offset, sectorsize);
		return -EUCLEAN;
	}
	if (!IS_ALIGNED(btrfs_item_size_nr(leaf, slot), csumsize)) {
		generic_err(leaf, slot,
	"unaligned item size for csum item, have %u should be aligned to %u",
			btrfs_item_size_nr(leaf, slot), csumsize);
		return -EUCLEAN;
	}
	return 0;
}

/*
 * Customized reported for dir_item, only important new info is key->objectid,
 * which represents inode number
 */
__printf(3, 4)
__cold
static void dir_item_err(const struct extent_buffer *eb, int slot,
			 const char *fmt, ...)
{
	const struct btrfs_fs_info *fs_info = eb->fs_info;
	struct btrfs_key key;
	struct va_format vaf;
	va_list args;

	btrfs_item_key_to_cpu(eb, &key, slot);
	va_start(args, fmt);

	vaf.fmt = fmt;
	vaf.va = &args;

	btrfs_crit(fs_info,
	"corrupt %s: root=%llu block=%llu slot=%d ino=%llu, %pV",
		btrfs_header_level(eb) == 0 ? "leaf" : "node",
		btrfs_header_owner(eb), btrfs_header_bytenr(eb), slot,
		key.objectid, &vaf);
	va_end(args);
}

static int check_dir_item(struct extent_buffer *leaf,
			  struct btrfs_key *key, int slot)
{
	struct btrfs_fs_info *fs_info = leaf->fs_info;
	struct btrfs_dir_item *di;
	u32 item_size = btrfs_item_size_nr(leaf, slot);
	u32 cur = 0;

	di = btrfs_item_ptr(leaf, slot, struct btrfs_dir_item);
	while (cur < item_size) {
		u32 name_len;
		u32 data_len;
		u32 max_name_len;
		u32 total_size;
		u32 name_hash;
		u8 dir_type;

		/* header itself should not cross item boundary */
		if (cur + sizeof(*di) > item_size) {
			dir_item_err(leaf, slot,
		"dir item header crosses item boundary, have %zu boundary %u",
				cur + sizeof(*di), item_size);
			return -EUCLEAN;
		}

		/* dir type check */
		dir_type = btrfs_dir_type(leaf, di);
		if (dir_type >= BTRFS_FT_MAX) {
			dir_item_err(leaf, slot,
			"invalid dir item type, have %u expect [0, %u)",
				dir_type, BTRFS_FT_MAX);
			return -EUCLEAN;
		}

		if (key->type == BTRFS_XATTR_ITEM_KEY &&
		    dir_type != BTRFS_FT_XATTR) {
			dir_item_err(leaf, slot,
		"invalid dir item type for XATTR key, have %u expect %u",
				dir_type, BTRFS_FT_XATTR);
			return -EUCLEAN;
		}
		if (dir_type == BTRFS_FT_XATTR &&
		    key->type != BTRFS_XATTR_ITEM_KEY) {
			dir_item_err(leaf, slot,
			"xattr dir type found for non-XATTR key");
			return -EUCLEAN;
		}
		if (dir_type == BTRFS_FT_XATTR)
			max_name_len = XATTR_NAME_MAX;
		else
			max_name_len = BTRFS_NAME_LEN;

		/* Name/data length check */
		name_len = btrfs_dir_name_len(leaf, di);
		data_len = btrfs_dir_data_len(leaf, di);
		if (name_len > max_name_len) {
			dir_item_err(leaf, slot,
			"dir item name len too long, have %u max %u",
				name_len, max_name_len);
			return -EUCLEAN;
		}
		if (name_len + data_len > BTRFS_MAX_XATTR_SIZE(fs_info)) {
			dir_item_err(leaf, slot,
			"dir item name and data len too long, have %u max %u",
				name_len + data_len,
				BTRFS_MAX_XATTR_SIZE(fs_info));
			return -EUCLEAN;
		}

		if (data_len && dir_type != BTRFS_FT_XATTR) {
			dir_item_err(leaf, slot,
			"dir item with invalid data len, have %u expect 0",
				data_len);
			return -EUCLEAN;
		}

		total_size = sizeof(*di) + name_len + data_len;

		/* header and name/data should not cross item boundary */
		if (cur + total_size > item_size) {
			dir_item_err(leaf, slot,
		"dir item data crosses item boundary, have %u boundary %u",
				cur + total_size, item_size);
			return -EUCLEAN;
		}

		/*
		 * Special check for XATTR/DIR_ITEM, as key->offset is name
		 * hash, should match its name
		 */
		if (key->type == BTRFS_DIR_ITEM_KEY ||
		    key->type == BTRFS_XATTR_ITEM_KEY) {
			char namebuf[max(BTRFS_NAME_LEN, XATTR_NAME_MAX)];

			read_extent_buffer(leaf, namebuf,
					(unsigned long)(di + 1), name_len);
			name_hash = btrfs_name_hash(namebuf, name_len);
			if (key->offset != name_hash) {
				dir_item_err(leaf, slot,
		"name hash mismatch with key, have 0x%016x expect 0x%016llx",
					name_hash, key->offset);
				return -EUCLEAN;
			}
		}
		cur += total_size;
		di = (struct btrfs_dir_item *)((void *)di + total_size);
	}
	return 0;
}

__printf(3, 4)
__cold
static void block_group_err(const struct extent_buffer *eb, int slot,
			    const char *fmt, ...)
{
	const struct btrfs_fs_info *fs_info = eb->fs_info;
	struct btrfs_key key;
	struct va_format vaf;
	va_list args;

	btrfs_item_key_to_cpu(eb, &key, slot);
	va_start(args, fmt);

	vaf.fmt = fmt;
	vaf.va = &args;

	btrfs_crit(fs_info,
	"corrupt %s: root=%llu block=%llu slot=%d bg_start=%llu bg_len=%llu, %pV",
		btrfs_header_level(eb) == 0 ? "leaf" : "node",
		btrfs_header_owner(eb), btrfs_header_bytenr(eb), slot,
		key.objectid, key.offset, &vaf);
	va_end(args);
}

static int check_block_group_item(struct extent_buffer *leaf,
				  struct btrfs_key *key, int slot)
{
	struct btrfs_block_group_item bgi;
	u32 item_size = btrfs_item_size_nr(leaf, slot);
	u64 flags;
	u64 type;

	/*
	 * Here we don't really care about alignment since extent allocator can
	 * handle it.  We care more about the size.
	 */
	if (key->offset == 0) {
<<<<<<< HEAD
		block_group_err(fs_info, leaf, slot,
=======
		block_group_err(leaf, slot,
>>>>>>> f7688b48
				"invalid block group size 0");
		return -EUCLEAN;
	}

	if (item_size != sizeof(bgi)) {
		block_group_err(leaf, slot,
			"invalid item size, have %u expect %zu",
				item_size, sizeof(bgi));
		return -EUCLEAN;
	}

	read_extent_buffer(leaf, &bgi, btrfs_item_ptr_offset(leaf, slot),
			   sizeof(bgi));
	if (btrfs_block_group_chunk_objectid(&bgi) !=
	    BTRFS_FIRST_CHUNK_TREE_OBJECTID) {
		block_group_err(leaf, slot,
		"invalid block group chunk objectid, have %llu expect %llu",
				btrfs_block_group_chunk_objectid(&bgi),
				BTRFS_FIRST_CHUNK_TREE_OBJECTID);
		return -EUCLEAN;
	}

	if (btrfs_block_group_used(&bgi) > key->offset) {
		block_group_err(leaf, slot,
			"invalid block group used, have %llu expect [0, %llu)",
				btrfs_block_group_used(&bgi), key->offset);
		return -EUCLEAN;
	}

	flags = btrfs_block_group_flags(&bgi);
	if (hweight64(flags & BTRFS_BLOCK_GROUP_PROFILE_MASK) > 1) {
		block_group_err(leaf, slot,
"invalid profile flags, have 0x%llx (%lu bits set) expect no more than 1 bit set",
			flags & BTRFS_BLOCK_GROUP_PROFILE_MASK,
			hweight64(flags & BTRFS_BLOCK_GROUP_PROFILE_MASK));
		return -EUCLEAN;
	}

	type = flags & BTRFS_BLOCK_GROUP_TYPE_MASK;
	if (type != BTRFS_BLOCK_GROUP_DATA &&
	    type != BTRFS_BLOCK_GROUP_METADATA &&
	    type != BTRFS_BLOCK_GROUP_SYSTEM &&
	    type != (BTRFS_BLOCK_GROUP_METADATA |
			   BTRFS_BLOCK_GROUP_DATA)) {
<<<<<<< HEAD
		block_group_err(fs_info, leaf, slot,
=======
		block_group_err(leaf, slot,
>>>>>>> f7688b48
"invalid type, have 0x%llx (%lu bits set) expect either 0x%llx, 0x%llx, 0x%llx or 0x%llx",
			type, hweight64(type),
			BTRFS_BLOCK_GROUP_DATA, BTRFS_BLOCK_GROUP_METADATA,
			BTRFS_BLOCK_GROUP_SYSTEM,
			BTRFS_BLOCK_GROUP_METADATA | BTRFS_BLOCK_GROUP_DATA);
		return -EUCLEAN;
	}
	return 0;
}

__printf(4, 5)
__cold
static void chunk_err(const struct extent_buffer *leaf,
		      const struct btrfs_chunk *chunk, u64 logical,
		      const char *fmt, ...)
{
	const struct btrfs_fs_info *fs_info = leaf->fs_info;
	bool is_sb;
	struct va_format vaf;
	va_list args;
	int i;
	int slot = -1;

	/* Only superblock eb is able to have such small offset */
	is_sb = (leaf->start == BTRFS_SUPER_INFO_OFFSET);

	if (!is_sb) {
		/*
		 * Get the slot number by iterating through all slots, this
		 * would provide better readability.
		 */
		for (i = 0; i < btrfs_header_nritems(leaf); i++) {
			if (btrfs_item_ptr_offset(leaf, i) ==
					(unsigned long)chunk) {
				slot = i;
				break;
			}
		}
	}
	va_start(args, fmt);
	vaf.fmt = fmt;
	vaf.va = &args;

	if (is_sb)
		btrfs_crit(fs_info,
		"corrupt superblock syschunk array: chunk_start=%llu, %pV",
			   logical, &vaf);
	else
		btrfs_crit(fs_info,
	"corrupt leaf: root=%llu block=%llu slot=%d chunk_start=%llu, %pV",
			   BTRFS_CHUNK_TREE_OBJECTID, leaf->start, slot,
			   logical, &vaf);
	va_end(args);
}

/*
 * The common chunk check which could also work on super block sys chunk array.
 *
 * Return -EUCLEAN if anything is corrupted.
 * Return 0 if everything is OK.
 */
int btrfs_check_chunk_valid(struct extent_buffer *leaf,
			    struct btrfs_chunk *chunk, u64 logical)
{
	struct btrfs_fs_info *fs_info = leaf->fs_info;
	u64 length;
	u64 stripe_len;
	u16 num_stripes;
	u16 sub_stripes;
	u64 type;
	u64 features;
	bool mixed = false;

	length = btrfs_chunk_length(leaf, chunk);
	stripe_len = btrfs_chunk_stripe_len(leaf, chunk);
	num_stripes = btrfs_chunk_num_stripes(leaf, chunk);
	sub_stripes = btrfs_chunk_sub_stripes(leaf, chunk);
	type = btrfs_chunk_type(leaf, chunk);

	if (!num_stripes) {
		chunk_err(leaf, chunk, logical,
			  "invalid chunk num_stripes, have %u", num_stripes);
		return -EUCLEAN;
	}
	if (!IS_ALIGNED(logical, fs_info->sectorsize)) {
		chunk_err(leaf, chunk, logical,
		"invalid chunk logical, have %llu should aligned to %u",
			  logical, fs_info->sectorsize);
		return -EUCLEAN;
	}
	if (btrfs_chunk_sector_size(leaf, chunk) != fs_info->sectorsize) {
		chunk_err(leaf, chunk, logical,
			  "invalid chunk sectorsize, have %u expect %u",
			  btrfs_chunk_sector_size(leaf, chunk),
			  fs_info->sectorsize);
		return -EUCLEAN;
	}
	if (!length || !IS_ALIGNED(length, fs_info->sectorsize)) {
		chunk_err(leaf, chunk, logical,
			  "invalid chunk length, have %llu", length);
		return -EUCLEAN;
	}
	if (!is_power_of_2(stripe_len) || stripe_len != BTRFS_STRIPE_LEN) {
		chunk_err(leaf, chunk, logical,
			  "invalid chunk stripe length: %llu",
			  stripe_len);
		return -EUCLEAN;
	}
	if (~(BTRFS_BLOCK_GROUP_TYPE_MASK | BTRFS_BLOCK_GROUP_PROFILE_MASK) &
	    type) {
		chunk_err(leaf, chunk, logical,
			  "unrecognized chunk type: 0x%llx",
			  ~(BTRFS_BLOCK_GROUP_TYPE_MASK |
			    BTRFS_BLOCK_GROUP_PROFILE_MASK) &
			  btrfs_chunk_type(leaf, chunk));
		return -EUCLEAN;
	}

	if (!is_power_of_2(type & BTRFS_BLOCK_GROUP_PROFILE_MASK) &&
	    (type & BTRFS_BLOCK_GROUP_PROFILE_MASK) != 0) {
		chunk_err(leaf, chunk, logical,
		"invalid chunk profile flag: 0x%llx, expect 0 or 1 bit set",
			  type & BTRFS_BLOCK_GROUP_PROFILE_MASK);
		return -EUCLEAN;
	}
	if ((type & BTRFS_BLOCK_GROUP_TYPE_MASK) == 0) {
		chunk_err(leaf, chunk, logical,
	"missing chunk type flag, have 0x%llx one bit must be set in 0x%llx",
			  type, BTRFS_BLOCK_GROUP_TYPE_MASK);
		return -EUCLEAN;
	}

	if ((type & BTRFS_BLOCK_GROUP_SYSTEM) &&
	    (type & (BTRFS_BLOCK_GROUP_METADATA | BTRFS_BLOCK_GROUP_DATA))) {
		chunk_err(leaf, chunk, logical,
			  "system chunk with data or metadata type: 0x%llx",
			  type);
		return -EUCLEAN;
	}

	features = btrfs_super_incompat_flags(fs_info->super_copy);
	if (features & BTRFS_FEATURE_INCOMPAT_MIXED_GROUPS)
		mixed = true;

	if (!mixed) {
		if ((type & BTRFS_BLOCK_GROUP_METADATA) &&
		    (type & BTRFS_BLOCK_GROUP_DATA)) {
			chunk_err(leaf, chunk, logical,
			"mixed chunk type in non-mixed mode: 0x%llx", type);
			return -EUCLEAN;
		}
	}

	if ((type & BTRFS_BLOCK_GROUP_RAID10 && sub_stripes != 2) ||
	    (type & BTRFS_BLOCK_GROUP_RAID1 && num_stripes != 2) ||
	    (type & BTRFS_BLOCK_GROUP_RAID5 && num_stripes < 2) ||
	    (type & BTRFS_BLOCK_GROUP_RAID6 && num_stripes < 3) ||
	    (type & BTRFS_BLOCK_GROUP_DUP && num_stripes != 2) ||
	    ((type & BTRFS_BLOCK_GROUP_PROFILE_MASK) == 0 && num_stripes != 1)) {
		chunk_err(leaf, chunk, logical,
			"invalid num_stripes:sub_stripes %u:%u for profile %llu",
			num_stripes, sub_stripes,
			type & BTRFS_BLOCK_GROUP_PROFILE_MASK);
		return -EUCLEAN;
	}

	return 0;
}

__printf(3, 4)
__cold
static void dev_item_err(const struct extent_buffer *eb, int slot,
			 const char *fmt, ...)
{
	struct btrfs_key key;
	struct va_format vaf;
	va_list args;

	btrfs_item_key_to_cpu(eb, &key, slot);
	va_start(args, fmt);

	vaf.fmt = fmt;
	vaf.va = &args;

	btrfs_crit(eb->fs_info,
	"corrupt %s: root=%llu block=%llu slot=%d devid=%llu %pV",
		btrfs_header_level(eb) == 0 ? "leaf" : "node",
		btrfs_header_owner(eb), btrfs_header_bytenr(eb), slot,
		key.objectid, &vaf);
	va_end(args);
}

static int check_dev_item(struct extent_buffer *leaf,
			  struct btrfs_key *key, int slot)
{
	struct btrfs_dev_item *ditem;

	if (key->objectid != BTRFS_DEV_ITEMS_OBJECTID) {
		dev_item_err(leaf, slot,
			     "invalid objectid: has=%llu expect=%llu",
			     key->objectid, BTRFS_DEV_ITEMS_OBJECTID);
		return -EUCLEAN;
	}
	ditem = btrfs_item_ptr(leaf, slot, struct btrfs_dev_item);
	if (btrfs_device_id(leaf, ditem) != key->offset) {
		dev_item_err(leaf, slot,
			     "devid mismatch: key has=%llu item has=%llu",
			     key->offset, btrfs_device_id(leaf, ditem));
		return -EUCLEAN;
	}

	/*
	 * For device total_bytes, we don't have reliable way to check it, as
	 * it can be 0 for device removal. Device size check can only be done
	 * by dev extents check.
	 */
	if (btrfs_device_bytes_used(leaf, ditem) >
	    btrfs_device_total_bytes(leaf, ditem)) {
		dev_item_err(leaf, slot,
			     "invalid bytes used: have %llu expect [0, %llu]",
			     btrfs_device_bytes_used(leaf, ditem),
			     btrfs_device_total_bytes(leaf, ditem));
		return -EUCLEAN;
	}
	/*
	 * Remaining members like io_align/type/gen/dev_group aren't really
	 * utilized.  Skip them to make later usage of them easier.
	 */
	return 0;
}

/* Inode item error output has the same format as dir_item_err() */
#define inode_item_err(fs_info, eb, slot, fmt, ...)			\
	dir_item_err(eb, slot, fmt, __VA_ARGS__)

static int check_inode_item(struct extent_buffer *leaf,
			    struct btrfs_key *key, int slot)
{
	struct btrfs_fs_info *fs_info = leaf->fs_info;
	struct btrfs_inode_item *iitem;
	u64 super_gen = btrfs_super_generation(fs_info->super_copy);
	u32 valid_mask = (S_IFMT | S_ISUID | S_ISGID | S_ISVTX | 0777);
	u32 mode;

	if ((key->objectid < BTRFS_FIRST_FREE_OBJECTID ||
	     key->objectid > BTRFS_LAST_FREE_OBJECTID) &&
	    key->objectid != BTRFS_ROOT_TREE_DIR_OBJECTID &&
	    key->objectid != BTRFS_FREE_INO_OBJECTID) {
		generic_err(leaf, slot,
	"invalid key objectid: has %llu expect %llu or [%llu, %llu] or %llu",
			    key->objectid, BTRFS_ROOT_TREE_DIR_OBJECTID,
			    BTRFS_FIRST_FREE_OBJECTID,
			    BTRFS_LAST_FREE_OBJECTID,
			    BTRFS_FREE_INO_OBJECTID);
		return -EUCLEAN;
	}
	if (key->offset != 0) {
		inode_item_err(fs_info, leaf, slot,
			"invalid key offset: has %llu expect 0",
			key->offset);
		return -EUCLEAN;
	}
	iitem = btrfs_item_ptr(leaf, slot, struct btrfs_inode_item);

	/* Here we use super block generation + 1 to handle log tree */
	if (btrfs_inode_generation(leaf, iitem) > super_gen + 1) {
		inode_item_err(fs_info, leaf, slot,
			"invalid inode generation: has %llu expect (0, %llu]",
			       btrfs_inode_generation(leaf, iitem),
			       super_gen + 1);
		return -EUCLEAN;
	}
	/* Note for ROOT_TREE_DIR_ITEM, mkfs could set its transid 0 */
	if (btrfs_inode_transid(leaf, iitem) > super_gen + 1) {
		inode_item_err(fs_info, leaf, slot,
			"invalid inode generation: has %llu expect [0, %llu]",
			       btrfs_inode_transid(leaf, iitem), super_gen + 1);
		return -EUCLEAN;
	}

	/*
	 * For size and nbytes it's better not to be too strict, as for dir
	 * item its size/nbytes can easily get wrong, but doesn't affect
	 * anything in the fs. So here we skip the check.
	 */
	mode = btrfs_inode_mode(leaf, iitem);
	if (mode & ~valid_mask) {
		inode_item_err(fs_info, leaf, slot,
			       "unknown mode bit detected: 0x%x",
			       mode & ~valid_mask);
		return -EUCLEAN;
	}

	/*
	 * S_IFMT is not bit mapped so we can't completely rely on is_power_of_2,
	 * but is_power_of_2() can save us from checking FIFO/CHR/DIR/REG.
	 * Only needs to check BLK, LNK and SOCKS
	 */
	if (!is_power_of_2(mode & S_IFMT)) {
		if (!S_ISLNK(mode) && !S_ISBLK(mode) && !S_ISSOCK(mode)) {
			inode_item_err(fs_info, leaf, slot,
			"invalid mode: has 0%o expect valid S_IF* bit(s)",
				       mode & S_IFMT);
			return -EUCLEAN;
		}
	}
	if (S_ISDIR(mode) && btrfs_inode_nlink(leaf, iitem) > 1) {
		inode_item_err(fs_info, leaf, slot,
		       "invalid nlink: has %u expect no more than 1 for dir",
			btrfs_inode_nlink(leaf, iitem));
		return -EUCLEAN;
	}
	if (btrfs_inode_flags(leaf, iitem) & ~BTRFS_INODE_FLAG_MASK) {
		inode_item_err(fs_info, leaf, slot,
			       "unknown flags detected: 0x%llx",
			       btrfs_inode_flags(leaf, iitem) &
			       ~BTRFS_INODE_FLAG_MASK);
		return -EUCLEAN;
	}
	return 0;
}

static int check_root_item(struct extent_buffer *leaf, struct btrfs_key *key,
			   int slot)
{
	struct btrfs_fs_info *fs_info = leaf->fs_info;
	struct btrfs_root_item ri;
	const u64 valid_root_flags = BTRFS_ROOT_SUBVOL_RDONLY |
				     BTRFS_ROOT_SUBVOL_DEAD;

	/* No such tree id */
	if (key->objectid == 0) {
		generic_err(leaf, slot, "invalid root id 0");
		return -EUCLEAN;
	}

	/*
	 * Some older kernel may create ROOT_ITEM with non-zero offset, so here
	 * we only check offset for reloc tree whose key->offset must be a
	 * valid tree.
	 */
	if (key->objectid == BTRFS_TREE_RELOC_OBJECTID && key->offset == 0) {
		generic_err(leaf, slot, "invalid root id 0 for reloc tree");
		return -EUCLEAN;
	}

	if (btrfs_item_size_nr(leaf, slot) != sizeof(ri)) {
		generic_err(leaf, slot,
			    "invalid root item size, have %u expect %zu",
			    btrfs_item_size_nr(leaf, slot), sizeof(ri));
	}

	read_extent_buffer(leaf, &ri, btrfs_item_ptr_offset(leaf, slot),
			   sizeof(ri));

	/* Generation related */
	if (btrfs_root_generation(&ri) >
	    btrfs_super_generation(fs_info->super_copy) + 1) {
		generic_err(leaf, slot,
			"invalid root generation, have %llu expect (0, %llu]",
			    btrfs_root_generation(&ri),
			    btrfs_super_generation(fs_info->super_copy) + 1);
		return -EUCLEAN;
	}
	if (btrfs_root_generation_v2(&ri) >
	    btrfs_super_generation(fs_info->super_copy) + 1) {
		generic_err(leaf, slot,
		"invalid root v2 generation, have %llu expect (0, %llu]",
			    btrfs_root_generation_v2(&ri),
			    btrfs_super_generation(fs_info->super_copy) + 1);
		return -EUCLEAN;
	}
	if (btrfs_root_last_snapshot(&ri) >
	    btrfs_super_generation(fs_info->super_copy) + 1) {
		generic_err(leaf, slot,
		"invalid root last_snapshot, have %llu expect (0, %llu]",
			    btrfs_root_last_snapshot(&ri),
			    btrfs_super_generation(fs_info->super_copy) + 1);
		return -EUCLEAN;
	}

	/* Alignment and level check */
	if (!IS_ALIGNED(btrfs_root_bytenr(&ri), fs_info->sectorsize)) {
		generic_err(leaf, slot,
		"invalid root bytenr, have %llu expect to be aligned to %u",
			    btrfs_root_bytenr(&ri), fs_info->sectorsize);
		return -EUCLEAN;
	}
	if (btrfs_root_level(&ri) >= BTRFS_MAX_LEVEL) {
		generic_err(leaf, slot,
			    "invalid root level, have %u expect [0, %u]",
			    btrfs_root_level(&ri), BTRFS_MAX_LEVEL - 1);
		return -EUCLEAN;
	}
	if (ri.drop_level >= BTRFS_MAX_LEVEL) {
		generic_err(leaf, slot,
			    "invalid root level, have %u expect [0, %u]",
			    ri.drop_level, BTRFS_MAX_LEVEL - 1);
		return -EUCLEAN;
	}

	/* Flags check */
	if (btrfs_root_flags(&ri) & ~valid_root_flags) {
		generic_err(leaf, slot,
			    "invalid root flags, have 0x%llx expect mask 0x%llx",
			    btrfs_root_flags(&ri), valid_root_flags);
		return -EUCLEAN;
	}
	return 0;
}

__printf(3,4)
__cold
static void extent_err(const struct extent_buffer *eb, int slot,
		       const char *fmt, ...)
{
	struct btrfs_key key;
	struct va_format vaf;
	va_list args;
	u64 bytenr;
	u64 len;

	btrfs_item_key_to_cpu(eb, &key, slot);
	bytenr = key.objectid;
	if (key.type == BTRFS_METADATA_ITEM_KEY ||
	    key.type == BTRFS_TREE_BLOCK_REF_KEY ||
	    key.type == BTRFS_SHARED_BLOCK_REF_KEY)
		len = eb->fs_info->nodesize;
	else
		len = key.offset;
	va_start(args, fmt);

	vaf.fmt = fmt;
	vaf.va = &args;

	btrfs_crit(eb->fs_info,
	"corrupt %s: block=%llu slot=%d extent bytenr=%llu len=%llu %pV",
		btrfs_header_level(eb) == 0 ? "leaf" : "node",
		eb->start, slot, bytenr, len, &vaf);
	va_end(args);
}

static int check_extent_item(struct extent_buffer *leaf,
			     struct btrfs_key *key, int slot)
{
	struct btrfs_fs_info *fs_info = leaf->fs_info;
	struct btrfs_extent_item *ei;
	bool is_tree_block = false;
	unsigned long ptr;	/* Current pointer inside inline refs */
	unsigned long end;	/* Extent item end */
	const u32 item_size = btrfs_item_size_nr(leaf, slot);
	u64 flags;
	u64 generation;
	u64 total_refs;		/* Total refs in btrfs_extent_item */
	u64 inline_refs = 0;	/* found total inline refs */

	if (key->type == BTRFS_METADATA_ITEM_KEY &&
	    !btrfs_fs_incompat(fs_info, SKINNY_METADATA)) {
		generic_err(leaf, slot,
"invalid key type, METADATA_ITEM type invalid when SKINNY_METADATA feature disabled");
		return -EUCLEAN;
	}
	/* key->objectid is the bytenr for both key types */
	if (!IS_ALIGNED(key->objectid, fs_info->sectorsize)) {
		generic_err(leaf, slot,
		"invalid key objectid, have %llu expect to be aligned to %u",
			   key->objectid, fs_info->sectorsize);
		return -EUCLEAN;
	}

	/* key->offset is tree level for METADATA_ITEM_KEY */
	if (key->type == BTRFS_METADATA_ITEM_KEY &&
	    key->offset >= BTRFS_MAX_LEVEL) {
		extent_err(leaf, slot,
			   "invalid tree level, have %llu expect [0, %u]",
			   key->offset, BTRFS_MAX_LEVEL - 1);
		return -EUCLEAN;
	}

	/*
	 * EXTENT/METADATA_ITEM consists of:
	 * 1) One btrfs_extent_item
	 *    Records the total refs, type and generation of the extent.
	 *
	 * 2) One btrfs_tree_block_info (for EXTENT_ITEM and tree backref only)
	 *    Records the first key and level of the tree block.
	 *
	 * 2) Zero or more btrfs_extent_inline_ref(s)
	 *    Each inline ref has one btrfs_extent_inline_ref shows:
	 *    2.1) The ref type, one of the 4
	 *         TREE_BLOCK_REF	Tree block only
	 *         SHARED_BLOCK_REF	Tree block only
	 *         EXTENT_DATA_REF	Data only
	 *         SHARED_DATA_REF	Data only
	 *    2.2) Ref type specific data
	 *         Either using btrfs_extent_inline_ref::offset, or specific
	 *         data structure.
	 */
	if (item_size < sizeof(*ei)) {
		extent_err(leaf, slot,
			   "invalid item size, have %u expect [%zu, %u)",
			   item_size, sizeof(*ei),
			   BTRFS_LEAF_DATA_SIZE(fs_info));
		return -EUCLEAN;
	}
	end = item_size + btrfs_item_ptr_offset(leaf, slot);

	/* Checks against extent_item */
	ei = btrfs_item_ptr(leaf, slot, struct btrfs_extent_item);
	flags = btrfs_extent_flags(leaf, ei);
	total_refs = btrfs_extent_refs(leaf, ei);
	generation = btrfs_extent_generation(leaf, ei);
	if (generation > btrfs_super_generation(fs_info->super_copy) + 1) {
		extent_err(leaf, slot,
			   "invalid generation, have %llu expect (0, %llu]",
			   generation,
			   btrfs_super_generation(fs_info->super_copy) + 1);
		return -EUCLEAN;
	}
	if (!is_power_of_2(flags & (BTRFS_EXTENT_FLAG_DATA |
				    BTRFS_EXTENT_FLAG_TREE_BLOCK))) {
		extent_err(leaf, slot,
		"invalid extent flag, have 0x%llx expect 1 bit set in 0x%llx",
			flags, BTRFS_EXTENT_FLAG_DATA |
			BTRFS_EXTENT_FLAG_TREE_BLOCK);
		return -EUCLEAN;
	}
	is_tree_block = !!(flags & BTRFS_EXTENT_FLAG_TREE_BLOCK);
	if (is_tree_block) {
		if (key->type == BTRFS_EXTENT_ITEM_KEY &&
		    key->offset != fs_info->nodesize) {
			extent_err(leaf, slot,
				   "invalid extent length, have %llu expect %u",
				   key->offset, fs_info->nodesize);
			return -EUCLEAN;
		}
	} else {
		if (key->type != BTRFS_EXTENT_ITEM_KEY) {
			extent_err(leaf, slot,
			"invalid key type, have %u expect %u for data backref",
				   key->type, BTRFS_EXTENT_ITEM_KEY);
			return -EUCLEAN;
		}
		if (!IS_ALIGNED(key->offset, fs_info->sectorsize)) {
			extent_err(leaf, slot,
			"invalid extent length, have %llu expect aligned to %u",
				   key->offset, fs_info->sectorsize);
			return -EUCLEAN;
		}
	}
	ptr = (unsigned long)(struct btrfs_extent_item *)(ei + 1);

	/* Check the special case of btrfs_tree_block_info */
	if (is_tree_block && key->type != BTRFS_METADATA_ITEM_KEY) {
		struct btrfs_tree_block_info *info;

		info = (struct btrfs_tree_block_info *)ptr;
		if (btrfs_tree_block_level(leaf, info) >= BTRFS_MAX_LEVEL) {
			extent_err(leaf, slot,
			"invalid tree block info level, have %u expect [0, %u]",
				   btrfs_tree_block_level(leaf, info),
				   BTRFS_MAX_LEVEL - 1);
			return -EUCLEAN;
		}
		ptr = (unsigned long)(struct btrfs_tree_block_info *)(info + 1);
	}

	/* Check inline refs */
	while (ptr < end) {
		struct btrfs_extent_inline_ref *iref;
		struct btrfs_extent_data_ref *dref;
		struct btrfs_shared_data_ref *sref;
		u64 dref_offset;
		u64 inline_offset;
		u8 inline_type;

		if (ptr + sizeof(*iref) > end) {
			extent_err(leaf, slot,
"inline ref item overflows extent item, ptr %lu iref size %zu end %lu",
				   ptr, sizeof(*iref), end);
			return -EUCLEAN;
		}
		iref = (struct btrfs_extent_inline_ref *)ptr;
		inline_type = btrfs_extent_inline_ref_type(leaf, iref);
		inline_offset = btrfs_extent_inline_ref_offset(leaf, iref);
		if (ptr + btrfs_extent_inline_ref_size(inline_type) > end) {
			extent_err(leaf, slot,
"inline ref item overflows extent item, ptr %lu iref size %u end %lu",
				   ptr, inline_type, end);
			return -EUCLEAN;
		}

		switch (inline_type) {
		/* inline_offset is subvolid of the owner, no need to check */
		case BTRFS_TREE_BLOCK_REF_KEY:
			inline_refs++;
			break;
		/* Contains parent bytenr */
		case BTRFS_SHARED_BLOCK_REF_KEY:
			if (!IS_ALIGNED(inline_offset, fs_info->sectorsize)) {
				extent_err(leaf, slot,
		"invalid tree parent bytenr, have %llu expect aligned to %u",
					   inline_offset, fs_info->sectorsize);
				return -EUCLEAN;
			}
			inline_refs++;
			break;
		/*
		 * Contains owner subvolid, owner key objectid, adjusted offset.
		 * The only obvious corruption can happen in that offset.
		 */
		case BTRFS_EXTENT_DATA_REF_KEY:
			dref = (struct btrfs_extent_data_ref *)(&iref->offset);
			dref_offset = btrfs_extent_data_ref_offset(leaf, dref);
			if (!IS_ALIGNED(dref_offset, fs_info->sectorsize)) {
				extent_err(leaf, slot,
		"invalid data ref offset, have %llu expect aligned to %u",
					   dref_offset, fs_info->sectorsize);
				return -EUCLEAN;
			}
			inline_refs += btrfs_extent_data_ref_count(leaf, dref);
			break;
		/* Contains parent bytenr and ref count */
		case BTRFS_SHARED_DATA_REF_KEY:
			sref = (struct btrfs_shared_data_ref *)(iref + 1);
			if (!IS_ALIGNED(inline_offset, fs_info->sectorsize)) {
				extent_err(leaf, slot,
		"invalid data parent bytenr, have %llu expect aligned to %u",
					   inline_offset, fs_info->sectorsize);
				return -EUCLEAN;
			}
			inline_refs += btrfs_shared_data_ref_count(leaf, sref);
			break;
		default:
			extent_err(leaf, slot, "unknown inline ref type: %u",
				   inline_type);
			return -EUCLEAN;
		}
		ptr += btrfs_extent_inline_ref_size(inline_type);
	}
	/* No padding is allowed */
	if (ptr != end) {
		extent_err(leaf, slot,
			   "invalid extent item size, padding bytes found");
		return -EUCLEAN;
	}

	/* Finally, check the inline refs against total refs */
	if (inline_refs > total_refs) {
		extent_err(leaf, slot,
			"invalid extent refs, have %llu expect >= inline %llu",
			   total_refs, inline_refs);
		return -EUCLEAN;
	}
	return 0;
}

static int check_simple_keyed_refs(struct extent_buffer *leaf,
				   struct btrfs_key *key, int slot)
{
	u32 expect_item_size = 0;

	if (key->type == BTRFS_SHARED_DATA_REF_KEY)
		expect_item_size = sizeof(struct btrfs_shared_data_ref);

	if (btrfs_item_size_nr(leaf, slot) != expect_item_size) {
		generic_err(leaf, slot,
		"invalid item size, have %u expect %u for key type %u",
			    btrfs_item_size_nr(leaf, slot),
			    expect_item_size, key->type);
		return -EUCLEAN;
	}
	if (!IS_ALIGNED(key->objectid, leaf->fs_info->sectorsize)) {
		generic_err(leaf, slot,
"invalid key objectid for shared block ref, have %llu expect aligned to %u",
			    key->objectid, leaf->fs_info->sectorsize);
		return -EUCLEAN;
	}
	if (key->type != BTRFS_TREE_BLOCK_REF_KEY &&
	    !IS_ALIGNED(key->offset, leaf->fs_info->sectorsize)) {
		extent_err(leaf, slot,
		"invalid tree parent bytenr, have %llu expect aligned to %u",
			   key->offset, leaf->fs_info->sectorsize);
		return -EUCLEAN;
	}
	return 0;
}

static int check_extent_data_ref(struct extent_buffer *leaf,
				 struct btrfs_key *key, int slot)
{
	struct btrfs_extent_data_ref *dref;
	unsigned long ptr = btrfs_item_ptr_offset(leaf, slot);
	const unsigned long end = ptr + btrfs_item_size_nr(leaf, slot);

	if (btrfs_item_size_nr(leaf, slot) % sizeof(*dref) != 0) {
		generic_err(leaf, slot,
	"invalid item size, have %u expect aligned to %zu for key type %u",
			    btrfs_item_size_nr(leaf, slot),
			    sizeof(*dref), key->type);
	}
	if (!IS_ALIGNED(key->objectid, leaf->fs_info->sectorsize)) {
		generic_err(leaf, slot,
"invalid key objectid for shared block ref, have %llu expect aligned to %u",
			    key->objectid, leaf->fs_info->sectorsize);
		return -EUCLEAN;
	}
	for (; ptr < end; ptr += sizeof(*dref)) {
		u64 root_objectid;
		u64 owner;
		u64 offset;
		u64 hash;

		dref = (struct btrfs_extent_data_ref *)ptr;
		root_objectid = btrfs_extent_data_ref_root(leaf, dref);
		owner = btrfs_extent_data_ref_objectid(leaf, dref);
		offset = btrfs_extent_data_ref_offset(leaf, dref);
		hash = hash_extent_data_ref(root_objectid, owner, offset);
		if (hash != key->offset) {
			extent_err(leaf, slot,
	"invalid extent data ref hash, item has 0x%016llx key has 0x%016llx",
				   hash, key->offset);
			return -EUCLEAN;
		}
		if (!IS_ALIGNED(offset, leaf->fs_info->sectorsize)) {
			extent_err(leaf, slot,
	"invalid extent data backref offset, have %llu expect aligned to %u",
				   offset, leaf->fs_info->sectorsize);
		}
	}
	return 0;
}

/*
 * Common point to switch the item-specific validation.
 */
static int check_leaf_item(struct extent_buffer *leaf,
			   struct btrfs_key *key, int slot,
			   struct btrfs_key *prev_key)
{
	int ret = 0;
	struct btrfs_chunk *chunk;

	switch (key->type) {
	case BTRFS_EXTENT_DATA_KEY:
		ret = check_extent_data_item(leaf, key, slot, prev_key);
		break;
	case BTRFS_EXTENT_CSUM_KEY:
		ret = check_csum_item(leaf, key, slot);
		break;
	case BTRFS_DIR_ITEM_KEY:
	case BTRFS_DIR_INDEX_KEY:
	case BTRFS_XATTR_ITEM_KEY:
		ret = check_dir_item(leaf, key, slot);
		break;
	case BTRFS_BLOCK_GROUP_ITEM_KEY:
		ret = check_block_group_item(leaf, key, slot);
		break;
	case BTRFS_CHUNK_ITEM_KEY:
		chunk = btrfs_item_ptr(leaf, slot, struct btrfs_chunk);
		ret = btrfs_check_chunk_valid(leaf, chunk, key->offset);
		break;
	case BTRFS_DEV_ITEM_KEY:
		ret = check_dev_item(leaf, key, slot);
		break;
	case BTRFS_INODE_ITEM_KEY:
		ret = check_inode_item(leaf, key, slot);
		break;
	case BTRFS_ROOT_ITEM_KEY:
		ret = check_root_item(leaf, key, slot);
		break;
	case BTRFS_EXTENT_ITEM_KEY:
	case BTRFS_METADATA_ITEM_KEY:
		ret = check_extent_item(leaf, key, slot);
		break;
	case BTRFS_TREE_BLOCK_REF_KEY:
	case BTRFS_SHARED_DATA_REF_KEY:
	case BTRFS_SHARED_BLOCK_REF_KEY:
		ret = check_simple_keyed_refs(leaf, key, slot);
		break;
	case BTRFS_EXTENT_DATA_REF_KEY:
		ret = check_extent_data_ref(leaf, key, slot);
		break;
	}
	return ret;
}

static int check_leaf(struct extent_buffer *leaf, bool check_item_data)
{
	struct btrfs_fs_info *fs_info = leaf->fs_info;
	/* No valid key type is 0, so all key should be larger than this key */
	struct btrfs_key prev_key = {0, 0, 0};
	struct btrfs_key key;
	u32 nritems = btrfs_header_nritems(leaf);
	int slot;

	if (btrfs_header_level(leaf) != 0) {
		generic_err(leaf, 0,
			"invalid level for leaf, have %d expect 0",
			btrfs_header_level(leaf));
		return -EUCLEAN;
	}

	/*
	 * Extent buffers from a relocation tree have a owner field that
	 * corresponds to the subvolume tree they are based on. So just from an
	 * extent buffer alone we can not find out what is the id of the
	 * corresponding subvolume tree, so we can not figure out if the extent
	 * buffer corresponds to the root of the relocation tree or not. So
	 * skip this check for relocation trees.
	 */
	if (nritems == 0 && !btrfs_header_flag(leaf, BTRFS_HEADER_FLAG_RELOC)) {
		u64 owner = btrfs_header_owner(leaf);

		/* These trees must never be empty */
		if (owner == BTRFS_ROOT_TREE_OBJECTID ||
		    owner == BTRFS_CHUNK_TREE_OBJECTID ||
		    owner == BTRFS_EXTENT_TREE_OBJECTID ||
		    owner == BTRFS_DEV_TREE_OBJECTID ||
		    owner == BTRFS_FS_TREE_OBJECTID ||
		    owner == BTRFS_DATA_RELOC_TREE_OBJECTID) {
			generic_err(leaf, 0,
			"invalid root, root %llu must never be empty",
				    owner);
			return -EUCLEAN;
		}
		/* Unknown tree */
		if (owner == 0) {
			generic_err(leaf, 0,
				"invalid owner, root 0 is not defined");
			return -EUCLEAN;
		}
		return 0;
	}

	if (nritems == 0)
		return 0;

	/*
	 * Check the following things to make sure this is a good leaf, and
	 * leaf users won't need to bother with similar sanity checks:
	 *
	 * 1) key ordering
	 * 2) item offset and size
	 *    No overlap, no hole, all inside the leaf.
	 * 3) item content
	 *    If possible, do comprehensive sanity check.
	 *    NOTE: All checks must only rely on the item data itself.
	 */
	for (slot = 0; slot < nritems; slot++) {
		u32 item_end_expected;
		int ret;

		btrfs_item_key_to_cpu(leaf, &key, slot);

		/* Make sure the keys are in the right order */
		if (btrfs_comp_cpu_keys(&prev_key, &key) >= 0) {
			generic_err(leaf, slot,
	"bad key order, prev (%llu %u %llu) current (%llu %u %llu)",
				prev_key.objectid, prev_key.type,
				prev_key.offset, key.objectid, key.type,
				key.offset);
			return -EUCLEAN;
		}

		/*
		 * Make sure the offset and ends are right, remember that the
		 * item data starts at the end of the leaf and grows towards the
		 * front.
		 */
		if (slot == 0)
			item_end_expected = BTRFS_LEAF_DATA_SIZE(fs_info);
		else
			item_end_expected = btrfs_item_offset_nr(leaf,
								 slot - 1);
		if (btrfs_item_end_nr(leaf, slot) != item_end_expected) {
			generic_err(leaf, slot,
				"unexpected item end, have %u expect %u",
				btrfs_item_end_nr(leaf, slot),
				item_end_expected);
			return -EUCLEAN;
		}

		/*
		 * Check to make sure that we don't point outside of the leaf,
		 * just in case all the items are consistent to each other, but
		 * all point outside of the leaf.
		 */
		if (btrfs_item_end_nr(leaf, slot) >
		    BTRFS_LEAF_DATA_SIZE(fs_info)) {
			generic_err(leaf, slot,
			"slot end outside of leaf, have %u expect range [0, %u]",
				btrfs_item_end_nr(leaf, slot),
				BTRFS_LEAF_DATA_SIZE(fs_info));
			return -EUCLEAN;
		}

		/* Also check if the item pointer overlaps with btrfs item. */
		if (btrfs_item_nr_offset(slot) + sizeof(struct btrfs_item) >
		    btrfs_item_ptr_offset(leaf, slot)) {
			generic_err(leaf, slot,
		"slot overlaps with its data, item end %lu data start %lu",
				btrfs_item_nr_offset(slot) +
				sizeof(struct btrfs_item),
				btrfs_item_ptr_offset(leaf, slot));
			return -EUCLEAN;
		}

		if (check_item_data) {
			/*
			 * Check if the item size and content meet other
			 * criteria
			 */
			ret = check_leaf_item(leaf, &key, slot, &prev_key);
			if (ret < 0)
				return ret;
		}

		prev_key.objectid = key.objectid;
		prev_key.type = key.type;
		prev_key.offset = key.offset;
	}

	return 0;
}

int btrfs_check_leaf_full(struct extent_buffer *leaf)
{
	return check_leaf(leaf, true);
}
ALLOW_ERROR_INJECTION(btrfs_check_leaf_full, ERRNO);

int btrfs_check_leaf_relaxed(struct extent_buffer *leaf)
{
	return check_leaf(leaf, false);
}

int btrfs_check_node(struct extent_buffer *node)
{
	struct btrfs_fs_info *fs_info = node->fs_info;
	unsigned long nr = btrfs_header_nritems(node);
	struct btrfs_key key, next_key;
	int slot;
	int level = btrfs_header_level(node);
	u64 bytenr;
	int ret = 0;

	if (level <= 0 || level >= BTRFS_MAX_LEVEL) {
		generic_err(node, 0,
			"invalid level for node, have %d expect [1, %d]",
			level, BTRFS_MAX_LEVEL - 1);
		return -EUCLEAN;
	}
	if (nr == 0 || nr > BTRFS_NODEPTRS_PER_BLOCK(fs_info)) {
		btrfs_crit(fs_info,
"corrupt node: root=%llu block=%llu, nritems too %s, have %lu expect range [1,%u]",
			   btrfs_header_owner(node), node->start,
			   nr == 0 ? "small" : "large", nr,
			   BTRFS_NODEPTRS_PER_BLOCK(fs_info));
		return -EUCLEAN;
	}

	for (slot = 0; slot < nr - 1; slot++) {
		bytenr = btrfs_node_blockptr(node, slot);
		btrfs_node_key_to_cpu(node, &key, slot);
		btrfs_node_key_to_cpu(node, &next_key, slot + 1);

		if (!bytenr) {
			generic_err(node, slot,
				"invalid NULL node pointer");
			ret = -EUCLEAN;
			goto out;
		}
		if (!IS_ALIGNED(bytenr, fs_info->sectorsize)) {
			generic_err(node, slot,
			"unaligned pointer, have %llu should be aligned to %u",
				bytenr, fs_info->sectorsize);
			ret = -EUCLEAN;
			goto out;
		}

		if (btrfs_comp_cpu_keys(&key, &next_key) >= 0) {
			generic_err(node, slot,
	"bad key order, current (%llu %u %llu) next (%llu %u %llu)",
				key.objectid, key.type, key.offset,
				next_key.objectid, next_key.type,
				next_key.offset);
			ret = -EUCLEAN;
			goto out;
		}
	}
out:
	return ret;
}
ALLOW_ERROR_INJECTION(btrfs_check_node, ERRNO);<|MERGE_RESOLUTION|>--- conflicted
+++ resolved
@@ -445,11 +445,7 @@
 	 * handle it.  We care more about the size.
 	 */
 	if (key->offset == 0) {
-<<<<<<< HEAD
-		block_group_err(fs_info, leaf, slot,
-=======
 		block_group_err(leaf, slot,
->>>>>>> f7688b48
 				"invalid block group size 0");
 		return -EUCLEAN;
 	}
@@ -494,11 +490,7 @@
 	    type != BTRFS_BLOCK_GROUP_SYSTEM &&
 	    type != (BTRFS_BLOCK_GROUP_METADATA |
 			   BTRFS_BLOCK_GROUP_DATA)) {
-<<<<<<< HEAD
-		block_group_err(fs_info, leaf, slot,
-=======
 		block_group_err(leaf, slot,
->>>>>>> f7688b48
 "invalid type, have 0x%llx (%lu bits set) expect either 0x%llx, 0x%llx, 0x%llx or 0x%llx",
 			type, hweight64(type),
 			BTRFS_BLOCK_GROUP_DATA, BTRFS_BLOCK_GROUP_METADATA,
