--- conflicted
+++ resolved
@@ -97,13 +97,8 @@
 	old = FANOTIFY_E(old_fsn);
 	new = FANOTIFY_E(new_fsn);
 
-<<<<<<< HEAD
-	if (old_fsn->objectid != new_fsn->objectid || old->pid != new->pid ||
-	    old->fh_type != new->fh_type || old->fh_len != new->fh_len)
-=======
 	if (old_fsn->objectid != new_fsn->objectid ||
 	    old->type != new->type || old->pid != new->pid)
->>>>>>> d1988041
 		return false;
 
 	/*
@@ -308,8 +303,6 @@
 	}
 
 	return test_mask & user_mask;
-<<<<<<< HEAD
-=======
 }
 
 /*
@@ -328,7 +321,6 @@
 	exportfs_encode_inode_fh(inode, NULL, &dwords, NULL);
 
 	return dwords << 2;
->>>>>>> d1988041
 }
 
 /*
@@ -604,22 +596,13 @@
 
 	if (!event)
 		goto out;
-<<<<<<< HEAD
-init: __maybe_unused
-=======
-
->>>>>>> d1988041
+
 	/*
 	 * Use the victim inode instead of the watching inode as the id for
 	 * event queue, so event reported on parent is merged with event
 	 * reported on child when both directory and child watches exist.
 	 */
-<<<<<<< HEAD
-	fsnotify_init_event(&event->fse, (unsigned long)id);
-	event->mask = mask;
-=======
 	fanotify_init_event(event, (unsigned long)id, mask);
->>>>>>> d1988041
 	if (FAN_GROUP_FLAG(group, FAN_REPORT_TID))
 		event->pid = get_pid(task_pid(current));
 	else
