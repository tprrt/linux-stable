/*
 * fs/dax.c - Direct Access filesystem code
 * Copyright (c) 2013-2014 Intel Corporation
 * Author: Matthew Wilcox <matthew.r.wilcox@intel.com>
 * Author: Ross Zwisler <ross.zwisler@linux.intel.com>
 *
 * This program is free software; you can redistribute it and/or modify it
 * under the terms and conditions of the GNU General Public License,
 * version 2, as published by the Free Software Foundation.
 *
 * This program is distributed in the hope it will be useful, but WITHOUT
 * ANY WARRANTY; without even the implied warranty of MERCHANTABILITY or
 * FITNESS FOR A PARTICULAR PURPOSE.  See the GNU General Public License for
 * more details.
 */

#include <linux/atomic.h>
#include <linux/blkdev.h>
#include <linux/buffer_head.h>
#include <linux/dax.h>
#include <linux/fs.h>
#include <linux/genhd.h>
#include <linux/highmem.h>
#include <linux/memcontrol.h>
#include <linux/mm.h>
#include <linux/mutex.h>
#include <linux/pagevec.h>
#include <linux/pmem.h>
#include <linux/sched.h>
#include <linux/uio.h>
#include <linux/vmstat.h>
#include <linux/pfn_t.h>
#include <linux/sizes.h>
#include <linux/iomap.h>
#include "internal.h"

/* We choose 4096 entries - same as per-zone page wait tables */
#define DAX_WAIT_TABLE_BITS 12
#define DAX_WAIT_TABLE_ENTRIES (1 << DAX_WAIT_TABLE_BITS)

static wait_queue_head_t wait_table[DAX_WAIT_TABLE_ENTRIES];

static int __init init_dax_wait_table(void)
{
	int i;

	for (i = 0; i < DAX_WAIT_TABLE_ENTRIES; i++)
		init_waitqueue_head(wait_table + i);
	return 0;
}
fs_initcall(init_dax_wait_table);

static long dax_map_atomic(struct block_device *bdev, struct blk_dax_ctl *dax)
{
	struct request_queue *q = bdev->bd_queue;
	long rc = -EIO;

	dax->addr = ERR_PTR(-EIO);
	if (blk_queue_enter(q, true) != 0)
		return rc;

	rc = bdev_direct_access(bdev, dax);
	if (rc < 0) {
		dax->addr = ERR_PTR(rc);
		blk_queue_exit(q);
		return rc;
	}
	return rc;
}

static void dax_unmap_atomic(struct block_device *bdev,
		const struct blk_dax_ctl *dax)
{
	if (IS_ERR(dax->addr))
		return;
	blk_queue_exit(bdev->bd_queue);
}

static int dax_is_pmd_entry(void *entry)
{
	return (unsigned long)entry & RADIX_DAX_PMD;
}

static int dax_is_pte_entry(void *entry)
{
	return !((unsigned long)entry & RADIX_DAX_PMD);
}

static int dax_is_zero_entry(void *entry)
{
	return (unsigned long)entry & RADIX_DAX_HZP;
}

static int dax_is_empty_entry(void *entry)
{
	return (unsigned long)entry & RADIX_DAX_EMPTY;
}

struct page *read_dax_sector(struct block_device *bdev, sector_t n)
{
	struct page *page = alloc_pages(GFP_KERNEL, 0);
	struct blk_dax_ctl dax = {
		.size = PAGE_SIZE,
		.sector = n & ~((((int) PAGE_SIZE) / 512) - 1),
	};
	long rc;

	if (!page)
		return ERR_PTR(-ENOMEM);

	rc = dax_map_atomic(bdev, &dax);
	if (rc < 0)
		return ERR_PTR(rc);
	memcpy_from_pmem(page_address(page), dax.addr, PAGE_SIZE);
	dax_unmap_atomic(bdev, &dax);
	return page;
}

/*
 * DAX radix tree locking
 */
struct exceptional_entry_key {
	struct address_space *mapping;
	pgoff_t entry_start;
};

struct wait_exceptional_entry_queue {
	wait_queue_t wait;
	struct exceptional_entry_key key;
};

static wait_queue_head_t *dax_entry_waitqueue(struct address_space *mapping,
		pgoff_t index, void *entry, struct exceptional_entry_key *key)
{
	unsigned long hash;

	/*
	 * If 'entry' is a PMD, align the 'index' that we use for the wait
	 * queue to the start of that PMD.  This ensures that all offsets in
	 * the range covered by the PMD map to the same bit lock.
	 */
	if (dax_is_pmd_entry(entry))
		index &= ~((1UL << (PMD_SHIFT - PAGE_SHIFT)) - 1);

	key->mapping = mapping;
	key->entry_start = index;

	hash = hash_long((unsigned long)mapping ^ index, DAX_WAIT_TABLE_BITS);
	return wait_table + hash;
}

static int wake_exceptional_entry_func(wait_queue_t *wait, unsigned int mode,
				       int sync, void *keyp)
{
	struct exceptional_entry_key *key = keyp;
	struct wait_exceptional_entry_queue *ewait =
		container_of(wait, struct wait_exceptional_entry_queue, wait);

	if (key->mapping != ewait->key.mapping ||
	    key->entry_start != ewait->key.entry_start)
		return 0;
	return autoremove_wake_function(wait, mode, sync, NULL);
}

/*
 * Check whether the given slot is locked. The function must be called with
 * mapping->tree_lock held
 */
static inline int slot_locked(struct address_space *mapping, void **slot)
{
	unsigned long entry = (unsigned long)
		radix_tree_deref_slot_protected(slot, &mapping->tree_lock);
	return entry & RADIX_DAX_ENTRY_LOCK;
}

/*
 * Mark the given slot is locked. The function must be called with
 * mapping->tree_lock held
 */
static inline void *lock_slot(struct address_space *mapping, void **slot)
{
	unsigned long entry = (unsigned long)
		radix_tree_deref_slot_protected(slot, &mapping->tree_lock);

	entry |= RADIX_DAX_ENTRY_LOCK;
	radix_tree_replace_slot(&mapping->page_tree, slot, (void *)entry);
	return (void *)entry;
}

/*
 * Mark the given slot is unlocked. The function must be called with
 * mapping->tree_lock held
 */
static inline void *unlock_slot(struct address_space *mapping, void **slot)
{
	unsigned long entry = (unsigned long)
		radix_tree_deref_slot_protected(slot, &mapping->tree_lock);

	entry &= ~(unsigned long)RADIX_DAX_ENTRY_LOCK;
	radix_tree_replace_slot(&mapping->page_tree, slot, (void *)entry);
	return (void *)entry;
}

/*
 * Lookup entry in radix tree, wait for it to become unlocked if it is
 * exceptional entry and return it. The caller must call
 * put_unlocked_mapping_entry() when he decided not to lock the entry or
 * put_locked_mapping_entry() when he locked the entry and now wants to
 * unlock it.
 *
 * The function must be called with mapping->tree_lock held.
 */
static void *get_unlocked_mapping_entry(struct address_space *mapping,
					pgoff_t index, void ***slotp)
{
	void *entry, **slot;
	struct wait_exceptional_entry_queue ewait;
	wait_queue_head_t *wq;

	init_wait(&ewait.wait);
	ewait.wait.func = wake_exceptional_entry_func;

	for (;;) {
		entry = __radix_tree_lookup(&mapping->page_tree, index, NULL,
					  &slot);
		if (!entry || !radix_tree_exceptional_entry(entry) ||
		    !slot_locked(mapping, slot)) {
			if (slotp)
				*slotp = slot;
			return entry;
		}

		wq = dax_entry_waitqueue(mapping, index, entry, &ewait.key);
		prepare_to_wait_exclusive(wq, &ewait.wait,
					  TASK_UNINTERRUPTIBLE);
		spin_unlock_irq(&mapping->tree_lock);
		schedule();
		finish_wait(wq, &ewait.wait);
		spin_lock_irq(&mapping->tree_lock);
	}
}

static void put_locked_mapping_entry(struct address_space *mapping,
				     pgoff_t index, void *entry)
{
	if (!radix_tree_exceptional_entry(entry)) {
		unlock_page(entry);
		put_page(entry);
	} else {
		dax_unlock_mapping_entry(mapping, index);
	}
}

/*
 * Called when we are done with radix tree entry we looked up via
 * get_unlocked_mapping_entry() and which we didn't lock in the end.
 */
static void put_unlocked_mapping_entry(struct address_space *mapping,
				       pgoff_t index, void *entry)
{
	if (!radix_tree_exceptional_entry(entry))
		return;

	/* We have to wake up next waiter for the radix tree entry lock */
	dax_wake_mapping_entry_waiter(mapping, index, entry, false);
}

/*
 * Find radix tree entry at given index. If it points to a page, return with
 * the page locked. If it points to the exceptional entry, return with the
 * radix tree entry locked. If the radix tree doesn't contain given index,
 * create empty exceptional entry for the index and return with it locked.
 *
 * When requesting an entry with size RADIX_DAX_PMD, grab_mapping_entry() will
 * either return that locked entry or will return an error.  This error will
 * happen if there are any 4k entries (either zero pages or DAX entries)
 * within the 2MiB range that we are requesting.
 *
 * We always favor 4k entries over 2MiB entries. There isn't a flow where we
 * evict 4k entries in order to 'upgrade' them to a 2MiB entry.  A 2MiB
 * insertion will fail if it finds any 4k entries already in the tree, and a
 * 4k insertion will cause an existing 2MiB entry to be unmapped and
 * downgraded to 4k entries.  This happens for both 2MiB huge zero pages as
 * well as 2MiB empty entries.
 *
 * The exception to this downgrade path is for 2MiB DAX PMD entries that have
 * real storage backing them.  We will leave these real 2MiB DAX entries in
 * the tree, and PTE writes will simply dirty the entire 2MiB DAX entry.
 *
 * Note: Unlike filemap_fault() we don't honor FAULT_FLAG_RETRY flags. For
 * persistent memory the benefit is doubtful. We can add that later if we can
 * show it helps.
 */
static void *grab_mapping_entry(struct address_space *mapping, pgoff_t index,
		unsigned long size_flag)
{
	bool pmd_downgrade = false; /* splitting 2MiB entry into 4k entries? */
	void *entry, **slot;

restart:
	spin_lock_irq(&mapping->tree_lock);
	entry = get_unlocked_mapping_entry(mapping, index, &slot);

	if (entry) {
		if (size_flag & RADIX_DAX_PMD) {
			if (!radix_tree_exceptional_entry(entry) ||
			    dax_is_pte_entry(entry)) {
				put_unlocked_mapping_entry(mapping, index,
						entry);
				entry = ERR_PTR(-EEXIST);
				goto out_unlock;
			}
		} else { /* trying to grab a PTE entry */
			if (radix_tree_exceptional_entry(entry) &&
			    dax_is_pmd_entry(entry) &&
			    (dax_is_zero_entry(entry) ||
			     dax_is_empty_entry(entry))) {
				pmd_downgrade = true;
			}
		}
	}

	/* No entry for given index? Make sure radix tree is big enough. */
	if (!entry || pmd_downgrade) {
		int err;

		if (pmd_downgrade) {
			/*
			 * Make sure 'entry' remains valid while we drop
			 * mapping->tree_lock.
			 */
			entry = lock_slot(mapping, slot);
		}

		spin_unlock_irq(&mapping->tree_lock);
		/*
		 * Besides huge zero pages the only other thing that gets
		 * downgraded are empty entries which don't need to be
		 * unmapped.
		 */
		if (pmd_downgrade && dax_is_zero_entry(entry))
			unmap_mapping_range(mapping,
				(index << PAGE_SHIFT) & PMD_MASK, PMD_SIZE, 0);

		err = radix_tree_preload(
				mapping_gfp_mask(mapping) & ~__GFP_HIGHMEM);
		if (err) {
			if (pmd_downgrade)
				put_locked_mapping_entry(mapping, index, entry);
			return ERR_PTR(err);
		}
		spin_lock_irq(&mapping->tree_lock);

		if (pmd_downgrade) {
			radix_tree_delete(&mapping->page_tree, index);
			mapping->nrexceptional--;
			dax_wake_mapping_entry_waiter(mapping, index, entry,
					true);
		}

		entry = dax_radix_locked_entry(0, size_flag | RADIX_DAX_EMPTY);

		err = __radix_tree_insert(&mapping->page_tree, index,
				dax_radix_order(entry), entry);
		radix_tree_preload_end();
		if (err) {
			spin_unlock_irq(&mapping->tree_lock);
			/*
			 * Someone already created the entry?  This is a
			 * normal failure when inserting PMDs in a range
			 * that already contains PTEs.  In that case we want
			 * to return -EEXIST immediately.
			 */
			if (err == -EEXIST && !(size_flag & RADIX_DAX_PMD))
				goto restart;
			/*
			 * Our insertion of a DAX PMD entry failed, most
			 * likely because it collided with a PTE sized entry
			 * at a different index in the PMD range.  We haven't
			 * inserted anything into the radix tree and have no
			 * waiters to wake.
			 */
			return ERR_PTR(err);
		}
		/* Good, we have inserted empty locked entry into the tree. */
		mapping->nrexceptional++;
		spin_unlock_irq(&mapping->tree_lock);
		return entry;
	}
	/* Normal page in radix tree? */
	if (!radix_tree_exceptional_entry(entry)) {
		struct page *page = entry;

		get_page(page);
		spin_unlock_irq(&mapping->tree_lock);
		lock_page(page);
		/* Page got truncated? Retry... */
		if (unlikely(page->mapping != mapping)) {
			unlock_page(page);
			put_page(page);
			goto restart;
		}
		return page;
	}
	entry = lock_slot(mapping, slot);
 out_unlock:
	spin_unlock_irq(&mapping->tree_lock);
	return entry;
}

/*
 * We do not necessarily hold the mapping->tree_lock when we call this
 * function so it is possible that 'entry' is no longer a valid item in the
 * radix tree.  This is okay because all we really need to do is to find the
 * correct waitqueue where tasks might be waiting for that old 'entry' and
 * wake them.
 */
void dax_wake_mapping_entry_waiter(struct address_space *mapping,
		pgoff_t index, void *entry, bool wake_all)
{
	struct exceptional_entry_key key;
	wait_queue_head_t *wq;

	wq = dax_entry_waitqueue(mapping, index, entry, &key);

	/*
	 * Checking for locked entry and prepare_to_wait_exclusive() happens
	 * under mapping->tree_lock, ditto for entry handling in our callers.
	 * So at this point all tasks that could have seen our entry locked
	 * must be in the waitqueue and the following check will see them.
	 */
	if (waitqueue_active(wq))
		__wake_up(wq, TASK_NORMAL, wake_all ? 0 : 1, &key);
}

void dax_unlock_mapping_entry(struct address_space *mapping, pgoff_t index)
{
	void *entry, **slot;

	spin_lock_irq(&mapping->tree_lock);
	entry = __radix_tree_lookup(&mapping->page_tree, index, NULL, &slot);
	if (WARN_ON_ONCE(!entry || !radix_tree_exceptional_entry(entry) ||
			 !slot_locked(mapping, slot))) {
		spin_unlock_irq(&mapping->tree_lock);
		return;
	}
	unlock_slot(mapping, slot);
	spin_unlock_irq(&mapping->tree_lock);
	dax_wake_mapping_entry_waiter(mapping, index, entry, false);
}

/*
 * Delete exceptional DAX entry at @index from @mapping. Wait for radix tree
 * entry to get unlocked before deleting it.
 */
int dax_delete_mapping_entry(struct address_space *mapping, pgoff_t index)
{
	void *entry;

	spin_lock_irq(&mapping->tree_lock);
	entry = get_unlocked_mapping_entry(mapping, index, NULL);
	/*
	 * This gets called from truncate / punch_hole path. As such, the caller
	 * must hold locks protecting against concurrent modifications of the
	 * radix tree (usually fs-private i_mmap_sem for writing). Since the
	 * caller has seen exceptional entry for this index, we better find it
	 * at that index as well...
	 */
	if (WARN_ON_ONCE(!entry || !radix_tree_exceptional_entry(entry))) {
		spin_unlock_irq(&mapping->tree_lock);
		return 0;
	}
	radix_tree_delete(&mapping->page_tree, index);
	mapping->nrexceptional--;
	spin_unlock_irq(&mapping->tree_lock);
	dax_wake_mapping_entry_waiter(mapping, index, entry, true);

	return 1;
}

/*
 * The user has performed a load from a hole in the file.  Allocating
 * a new page in the file would cause excessive storage usage for
 * workloads with sparse files.  We allocate a page cache page instead.
 * We'll kick it out of the page cache if it's ever written to,
 * otherwise it will simply fall out of the page cache under memory
 * pressure without ever having been dirtied.
 */
static int dax_load_hole(struct address_space *mapping, void *entry,
			 struct vm_fault *vmf)
{
	struct page *page;

	/* Hole page already exists? Return it...  */
	if (!radix_tree_exceptional_entry(entry)) {
		vmf->page = entry;
		return VM_FAULT_LOCKED;
	}

	/* This will replace locked radix tree entry with a hole page */
	page = find_or_create_page(mapping, vmf->pgoff,
				   vmf->gfp_mask | __GFP_ZERO);
	if (!page) {
		put_locked_mapping_entry(mapping, vmf->pgoff, entry);
		return VM_FAULT_OOM;
	}
	vmf->page = page;
	return VM_FAULT_LOCKED;
}

static int copy_user_dax(struct block_device *bdev, sector_t sector, size_t size,
		struct page *to, unsigned long vaddr)
{
	struct blk_dax_ctl dax = {
		.sector = sector,
		.size = size,
	};
	void *vto;

	if (dax_map_atomic(bdev, &dax) < 0)
		return PTR_ERR(dax.addr);
	vto = kmap_atomic(to);
	copy_user_page(vto, (void __force *)dax.addr, vaddr, to);
	kunmap_atomic(vto);
	dax_unmap_atomic(bdev, &dax);
	return 0;
}

/*
 * By this point grab_mapping_entry() has ensured that we have a locked entry
 * of the appropriate size so we don't have to worry about downgrading PMDs to
 * PTEs.  If we happen to be trying to insert a PTE and there is a PMD
 * already in the tree, we will skip the insertion and just dirty the PMD as
 * appropriate.
 */
static void *dax_insert_mapping_entry(struct address_space *mapping,
				      struct vm_fault *vmf,
				      void *entry, sector_t sector,
				      unsigned long flags)
{
	struct radix_tree_root *page_tree = &mapping->page_tree;
	int error = 0;
	bool hole_fill = false;
	void *new_entry;
	pgoff_t index = vmf->pgoff;

	if (vmf->flags & FAULT_FLAG_WRITE)
		__mark_inode_dirty(mapping->host, I_DIRTY_PAGES);

	/* Replacing hole page with block mapping? */
	if (!radix_tree_exceptional_entry(entry)) {
		hole_fill = true;
		/*
		 * Unmap the page now before we remove it from page cache below.
		 * The page is locked so it cannot be faulted in again.
		 */
		unmap_mapping_range(mapping, vmf->pgoff << PAGE_SHIFT,
				    PAGE_SIZE, 0);
		error = radix_tree_preload(vmf->gfp_mask & ~__GFP_HIGHMEM);
		if (error)
			return ERR_PTR(error);
	} else if (dax_is_zero_entry(entry) && !(flags & RADIX_DAX_HZP)) {
		/* replacing huge zero page with PMD block mapping */
		unmap_mapping_range(mapping,
			(vmf->pgoff << PAGE_SHIFT) & PMD_MASK, PMD_SIZE, 0);
	}

	spin_lock_irq(&mapping->tree_lock);
	new_entry = dax_radix_locked_entry(sector, flags);

	if (hole_fill) {
		__delete_from_page_cache(entry, NULL);
		/* Drop pagecache reference */
		put_page(entry);
		error = __radix_tree_insert(page_tree, index,
				dax_radix_order(new_entry), new_entry);
		if (error) {
			new_entry = ERR_PTR(error);
			goto unlock;
		}
		mapping->nrexceptional++;
<<<<<<< HEAD
	} else {
		struct radix_tree_node *node;
=======
	} else if (dax_is_zero_entry(entry) || dax_is_empty_entry(entry)) {
		/*
		 * Only swap our new entry into the radix tree if the current
		 * entry is a zero page or an empty entry.  If a normal PTE or
		 * PMD entry is already in the tree, we leave it alone.  This
		 * means that if we are trying to insert a PTE and the
		 * existing entry is a PMD, we will just leave the PMD in the
		 * tree and dirty it if necessary.
		 */
>>>>>>> a551d7c8
		void **slot;
		void *ret;

		ret = __radix_tree_lookup(page_tree, index, &node, &slot);
		WARN_ON_ONCE(ret != entry);
		__radix_tree_replace(page_tree, node, slot,
				     new_entry, NULL, NULL);
	}
	if (vmf->flags & FAULT_FLAG_WRITE)
		radix_tree_tag_set(page_tree, index, PAGECACHE_TAG_DIRTY);
 unlock:
	spin_unlock_irq(&mapping->tree_lock);
	if (hole_fill) {
		radix_tree_preload_end();
		/*
		 * We don't need hole page anymore, it has been replaced with
		 * locked radix tree entry now.
		 */
		if (mapping->a_ops->freepage)
			mapping->a_ops->freepage(entry);
		unlock_page(entry);
		put_page(entry);
	}
	return new_entry;
}

static int dax_writeback_one(struct block_device *bdev,
		struct address_space *mapping, pgoff_t index, void *entry)
{
	struct radix_tree_root *page_tree = &mapping->page_tree;
	struct radix_tree_node *node;
	struct blk_dax_ctl dax;
	void **slot;
	int ret = 0;

	spin_lock_irq(&mapping->tree_lock);
	/*
	 * Regular page slots are stabilized by the page lock even
	 * without the tree itself locked.  These unlocked entries
	 * need verification under the tree lock.
	 */
	if (!__radix_tree_lookup(page_tree, index, &node, &slot))
		goto unlock;
	if (*slot != entry)
		goto unlock;

	/* another fsync thread may have already written back this entry */
	if (!radix_tree_tag_get(page_tree, index, PAGECACHE_TAG_TOWRITE))
		goto unlock;

	if (WARN_ON_ONCE(dax_is_empty_entry(entry) ||
				dax_is_zero_entry(entry))) {
		ret = -EIO;
		goto unlock;
	}

	/*
	 * Even if dax_writeback_mapping_range() was given a wbc->range_start
	 * in the middle of a PMD, the 'index' we are given will be aligned to
	 * the start index of the PMD, as will the sector we pull from
	 * 'entry'.  This allows us to flush for PMD_SIZE and not have to
	 * worry about partial PMD writebacks.
	 */
	dax.sector = dax_radix_sector(entry);
	dax.size = PAGE_SIZE << dax_radix_order(entry);
	spin_unlock_irq(&mapping->tree_lock);

	/*
	 * We cannot hold tree_lock while calling dax_map_atomic() because it
	 * eventually calls cond_resched().
	 */
	ret = dax_map_atomic(bdev, &dax);
	if (ret < 0)
		return ret;

	if (WARN_ON_ONCE(ret < dax.size)) {
		ret = -EIO;
		goto unmap;
	}

	wb_cache_pmem(dax.addr, dax.size);

	spin_lock_irq(&mapping->tree_lock);
	radix_tree_tag_clear(page_tree, index, PAGECACHE_TAG_TOWRITE);
	spin_unlock_irq(&mapping->tree_lock);
 unmap:
	dax_unmap_atomic(bdev, &dax);
	return ret;

 unlock:
	spin_unlock_irq(&mapping->tree_lock);
	return ret;
}

/*
 * Flush the mapping to the persistent domain within the byte range of [start,
 * end]. This is required by data integrity operations to ensure file data is
 * on persistent storage prior to completion of the operation.
 */
int dax_writeback_mapping_range(struct address_space *mapping,
		struct block_device *bdev, struct writeback_control *wbc)
{
	struct inode *inode = mapping->host;
	pgoff_t start_index, end_index;
	pgoff_t indices[PAGEVEC_SIZE];
	struct pagevec pvec;
	bool done = false;
	int i, ret = 0;

	if (WARN_ON_ONCE(inode->i_blkbits != PAGE_SHIFT))
		return -EIO;

	if (!mapping->nrexceptional || wbc->sync_mode != WB_SYNC_ALL)
		return 0;

	start_index = wbc->range_start >> PAGE_SHIFT;
	end_index = wbc->range_end >> PAGE_SHIFT;

	tag_pages_for_writeback(mapping, start_index, end_index);

	pagevec_init(&pvec, 0);
	while (!done) {
		pvec.nr = find_get_entries_tag(mapping, start_index,
				PAGECACHE_TAG_TOWRITE, PAGEVEC_SIZE,
				pvec.pages, indices);

		if (pvec.nr == 0)
			break;

		for (i = 0; i < pvec.nr; i++) {
			if (indices[i] > end_index) {
				done = true;
				break;
			}

			ret = dax_writeback_one(bdev, mapping, indices[i],
					pvec.pages[i]);
			if (ret < 0)
				return ret;
		}
	}
	return 0;
}
EXPORT_SYMBOL_GPL(dax_writeback_mapping_range);

static int dax_insert_mapping(struct address_space *mapping,
		struct block_device *bdev, sector_t sector, size_t size,
		void **entryp, struct vm_area_struct *vma, struct vm_fault *vmf)
{
	unsigned long vaddr = (unsigned long)vmf->virtual_address;
	struct blk_dax_ctl dax = {
		.sector = sector,
		.size = size,
	};
	void *ret;
	void *entry = *entryp;

	if (dax_map_atomic(bdev, &dax) < 0)
		return PTR_ERR(dax.addr);
	dax_unmap_atomic(bdev, &dax);

	ret = dax_insert_mapping_entry(mapping, vmf, entry, dax.sector, 0);
	if (IS_ERR(ret))
		return PTR_ERR(ret);
	*entryp = ret;

	return vm_insert_mixed(vma, vaddr, dax.pfn);
}

/**
 * dax_pfn_mkwrite - handle first write to DAX page
 * @vma: The virtual memory area where the fault occurred
 * @vmf: The description of the fault
 */
int dax_pfn_mkwrite(struct vm_area_struct *vma, struct vm_fault *vmf)
{
	struct file *file = vma->vm_file;
	struct address_space *mapping = file->f_mapping;
	void *entry;
	pgoff_t index = vmf->pgoff;

	spin_lock_irq(&mapping->tree_lock);
	entry = get_unlocked_mapping_entry(mapping, index, NULL);
	if (!entry || !radix_tree_exceptional_entry(entry))
		goto out;
	radix_tree_tag_set(&mapping->page_tree, index, PAGECACHE_TAG_DIRTY);
	put_unlocked_mapping_entry(mapping, index, entry);
out:
	spin_unlock_irq(&mapping->tree_lock);
	return VM_FAULT_NOPAGE;
}
EXPORT_SYMBOL_GPL(dax_pfn_mkwrite);

static bool dax_range_is_aligned(struct block_device *bdev,
				 unsigned int offset, unsigned int length)
{
	unsigned short sector_size = bdev_logical_block_size(bdev);

	if (!IS_ALIGNED(offset, sector_size))
		return false;
	if (!IS_ALIGNED(length, sector_size))
		return false;

	return true;
}

int __dax_zero_page_range(struct block_device *bdev, sector_t sector,
		unsigned int offset, unsigned int length)
{
	struct blk_dax_ctl dax = {
		.sector		= sector,
		.size		= PAGE_SIZE,
	};

	if (dax_range_is_aligned(bdev, offset, length)) {
		sector_t start_sector = dax.sector + (offset >> 9);

		return blkdev_issue_zeroout(bdev, start_sector,
				length >> 9, GFP_NOFS, true);
	} else {
		if (dax_map_atomic(bdev, &dax) < 0)
			return PTR_ERR(dax.addr);
		clear_pmem(dax.addr + offset, length);
		dax_unmap_atomic(bdev, &dax);
	}
	return 0;
}
EXPORT_SYMBOL_GPL(__dax_zero_page_range);

#ifdef CONFIG_FS_IOMAP
static sector_t dax_iomap_sector(struct iomap *iomap, loff_t pos)
{
	return iomap->blkno + (((pos & PAGE_MASK) - iomap->offset) >> 9);
}

static loff_t
dax_iomap_actor(struct inode *inode, loff_t pos, loff_t length, void *data,
		struct iomap *iomap)
{
	struct iov_iter *iter = data;
	loff_t end = pos + length, done = 0;
	ssize_t ret = 0;

	if (iov_iter_rw(iter) == READ) {
		end = min(end, i_size_read(inode));
		if (pos >= end)
			return 0;

		if (iomap->type == IOMAP_HOLE || iomap->type == IOMAP_UNWRITTEN)
			return iov_iter_zero(min(length, end - pos), iter);
	}

	if (WARN_ON_ONCE(iomap->type != IOMAP_MAPPED))
		return -EIO;

	while (pos < end) {
		unsigned offset = pos & (PAGE_SIZE - 1);
		struct blk_dax_ctl dax = { 0 };
		ssize_t map_len;

		dax.sector = dax_iomap_sector(iomap, pos);
		dax.size = (length + offset + PAGE_SIZE - 1) & PAGE_MASK;
		map_len = dax_map_atomic(iomap->bdev, &dax);
		if (map_len < 0) {
			ret = map_len;
			break;
		}

		dax.addr += offset;
		map_len -= offset;
		if (map_len > end - pos)
			map_len = end - pos;

		if (iov_iter_rw(iter) == WRITE)
			map_len = copy_from_iter_pmem(dax.addr, map_len, iter);
		else
			map_len = copy_to_iter(dax.addr, map_len, iter);
		dax_unmap_atomic(iomap->bdev, &dax);
		if (map_len <= 0) {
			ret = map_len ? map_len : -EFAULT;
			break;
		}

		pos += map_len;
		length -= map_len;
		done += map_len;
	}

	return done ? done : ret;
}

/**
 * dax_iomap_rw - Perform I/O to a DAX file
 * @iocb:	The control block for this I/O
 * @iter:	The addresses to do I/O from or to
 * @ops:	iomap ops passed from the file system
 *
 * This function performs read and write operations to directly mapped
 * persistent memory.  The callers needs to take care of read/write exclusion
 * and evicting any page cache pages in the region under I/O.
 */
ssize_t
dax_iomap_rw(struct kiocb *iocb, struct iov_iter *iter,
		struct iomap_ops *ops)
{
	struct address_space *mapping = iocb->ki_filp->f_mapping;
	struct inode *inode = mapping->host;
	loff_t pos = iocb->ki_pos, ret = 0, done = 0;
	unsigned flags = 0;

	if (iov_iter_rw(iter) == WRITE)
		flags |= IOMAP_WRITE;

	/*
	 * Yes, even DAX files can have page cache attached to them:  A zeroed
	 * page is inserted into the pagecache when we have to serve a write
	 * fault on a hole.  It should never be dirtied and can simply be
	 * dropped from the pagecache once we get real data for the page.
	 *
	 * XXX: This is racy against mmap, and there's nothing we can do about
	 * it. We'll eventually need to shift this down even further so that
	 * we can check if we allocated blocks over a hole first.
	 */
	if (mapping->nrpages) {
		ret = invalidate_inode_pages2_range(mapping,
				pos >> PAGE_SHIFT,
				(pos + iov_iter_count(iter) - 1) >> PAGE_SHIFT);
		WARN_ON_ONCE(ret);
	}

	while (iov_iter_count(iter)) {
		ret = iomap_apply(inode, pos, iov_iter_count(iter), flags, ops,
				iter, dax_iomap_actor);
		if (ret <= 0)
			break;
		pos += ret;
		done += ret;
	}

	iocb->ki_pos += done;
	return done ? done : ret;
}
EXPORT_SYMBOL_GPL(dax_iomap_rw);

/**
 * dax_iomap_fault - handle a page fault on a DAX file
 * @vma: The virtual memory area where the fault occurred
 * @vmf: The description of the fault
 * @ops: iomap ops passed from the file system
 *
 * When a page fault occurs, filesystems may call this helper in their fault
 * or mkwrite handler for DAX files. Assumes the caller has done all the
 * necessary locking for the page fault to proceed successfully.
 */
int dax_iomap_fault(struct vm_area_struct *vma, struct vm_fault *vmf,
			struct iomap_ops *ops)
{
	struct address_space *mapping = vma->vm_file->f_mapping;
	struct inode *inode = mapping->host;
	unsigned long vaddr = (unsigned long)vmf->virtual_address;
	loff_t pos = (loff_t)vmf->pgoff << PAGE_SHIFT;
	sector_t sector;
	struct iomap iomap = { 0 };
	unsigned flags = IOMAP_FAULT;
	int error, major = 0;
	int locked_status = 0;
	void *entry;

	/*
	 * Check whether offset isn't beyond end of file now. Caller is supposed
	 * to hold locks serializing us with truncate / punch hole so this is
	 * a reliable test.
	 */
	if (pos >= i_size_read(inode))
		return VM_FAULT_SIGBUS;

	entry = grab_mapping_entry(mapping, vmf->pgoff, 0);
	if (IS_ERR(entry)) {
		error = PTR_ERR(entry);
		goto out;
	}

	if ((vmf->flags & FAULT_FLAG_WRITE) && !vmf->cow_page)
		flags |= IOMAP_WRITE;

	/*
	 * Note that we don't bother to use iomap_apply here: DAX required
	 * the file system block size to be equal the page size, which means
	 * that we never have to deal with more than a single extent here.
	 */
	error = ops->iomap_begin(inode, pos, PAGE_SIZE, flags, &iomap);
	if (error)
		goto unlock_entry;
	if (WARN_ON_ONCE(iomap.offset + iomap.length < pos + PAGE_SIZE)) {
		error = -EIO;		/* fs corruption? */
		goto finish_iomap;
	}

	sector = dax_iomap_sector(&iomap, pos);

	if (vmf->cow_page) {
		switch (iomap.type) {
		case IOMAP_HOLE:
		case IOMAP_UNWRITTEN:
			clear_user_highpage(vmf->cow_page, vaddr);
			break;
		case IOMAP_MAPPED:
			error = copy_user_dax(iomap.bdev, sector, PAGE_SIZE,
					vmf->cow_page, vaddr);
			break;
		default:
			WARN_ON_ONCE(1);
			error = -EIO;
			break;
		}

		if (error)
			goto finish_iomap;
		if (!radix_tree_exceptional_entry(entry)) {
			vmf->page = entry;
			locked_status = VM_FAULT_LOCKED;
		} else {
			vmf->entry = entry;
			locked_status = VM_FAULT_DAX_LOCKED;
		}
		goto finish_iomap;
	}

	switch (iomap.type) {
	case IOMAP_MAPPED:
		if (iomap.flags & IOMAP_F_NEW) {
			count_vm_event(PGMAJFAULT);
			mem_cgroup_count_vm_event(vma->vm_mm, PGMAJFAULT);
			major = VM_FAULT_MAJOR;
		}
		error = dax_insert_mapping(mapping, iomap.bdev, sector,
				PAGE_SIZE, &entry, vma, vmf);
		break;
	case IOMAP_UNWRITTEN:
	case IOMAP_HOLE:
		if (!(vmf->flags & FAULT_FLAG_WRITE)) {
			locked_status = dax_load_hole(mapping, entry, vmf);
			break;
		}
		/*FALLTHRU*/
	default:
		WARN_ON_ONCE(1);
		error = -EIO;
		break;
	}

 finish_iomap:
	if (ops->iomap_end) {
		if (error) {
			/* keep previous error */
			ops->iomap_end(inode, pos, PAGE_SIZE, 0, flags,
					&iomap);
		} else {
			error = ops->iomap_end(inode, pos, PAGE_SIZE,
					PAGE_SIZE, flags, &iomap);
		}
	}
 unlock_entry:
	if (!locked_status || error)
		put_locked_mapping_entry(mapping, vmf->pgoff, entry);
 out:
	if (error == -ENOMEM)
		return VM_FAULT_OOM | major;
	/* -EBUSY is fine, somebody else faulted on the same PTE */
	if (error < 0 && error != -EBUSY)
		return VM_FAULT_SIGBUS | major;
	if (locked_status) {
		WARN_ON_ONCE(error); /* -EBUSY from ops->iomap_end? */
		return locked_status;
	}
	return VM_FAULT_NOPAGE | major;
}
EXPORT_SYMBOL_GPL(dax_iomap_fault);

#ifdef CONFIG_FS_DAX_PMD
/*
 * The 'colour' (ie low bits) within a PMD of a page offset.  This comes up
 * more often than one might expect in the below functions.
 */
#define PG_PMD_COLOUR	((PMD_SIZE >> PAGE_SHIFT) - 1)

static int dax_pmd_insert_mapping(struct vm_area_struct *vma, pmd_t *pmd,
		struct vm_fault *vmf, unsigned long address,
		struct iomap *iomap, loff_t pos, bool write, void **entryp)
{
	struct address_space *mapping = vma->vm_file->f_mapping;
	struct block_device *bdev = iomap->bdev;
	struct blk_dax_ctl dax = {
		.sector = dax_iomap_sector(iomap, pos),
		.size = PMD_SIZE,
	};
	long length = dax_map_atomic(bdev, &dax);
	void *ret;

	if (length < 0) /* dax_map_atomic() failed */
		return VM_FAULT_FALLBACK;
	if (length < PMD_SIZE)
		goto unmap_fallback;
	if (pfn_t_to_pfn(dax.pfn) & PG_PMD_COLOUR)
		goto unmap_fallback;
	if (!pfn_t_devmap(dax.pfn))
		goto unmap_fallback;

	dax_unmap_atomic(bdev, &dax);

	ret = dax_insert_mapping_entry(mapping, vmf, *entryp, dax.sector,
			RADIX_DAX_PMD);
	if (IS_ERR(ret))
		return VM_FAULT_FALLBACK;
	*entryp = ret;

	return vmf_insert_pfn_pmd(vma, address, pmd, dax.pfn, write);

 unmap_fallback:
	dax_unmap_atomic(bdev, &dax);
	return VM_FAULT_FALLBACK;
}

static int dax_pmd_load_hole(struct vm_area_struct *vma, pmd_t *pmd,
		struct vm_fault *vmf, unsigned long address,
		struct iomap *iomap, void **entryp)
{
	struct address_space *mapping = vma->vm_file->f_mapping;
	unsigned long pmd_addr = address & PMD_MASK;
	struct page *zero_page;
	spinlock_t *ptl;
	pmd_t pmd_entry;
	void *ret;

	zero_page = mm_get_huge_zero_page(vma->vm_mm);

	if (unlikely(!zero_page))
		return VM_FAULT_FALLBACK;

	ret = dax_insert_mapping_entry(mapping, vmf, *entryp, 0,
			RADIX_DAX_PMD | RADIX_DAX_HZP);
	if (IS_ERR(ret))
		return VM_FAULT_FALLBACK;
	*entryp = ret;

	ptl = pmd_lock(vma->vm_mm, pmd);
	if (!pmd_none(*pmd)) {
		spin_unlock(ptl);
		return VM_FAULT_FALLBACK;
	}

	pmd_entry = mk_pmd(zero_page, vma->vm_page_prot);
	pmd_entry = pmd_mkhuge(pmd_entry);
	set_pmd_at(vma->vm_mm, pmd_addr, pmd, pmd_entry);
	spin_unlock(ptl);
	return VM_FAULT_NOPAGE;
}

int dax_iomap_pmd_fault(struct vm_area_struct *vma, unsigned long address,
		pmd_t *pmd, unsigned int flags, struct iomap_ops *ops)
{
	struct address_space *mapping = vma->vm_file->f_mapping;
	unsigned long pmd_addr = address & PMD_MASK;
	bool write = flags & FAULT_FLAG_WRITE;
	unsigned int iomap_flags = (write ? IOMAP_WRITE : 0) | IOMAP_FAULT;
	struct inode *inode = mapping->host;
	int result = VM_FAULT_FALLBACK;
	struct iomap iomap = { 0 };
	pgoff_t max_pgoff, pgoff;
	struct vm_fault vmf;
	void *entry;
	loff_t pos;
	int error;

	/* Fall back to PTEs if we're going to COW */
	if (write && !(vma->vm_flags & VM_SHARED))
		goto fallback;

	/* If the PMD would extend outside the VMA */
	if (pmd_addr < vma->vm_start)
		goto fallback;
	if ((pmd_addr + PMD_SIZE) > vma->vm_end)
		goto fallback;

	/*
	 * Check whether offset isn't beyond end of file now. Caller is
	 * supposed to hold locks serializing us with truncate / punch hole so
	 * this is a reliable test.
	 */
	pgoff = linear_page_index(vma, pmd_addr);
	max_pgoff = (i_size_read(inode) - 1) >> PAGE_SHIFT;

	if (pgoff > max_pgoff)
		return VM_FAULT_SIGBUS;

	/* If the PMD would extend beyond the file size */
	if ((pgoff | PG_PMD_COLOUR) > max_pgoff)
		goto fallback;

	/*
	 * grab_mapping_entry() will make sure we get a 2M empty entry, a DAX
	 * PMD or a HZP entry.  If it can't (because a 4k page is already in
	 * the tree, for instance), it will return -EEXIST and we just fall
	 * back to 4k entries.
	 */
	entry = grab_mapping_entry(mapping, pgoff, RADIX_DAX_PMD);
	if (IS_ERR(entry))
		goto fallback;

	/*
	 * Note that we don't use iomap_apply here.  We aren't doing I/O, only
	 * setting up a mapping, so really we're using iomap_begin() as a way
	 * to look up our filesystem block.
	 */
	pos = (loff_t)pgoff << PAGE_SHIFT;
	error = ops->iomap_begin(inode, pos, PMD_SIZE, iomap_flags, &iomap);
	if (error)
		goto unlock_entry;
	if (iomap.offset + iomap.length < pos + PMD_SIZE)
		goto finish_iomap;

	vmf.pgoff = pgoff;
	vmf.flags = flags;
	vmf.gfp_mask = mapping_gfp_mask(mapping) | __GFP_IO;

	switch (iomap.type) {
	case IOMAP_MAPPED:
		result = dax_pmd_insert_mapping(vma, pmd, &vmf, address,
				&iomap, pos, write, &entry);
		break;
	case IOMAP_UNWRITTEN:
	case IOMAP_HOLE:
		if (WARN_ON_ONCE(write))
			goto finish_iomap;
		result = dax_pmd_load_hole(vma, pmd, &vmf, address, &iomap,
				&entry);
		break;
	default:
		WARN_ON_ONCE(1);
		break;
	}

 finish_iomap:
	if (ops->iomap_end) {
		if (result == VM_FAULT_FALLBACK) {
			ops->iomap_end(inode, pos, PMD_SIZE, 0, iomap_flags,
					&iomap);
		} else {
			error = ops->iomap_end(inode, pos, PMD_SIZE, PMD_SIZE,
					iomap_flags, &iomap);
			if (error)
				result = VM_FAULT_FALLBACK;
		}
	}
 unlock_entry:
	put_locked_mapping_entry(mapping, pgoff, entry);
 fallback:
	if (result == VM_FAULT_FALLBACK) {
		split_huge_pmd(vma, pmd, address);
		count_vm_event(THP_FAULT_FALLBACK);
	}
	return result;
}
EXPORT_SYMBOL_GPL(dax_iomap_pmd_fault);
#endif /* CONFIG_FS_DAX_PMD */
#endif /* CONFIG_FS_IOMAP */<|MERGE_RESOLUTION|>--- conflicted
+++ resolved
@@ -579,10 +579,6 @@
 			goto unlock;
 		}
 		mapping->nrexceptional++;
-<<<<<<< HEAD
-	} else {
-		struct radix_tree_node *node;
-=======
 	} else if (dax_is_zero_entry(entry) || dax_is_empty_entry(entry)) {
 		/*
 		 * Only swap our new entry into the radix tree if the current
@@ -592,7 +588,7 @@
 		 * existing entry is a PMD, we will just leave the PMD in the
 		 * tree and dirty it if necessary.
 		 */
->>>>>>> a551d7c8
+		struct radix_tree_node *node;
 		void **slot;
 		void *ret;
 
