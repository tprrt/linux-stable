// SPDX-License-Identifier: GPL-2.0
/*
 *  linux/fs/ext4/block_validity.c
 *
 * Copyright (C) 2009
 * Theodore Ts'o (tytso@mit.edu)
 *
 * Track which blocks in the filesystem are metadata blocks that
 * should never be used as data blocks by files or directories.
 */

#include <linux/time.h>
#include <linux/fs.h>
#include <linux/namei.h>
#include <linux/quotaops.h>
#include <linux/buffer_head.h>
#include <linux/swap.h>
#include <linux/pagemap.h>
#include <linux/blkdev.h>
#include <linux/slab.h>
#include "ext4.h"

struct ext4_system_zone {
	struct rb_node	node;
	ext4_fsblk_t	start_blk;
	unsigned int	count;
	u32		ino;
};

static struct kmem_cache *ext4_system_zone_cachep;

int __init ext4_init_system_zone(void)
{
	ext4_system_zone_cachep = KMEM_CACHE(ext4_system_zone, 0);
	if (ext4_system_zone_cachep == NULL)
		return -ENOMEM;
	return 0;
}

void ext4_exit_system_zone(void)
{
	rcu_barrier();
	kmem_cache_destroy(ext4_system_zone_cachep);
}

static inline int can_merge(struct ext4_system_zone *entry1,
		     struct ext4_system_zone *entry2)
{
	if ((entry1->start_blk + entry1->count) == entry2->start_blk &&
	    entry1->ino == entry2->ino)
		return 1;
	return 0;
}

static void release_system_zone(struct ext4_system_blocks *system_blks)
{
	struct ext4_system_zone	*entry, *n;

	rbtree_postorder_for_each_entry_safe(entry, n,
				&system_blks->root, node)
		kmem_cache_free(ext4_system_zone_cachep, entry);
}

/*
 * Mark a range of blocks as belonging to the "system zone" --- that
 * is, filesystem metadata blocks which should never be used by
 * inodes.
 */
static int add_system_zone(struct ext4_system_blocks *system_blks,
			   ext4_fsblk_t start_blk,
			   unsigned int count, u32 ino)
{
	struct ext4_system_zone *new_entry, *entry;
	struct rb_node **n = &system_blks->root.rb_node, *node;
	struct rb_node *parent = NULL, *new_node = NULL;

	while (*n) {
		parent = *n;
		entry = rb_entry(parent, struct ext4_system_zone, node);
		if (start_blk < entry->start_blk)
			n = &(*n)->rb_left;
		else if (start_blk >= (entry->start_blk + entry->count))
			n = &(*n)->rb_right;
		else	/* Unexpected overlap of system zones. */
			return -EFSCORRUPTED;
	}

	new_entry = kmem_cache_alloc(ext4_system_zone_cachep,
				     GFP_KERNEL);
	if (!new_entry)
		return -ENOMEM;
	new_entry->start_blk = start_blk;
	new_entry->count = count;
<<<<<<< HEAD
=======
	new_entry->ino = ino;
>>>>>>> d1988041
	new_node = &new_entry->node;

	rb_link_node(new_node, parent, n);
	rb_insert_color(new_node, &system_blks->root);

	/* Can we merge to the left? */
	node = rb_prev(new_node);
	if (node) {
		entry = rb_entry(node, struct ext4_system_zone, node);
		if (can_merge(entry, new_entry)) {
			new_entry->start_blk = entry->start_blk;
			new_entry->count += entry->count;
			rb_erase(node, &system_blks->root);
			kmem_cache_free(ext4_system_zone_cachep, entry);
		}
	}

	/* Can we merge to the right? */
	node = rb_next(new_node);
	if (node) {
		entry = rb_entry(node, struct ext4_system_zone, node);
		if (can_merge(new_entry, entry)) {
			new_entry->count += entry->count;
			rb_erase(node, &system_blks->root);
			kmem_cache_free(ext4_system_zone_cachep, entry);
		}
	}
	return 0;
}

static void debug_print_tree(struct ext4_sb_info *sbi)
{
	struct rb_node *node;
	struct ext4_system_zone *entry;
	struct ext4_system_blocks *system_blks;
	int first = 1;

	printk(KERN_INFO "System zones: ");
	rcu_read_lock();
	system_blks = rcu_dereference(sbi->s_system_blks);
	node = rb_first(&system_blks->root);
	while (node) {
		entry = rb_entry(node, struct ext4_system_zone, node);
		printk(KERN_CONT "%s%llu-%llu", first ? "" : ", ",
		       entry->start_blk, entry->start_blk + entry->count - 1);
		first = 0;
		node = rb_next(node);
	}
	rcu_read_unlock();
	printk(KERN_CONT "\n");
}

static int ext4_protect_reserved_inode(struct super_block *sb,
				       struct ext4_system_blocks *system_blks,
				       u32 ino)
{
	struct inode *inode;
	struct ext4_sb_info *sbi = EXT4_SB(sb);
	struct ext4_map_blocks map;
	u32 i = 0, num;
	int err = 0, n;

	if ((ino < EXT4_ROOT_INO) ||
	    (ino > le32_to_cpu(sbi->s_es->s_inodes_count)))
		return -EINVAL;
	inode = ext4_iget(sb, ino, EXT4_IGET_SPECIAL);
	if (IS_ERR(inode))
		return PTR_ERR(inode);
	num = (inode->i_size + sb->s_blocksize - 1) >> sb->s_blocksize_bits;
	while (i < num) {
		cond_resched();
		map.m_lblk = i;
		map.m_len = num - i;
		n = ext4_map_blocks(NULL, inode, &map, 0);
		if (n < 0) {
			err = n;
			break;
		}
		if (n == 0) {
			i++;
		} else {
			err = add_system_zone(system_blks, map.m_pblk, n, ino);
			if (err < 0) {
				if (err == -EFSCORRUPTED) {
					__ext4_error(sb, __func__, __LINE__,
						     -err, map.m_pblk,
						     "blocks %llu-%llu from inode %u overlap system zone",
						     map.m_pblk,
						     map.m_pblk + map.m_len - 1,
						     ino);
				}
				break;
			}
			i += n;
		}
	}
	iput(inode);
	return err;
}

static void ext4_destroy_system_zone(struct rcu_head *rcu)
{
	struct ext4_system_blocks *system_blks;

	system_blks = container_of(rcu, struct ext4_system_blocks, rcu);
	release_system_zone(system_blks);
	kfree(system_blks);
}

/*
 * Build system zone rbtree which is used for block validity checking.
 *
 * The update of system_blks pointer in this function is protected by
 * sb->s_umount semaphore. However we have to be careful as we can be
 * racing with ext4_data_block_valid() calls reading system_blks rbtree
 * protected only by RCU. That's why we first build the rbtree and then
 * swap it in place.
 */
int ext4_setup_system_zone(struct super_block *sb)
{
	ext4_group_t ngroups = ext4_get_groups_count(sb);
	struct ext4_sb_info *sbi = EXT4_SB(sb);
	struct ext4_system_blocks *system_blks;
	struct ext4_group_desc *gdp;
	ext4_group_t i;
	int flex_size = ext4_flex_bg_size(sbi);
	int ret;

	system_blks = kzalloc(sizeof(*system_blks), GFP_KERNEL);
	if (!system_blks)
		return -ENOMEM;

	for (i=0; i < ngroups; i++) {
		cond_resched();
		if (ext4_bg_has_super(sb, i) &&
		    ((i < 5) || ((i % flex_size) == 0))) {
			ret = add_system_zone(system_blks,
					ext4_group_first_block_no(sb, i),
					ext4_bg_num_gdb(sb, i) + 1, 0);
			if (ret)
				goto err;
		}
		gdp = ext4_get_group_desc(sb, i, NULL);
		ret = add_system_zone(system_blks,
				ext4_block_bitmap(sb, gdp), 1, 0);
		if (ret)
			goto err;
		ret = add_system_zone(system_blks,
				ext4_inode_bitmap(sb, gdp), 1, 0);
		if (ret)
			goto err;
		ret = add_system_zone(system_blks,
				ext4_inode_table(sb, gdp),
				sbi->s_itb_per_group, 0);
		if (ret)
			goto err;
	}
	if (ext4_has_feature_journal(sb) && sbi->s_es->s_journal_inum) {
		ret = ext4_protect_reserved_inode(sb, system_blks,
				le32_to_cpu(sbi->s_es->s_journal_inum));
		if (ret)
			goto err;
	}

	/*
	 * System blks rbtree complete, announce it once to prevent racing
	 * with ext4_data_block_valid() accessing the rbtree at the same
	 * time.
	 */
	rcu_assign_pointer(sbi->s_system_blks, system_blks);

	if (test_opt(sb, DEBUG))
		debug_print_tree(sbi);
	return 0;
err:
	release_system_zone(system_blks);
	kfree(system_blks);
	return ret;
}

/*
 * Called when the filesystem is unmounted or when remounting it with
 * noblock_validity specified.
 *
 * The update of system_blks pointer in this function is protected by
 * sb->s_umount semaphore. However we have to be careful as we can be
 * racing with ext4_data_block_valid() calls reading system_blks rbtree
 * protected only by RCU. So we first clear the system_blks pointer and
 * then free the rbtree only after RCU grace period expires.
 */
void ext4_release_system_zone(struct super_block *sb)
{
	struct ext4_system_blocks *system_blks;

	system_blks = rcu_dereference_protected(EXT4_SB(sb)->s_system_blks,
					lockdep_is_held(&sb->s_umount));
	rcu_assign_pointer(EXT4_SB(sb)->s_system_blks, NULL);

	if (system_blks)
		call_rcu(&system_blks->rcu, ext4_destroy_system_zone);
}

/*
 * Returns 1 if the passed-in block region (start_blk,
 * start_blk+count) is valid; 0 if some part of the block region
 * overlaps with some other filesystem metadata blocks.
 */
int ext4_inode_block_valid(struct inode *inode, ext4_fsblk_t start_blk,
			  unsigned int count)
{
	struct ext4_sb_info *sbi = EXT4_SB(inode->i_sb);
	struct ext4_system_blocks *system_blks;
	struct ext4_system_zone *entry;
	struct rb_node *n;
	int ret = 1;

	if ((start_blk <= le32_to_cpu(sbi->s_es->s_first_data_block)) ||
	    (start_blk + count < start_blk) ||
	    (start_blk + count > ext4_blocks_count(sbi->s_es)))
		return 0;

	/*
	 * Lock the system zone to prevent it being released concurrently
	 * when doing a remount which inverse current "[no]block_validity"
	 * mount option.
	 */
	rcu_read_lock();
	system_blks = rcu_dereference(sbi->s_system_blks);
	if (system_blks == NULL)
		goto out_rcu;

	n = system_blks->root.rb_node;
	while (n) {
		entry = rb_entry(n, struct ext4_system_zone, node);
		if (start_blk + count - 1 < entry->start_blk)
			n = n->rb_left;
		else if (start_blk >= (entry->start_blk + entry->count))
			n = n->rb_right;
		else {
			ret = (entry->ino == inode->i_ino);
			break;
		}
	}
out_rcu:
	rcu_read_unlock();
	return ret;
}

int ext4_check_blockref(const char *function, unsigned int line,
			struct inode *inode, __le32 *p, unsigned int max)
{
	__le32 *bref = p;
	unsigned int blk;

	if (ext4_has_feature_journal(inode->i_sb) &&
	    (inode->i_ino ==
	     le32_to_cpu(EXT4_SB(inode->i_sb)->s_es->s_journal_inum)))
		return 0;

	while (bref < p+max) {
		blk = le32_to_cpu(*bref++);
		if (blk &&
		    unlikely(!ext4_inode_block_valid(inode, blk, 1))) {
			ext4_error_inode(inode, function, line, blk,
					 "invalid block");
			return -EFSCORRUPTED;
		}
	}
	return 0;
}
<|MERGE_RESOLUTION|>--- conflicted
+++ resolved
@@ -91,10 +91,7 @@
 		return -ENOMEM;
 	new_entry->start_blk = start_blk;
 	new_entry->count = count;
-<<<<<<< HEAD
-=======
 	new_entry->ino = ino;
->>>>>>> d1988041
 	new_node = &new_entry->node;
 
 	rb_link_node(new_node, parent, n);
