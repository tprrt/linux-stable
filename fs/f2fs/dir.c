--- conflicted
+++ resolved
@@ -213,18 +213,6 @@
  * being searched for.
  */
 static bool f2fs_match_ci_name(const struct inode *dir, const struct qstr *name,
-<<<<<<< HEAD
-			       const struct qstr *entry, bool quick)
-{
-	const struct f2fs_sb_info *sbi = F2FS_SB(dir->i_sb);
-	const struct unicode_map *um = sbi->s_encoding;
-	int res;
-
-	if (quick)
-		res = utf8_strncasecmp_folded(um, name, entry);
-	else
-		res = utf8_strncasecmp(um, name, entry);
-=======
 			       const u8 *de_name, u32 de_name_len)
 {
 	const struct f2fs_sb_info *sbi = F2FS_SB(dir->i_sb);
@@ -233,21 +221,14 @@
 	int res;
 
 	res = utf8_strncasecmp_folded(um, name, &entry);
->>>>>>> ad8c735b
 	if (res < 0) {
 		/*
 		 * In strict mode, ignore invalid names.  In non-strict mode,
 		 * fall back to treating them as opaque byte sequences.
 		 */
-<<<<<<< HEAD
-		if (f2fs_has_strict_mode(sbi) || name->len != entry->len)
-			return false;
-		return !memcmp(name->name, entry->name, name->len);
-=======
 		if (f2fs_has_strict_mode(sbi) || name->len != entry.len)
 			return false;
 		return !memcmp(name->name, entry.name, name->len);
->>>>>>> ad8c735b
 	}
 	return res == 0;
 }
@@ -263,22 +244,7 @@
 	if (fname->cf_name.name) {
 		struct qstr cf = FSTR_TO_QSTR(&fname->cf_name);
 
-<<<<<<< HEAD
-#ifdef CONFIG_UNICODE
-	entry.name = d->filename[bit_pos];
-	entry.len = de->name_len;
-
-	if (sbi->s_encoding && IS_CASEFOLDED(parent)) {
-		if (cf_str->name) {
-			struct qstr cf = {.name = cf_str->name,
-					  .len = cf_str->len};
-			return f2fs_match_ci_name(parent, &cf, &entry, true);
-		}
-		return f2fs_match_ci_name(parent, fname->usr_fname, &entry,
-					  false);
-=======
 		return f2fs_match_ci_name(dir, &cf, de_name, de_name_len);
->>>>>>> ad8c735b
 	}
 #endif
 	f.usr_fname = fname->usr_fname;
