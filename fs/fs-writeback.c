--- conflicted
+++ resolved
@@ -1238,11 +1238,7 @@
  */
 static int move_expired_inodes(struct list_head *delaying_queue,
 			       struct list_head *dispatch_queue,
-<<<<<<< HEAD
-			       int flags, unsigned long dirtied_before)
-=======
 			       unsigned long dirtied_before)
->>>>>>> d1988041
 {
 	LIST_HEAD(tmp);
 	struct list_head *pos, *node;
@@ -1258,11 +1254,6 @@
 		list_move(&inode->i_io_list, &tmp);
 		moved++;
 		spin_lock(&inode->i_lock);
-<<<<<<< HEAD
-		if (flags & EXPIRE_DIRTY_ATIME)
-			inode->i_state |= I_DIRTY_TIME_EXPIRED;
-=======
->>>>>>> d1988041
 		inode->i_state |= I_SYNC_QUEUED;
 		spin_unlock(&inode->i_lock);
 		if (sb_is_blkdev_sb(inode->i_sb))
@@ -1310,19 +1301,11 @@
 
 	assert_spin_locked(&wb->list_lock);
 	list_splice_init(&wb->b_more_io, &wb->b_io);
-<<<<<<< HEAD
-	moved = move_expired_inodes(&wb->b_dirty, &wb->b_io, 0, dirtied_before);
-	if (!work->for_sync)
-		time_expire_jif = jiffies - dirtytime_expire_interval * HZ;
-	moved += move_expired_inodes(&wb->b_dirty_time, &wb->b_io,
-				     EXPIRE_DIRTY_ATIME, time_expire_jif);
-=======
 	moved = move_expired_inodes(&wb->b_dirty, &wb->b_io, dirtied_before);
 	if (!work->for_sync)
 		time_expire_jif = jiffies - dirtytime_expire_interval * HZ;
 	moved += move_expired_inodes(&wb->b_dirty_time, &wb->b_io,
 				     time_expire_jif);
->>>>>>> d1988041
 	if (moved)
 		wb_io_lists_populated(wb);
 	trace_writeback_queue_io(wb, work, dirtied_before, moved);
