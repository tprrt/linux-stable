// SPDX-License-Identifier: GPL-2.0-only
/*
 * fs/fs-writeback.c
 *
 * Copyright (C) 2002, Linus Torvalds.
 *
 * Contains all the functions related to writing back and waiting
 * upon dirty inodes against superblocks, and writing back dirty
 * pages against inodes.  ie: data writeback.  Writeout of the
 * inode itself is not handled here.
 *
 * 10Apr2002	Andrew Morton
 *		Split out of fs/inode.c
 *		Additions for address_space-based writeback
 */

#include <linux/kernel.h>
#include <linux/export.h>
#include <linux/spinlock.h>
#include <linux/slab.h>
#include <linux/sched.h>
#include <linux/fs.h>
#include <linux/mm.h>
#include <linux/pagemap.h>
#include <linux/kthread.h>
#include <linux/writeback.h>
#include <linux/blkdev.h>
#include <linux/backing-dev.h>
#include <linux/tracepoint.h>
#include <linux/device.h>
#include <linux/memcontrol.h>
#include "internal.h"

/*
 * 4MB minimal write chunk size
 */
#define MIN_WRITEBACK_PAGES	(4096UL >> (PAGE_SHIFT - 10))

/*
 * Passed into wb_writeback(), essentially a subset of writeback_control
 */
struct wb_writeback_work {
	long nr_pages;
	struct super_block *sb;
	unsigned long *older_than_this;
	enum writeback_sync_modes sync_mode;
	unsigned int tagged_writepages:1;
	unsigned int for_kupdate:1;
	unsigned int range_cyclic:1;
	unsigned int for_background:1;
	unsigned int for_sync:1;	/* sync(2) WB_SYNC_ALL writeback */
	unsigned int auto_free:1;	/* free on completion */
	enum wb_reason reason;		/* why was writeback initiated? */

	struct list_head list;		/* pending work list */
	struct wb_completion *done;	/* set if the caller waits */
};

/*
 * If an inode is constantly having its pages dirtied, but then the
 * updates stop dirtytime_expire_interval seconds in the past, it's
 * possible for the worst case time between when an inode has its
 * timestamps updated and when they finally get written out to be two
 * dirtytime_expire_intervals.  We set the default to 12 hours (in
 * seconds), which means most of the time inodes will have their
 * timestamps written to disk after 12 hours, but in the worst case a
 * few inodes might not their timestamps updated for 24 hours.
 */
unsigned int dirtytime_expire_interval = 12 * 60 * 60;

static inline struct inode *wb_inode(struct list_head *head)
{
	return list_entry(head, struct inode, i_io_list);
}

/*
 * Include the creation of the trace points after defining the
 * wb_writeback_work structure and inline functions so that the definition
 * remains local to this file.
 */
#define CREATE_TRACE_POINTS
#include <trace/events/writeback.h>

EXPORT_TRACEPOINT_SYMBOL_GPL(wbc_writepage);

static bool wb_io_lists_populated(struct bdi_writeback *wb)
{
	if (wb_has_dirty_io(wb)) {
		return false;
	} else {
		set_bit(WB_has_dirty_io, &wb->state);
		WARN_ON_ONCE(!wb->avg_write_bandwidth);
		atomic_long_add(wb->avg_write_bandwidth,
				&wb->bdi->tot_write_bandwidth);
		return true;
	}
}

static void wb_io_lists_depopulated(struct bdi_writeback *wb)
{
	if (wb_has_dirty_io(wb) && list_empty(&wb->b_dirty) &&
	    list_empty(&wb->b_io) && list_empty(&wb->b_more_io)) {
		clear_bit(WB_has_dirty_io, &wb->state);
		WARN_ON_ONCE(atomic_long_sub_return(wb->avg_write_bandwidth,
					&wb->bdi->tot_write_bandwidth) < 0);
	}
}

/**
 * inode_io_list_move_locked - move an inode onto a bdi_writeback IO list
 * @inode: inode to be moved
 * @wb: target bdi_writeback
 * @head: one of @wb->b_{dirty|io|more_io|dirty_time}
 *
 * Move @inode->i_io_list to @list of @wb and set %WB_has_dirty_io.
 * Returns %true if @inode is the first occupant of the !dirty_time IO
 * lists; otherwise, %false.
 */
static bool inode_io_list_move_locked(struct inode *inode,
				      struct bdi_writeback *wb,
				      struct list_head *head)
{
	assert_spin_locked(&wb->list_lock);

	list_move(&inode->i_io_list, head);

	/* dirty_time doesn't count as dirty_io until expiration */
	if (head != &wb->b_dirty_time)
		return wb_io_lists_populated(wb);

	wb_io_lists_depopulated(wb);
	return false;
}

/**
 * inode_io_list_del_locked - remove an inode from its bdi_writeback IO list
 * @inode: inode to be removed
 * @wb: bdi_writeback @inode is being removed from
 *
 * Remove @inode which may be on one of @wb->b_{dirty|io|more_io} lists and
 * clear %WB_has_dirty_io if all are empty afterwards.
 */
static void inode_io_list_del_locked(struct inode *inode,
				     struct bdi_writeback *wb)
{
	assert_spin_locked(&wb->list_lock);

	list_del_init(&inode->i_io_list);
	wb_io_lists_depopulated(wb);
}

static void wb_wakeup(struct bdi_writeback *wb)
{
	spin_lock_bh(&wb->work_lock);
	if (test_bit(WB_registered, &wb->state))
		mod_delayed_work(bdi_wq, &wb->dwork, 0);
	spin_unlock_bh(&wb->work_lock);
}

static void finish_writeback_work(struct bdi_writeback *wb,
				  struct wb_writeback_work *work)
{
	struct wb_completion *done = work->done;

	if (work->auto_free)
		kfree(work);
	if (done) {
		wait_queue_head_t *waitq = done->waitq;

		/* @done can't be accessed after the following dec */
		if (atomic_dec_and_test(&done->cnt))
			wake_up_all(waitq);
	}
}

static void wb_queue_work(struct bdi_writeback *wb,
			  struct wb_writeback_work *work)
{
	trace_writeback_queue(wb, work);

	if (work->done)
		atomic_inc(&work->done->cnt);

	spin_lock_bh(&wb->work_lock);

	if (test_bit(WB_registered, &wb->state)) {
		list_add_tail(&work->list, &wb->work_list);
		mod_delayed_work(bdi_wq, &wb->dwork, 0);
	} else
		finish_writeback_work(wb, work);

	spin_unlock_bh(&wb->work_lock);
}

/**
 * wb_wait_for_completion - wait for completion of bdi_writeback_works
 * @done: target wb_completion
 *
 * Wait for one or more work items issued to @bdi with their ->done field
 * set to @done, which should have been initialized with
 * DEFINE_WB_COMPLETION().  This function returns after all such work items
 * are completed.  Work items which are waited upon aren't freed
 * automatically on completion.
 */
void wb_wait_for_completion(struct wb_completion *done)
{
	atomic_dec(&done->cnt);		/* put down the initial count */
	wait_event(*done->waitq, !atomic_read(&done->cnt));
}

#ifdef CONFIG_CGROUP_WRITEBACK

/*
 * Parameters for foreign inode detection, see wbc_detach_inode() to see
 * how they're used.
 *
 * These paramters are inherently heuristical as the detection target
 * itself is fuzzy.  All we want to do is detaching an inode from the
 * current owner if it's being written to by some other cgroups too much.
 *
 * The current cgroup writeback is built on the assumption that multiple
 * cgroups writing to the same inode concurrently is very rare and a mode
 * of operation which isn't well supported.  As such, the goal is not
 * taking too long when a different cgroup takes over an inode while
 * avoiding too aggressive flip-flops from occasional foreign writes.
 *
 * We record, very roughly, 2s worth of IO time history and if more than
 * half of that is foreign, trigger the switch.  The recording is quantized
 * to 16 slots.  To avoid tiny writes from swinging the decision too much,
 * writes smaller than 1/8 of avg size are ignored.
 */
#define WB_FRN_TIME_SHIFT	13	/* 1s = 2^13, upto 8 secs w/ 16bit */
#define WB_FRN_TIME_AVG_SHIFT	3	/* avg = avg * 7/8 + new * 1/8 */
#define WB_FRN_TIME_CUT_DIV	8	/* ignore rounds < avg / 8 */
#define WB_FRN_TIME_PERIOD	(2 * (1 << WB_FRN_TIME_SHIFT))	/* 2s */

#define WB_FRN_HIST_SLOTS	16	/* inode->i_wb_frn_history is 16bit */
#define WB_FRN_HIST_UNIT	(WB_FRN_TIME_PERIOD / WB_FRN_HIST_SLOTS)
					/* each slot's duration is 2s / 16 */
#define WB_FRN_HIST_THR_SLOTS	(WB_FRN_HIST_SLOTS / 2)
					/* if foreign slots >= 8, switch */
#define WB_FRN_HIST_MAX_SLOTS	(WB_FRN_HIST_THR_SLOTS / 2 + 1)
					/* one round can affect upto 5 slots */
#define WB_FRN_MAX_IN_FLIGHT	1024	/* don't queue too many concurrently */

static atomic_t isw_nr_in_flight = ATOMIC_INIT(0);
static struct workqueue_struct *isw_wq;

void __inode_attach_wb(struct inode *inode, struct page *page)
{
	struct backing_dev_info *bdi = inode_to_bdi(inode);
	struct bdi_writeback *wb = NULL;

	if (inode_cgwb_enabled(inode)) {
		struct cgroup_subsys_state *memcg_css;

		if (page) {
			memcg_css = mem_cgroup_css_from_page(page);
			wb = wb_get_create(bdi, memcg_css, GFP_ATOMIC);
		} else {
			/* must pin memcg_css, see wb_get_create() */
			memcg_css = task_get_css(current, memory_cgrp_id);
			wb = wb_get_create(bdi, memcg_css, GFP_ATOMIC);
			css_put(memcg_css);
		}
	}

	if (!wb)
		wb = &bdi->wb;

	/*
	 * There may be multiple instances of this function racing to
	 * update the same inode.  Use cmpxchg() to tell the winner.
	 */
	if (unlikely(cmpxchg(&inode->i_wb, NULL, wb)))
		wb_put(wb);
}
EXPORT_SYMBOL_GPL(__inode_attach_wb);

/**
 * locked_inode_to_wb_and_lock_list - determine a locked inode's wb and lock it
 * @inode: inode of interest with i_lock held
 *
 * Returns @inode's wb with its list_lock held.  @inode->i_lock must be
 * held on entry and is released on return.  The returned wb is guaranteed
 * to stay @inode's associated wb until its list_lock is released.
 */
static struct bdi_writeback *
locked_inode_to_wb_and_lock_list(struct inode *inode)
	__releases(&inode->i_lock)
	__acquires(&wb->list_lock)
{
	while (true) {
		struct bdi_writeback *wb = inode_to_wb(inode);

		/*
		 * inode_to_wb() association is protected by both
		 * @inode->i_lock and @wb->list_lock but list_lock nests
		 * outside i_lock.  Drop i_lock and verify that the
		 * association hasn't changed after acquiring list_lock.
		 */
		wb_get(wb);
		spin_unlock(&inode->i_lock);
		spin_lock(&wb->list_lock);

		/* i_wb may have changed inbetween, can't use inode_to_wb() */
		if (likely(wb == inode->i_wb)) {
			wb_put(wb);	/* @inode already has ref */
			return wb;
		}

		spin_unlock(&wb->list_lock);
		wb_put(wb);
		cpu_relax();
		spin_lock(&inode->i_lock);
	}
}

/**
 * inode_to_wb_and_lock_list - determine an inode's wb and lock it
 * @inode: inode of interest
 *
 * Same as locked_inode_to_wb_and_lock_list() but @inode->i_lock isn't held
 * on entry.
 */
static struct bdi_writeback *inode_to_wb_and_lock_list(struct inode *inode)
	__acquires(&wb->list_lock)
{
	spin_lock(&inode->i_lock);
	return locked_inode_to_wb_and_lock_list(inode);
}

struct inode_switch_wbs_context {
	struct inode		*inode;
	struct bdi_writeback	*new_wb;

	struct rcu_head		rcu_head;
	struct work_struct	work;
};

static void bdi_down_write_wb_switch_rwsem(struct backing_dev_info *bdi)
{
	down_write(&bdi->wb_switch_rwsem);
}

static void bdi_up_write_wb_switch_rwsem(struct backing_dev_info *bdi)
{
	up_write(&bdi->wb_switch_rwsem);
}

static void inode_switch_wbs_work_fn(struct work_struct *work)
{
	struct inode_switch_wbs_context *isw =
		container_of(work, struct inode_switch_wbs_context, work);
	struct inode *inode = isw->inode;
	struct backing_dev_info *bdi = inode_to_bdi(inode);
	struct address_space *mapping = inode->i_mapping;
	struct bdi_writeback *old_wb = inode->i_wb;
	struct bdi_writeback *new_wb = isw->new_wb;
	XA_STATE(xas, &mapping->i_pages, 0);
	struct page *page;
	bool switched = false;

	/*
	 * If @inode switches cgwb membership while sync_inodes_sb() is
	 * being issued, sync_inodes_sb() might miss it.  Synchronize.
	 */
	down_read(&bdi->wb_switch_rwsem);

	/*
	 * If @inode switches cgwb membership while sync_inodes_sb() is
	 * being issued, sync_inodes_sb() might miss it.  Synchronize.
	 */
	down_read(&bdi->wb_switch_rwsem);

	/*
	 * By the time control reaches here, RCU grace period has passed
	 * since I_WB_SWITCH assertion and all wb stat update transactions
	 * between unlocked_inode_to_wb_begin/end() are guaranteed to be
	 * synchronizing against the i_pages lock.
	 *
	 * Grabbing old_wb->list_lock, inode->i_lock and the i_pages lock
	 * gives us exclusion against all wb related operations on @inode
	 * including IO list manipulations and stat updates.
	 */
	if (old_wb < new_wb) {
		spin_lock(&old_wb->list_lock);
		spin_lock_nested(&new_wb->list_lock, SINGLE_DEPTH_NESTING);
	} else {
		spin_lock(&new_wb->list_lock);
		spin_lock_nested(&old_wb->list_lock, SINGLE_DEPTH_NESTING);
	}
	spin_lock(&inode->i_lock);
	xa_lock_irq(&mapping->i_pages);

	/*
	 * Once I_FREEING is visible under i_lock, the eviction path owns
	 * the inode and we shouldn't modify ->i_io_list.
	 */
	if (unlikely(inode->i_state & I_FREEING))
		goto skip_switch;

	trace_inode_switch_wbs(inode, old_wb, new_wb);

	/*
	 * Count and transfer stats.  Note that PAGECACHE_TAG_DIRTY points
	 * to possibly dirty pages while PAGECACHE_TAG_WRITEBACK points to
	 * pages actually under writeback.
	 */
	xas_for_each_marked(&xas, page, ULONG_MAX, PAGECACHE_TAG_DIRTY) {
		if (PageDirty(page)) {
			dec_wb_stat(old_wb, WB_RECLAIMABLE);
			inc_wb_stat(new_wb, WB_RECLAIMABLE);
		}
	}

	xas_set(&xas, 0);
	xas_for_each_marked(&xas, page, ULONG_MAX, PAGECACHE_TAG_WRITEBACK) {
		WARN_ON_ONCE(!PageWriteback(page));
		dec_wb_stat(old_wb, WB_WRITEBACK);
		inc_wb_stat(new_wb, WB_WRITEBACK);
	}

	wb_get(new_wb);

	/*
	 * Transfer to @new_wb's IO list if necessary.  The specific list
	 * @inode was on is ignored and the inode is put on ->b_dirty which
	 * is always correct including from ->b_dirty_time.  The transfer
	 * preserves @inode->dirtied_when ordering.
	 */
	if (!list_empty(&inode->i_io_list)) {
		struct inode *pos;

		inode_io_list_del_locked(inode, old_wb);
		inode->i_wb = new_wb;
		list_for_each_entry(pos, &new_wb->b_dirty, i_io_list)
			if (time_after_eq(inode->dirtied_when,
					  pos->dirtied_when))
				break;
		inode_io_list_move_locked(inode, new_wb, pos->i_io_list.prev);
	} else {
		inode->i_wb = new_wb;
	}

	/* ->i_wb_frn updates may race wbc_detach_inode() but doesn't matter */
	inode->i_wb_frn_winner = 0;
	inode->i_wb_frn_avg_time = 0;
	inode->i_wb_frn_history = 0;
	switched = true;
skip_switch:
	/*
	 * Paired with load_acquire in unlocked_inode_to_wb_begin() and
	 * ensures that the new wb is visible if they see !I_WB_SWITCH.
	 */
	smp_store_release(&inode->i_state, inode->i_state & ~I_WB_SWITCH);

	xa_unlock_irq(&mapping->i_pages);
	spin_unlock(&inode->i_lock);
	spin_unlock(&new_wb->list_lock);
	spin_unlock(&old_wb->list_lock);

	up_read(&bdi->wb_switch_rwsem);

	if (switched) {
		wb_wakeup(new_wb);
		wb_put(old_wb);
	}
	wb_put(new_wb);

	iput(inode);
	kfree(isw);

	atomic_dec(&isw_nr_in_flight);
}

static void inode_switch_wbs_rcu_fn(struct rcu_head *rcu_head)
{
	struct inode_switch_wbs_context *isw = container_of(rcu_head,
				struct inode_switch_wbs_context, rcu_head);

	/* needs to grab bh-unsafe locks, bounce to work item */
	INIT_WORK(&isw->work, inode_switch_wbs_work_fn);
	queue_work(isw_wq, &isw->work);
}

/**
 * inode_switch_wbs - change the wb association of an inode
 * @inode: target inode
 * @new_wb_id: ID of the new wb
 *
 * Switch @inode's wb association to the wb identified by @new_wb_id.  The
 * switching is performed asynchronously and may fail silently.
 */
static void inode_switch_wbs(struct inode *inode, int new_wb_id)
{
	struct backing_dev_info *bdi = inode_to_bdi(inode);
	struct cgroup_subsys_state *memcg_css;
	struct inode_switch_wbs_context *isw;

	/* noop if seems to be already in progress */
	if (inode->i_state & I_WB_SWITCH)
		return;

<<<<<<< HEAD
	/*
	 * Avoid starting new switches while sync_inodes_sb() is in
	 * progress.  Otherwise, if the down_write protected issue path
	 * blocks heavily, we might end up starting a large number of
	 * switches which will block on the rwsem.
	 */
	if (!down_read_trylock(&bdi->wb_switch_rwsem))
=======
	/* avoid queueing a new switch if too many are already in flight */
	if (atomic_read(&isw_nr_in_flight) > WB_FRN_MAX_IN_FLIGHT)
>>>>>>> f7688b48
		return;

	isw = kzalloc(sizeof(*isw), GFP_ATOMIC);
	if (!isw)
		goto out_unlock;

	/* find and pin the new wb */
	rcu_read_lock();
	memcg_css = css_from_id(new_wb_id, &memory_cgrp_subsys);
	if (memcg_css)
		isw->new_wb = wb_get_create(bdi, memcg_css, GFP_ATOMIC);
	rcu_read_unlock();
	if (!isw->new_wb)
		goto out_free;

	/* while holding I_WB_SWITCH, no one else can update the association */
	spin_lock(&inode->i_lock);
	if (!(inode->i_sb->s_flags & SB_ACTIVE) ||
	    inode->i_state & (I_WB_SWITCH | I_FREEING) ||
	    inode_to_wb(inode) == isw->new_wb) {
		spin_unlock(&inode->i_lock);
		goto out_free;
	}
	inode->i_state |= I_WB_SWITCH;
	__iget(inode);
	spin_unlock(&inode->i_lock);

	isw->inode = inode;

	/*
	 * In addition to synchronizing among switchers, I_WB_SWITCH tells
	 * the RCU protected stat update paths to grab the i_page
	 * lock so that stat transfer can synchronize against them.
	 * Let's continue after I_WB_SWITCH is guaranteed to be visible.
	 */
	call_rcu(&isw->rcu_head, inode_switch_wbs_rcu_fn);

	atomic_inc(&isw_nr_in_flight);
<<<<<<< HEAD

	goto out_unlock;
=======
	return;
>>>>>>> f7688b48

out_free:
	if (isw->new_wb)
		wb_put(isw->new_wb);
	kfree(isw);
out_unlock:
	up_read(&bdi->wb_switch_rwsem);
}

/**
 * wbc_attach_and_unlock_inode - associate wbc with target inode and unlock it
 * @wbc: writeback_control of interest
 * @inode: target inode
 *
 * @inode is locked and about to be written back under the control of @wbc.
 * Record @inode's writeback context into @wbc and unlock the i_lock.  On
 * writeback completion, wbc_detach_inode() should be called.  This is used
 * to track the cgroup writeback context.
 */
void wbc_attach_and_unlock_inode(struct writeback_control *wbc,
				 struct inode *inode)
{
	if (!inode_cgwb_enabled(inode)) {
		spin_unlock(&inode->i_lock);
		return;
	}

	wbc->wb = inode_to_wb(inode);
	wbc->inode = inode;

	wbc->wb_id = wbc->wb->memcg_css->id;
	wbc->wb_lcand_id = inode->i_wb_frn_winner;
	wbc->wb_tcand_id = 0;
	wbc->wb_bytes = 0;
	wbc->wb_lcand_bytes = 0;
	wbc->wb_tcand_bytes = 0;

	wb_get(wbc->wb);
	spin_unlock(&inode->i_lock);

	/*
	 * A dying wb indicates that either the blkcg associated with the
	 * memcg changed or the associated memcg is dying.  In the first
	 * case, a replacement wb should already be available and we should
	 * refresh the wb immediately.  In the second case, trying to
	 * refresh will keep failing.
	 */
	if (unlikely(wb_dying(wbc->wb) && !css_is_dying(wbc->wb->memcg_css)))
		inode_switch_wbs(inode, wbc->wb_id);
}
EXPORT_SYMBOL_GPL(wbc_attach_and_unlock_inode);

/**
 * wbc_detach_inode - disassociate wbc from inode and perform foreign detection
 * @wbc: writeback_control of the just finished writeback
 *
 * To be called after a writeback attempt of an inode finishes and undoes
 * wbc_attach_and_unlock_inode().  Can be called under any context.
 *
 * As concurrent write sharing of an inode is expected to be very rare and
 * memcg only tracks page ownership on first-use basis severely confining
 * the usefulness of such sharing, cgroup writeback tracks ownership
 * per-inode.  While the support for concurrent write sharing of an inode
 * is deemed unnecessary, an inode being written to by different cgroups at
 * different points in time is a lot more common, and, more importantly,
 * charging only by first-use can too readily lead to grossly incorrect
 * behaviors (single foreign page can lead to gigabytes of writeback to be
 * incorrectly attributed).
 *
 * To resolve this issue, cgroup writeback detects the majority dirtier of
 * an inode and transfers the ownership to it.  To avoid unnnecessary
 * oscillation, the detection mechanism keeps track of history and gives
 * out the switch verdict only if the foreign usage pattern is stable over
 * a certain amount of time and/or writeback attempts.
 *
 * On each writeback attempt, @wbc tries to detect the majority writer
 * using Boyer-Moore majority vote algorithm.  In addition to the byte
 * count from the majority voting, it also counts the bytes written for the
 * current wb and the last round's winner wb (max of last round's current
 * wb, the winner from two rounds ago, and the last round's majority
 * candidate).  Keeping track of the historical winner helps the algorithm
 * to semi-reliably detect the most active writer even when it's not the
 * absolute majority.
 *
 * Once the winner of the round is determined, whether the winner is
 * foreign or not and how much IO time the round consumed is recorded in
 * inode->i_wb_frn_history.  If the amount of recorded foreign IO time is
 * over a certain threshold, the switch verdict is given.
 */
void wbc_detach_inode(struct writeback_control *wbc)
{
	struct bdi_writeback *wb = wbc->wb;
	struct inode *inode = wbc->inode;
	unsigned long avg_time, max_bytes, max_time;
	u16 history;
	int max_id;

	if (!wb)
		return;

	history = inode->i_wb_frn_history;
	avg_time = inode->i_wb_frn_avg_time;

	/* pick the winner of this round */
	if (wbc->wb_bytes >= wbc->wb_lcand_bytes &&
	    wbc->wb_bytes >= wbc->wb_tcand_bytes) {
		max_id = wbc->wb_id;
		max_bytes = wbc->wb_bytes;
	} else if (wbc->wb_lcand_bytes >= wbc->wb_tcand_bytes) {
		max_id = wbc->wb_lcand_id;
		max_bytes = wbc->wb_lcand_bytes;
	} else {
		max_id = wbc->wb_tcand_id;
		max_bytes = wbc->wb_tcand_bytes;
	}

	/*
	 * Calculate the amount of IO time the winner consumed and fold it
	 * into the running average kept per inode.  If the consumed IO
	 * time is lower than avag / WB_FRN_TIME_CUT_DIV, ignore it for
	 * deciding whether to switch or not.  This is to prevent one-off
	 * small dirtiers from skewing the verdict.
	 */
	max_time = DIV_ROUND_UP((max_bytes >> PAGE_SHIFT) << WB_FRN_TIME_SHIFT,
				wb->avg_write_bandwidth);
	if (avg_time)
		avg_time += (max_time >> WB_FRN_TIME_AVG_SHIFT) -
			    (avg_time >> WB_FRN_TIME_AVG_SHIFT);
	else
		avg_time = max_time;	/* immediate catch up on first run */

	if (max_time >= avg_time / WB_FRN_TIME_CUT_DIV) {
		int slots;

		/*
		 * The switch verdict is reached if foreign wb's consume
		 * more than a certain proportion of IO time in a
		 * WB_FRN_TIME_PERIOD.  This is loosely tracked by 16 slot
		 * history mask where each bit represents one sixteenth of
		 * the period.  Determine the number of slots to shift into
		 * history from @max_time.
		 */
		slots = min(DIV_ROUND_UP(max_time, WB_FRN_HIST_UNIT),
			    (unsigned long)WB_FRN_HIST_MAX_SLOTS);
		history <<= slots;
		if (wbc->wb_id != max_id)
			history |= (1U << slots) - 1;

		if (history)
			trace_inode_foreign_history(inode, wbc, history);

		/*
		 * Switch if the current wb isn't the consistent winner.
		 * If there are multiple closely competing dirtiers, the
		 * inode may switch across them repeatedly over time, which
		 * is okay.  The main goal is avoiding keeping an inode on
		 * the wrong wb for an extended period of time.
		 */
		if (hweight32(history) > WB_FRN_HIST_THR_SLOTS)
			inode_switch_wbs(inode, max_id);
	}

	/*
	 * Multiple instances of this function may race to update the
	 * following fields but we don't mind occassional inaccuracies.
	 */
	inode->i_wb_frn_winner = max_id;
	inode->i_wb_frn_avg_time = min(avg_time, (unsigned long)U16_MAX);
	inode->i_wb_frn_history = history;

	wb_put(wbc->wb);
	wbc->wb = NULL;
}
EXPORT_SYMBOL_GPL(wbc_detach_inode);

/**
 * wbc_account_cgroup_owner - account writeback to update inode cgroup ownership
 * @wbc: writeback_control of the writeback in progress
 * @page: page being written out
 * @bytes: number of bytes being written out
 *
 * @bytes from @page are about to written out during the writeback
 * controlled by @wbc.  Keep the book for foreign inode detection.  See
 * wbc_detach_inode().
 */
void wbc_account_cgroup_owner(struct writeback_control *wbc, struct page *page,
			      size_t bytes)
{
	struct cgroup_subsys_state *css;
	int id;

	/*
	 * pageout() path doesn't attach @wbc to the inode being written
	 * out.  This is intentional as we don't want the function to block
	 * behind a slow cgroup.  Ultimately, we want pageout() to kick off
	 * regular writeback instead of writing things out itself.
	 */
	if (!wbc->wb || wbc->no_cgroup_owner)
		return;

	css = mem_cgroup_css_from_page(page);
	/* dead cgroups shouldn't contribute to inode ownership arbitration */
	if (!(css->flags & CSS_ONLINE))
		return;

	id = css->id;

	if (id == wbc->wb_id) {
		wbc->wb_bytes += bytes;
		return;
	}

	if (id == wbc->wb_lcand_id)
		wbc->wb_lcand_bytes += bytes;

	/* Boyer-Moore majority vote algorithm */
	if (!wbc->wb_tcand_bytes)
		wbc->wb_tcand_id = id;
	if (id == wbc->wb_tcand_id)
		wbc->wb_tcand_bytes += bytes;
	else
		wbc->wb_tcand_bytes -= min(bytes, wbc->wb_tcand_bytes);
}
EXPORT_SYMBOL_GPL(wbc_account_cgroup_owner);

/**
 * inode_congested - test whether an inode is congested
 * @inode: inode to test for congestion (may be NULL)
 * @cong_bits: mask of WB_[a]sync_congested bits to test
 *
 * Tests whether @inode is congested.  @cong_bits is the mask of congestion
 * bits to test and the return value is the mask of set bits.
 *
 * If cgroup writeback is enabled for @inode, the congestion state is
 * determined by whether the cgwb (cgroup bdi_writeback) for the blkcg
 * associated with @inode is congested; otherwise, the root wb's congestion
 * state is used.
 *
 * @inode is allowed to be NULL as this function is often called on
 * mapping->host which is NULL for the swapper space.
 */
int inode_congested(struct inode *inode, int cong_bits)
{
	/*
	 * Once set, ->i_wb never becomes NULL while the inode is alive.
	 * Start transaction iff ->i_wb is visible.
	 */
	if (inode && inode_to_wb_is_valid(inode)) {
		struct bdi_writeback *wb;
		struct wb_lock_cookie lock_cookie = {};
		bool congested;

		wb = unlocked_inode_to_wb_begin(inode, &lock_cookie);
		congested = wb_congested(wb, cong_bits);
		unlocked_inode_to_wb_end(inode, &lock_cookie);
		return congested;
	}

	return wb_congested(&inode_to_bdi(inode)->wb, cong_bits);
}
EXPORT_SYMBOL_GPL(inode_congested);

/**
 * wb_split_bdi_pages - split nr_pages to write according to bandwidth
 * @wb: target bdi_writeback to split @nr_pages to
 * @nr_pages: number of pages to write for the whole bdi
 *
 * Split @wb's portion of @nr_pages according to @wb's write bandwidth in
 * relation to the total write bandwidth of all wb's w/ dirty inodes on
 * @wb->bdi.
 */
static long wb_split_bdi_pages(struct bdi_writeback *wb, long nr_pages)
{
	unsigned long this_bw = wb->avg_write_bandwidth;
	unsigned long tot_bw = atomic_long_read(&wb->bdi->tot_write_bandwidth);

	if (nr_pages == LONG_MAX)
		return LONG_MAX;

	/*
	 * This may be called on clean wb's and proportional distribution
	 * may not make sense, just use the original @nr_pages in those
	 * cases.  In general, we wanna err on the side of writing more.
	 */
	if (!tot_bw || this_bw >= tot_bw)
		return nr_pages;
	else
		return DIV_ROUND_UP_ULL((u64)nr_pages * this_bw, tot_bw);
}

/**
 * bdi_split_work_to_wbs - split a wb_writeback_work to all wb's of a bdi
 * @bdi: target backing_dev_info
 * @base_work: wb_writeback_work to issue
 * @skip_if_busy: skip wb's which already have writeback in progress
 *
 * Split and issue @base_work to all wb's (bdi_writeback's) of @bdi which
 * have dirty inodes.  If @base_work->nr_page isn't %LONG_MAX, it's
 * distributed to the busy wbs according to each wb's proportion in the
 * total active write bandwidth of @bdi.
 */
static void bdi_split_work_to_wbs(struct backing_dev_info *bdi,
				  struct wb_writeback_work *base_work,
				  bool skip_if_busy)
{
	struct bdi_writeback *last_wb = NULL;
	struct bdi_writeback *wb = list_entry(&bdi->wb_list,
					      struct bdi_writeback, bdi_node);

	might_sleep();
restart:
	rcu_read_lock();
	list_for_each_entry_continue_rcu(wb, &bdi->wb_list, bdi_node) {
		DEFINE_WB_COMPLETION(fallback_work_done, bdi);
		struct wb_writeback_work fallback_work;
		struct wb_writeback_work *work;
		long nr_pages;

		if (last_wb) {
			wb_put(last_wb);
			last_wb = NULL;
		}

		/* SYNC_ALL writes out I_DIRTY_TIME too */
		if (!wb_has_dirty_io(wb) &&
		    (base_work->sync_mode == WB_SYNC_NONE ||
		     list_empty(&wb->b_dirty_time)))
			continue;
		if (skip_if_busy && writeback_in_progress(wb))
			continue;

		nr_pages = wb_split_bdi_pages(wb, base_work->nr_pages);

		work = kmalloc(sizeof(*work), GFP_ATOMIC);
		if (work) {
			*work = *base_work;
			work->nr_pages = nr_pages;
			work->auto_free = 1;
			wb_queue_work(wb, work);
			continue;
		}

		/* alloc failed, execute synchronously using on-stack fallback */
		work = &fallback_work;
		*work = *base_work;
		work->nr_pages = nr_pages;
		work->auto_free = 0;
		work->done = &fallback_work_done;

		wb_queue_work(wb, work);

		/*
		 * Pin @wb so that it stays on @bdi->wb_list.  This allows
		 * continuing iteration from @wb after dropping and
		 * regrabbing rcu read lock.
		 */
		wb_get(wb);
		last_wb = wb;

		rcu_read_unlock();
		wb_wait_for_completion(&fallback_work_done);
		goto restart;
	}
	rcu_read_unlock();

	if (last_wb)
		wb_put(last_wb);
}

/**
 * cgroup_writeback_by_id - initiate cgroup writeback from bdi and memcg IDs
 * @bdi_id: target bdi id
 * @memcg_id: target memcg css id
 * @nr: number of pages to write, 0 for best-effort dirty flushing
 * @reason: reason why some writeback work initiated
 * @done: target wb_completion
 *
 * Initiate flush of the bdi_writeback identified by @bdi_id and @memcg_id
 * with the specified parameters.
 */
int cgroup_writeback_by_id(u64 bdi_id, int memcg_id, unsigned long nr,
			   enum wb_reason reason, struct wb_completion *done)
{
	struct backing_dev_info *bdi;
	struct cgroup_subsys_state *memcg_css;
	struct bdi_writeback *wb;
	struct wb_writeback_work *work;
	int ret;

	/* lookup bdi and memcg */
	bdi = bdi_get_by_id(bdi_id);
	if (!bdi)
		return -ENOENT;

	rcu_read_lock();
	memcg_css = css_from_id(memcg_id, &memory_cgrp_subsys);
	if (memcg_css && !css_tryget(memcg_css))
		memcg_css = NULL;
	rcu_read_unlock();
	if (!memcg_css) {
		ret = -ENOENT;
		goto out_bdi_put;
	}

	/*
	 * And find the associated wb.  If the wb isn't there already
	 * there's nothing to flush, don't create one.
	 */
	wb = wb_get_lookup(bdi, memcg_css);
	if (!wb) {
		ret = -ENOENT;
		goto out_css_put;
	}

	/*
	 * If @nr is zero, the caller is attempting to write out most of
	 * the currently dirty pages.  Let's take the current dirty page
	 * count and inflate it by 25% which should be large enough to
	 * flush out most dirty pages while avoiding getting livelocked by
	 * concurrent dirtiers.
	 */
	if (!nr) {
		unsigned long filepages, headroom, dirty, writeback;

		mem_cgroup_wb_stats(wb, &filepages, &headroom, &dirty,
				      &writeback);
		nr = dirty * 10 / 8;
	}

	/* issue the writeback work */
	work = kzalloc(sizeof(*work), GFP_NOWAIT | __GFP_NOWARN);
	if (work) {
		work->nr_pages = nr;
		work->sync_mode = WB_SYNC_NONE;
		work->range_cyclic = 1;
		work->reason = reason;
		work->done = done;
		work->auto_free = 1;
		wb_queue_work(wb, work);
		ret = 0;
	} else {
		ret = -ENOMEM;
	}

	wb_put(wb);
out_css_put:
	css_put(memcg_css);
out_bdi_put:
	bdi_put(bdi);
	return ret;
}

/**
 * cgroup_writeback_umount - flush inode wb switches for umount
 *
 * This function is called when a super_block is about to be destroyed and
 * flushes in-flight inode wb switches.  An inode wb switch goes through
 * RCU and then workqueue, so the two need to be flushed in order to ensure
 * that all previously scheduled switches are finished.  As wb switches are
 * rare occurrences and synchronize_rcu() can take a while, perform
 * flushing iff wb switches are in flight.
 */
void cgroup_writeback_umount(void)
{
	if (atomic_read(&isw_nr_in_flight)) {
		/*
		 * Use rcu_barrier() to wait for all pending callbacks to
		 * ensure that all in-flight wb switches are in the workqueue.
		 */
		rcu_barrier();
		flush_workqueue(isw_wq);
	}
}

static int __init cgroup_writeback_init(void)
{
	isw_wq = alloc_workqueue("inode_switch_wbs", 0, 0);
	if (!isw_wq)
		return -ENOMEM;
	return 0;
}
fs_initcall(cgroup_writeback_init);

#else	/* CONFIG_CGROUP_WRITEBACK */

static void bdi_down_write_wb_switch_rwsem(struct backing_dev_info *bdi) { }
static void bdi_up_write_wb_switch_rwsem(struct backing_dev_info *bdi) { }

static struct bdi_writeback *
locked_inode_to_wb_and_lock_list(struct inode *inode)
	__releases(&inode->i_lock)
	__acquires(&wb->list_lock)
{
	struct bdi_writeback *wb = inode_to_wb(inode);

	spin_unlock(&inode->i_lock);
	spin_lock(&wb->list_lock);
	return wb;
}

static struct bdi_writeback *inode_to_wb_and_lock_list(struct inode *inode)
	__acquires(&wb->list_lock)
{
	struct bdi_writeback *wb = inode_to_wb(inode);

	spin_lock(&wb->list_lock);
	return wb;
}

static long wb_split_bdi_pages(struct bdi_writeback *wb, long nr_pages)
{
	return nr_pages;
}

static void bdi_split_work_to_wbs(struct backing_dev_info *bdi,
				  struct wb_writeback_work *base_work,
				  bool skip_if_busy)
{
	might_sleep();

	if (!skip_if_busy || !writeback_in_progress(&bdi->wb)) {
		base_work->auto_free = 0;
		wb_queue_work(&bdi->wb, base_work);
	}
}

#endif	/* CONFIG_CGROUP_WRITEBACK */

/*
 * Add in the number of potentially dirty inodes, because each inode
 * write can dirty pagecache in the underlying blockdev.
 */
static unsigned long get_nr_dirty_pages(void)
{
	return global_node_page_state(NR_FILE_DIRTY) +
		global_node_page_state(NR_UNSTABLE_NFS) +
		get_nr_dirty_inodes();
}

static void wb_start_writeback(struct bdi_writeback *wb, enum wb_reason reason)
{
	if (!wb_has_dirty_io(wb))
		return;

	/*
	 * All callers of this function want to start writeback of all
	 * dirty pages. Places like vmscan can call this at a very
	 * high frequency, causing pointless allocations of tons of
	 * work items and keeping the flusher threads busy retrieving
	 * that work. Ensure that we only allow one of them pending and
	 * inflight at the time.
	 */
	if (test_bit(WB_start_all, &wb->state) ||
	    test_and_set_bit(WB_start_all, &wb->state))
		return;

	wb->start_all_reason = reason;
	wb_wakeup(wb);
}

/**
 * wb_start_background_writeback - start background writeback
 * @wb: bdi_writback to write from
 *
 * Description:
 *   This makes sure WB_SYNC_NONE background writeback happens. When
 *   this function returns, it is only guaranteed that for given wb
 *   some IO is happening if we are over background dirty threshold.
 *   Caller need not hold sb s_umount semaphore.
 */
void wb_start_background_writeback(struct bdi_writeback *wb)
{
	/*
	 * We just wake up the flusher thread. It will perform background
	 * writeback as soon as there is no other work to do.
	 */
	trace_writeback_wake_background(wb);
	wb_wakeup(wb);
}

/*
 * Remove the inode from the writeback list it is on.
 */
void inode_io_list_del(struct inode *inode)
{
	struct bdi_writeback *wb;

	wb = inode_to_wb_and_lock_list(inode);
	inode_io_list_del_locked(inode, wb);
	spin_unlock(&wb->list_lock);
}

/*
 * mark an inode as under writeback on the sb
 */
void sb_mark_inode_writeback(struct inode *inode)
{
	struct super_block *sb = inode->i_sb;
	unsigned long flags;

	if (list_empty(&inode->i_wb_list)) {
		spin_lock_irqsave(&sb->s_inode_wblist_lock, flags);
		if (list_empty(&inode->i_wb_list)) {
			list_add_tail(&inode->i_wb_list, &sb->s_inodes_wb);
			trace_sb_mark_inode_writeback(inode);
		}
		spin_unlock_irqrestore(&sb->s_inode_wblist_lock, flags);
	}
}

/*
 * clear an inode as under writeback on the sb
 */
void sb_clear_inode_writeback(struct inode *inode)
{
	struct super_block *sb = inode->i_sb;
	unsigned long flags;

	if (!list_empty(&inode->i_wb_list)) {
		spin_lock_irqsave(&sb->s_inode_wblist_lock, flags);
		if (!list_empty(&inode->i_wb_list)) {
			list_del_init(&inode->i_wb_list);
			trace_sb_clear_inode_writeback(inode);
		}
		spin_unlock_irqrestore(&sb->s_inode_wblist_lock, flags);
	}
}

/*
 * Redirty an inode: set its when-it-was dirtied timestamp and move it to the
 * furthest end of its superblock's dirty-inode list.
 *
 * Before stamping the inode's ->dirtied_when, we check to see whether it is
 * already the most-recently-dirtied inode on the b_dirty list.  If that is
 * the case then the inode must have been redirtied while it was being written
 * out and we don't reset its dirtied_when.
 */
static void redirty_tail(struct inode *inode, struct bdi_writeback *wb)
{
	if (!list_empty(&wb->b_dirty)) {
		struct inode *tail;

		tail = wb_inode(wb->b_dirty.next);
		if (time_before(inode->dirtied_when, tail->dirtied_when))
			inode->dirtied_when = jiffies;
	}
	inode_io_list_move_locked(inode, wb, &wb->b_dirty);
}

/*
 * requeue inode for re-scanning after bdi->b_io list is exhausted.
 */
static void requeue_io(struct inode *inode, struct bdi_writeback *wb)
{
	inode_io_list_move_locked(inode, wb, &wb->b_more_io);
}

static void inode_sync_complete(struct inode *inode)
{
	inode->i_state &= ~I_SYNC;
	/* If inode is clean an unused, put it into LRU now... */
	inode_add_lru(inode);
	/* Waiters must see I_SYNC cleared before being woken up */
	smp_mb();
	wake_up_bit(&inode->i_state, __I_SYNC);
}

static bool inode_dirtied_after(struct inode *inode, unsigned long t)
{
	bool ret = time_after(inode->dirtied_when, t);
#ifndef CONFIG_64BIT
	/*
	 * For inodes being constantly redirtied, dirtied_when can get stuck.
	 * It _appears_ to be in the future, but is actually in distant past.
	 * This test is necessary to prevent such wrapped-around relative times
	 * from permanently stopping the whole bdi writeback.
	 */
	ret = ret && time_before_eq(inode->dirtied_when, jiffies);
#endif
	return ret;
}

#define EXPIRE_DIRTY_ATIME 0x0001

/*
 * Move expired (dirtied before work->older_than_this) dirty inodes from
 * @delaying_queue to @dispatch_queue.
 */
static int move_expired_inodes(struct list_head *delaying_queue,
			       struct list_head *dispatch_queue,
			       int flags,
			       struct wb_writeback_work *work)
{
	unsigned long *older_than_this = NULL;
	unsigned long expire_time;
	LIST_HEAD(tmp);
	struct list_head *pos, *node;
	struct super_block *sb = NULL;
	struct inode *inode;
	int do_sb_sort = 0;
	int moved = 0;

	if ((flags & EXPIRE_DIRTY_ATIME) == 0)
		older_than_this = work->older_than_this;
	else if (!work->for_sync) {
		expire_time = jiffies - (dirtytime_expire_interval * HZ);
		older_than_this = &expire_time;
	}
	while (!list_empty(delaying_queue)) {
		inode = wb_inode(delaying_queue->prev);
		if (older_than_this &&
		    inode_dirtied_after(inode, *older_than_this))
			break;
		list_move(&inode->i_io_list, &tmp);
		moved++;
		if (flags & EXPIRE_DIRTY_ATIME)
			set_bit(__I_DIRTY_TIME_EXPIRED, &inode->i_state);
		if (sb_is_blkdev_sb(inode->i_sb))
			continue;
		if (sb && sb != inode->i_sb)
			do_sb_sort = 1;
		sb = inode->i_sb;
	}

	/* just one sb in list, splice to dispatch_queue and we're done */
	if (!do_sb_sort) {
		list_splice(&tmp, dispatch_queue);
		goto out;
	}

	/* Move inodes from one superblock together */
	while (!list_empty(&tmp)) {
		sb = wb_inode(tmp.prev)->i_sb;
		list_for_each_prev_safe(pos, node, &tmp) {
			inode = wb_inode(pos);
			if (inode->i_sb == sb)
				list_move(&inode->i_io_list, dispatch_queue);
		}
	}
out:
	return moved;
}

/*
 * Queue all expired dirty inodes for io, eldest first.
 * Before
 *         newly dirtied     b_dirty    b_io    b_more_io
 *         =============>    gf         edc     BA
 * After
 *         newly dirtied     b_dirty    b_io    b_more_io
 *         =============>    g          fBAedc
 *                                           |
 *                                           +--> dequeue for IO
 */
static void queue_io(struct bdi_writeback *wb, struct wb_writeback_work *work)
{
	int moved;

	assert_spin_locked(&wb->list_lock);
	list_splice_init(&wb->b_more_io, &wb->b_io);
	moved = move_expired_inodes(&wb->b_dirty, &wb->b_io, 0, work);
	moved += move_expired_inodes(&wb->b_dirty_time, &wb->b_io,
				     EXPIRE_DIRTY_ATIME, work);
	if (moved)
		wb_io_lists_populated(wb);
	trace_writeback_queue_io(wb, work, moved);
}

static int write_inode(struct inode *inode, struct writeback_control *wbc)
{
	int ret;

	if (inode->i_sb->s_op->write_inode && !is_bad_inode(inode)) {
		trace_writeback_write_inode_start(inode, wbc);
		ret = inode->i_sb->s_op->write_inode(inode, wbc);
		trace_writeback_write_inode(inode, wbc);
		return ret;
	}
	return 0;
}

/*
 * Wait for writeback on an inode to complete. Called with i_lock held.
 * Caller must make sure inode cannot go away when we drop i_lock.
 */
static void __inode_wait_for_writeback(struct inode *inode)
	__releases(inode->i_lock)
	__acquires(inode->i_lock)
{
	DEFINE_WAIT_BIT(wq, &inode->i_state, __I_SYNC);
	wait_queue_head_t *wqh;

	wqh = bit_waitqueue(&inode->i_state, __I_SYNC);
	while (inode->i_state & I_SYNC) {
		spin_unlock(&inode->i_lock);
		__wait_on_bit(wqh, &wq, bit_wait,
			      TASK_UNINTERRUPTIBLE);
		spin_lock(&inode->i_lock);
	}
}

/*
 * Wait for writeback on an inode to complete. Caller must have inode pinned.
 */
void inode_wait_for_writeback(struct inode *inode)
{
	spin_lock(&inode->i_lock);
	__inode_wait_for_writeback(inode);
	spin_unlock(&inode->i_lock);
}

/*
 * Sleep until I_SYNC is cleared. This function must be called with i_lock
 * held and drops it. It is aimed for callers not holding any inode reference
 * so once i_lock is dropped, inode can go away.
 */
static void inode_sleep_on_writeback(struct inode *inode)
	__releases(inode->i_lock)
{
	DEFINE_WAIT(wait);
	wait_queue_head_t *wqh = bit_waitqueue(&inode->i_state, __I_SYNC);
	int sleep;

	prepare_to_wait(wqh, &wait, TASK_UNINTERRUPTIBLE);
	sleep = inode->i_state & I_SYNC;
	spin_unlock(&inode->i_lock);
	if (sleep)
		schedule();
	finish_wait(wqh, &wait);
}

/*
 * Find proper writeback list for the inode depending on its current state and
 * possibly also change of its state while we were doing writeback.  Here we
 * handle things such as livelock prevention or fairness of writeback among
 * inodes. This function can be called only by flusher thread - noone else
 * processes all inodes in writeback lists and requeueing inodes behind flusher
 * thread's back can have unexpected consequences.
 */
static void requeue_inode(struct inode *inode, struct bdi_writeback *wb,
			  struct writeback_control *wbc)
{
	if (inode->i_state & I_FREEING)
		return;

	/*
	 * Sync livelock prevention. Each inode is tagged and synced in one
	 * shot. If still dirty, it will be redirty_tail()'ed below.  Update
	 * the dirty time to prevent enqueue and sync it again.
	 */
	if ((inode->i_state & I_DIRTY) &&
	    (wbc->sync_mode == WB_SYNC_ALL || wbc->tagged_writepages))
		inode->dirtied_when = jiffies;

	if (wbc->pages_skipped) {
		/*
		 * writeback is not making progress due to locked
		 * buffers. Skip this inode for now.
		 */
		redirty_tail(inode, wb);
		return;
	}

	if (mapping_tagged(inode->i_mapping, PAGECACHE_TAG_DIRTY)) {
		/*
		 * We didn't write back all the pages.  nfs_writepages()
		 * sometimes bales out without doing anything.
		 */
		if (wbc->nr_to_write <= 0) {
			/* Slice used up. Queue for next turn. */
			requeue_io(inode, wb);
		} else {
			/*
			 * Writeback blocked by something other than
			 * congestion. Delay the inode for some time to
			 * avoid spinning on the CPU (100% iowait)
			 * retrying writeback of the dirty page/inode
			 * that cannot be performed immediately.
			 */
			redirty_tail(inode, wb);
		}
	} else if (inode->i_state & I_DIRTY) {
		/*
		 * Filesystems can dirty the inode during writeback operations,
		 * such as delayed allocation during submission or metadata
		 * updates after data IO completion.
		 */
		redirty_tail(inode, wb);
	} else if (inode->i_state & I_DIRTY_TIME) {
		inode->dirtied_when = jiffies;
		inode_io_list_move_locked(inode, wb, &wb->b_dirty_time);
	} else {
		/* The inode is clean. Remove from writeback lists. */
		inode_io_list_del_locked(inode, wb);
	}
}

/*
 * Write out an inode and its dirty pages. Do not update the writeback list
 * linkage. That is left to the caller. The caller is also responsible for
 * setting I_SYNC flag and calling inode_sync_complete() to clear it.
 */
static int
__writeback_single_inode(struct inode *inode, struct writeback_control *wbc)
{
	struct address_space *mapping = inode->i_mapping;
	long nr_to_write = wbc->nr_to_write;
	unsigned dirty;
	int ret;

	WARN_ON(!(inode->i_state & I_SYNC));

	trace_writeback_single_inode_start(inode, wbc, nr_to_write);

	ret = do_writepages(mapping, wbc);

	/*
	 * Make sure to wait on the data before writing out the metadata.
	 * This is important for filesystems that modify metadata on data
	 * I/O completion. We don't do it for sync(2) writeback because it has a
	 * separate, external IO completion path and ->sync_fs for guaranteeing
	 * inode metadata is written back correctly.
	 */
	if (wbc->sync_mode == WB_SYNC_ALL && !wbc->for_sync) {
		int err = filemap_fdatawait(mapping);
		if (ret == 0)
			ret = err;
	}

	/*
	 * Some filesystems may redirty the inode during the writeback
	 * due to delalloc, clear dirty metadata flags right before
	 * write_inode()
	 */
	spin_lock(&inode->i_lock);

	dirty = inode->i_state & I_DIRTY;
	if (inode->i_state & I_DIRTY_TIME) {
		if ((dirty & I_DIRTY_INODE) ||
		    wbc->sync_mode == WB_SYNC_ALL ||
		    unlikely(inode->i_state & I_DIRTY_TIME_EXPIRED) ||
		    unlikely(time_after(jiffies,
					(inode->dirtied_time_when +
					 dirtytime_expire_interval * HZ)))) {
			dirty |= I_DIRTY_TIME | I_DIRTY_TIME_EXPIRED;
			trace_writeback_lazytime(inode);
		}
	} else
		inode->i_state &= ~I_DIRTY_TIME_EXPIRED;
	inode->i_state &= ~dirty;

	/*
	 * Paired with smp_mb() in __mark_inode_dirty().  This allows
	 * __mark_inode_dirty() to test i_state without grabbing i_lock -
	 * either they see the I_DIRTY bits cleared or we see the dirtied
	 * inode.
	 *
	 * I_DIRTY_PAGES is always cleared together above even if @mapping
	 * still has dirty pages.  The flag is reinstated after smp_mb() if
	 * necessary.  This guarantees that either __mark_inode_dirty()
	 * sees clear I_DIRTY_PAGES or we see PAGECACHE_TAG_DIRTY.
	 */
	smp_mb();

	if (mapping_tagged(mapping, PAGECACHE_TAG_DIRTY))
		inode->i_state |= I_DIRTY_PAGES;

	spin_unlock(&inode->i_lock);

	if (dirty & I_DIRTY_TIME)
		mark_inode_dirty_sync(inode);
	/* Don't write the inode if only I_DIRTY_PAGES was set */
	if (dirty & ~I_DIRTY_PAGES) {
		int err = write_inode(inode, wbc);
		if (ret == 0)
			ret = err;
	}
	trace_writeback_single_inode(inode, wbc, nr_to_write);
	return ret;
}

/*
 * Write out an inode's dirty pages. Either the caller has an active reference
 * on the inode or the inode has I_WILL_FREE set.
 *
 * This function is designed to be called for writing back one inode which
 * we go e.g. from filesystem. Flusher thread uses __writeback_single_inode()
 * and does more profound writeback list handling in writeback_sb_inodes().
 */
static int writeback_single_inode(struct inode *inode,
				  struct writeback_control *wbc)
{
	struct bdi_writeback *wb;
	int ret = 0;

	spin_lock(&inode->i_lock);
	if (!atomic_read(&inode->i_count))
		WARN_ON(!(inode->i_state & (I_WILL_FREE|I_FREEING)));
	else
		WARN_ON(inode->i_state & I_WILL_FREE);

	if (inode->i_state & I_SYNC) {
		if (wbc->sync_mode != WB_SYNC_ALL)
			goto out;
		/*
		 * It's a data-integrity sync. We must wait. Since callers hold
		 * inode reference or inode has I_WILL_FREE set, it cannot go
		 * away under us.
		 */
		__inode_wait_for_writeback(inode);
	}
	WARN_ON(inode->i_state & I_SYNC);
	/*
	 * Skip inode if it is clean and we have no outstanding writeback in
	 * WB_SYNC_ALL mode. We don't want to mess with writeback lists in this
	 * function since flusher thread may be doing for example sync in
	 * parallel and if we move the inode, it could get skipped. So here we
	 * make sure inode is on some writeback list and leave it there unless
	 * we have completely cleaned the inode.
	 */
	if (!(inode->i_state & I_DIRTY_ALL) &&
	    (wbc->sync_mode != WB_SYNC_ALL ||
	     !mapping_tagged(inode->i_mapping, PAGECACHE_TAG_WRITEBACK)))
		goto out;
	inode->i_state |= I_SYNC;
	wbc_attach_and_unlock_inode(wbc, inode);

	ret = __writeback_single_inode(inode, wbc);

	wbc_detach_inode(wbc);

	wb = inode_to_wb_and_lock_list(inode);
	spin_lock(&inode->i_lock);
	/*
	 * If inode is clean, remove it from writeback lists. Otherwise don't
	 * touch it. See comment above for explanation.
	 */
	if (!(inode->i_state & I_DIRTY_ALL))
		inode_io_list_del_locked(inode, wb);
	spin_unlock(&wb->list_lock);
	inode_sync_complete(inode);
out:
	spin_unlock(&inode->i_lock);
	return ret;
}

static long writeback_chunk_size(struct bdi_writeback *wb,
				 struct wb_writeback_work *work)
{
	long pages;

	/*
	 * WB_SYNC_ALL mode does livelock avoidance by syncing dirty
	 * inodes/pages in one big loop. Setting wbc.nr_to_write=LONG_MAX
	 * here avoids calling into writeback_inodes_wb() more than once.
	 *
	 * The intended call sequence for WB_SYNC_ALL writeback is:
	 *
	 *      wb_writeback()
	 *          writeback_sb_inodes()       <== called only once
	 *              write_cache_pages()     <== called once for each inode
	 *                   (quickly) tag currently dirty pages
	 *                   (maybe slowly) sync all tagged pages
	 */
	if (work->sync_mode == WB_SYNC_ALL || work->tagged_writepages)
		pages = LONG_MAX;
	else {
		pages = min(wb->avg_write_bandwidth / 2,
			    global_wb_domain.dirty_limit / DIRTY_SCOPE);
		pages = min(pages, work->nr_pages);
		pages = round_down(pages + MIN_WRITEBACK_PAGES,
				   MIN_WRITEBACK_PAGES);
	}

	return pages;
}

/*
 * Write a portion of b_io inodes which belong to @sb.
 *
 * Return the number of pages and/or inodes written.
 *
 * NOTE! This is called with wb->list_lock held, and will
 * unlock and relock that for each inode it ends up doing
 * IO for.
 */
static long writeback_sb_inodes(struct super_block *sb,
				struct bdi_writeback *wb,
				struct wb_writeback_work *work)
{
	struct writeback_control wbc = {
		.sync_mode		= work->sync_mode,
		.tagged_writepages	= work->tagged_writepages,
		.for_kupdate		= work->for_kupdate,
		.for_background		= work->for_background,
		.for_sync		= work->for_sync,
		.range_cyclic		= work->range_cyclic,
		.range_start		= 0,
		.range_end		= LLONG_MAX,
	};
	unsigned long start_time = jiffies;
	long write_chunk;
	long wrote = 0;  /* count both pages and inodes */

	while (!list_empty(&wb->b_io)) {
		struct inode *inode = wb_inode(wb->b_io.prev);
		struct bdi_writeback *tmp_wb;

		if (inode->i_sb != sb) {
			if (work->sb) {
				/*
				 * We only want to write back data for this
				 * superblock, move all inodes not belonging
				 * to it back onto the dirty list.
				 */
				redirty_tail(inode, wb);
				continue;
			}

			/*
			 * The inode belongs to a different superblock.
			 * Bounce back to the caller to unpin this and
			 * pin the next superblock.
			 */
			break;
		}

		/*
		 * Don't bother with new inodes or inodes being freed, first
		 * kind does not need periodic writeout yet, and for the latter
		 * kind writeout is handled by the freer.
		 */
		spin_lock(&inode->i_lock);
		if (inode->i_state & (I_NEW | I_FREEING | I_WILL_FREE)) {
			spin_unlock(&inode->i_lock);
			redirty_tail(inode, wb);
			continue;
		}
		if ((inode->i_state & I_SYNC) && wbc.sync_mode != WB_SYNC_ALL) {
			/*
			 * If this inode is locked for writeback and we are not
			 * doing writeback-for-data-integrity, move it to
			 * b_more_io so that writeback can proceed with the
			 * other inodes on s_io.
			 *
			 * We'll have another go at writing back this inode
			 * when we completed a full scan of b_io.
			 */
			spin_unlock(&inode->i_lock);
			requeue_io(inode, wb);
			trace_writeback_sb_inodes_requeue(inode);
			continue;
		}
		spin_unlock(&wb->list_lock);

		/*
		 * We already requeued the inode if it had I_SYNC set and we
		 * are doing WB_SYNC_NONE writeback. So this catches only the
		 * WB_SYNC_ALL case.
		 */
		if (inode->i_state & I_SYNC) {
			/* Wait for I_SYNC. This function drops i_lock... */
			inode_sleep_on_writeback(inode);
			/* Inode may be gone, start again */
			spin_lock(&wb->list_lock);
			continue;
		}
		inode->i_state |= I_SYNC;
		wbc_attach_and_unlock_inode(&wbc, inode);

		write_chunk = writeback_chunk_size(wb, work);
		wbc.nr_to_write = write_chunk;
		wbc.pages_skipped = 0;

		/*
		 * We use I_SYNC to pin the inode in memory. While it is set
		 * evict_inode() will wait so the inode cannot be freed.
		 */
		__writeback_single_inode(inode, &wbc);

		wbc_detach_inode(&wbc);
		work->nr_pages -= write_chunk - wbc.nr_to_write;
		wrote += write_chunk - wbc.nr_to_write;

		if (need_resched()) {
			/*
			 * We're trying to balance between building up a nice
			 * long list of IOs to improve our merge rate, and
			 * getting those IOs out quickly for anyone throttling
			 * in balance_dirty_pages().  cond_resched() doesn't
			 * unplug, so get our IOs out the door before we
			 * give up the CPU.
			 */
			blk_flush_plug(current);
			cond_resched();
		}

		/*
		 * Requeue @inode if still dirty.  Be careful as @inode may
		 * have been switched to another wb in the meantime.
		 */
		tmp_wb = inode_to_wb_and_lock_list(inode);
		spin_lock(&inode->i_lock);
		if (!(inode->i_state & I_DIRTY_ALL))
			wrote++;
		requeue_inode(inode, tmp_wb, &wbc);
		inode_sync_complete(inode);
		spin_unlock(&inode->i_lock);

		if (unlikely(tmp_wb != wb)) {
			spin_unlock(&tmp_wb->list_lock);
			spin_lock(&wb->list_lock);
		}

		/*
		 * bail out to wb_writeback() often enough to check
		 * background threshold and other termination conditions.
		 */
		if (wrote) {
			if (time_is_before_jiffies(start_time + HZ / 10UL))
				break;
			if (work->nr_pages <= 0)
				break;
		}
	}
	return wrote;
}

static long __writeback_inodes_wb(struct bdi_writeback *wb,
				  struct wb_writeback_work *work)
{
	unsigned long start_time = jiffies;
	long wrote = 0;

	while (!list_empty(&wb->b_io)) {
		struct inode *inode = wb_inode(wb->b_io.prev);
		struct super_block *sb = inode->i_sb;

		if (!trylock_super(sb)) {
			/*
			 * trylock_super() may fail consistently due to
			 * s_umount being grabbed by someone else. Don't use
			 * requeue_io() to avoid busy retrying the inode/sb.
			 */
			redirty_tail(inode, wb);
			continue;
		}
		wrote += writeback_sb_inodes(sb, wb, work);
		up_read(&sb->s_umount);

		/* refer to the same tests at the end of writeback_sb_inodes */
		if (wrote) {
			if (time_is_before_jiffies(start_time + HZ / 10UL))
				break;
			if (work->nr_pages <= 0)
				break;
		}
	}
	/* Leave any unwritten inodes on b_io */
	return wrote;
}

static long writeback_inodes_wb(struct bdi_writeback *wb, long nr_pages,
				enum wb_reason reason)
{
	struct wb_writeback_work work = {
		.nr_pages	= nr_pages,
		.sync_mode	= WB_SYNC_NONE,
		.range_cyclic	= 1,
		.reason		= reason,
	};
	struct blk_plug plug;

	blk_start_plug(&plug);
	spin_lock(&wb->list_lock);
	if (list_empty(&wb->b_io))
		queue_io(wb, &work);
	__writeback_inodes_wb(wb, &work);
	spin_unlock(&wb->list_lock);
	blk_finish_plug(&plug);

	return nr_pages - work.nr_pages;
}

/*
 * Explicit flushing or periodic writeback of "old" data.
 *
 * Define "old": the first time one of an inode's pages is dirtied, we mark the
 * dirtying-time in the inode's address_space.  So this periodic writeback code
 * just walks the superblock inode list, writing back any inodes which are
 * older than a specific point in time.
 *
 * Try to run once per dirty_writeback_interval.  But if a writeback event
 * takes longer than a dirty_writeback_interval interval, then leave a
 * one-second gap.
 *
 * older_than_this takes precedence over nr_to_write.  So we'll only write back
 * all dirty pages if they are all attached to "old" mappings.
 */
static long wb_writeback(struct bdi_writeback *wb,
			 struct wb_writeback_work *work)
{
	unsigned long wb_start = jiffies;
	long nr_pages = work->nr_pages;
	unsigned long oldest_jif;
	struct inode *inode;
	long progress;
	struct blk_plug plug;

	oldest_jif = jiffies;
	work->older_than_this = &oldest_jif;

	blk_start_plug(&plug);
	spin_lock(&wb->list_lock);
	for (;;) {
		/*
		 * Stop writeback when nr_pages has been consumed
		 */
		if (work->nr_pages <= 0)
			break;

		/*
		 * Background writeout and kupdate-style writeback may
		 * run forever. Stop them if there is other work to do
		 * so that e.g. sync can proceed. They'll be restarted
		 * after the other works are all done.
		 */
		if ((work->for_background || work->for_kupdate) &&
		    !list_empty(&wb->work_list))
			break;

		/*
		 * For background writeout, stop when we are below the
		 * background dirty threshold
		 */
		if (work->for_background && !wb_over_bg_thresh(wb))
			break;

		/*
		 * Kupdate and background works are special and we want to
		 * include all inodes that need writing. Livelock avoidance is
		 * handled by these works yielding to any other work so we are
		 * safe.
		 */
		if (work->for_kupdate) {
			oldest_jif = jiffies -
				msecs_to_jiffies(dirty_expire_interval * 10);
		} else if (work->for_background)
			oldest_jif = jiffies;

		trace_writeback_start(wb, work);
		if (list_empty(&wb->b_io))
			queue_io(wb, work);
		if (work->sb)
			progress = writeback_sb_inodes(work->sb, wb, work);
		else
			progress = __writeback_inodes_wb(wb, work);
		trace_writeback_written(wb, work);

		wb_update_bandwidth(wb, wb_start);

		/*
		 * Did we write something? Try for more
		 *
		 * Dirty inodes are moved to b_io for writeback in batches.
		 * The completion of the current batch does not necessarily
		 * mean the overall work is done. So we keep looping as long
		 * as made some progress on cleaning pages or inodes.
		 */
		if (progress)
			continue;
		/*
		 * No more inodes for IO, bail
		 */
		if (list_empty(&wb->b_more_io))
			break;
		/*
		 * Nothing written. Wait for some inode to
		 * become available for writeback. Otherwise
		 * we'll just busyloop.
		 */
		trace_writeback_wait(wb, work);
		inode = wb_inode(wb->b_more_io.prev);
		spin_lock(&inode->i_lock);
		spin_unlock(&wb->list_lock);
		/* This function drops i_lock... */
		inode_sleep_on_writeback(inode);
		spin_lock(&wb->list_lock);
	}
	spin_unlock(&wb->list_lock);
	blk_finish_plug(&plug);

	return nr_pages - work->nr_pages;
}

/*
 * Return the next wb_writeback_work struct that hasn't been processed yet.
 */
static struct wb_writeback_work *get_next_work_item(struct bdi_writeback *wb)
{
	struct wb_writeback_work *work = NULL;

	spin_lock_bh(&wb->work_lock);
	if (!list_empty(&wb->work_list)) {
		work = list_entry(wb->work_list.next,
				  struct wb_writeback_work, list);
		list_del_init(&work->list);
	}
	spin_unlock_bh(&wb->work_lock);
	return work;
}

static long wb_check_background_flush(struct bdi_writeback *wb)
{
	if (wb_over_bg_thresh(wb)) {

		struct wb_writeback_work work = {
			.nr_pages	= LONG_MAX,
			.sync_mode	= WB_SYNC_NONE,
			.for_background	= 1,
			.range_cyclic	= 1,
			.reason		= WB_REASON_BACKGROUND,
		};

		return wb_writeback(wb, &work);
	}

	return 0;
}

static long wb_check_old_data_flush(struct bdi_writeback *wb)
{
	unsigned long expired;
	long nr_pages;

	/*
	 * When set to zero, disable periodic writeback
	 */
	if (!dirty_writeback_interval)
		return 0;

	expired = wb->last_old_flush +
			msecs_to_jiffies(dirty_writeback_interval * 10);
	if (time_before(jiffies, expired))
		return 0;

	wb->last_old_flush = jiffies;
	nr_pages = get_nr_dirty_pages();

	if (nr_pages) {
		struct wb_writeback_work work = {
			.nr_pages	= nr_pages,
			.sync_mode	= WB_SYNC_NONE,
			.for_kupdate	= 1,
			.range_cyclic	= 1,
			.reason		= WB_REASON_PERIODIC,
		};

		return wb_writeback(wb, &work);
	}

	return 0;
}

static long wb_check_start_all(struct bdi_writeback *wb)
{
	long nr_pages;

	if (!test_bit(WB_start_all, &wb->state))
		return 0;

	nr_pages = get_nr_dirty_pages();
	if (nr_pages) {
		struct wb_writeback_work work = {
			.nr_pages	= wb_split_bdi_pages(wb, nr_pages),
			.sync_mode	= WB_SYNC_NONE,
			.range_cyclic	= 1,
			.reason		= wb->start_all_reason,
		};

		nr_pages = wb_writeback(wb, &work);
	}

	clear_bit(WB_start_all, &wb->state);
	return nr_pages;
}


/*
 * Retrieve work items and do the writeback they describe
 */
static long wb_do_writeback(struct bdi_writeback *wb)
{
	struct wb_writeback_work *work;
	long wrote = 0;

	set_bit(WB_writeback_running, &wb->state);
	while ((work = get_next_work_item(wb)) != NULL) {
		trace_writeback_exec(wb, work);
		wrote += wb_writeback(wb, work);
		finish_writeback_work(wb, work);
	}

	/*
	 * Check for a flush-everything request
	 */
	wrote += wb_check_start_all(wb);

	/*
	 * Check for periodic writeback, kupdated() style
	 */
	wrote += wb_check_old_data_flush(wb);
	wrote += wb_check_background_flush(wb);
	clear_bit(WB_writeback_running, &wb->state);

	return wrote;
}

/*
 * Handle writeback of dirty data for the device backed by this bdi. Also
 * reschedules periodically and does kupdated style flushing.
 */
void wb_workfn(struct work_struct *work)
{
	struct bdi_writeback *wb = container_of(to_delayed_work(work),
						struct bdi_writeback, dwork);
	long pages_written;

	set_worker_desc("flush-%s", dev_name(wb->bdi->dev));
	current->flags |= PF_SWAPWRITE;

	if (likely(!current_is_workqueue_rescuer() ||
		   !test_bit(WB_registered, &wb->state))) {
		/*
		 * The normal path.  Keep writing back @wb until its
		 * work_list is empty.  Note that this path is also taken
		 * if @wb is shutting down even when we're running off the
		 * rescuer as work_list needs to be drained.
		 */
		do {
			pages_written = wb_do_writeback(wb);
			trace_writeback_pages_written(pages_written);
		} while (!list_empty(&wb->work_list));
	} else {
		/*
		 * bdi_wq can't get enough workers and we're running off
		 * the emergency worker.  Don't hog it.  Hopefully, 1024 is
		 * enough for efficient IO.
		 */
		pages_written = writeback_inodes_wb(wb, 1024,
						    WB_REASON_FORKER_THREAD);
		trace_writeback_pages_written(pages_written);
	}

	if (!list_empty(&wb->work_list))
		wb_wakeup(wb);
	else if (wb_has_dirty_io(wb) && dirty_writeback_interval)
		wb_wakeup_delayed(wb);

	current->flags &= ~PF_SWAPWRITE;
}

/*
 * Start writeback of `nr_pages' pages on this bdi. If `nr_pages' is zero,
 * write back the whole world.
 */
static void __wakeup_flusher_threads_bdi(struct backing_dev_info *bdi,
					 enum wb_reason reason)
{
	struct bdi_writeback *wb;

	if (!bdi_has_dirty_io(bdi))
		return;

	list_for_each_entry_rcu(wb, &bdi->wb_list, bdi_node)
		wb_start_writeback(wb, reason);
}

void wakeup_flusher_threads_bdi(struct backing_dev_info *bdi,
				enum wb_reason reason)
{
	rcu_read_lock();
	__wakeup_flusher_threads_bdi(bdi, reason);
	rcu_read_unlock();
}

/*
 * Wakeup the flusher threads to start writeback of all currently dirty pages
 */
void wakeup_flusher_threads(enum wb_reason reason)
{
	struct backing_dev_info *bdi;

	/*
	 * If we are expecting writeback progress we must submit plugged IO.
	 */
	if (blk_needs_flush_plug(current))
		blk_schedule_flush_plug(current);

	rcu_read_lock();
	list_for_each_entry_rcu(bdi, &bdi_list, bdi_list)
		__wakeup_flusher_threads_bdi(bdi, reason);
	rcu_read_unlock();
}

/*
 * Wake up bdi's periodically to make sure dirtytime inodes gets
 * written back periodically.  We deliberately do *not* check the
 * b_dirtytime list in wb_has_dirty_io(), since this would cause the
 * kernel to be constantly waking up once there are any dirtytime
 * inodes on the system.  So instead we define a separate delayed work
 * function which gets called much more rarely.  (By default, only
 * once every 12 hours.)
 *
 * If there is any other write activity going on in the file system,
 * this function won't be necessary.  But if the only thing that has
 * happened on the file system is a dirtytime inode caused by an atime
 * update, we need this infrastructure below to make sure that inode
 * eventually gets pushed out to disk.
 */
static void wakeup_dirtytime_writeback(struct work_struct *w);
static DECLARE_DELAYED_WORK(dirtytime_work, wakeup_dirtytime_writeback);

static void wakeup_dirtytime_writeback(struct work_struct *w)
{
	struct backing_dev_info *bdi;

	rcu_read_lock();
	list_for_each_entry_rcu(bdi, &bdi_list, bdi_list) {
		struct bdi_writeback *wb;

		list_for_each_entry_rcu(wb, &bdi->wb_list, bdi_node)
			if (!list_empty(&wb->b_dirty_time))
				wb_wakeup(wb);
	}
	rcu_read_unlock();
	schedule_delayed_work(&dirtytime_work, dirtytime_expire_interval * HZ);
}

static int __init start_dirtytime_writeback(void)
{
	schedule_delayed_work(&dirtytime_work, dirtytime_expire_interval * HZ);
	return 0;
}
__initcall(start_dirtytime_writeback);

int dirtytime_interval_handler(struct ctl_table *table, int write,
			       void __user *buffer, size_t *lenp, loff_t *ppos)
{
	int ret;

	ret = proc_dointvec_minmax(table, write, buffer, lenp, ppos);
	if (ret == 0 && write)
		mod_delayed_work(system_wq, &dirtytime_work, 0);
	return ret;
}

static noinline void block_dump___mark_inode_dirty(struct inode *inode)
{
	if (inode->i_ino || strcmp(inode->i_sb->s_id, "bdev")) {
		struct dentry *dentry;
		const char *name = "?";

		dentry = d_find_alias(inode);
		if (dentry) {
			spin_lock(&dentry->d_lock);
			name = (const char *) dentry->d_name.name;
		}
		printk(KERN_DEBUG
		       "%s(%d): dirtied inode %lu (%s) on %s\n",
		       current->comm, task_pid_nr(current), inode->i_ino,
		       name, inode->i_sb->s_id);
		if (dentry) {
			spin_unlock(&dentry->d_lock);
			dput(dentry);
		}
	}
}

/**
 * __mark_inode_dirty -	internal function
 *
 * @inode: inode to mark
 * @flags: what kind of dirty (i.e. I_DIRTY_SYNC)
 *
 * Mark an inode as dirty. Callers should use mark_inode_dirty or
 * mark_inode_dirty_sync.
 *
 * Put the inode on the super block's dirty list.
 *
 * CAREFUL! We mark it dirty unconditionally, but move it onto the
 * dirty list only if it is hashed or if it refers to a blockdev.
 * If it was not hashed, it will never be added to the dirty list
 * even if it is later hashed, as it will have been marked dirty already.
 *
 * In short, make sure you hash any inodes _before_ you start marking
 * them dirty.
 *
 * Note that for blockdevs, inode->dirtied_when represents the dirtying time of
 * the block-special inode (/dev/hda1) itself.  And the ->dirtied_when field of
 * the kernel-internal blockdev inode represents the dirtying time of the
 * blockdev's pages.  This is why for I_DIRTY_PAGES we always use
 * page->mapping->host, so the page-dirtying time is recorded in the internal
 * blockdev inode.
 */
void __mark_inode_dirty(struct inode *inode, int flags)
{
	struct super_block *sb = inode->i_sb;
	int dirtytime;

	trace_writeback_mark_inode_dirty(inode, flags);

	/*
	 * Don't do this for I_DIRTY_PAGES - that doesn't actually
	 * dirty the inode itself
	 */
	if (flags & (I_DIRTY_INODE | I_DIRTY_TIME)) {
		trace_writeback_dirty_inode_start(inode, flags);

		if (sb->s_op->dirty_inode)
			sb->s_op->dirty_inode(inode, flags);

		trace_writeback_dirty_inode(inode, flags);
	}
	if (flags & I_DIRTY_INODE)
		flags &= ~I_DIRTY_TIME;
	dirtytime = flags & I_DIRTY_TIME;

	/*
	 * Paired with smp_mb() in __writeback_single_inode() for the
	 * following lockless i_state test.  See there for details.
	 */
	smp_mb();

	if (((inode->i_state & flags) == flags) ||
	    (dirtytime && (inode->i_state & I_DIRTY_INODE)))
		return;

	if (unlikely(block_dump))
		block_dump___mark_inode_dirty(inode);

	spin_lock(&inode->i_lock);
	if (dirtytime && (inode->i_state & I_DIRTY_INODE))
		goto out_unlock_inode;
	if ((inode->i_state & flags) != flags) {
		const int was_dirty = inode->i_state & I_DIRTY;

		inode_attach_wb(inode, NULL);

		if (flags & I_DIRTY_INODE)
			inode->i_state &= ~I_DIRTY_TIME;
		inode->i_state |= flags;

		/*
		 * If the inode is being synced, just update its dirty state.
		 * The unlocker will place the inode on the appropriate
		 * superblock list, based upon its state.
		 */
		if (inode->i_state & I_SYNC)
			goto out_unlock_inode;

		/*
		 * Only add valid (hashed) inodes to the superblock's
		 * dirty list.  Add blockdev inodes as well.
		 */
		if (!S_ISBLK(inode->i_mode)) {
			if (inode_unhashed(inode))
				goto out_unlock_inode;
		}
		if (inode->i_state & I_FREEING)
			goto out_unlock_inode;

		/*
		 * If the inode was already on b_dirty/b_io/b_more_io, don't
		 * reposition it (that would break b_dirty time-ordering).
		 */
		if (!was_dirty) {
			struct bdi_writeback *wb;
			struct list_head *dirty_list;
			bool wakeup_bdi = false;

			wb = locked_inode_to_wb_and_lock_list(inode);

			WARN(bdi_cap_writeback_dirty(wb->bdi) &&
			     !test_bit(WB_registered, &wb->state),
			     "bdi-%s not registered\n", wb->bdi->name);

			inode->dirtied_when = jiffies;
			if (dirtytime)
				inode->dirtied_time_when = jiffies;

			if (inode->i_state & I_DIRTY)
				dirty_list = &wb->b_dirty;
			else
				dirty_list = &wb->b_dirty_time;

			wakeup_bdi = inode_io_list_move_locked(inode, wb,
							       dirty_list);

			spin_unlock(&wb->list_lock);
			trace_writeback_dirty_inode_enqueue(inode);

			/*
			 * If this is the first dirty inode for this bdi,
			 * we have to wake-up the corresponding bdi thread
			 * to make sure background write-back happens
			 * later.
			 */
			if (bdi_cap_writeback_dirty(wb->bdi) && wakeup_bdi)
				wb_wakeup_delayed(wb);
			return;
		}
	}
out_unlock_inode:
	spin_unlock(&inode->i_lock);
}
EXPORT_SYMBOL(__mark_inode_dirty);

/*
 * The @s_sync_lock is used to serialise concurrent sync operations
 * to avoid lock contention problems with concurrent wait_sb_inodes() calls.
 * Concurrent callers will block on the s_sync_lock rather than doing contending
 * walks. The queueing maintains sync(2) required behaviour as all the IO that
 * has been issued up to the time this function is enter is guaranteed to be
 * completed by the time we have gained the lock and waited for all IO that is
 * in progress regardless of the order callers are granted the lock.
 */
static void wait_sb_inodes(struct super_block *sb)
{
	LIST_HEAD(sync_list);

	/*
	 * We need to be protected against the filesystem going from
	 * r/o to r/w or vice versa.
	 */
	WARN_ON(!rwsem_is_locked(&sb->s_umount));

	mutex_lock(&sb->s_sync_lock);

	/*
	 * Splice the writeback list onto a temporary list to avoid waiting on
	 * inodes that have started writeback after this point.
	 *
	 * Use rcu_read_lock() to keep the inodes around until we have a
	 * reference. s_inode_wblist_lock protects sb->s_inodes_wb as well as
	 * the local list because inodes can be dropped from either by writeback
	 * completion.
	 */
	rcu_read_lock();
	spin_lock_irq(&sb->s_inode_wblist_lock);
	list_splice_init(&sb->s_inodes_wb, &sync_list);

	/*
	 * Data integrity sync. Must wait for all pages under writeback, because
	 * there may have been pages dirtied before our sync call, but which had
	 * writeout started before we write it out.  In which case, the inode
	 * may not be on the dirty list, but we still have to wait for that
	 * writeout.
	 */
	while (!list_empty(&sync_list)) {
		struct inode *inode = list_first_entry(&sync_list, struct inode,
						       i_wb_list);
		struct address_space *mapping = inode->i_mapping;

		/*
		 * Move each inode back to the wb list before we drop the lock
		 * to preserve consistency between i_wb_list and the mapping
		 * writeback tag. Writeback completion is responsible to remove
		 * the inode from either list once the writeback tag is cleared.
		 */
		list_move_tail(&inode->i_wb_list, &sb->s_inodes_wb);

		/*
		 * The mapping can appear untagged while still on-list since we
		 * do not have the mapping lock. Skip it here, wb completion
		 * will remove it.
		 */
		if (!mapping_tagged(mapping, PAGECACHE_TAG_WRITEBACK))
			continue;

		spin_unlock_irq(&sb->s_inode_wblist_lock);

		spin_lock(&inode->i_lock);
		if (inode->i_state & (I_FREEING|I_WILL_FREE|I_NEW)) {
			spin_unlock(&inode->i_lock);

			spin_lock_irq(&sb->s_inode_wblist_lock);
			continue;
		}
		__iget(inode);
		spin_unlock(&inode->i_lock);
		rcu_read_unlock();

		/*
		 * We keep the error status of individual mapping so that
		 * applications can catch the writeback error using fsync(2).
		 * See filemap_fdatawait_keep_errors() for details.
		 */
		filemap_fdatawait_keep_errors(mapping);

		cond_resched();

		iput(inode);

		rcu_read_lock();
		spin_lock_irq(&sb->s_inode_wblist_lock);
	}
	spin_unlock_irq(&sb->s_inode_wblist_lock);
	rcu_read_unlock();
	mutex_unlock(&sb->s_sync_lock);
}

static void __writeback_inodes_sb_nr(struct super_block *sb, unsigned long nr,
				     enum wb_reason reason, bool skip_if_busy)
{
	struct backing_dev_info *bdi = sb->s_bdi;
	DEFINE_WB_COMPLETION(done, bdi);
	struct wb_writeback_work work = {
		.sb			= sb,
		.sync_mode		= WB_SYNC_NONE,
		.tagged_writepages	= 1,
		.done			= &done,
		.nr_pages		= nr,
		.reason			= reason,
	};

	if (!bdi_has_dirty_io(bdi) || bdi == &noop_backing_dev_info)
		return;
	WARN_ON(!rwsem_is_locked(&sb->s_umount));

	bdi_split_work_to_wbs(sb->s_bdi, &work, skip_if_busy);
	wb_wait_for_completion(&done);
}

/**
 * writeback_inodes_sb_nr -	writeback dirty inodes from given super_block
 * @sb: the superblock
 * @nr: the number of pages to write
 * @reason: reason why some writeback work initiated
 *
 * Start writeback on some inodes on this super_block. No guarantees are made
 * on how many (if any) will be written, and this function does not wait
 * for IO completion of submitted IO.
 */
void writeback_inodes_sb_nr(struct super_block *sb,
			    unsigned long nr,
			    enum wb_reason reason)
{
	__writeback_inodes_sb_nr(sb, nr, reason, false);
}
EXPORT_SYMBOL(writeback_inodes_sb_nr);

/**
 * writeback_inodes_sb	-	writeback dirty inodes from given super_block
 * @sb: the superblock
 * @reason: reason why some writeback work was initiated
 *
 * Start writeback on some inodes on this super_block. No guarantees are made
 * on how many (if any) will be written, and this function does not wait
 * for IO completion of submitted IO.
 */
void writeback_inodes_sb(struct super_block *sb, enum wb_reason reason)
{
	return writeback_inodes_sb_nr(sb, get_nr_dirty_pages(), reason);
}
EXPORT_SYMBOL(writeback_inodes_sb);

/**
 * try_to_writeback_inodes_sb - try to start writeback if none underway
 * @sb: the superblock
 * @reason: reason why some writeback work was initiated
 *
 * Invoke __writeback_inodes_sb_nr if no writeback is currently underway.
 */
void try_to_writeback_inodes_sb(struct super_block *sb, enum wb_reason reason)
{
	if (!down_read_trylock(&sb->s_umount))
		return;

	__writeback_inodes_sb_nr(sb, get_nr_dirty_pages(), reason, true);
	up_read(&sb->s_umount);
}
EXPORT_SYMBOL(try_to_writeback_inodes_sb);

/**
 * sync_inodes_sb	-	sync sb inode pages
 * @sb: the superblock
 *
 * This function writes and waits on any dirty inode belonging to this
 * super_block.
 */
void sync_inodes_sb(struct super_block *sb)
{
	struct backing_dev_info *bdi = sb->s_bdi;
	DEFINE_WB_COMPLETION(done, bdi);
	struct wb_writeback_work work = {
		.sb		= sb,
		.sync_mode	= WB_SYNC_ALL,
		.nr_pages	= LONG_MAX,
		.range_cyclic	= 0,
		.done		= &done,
		.reason		= WB_REASON_SYNC,
		.for_sync	= 1,
	};

	/*
	 * Can't skip on !bdi_has_dirty() because we should wait for !dirty
	 * inodes under writeback and I_DIRTY_TIME inodes ignored by
	 * bdi_has_dirty() need to be written out too.
	 */
	if (bdi == &noop_backing_dev_info)
		return;
	WARN_ON(!rwsem_is_locked(&sb->s_umount));

	/* protect against inode wb switch, see inode_switch_wbs_work_fn() */
	bdi_down_write_wb_switch_rwsem(bdi);
	bdi_split_work_to_wbs(bdi, &work, false);
<<<<<<< HEAD
	wb_wait_for_completion(bdi, &done);
=======
	wb_wait_for_completion(&done);
>>>>>>> f7688b48
	bdi_up_write_wb_switch_rwsem(bdi);

	wait_sb_inodes(sb);
}
EXPORT_SYMBOL(sync_inodes_sb);

/**
 * write_inode_now	-	write an inode to disk
 * @inode: inode to write to disk
 * @sync: whether the write should be synchronous or not
 *
 * This function commits an inode to disk immediately if it is dirty. This is
 * primarily needed by knfsd.
 *
 * The caller must either have a ref on the inode or must have set I_WILL_FREE.
 */
int write_inode_now(struct inode *inode, int sync)
{
	struct writeback_control wbc = {
		.nr_to_write = LONG_MAX,
		.sync_mode = sync ? WB_SYNC_ALL : WB_SYNC_NONE,
		.range_start = 0,
		.range_end = LLONG_MAX,
	};

	if (!mapping_cap_writeback_dirty(inode->i_mapping))
		wbc.nr_to_write = 0;

	might_sleep();
	return writeback_single_inode(inode, &wbc);
}
EXPORT_SYMBOL(write_inode_now);

/**
 * sync_inode - write an inode and its pages to disk.
 * @inode: the inode to sync
 * @wbc: controls the writeback mode
 *
 * sync_inode() will write an inode and its pages to disk.  It will also
 * correctly update the inode on its superblock's dirty inode lists and will
 * update inode->i_state.
 *
 * The caller must have a ref on the inode.
 */
int sync_inode(struct inode *inode, struct writeback_control *wbc)
{
	return writeback_single_inode(inode, wbc);
}
EXPORT_SYMBOL(sync_inode);

/**
 * sync_inode_metadata - write an inode to disk
 * @inode: the inode to sync
 * @wait: wait for I/O to complete.
 *
 * Write an inode to disk and adjust its dirty state after completion.
 *
 * Note: only writes the actual inode, no associated data or other metadata.
 */
int sync_inode_metadata(struct inode *inode, int wait)
{
	struct writeback_control wbc = {
		.sync_mode = wait ? WB_SYNC_ALL : WB_SYNC_NONE,
		.nr_to_write = 0, /* metadata-only */
	};

	return sync_inode(inode, &wbc);
}
EXPORT_SYMBOL(sync_inode_metadata);<|MERGE_RESOLUTION|>--- conflicted
+++ resolved
@@ -368,12 +368,6 @@
 	down_read(&bdi->wb_switch_rwsem);
 
 	/*
-	 * If @inode switches cgwb membership while sync_inodes_sb() is
-	 * being issued, sync_inodes_sb() might miss it.  Synchronize.
-	 */
-	down_read(&bdi->wb_switch_rwsem);
-
-	/*
 	 * By the time control reaches here, RCU grace period has passed
 	 * since I_WB_SWITCH assertion and all wb stat update transactions
 	 * between unlocked_inode_to_wb_begin/end() are guaranteed to be
@@ -502,23 +496,13 @@
 	if (inode->i_state & I_WB_SWITCH)
 		return;
 
-<<<<<<< HEAD
-	/*
-	 * Avoid starting new switches while sync_inodes_sb() is in
-	 * progress.  Otherwise, if the down_write protected issue path
-	 * blocks heavily, we might end up starting a large number of
-	 * switches which will block on the rwsem.
-	 */
-	if (!down_read_trylock(&bdi->wb_switch_rwsem))
-=======
 	/* avoid queueing a new switch if too many are already in flight */
 	if (atomic_read(&isw_nr_in_flight) > WB_FRN_MAX_IN_FLIGHT)
->>>>>>> f7688b48
 		return;
 
 	isw = kzalloc(sizeof(*isw), GFP_ATOMIC);
 	if (!isw)
-		goto out_unlock;
+		return;
 
 	/* find and pin the new wb */
 	rcu_read_lock();
@@ -552,19 +536,12 @@
 	call_rcu(&isw->rcu_head, inode_switch_wbs_rcu_fn);
 
 	atomic_inc(&isw_nr_in_flight);
-<<<<<<< HEAD
-
-	goto out_unlock;
-=======
 	return;
->>>>>>> f7688b48
 
 out_free:
 	if (isw->new_wb)
 		wb_put(isw->new_wb);
 	kfree(isw);
-out_unlock:
-	up_read(&bdi->wb_switch_rwsem);
 }
 
 /**
@@ -2575,11 +2552,7 @@
 	/* protect against inode wb switch, see inode_switch_wbs_work_fn() */
 	bdi_down_write_wb_switch_rwsem(bdi);
 	bdi_split_work_to_wbs(bdi, &work, false);
-<<<<<<< HEAD
-	wb_wait_for_completion(bdi, &done);
-=======
 	wb_wait_for_completion(&done);
->>>>>>> f7688b48
 	bdi_up_write_wb_switch_rwsem(bdi);
 
 	wait_sb_inodes(sb);
