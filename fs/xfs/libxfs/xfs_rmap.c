// SPDX-License-Identifier: GPL-2.0
/*
 * Copyright (c) 2014 Red Hat, Inc.
 * All Rights Reserved.
 */
#include "xfs.h"
#include "xfs_fs.h"
#include "xfs_shared.h"
#include "xfs_format.h"
#include "xfs_log_format.h"
#include "xfs_trans_resv.h"
#include "xfs_bit.h"
#include "xfs_mount.h"
#include "xfs_sb.h"
#include "xfs_defer.h"
#include "xfs_btree.h"
#include "xfs_trans.h"
#include "xfs_alloc.h"
#include "xfs_rmap.h"
#include "xfs_rmap_btree.h"
#include "xfs_trace.h"
#include "xfs_errortag.h"
#include "xfs_error.h"
#include "xfs_inode.h"
#include "xfs_ag.h"
<<<<<<< HEAD
=======

struct kmem_cache	*xfs_rmap_intent_cache;
>>>>>>> df0cc57e

/*
 * Lookup the first record less than or equal to [bno, len, owner, offset]
 * in the btree given by cur.
 */
int
xfs_rmap_lookup_le(
	struct xfs_btree_cur	*cur,
	xfs_agblock_t		bno,
	xfs_extlen_t		len,
	uint64_t		owner,
	uint64_t		offset,
	unsigned int		flags,
	int			*stat)
{
	cur->bc_rec.r.rm_startblock = bno;
	cur->bc_rec.r.rm_blockcount = len;
	cur->bc_rec.r.rm_owner = owner;
	cur->bc_rec.r.rm_offset = offset;
	cur->bc_rec.r.rm_flags = flags;
	return xfs_btree_lookup(cur, XFS_LOOKUP_LE, stat);
}

/*
 * Lookup the record exactly matching [bno, len, owner, offset]
 * in the btree given by cur.
 */
int
xfs_rmap_lookup_eq(
	struct xfs_btree_cur	*cur,
	xfs_agblock_t		bno,
	xfs_extlen_t		len,
	uint64_t		owner,
	uint64_t		offset,
	unsigned int		flags,
	int			*stat)
{
	cur->bc_rec.r.rm_startblock = bno;
	cur->bc_rec.r.rm_blockcount = len;
	cur->bc_rec.r.rm_owner = owner;
	cur->bc_rec.r.rm_offset = offset;
	cur->bc_rec.r.rm_flags = flags;
	return xfs_btree_lookup(cur, XFS_LOOKUP_EQ, stat);
}

/*
 * Update the record referred to by cur to the value given
 * by [bno, len, owner, offset].
 * This either works (return 0) or gets an EFSCORRUPTED error.
 */
STATIC int
xfs_rmap_update(
	struct xfs_btree_cur	*cur,
	struct xfs_rmap_irec	*irec)
{
	union xfs_btree_rec	rec;
	int			error;

	trace_xfs_rmap_update(cur->bc_mp, cur->bc_ag.pag->pag_agno,
			irec->rm_startblock, irec->rm_blockcount,
			irec->rm_owner, irec->rm_offset, irec->rm_flags);

	rec.rmap.rm_startblock = cpu_to_be32(irec->rm_startblock);
	rec.rmap.rm_blockcount = cpu_to_be32(irec->rm_blockcount);
	rec.rmap.rm_owner = cpu_to_be64(irec->rm_owner);
	rec.rmap.rm_offset = cpu_to_be64(
			xfs_rmap_irec_offset_pack(irec));
	error = xfs_btree_update(cur, &rec);
	if (error)
		trace_xfs_rmap_update_error(cur->bc_mp,
				cur->bc_ag.pag->pag_agno, error, _RET_IP_);
	return error;
}

int
xfs_rmap_insert(
	struct xfs_btree_cur	*rcur,
	xfs_agblock_t		agbno,
	xfs_extlen_t		len,
	uint64_t		owner,
	uint64_t		offset,
	unsigned int		flags)
{
	int			i;
	int			error;

	trace_xfs_rmap_insert(rcur->bc_mp, rcur->bc_ag.pag->pag_agno, agbno,
			len, owner, offset, flags);

	error = xfs_rmap_lookup_eq(rcur, agbno, len, owner, offset, flags, &i);
	if (error)
		goto done;
	if (XFS_IS_CORRUPT(rcur->bc_mp, i != 0)) {
		error = -EFSCORRUPTED;
		goto done;
	}

	rcur->bc_rec.r.rm_startblock = agbno;
	rcur->bc_rec.r.rm_blockcount = len;
	rcur->bc_rec.r.rm_owner = owner;
	rcur->bc_rec.r.rm_offset = offset;
	rcur->bc_rec.r.rm_flags = flags;
	error = xfs_btree_insert(rcur, &i);
	if (error)
		goto done;
	if (XFS_IS_CORRUPT(rcur->bc_mp, i != 1)) {
		error = -EFSCORRUPTED;
		goto done;
	}
done:
	if (error)
		trace_xfs_rmap_insert_error(rcur->bc_mp,
				rcur->bc_ag.pag->pag_agno, error, _RET_IP_);
	return error;
}

STATIC int
xfs_rmap_delete(
	struct xfs_btree_cur	*rcur,
	xfs_agblock_t		agbno,
	xfs_extlen_t		len,
	uint64_t		owner,
	uint64_t		offset,
	unsigned int		flags)
{
	int			i;
	int			error;

	trace_xfs_rmap_delete(rcur->bc_mp, rcur->bc_ag.pag->pag_agno, agbno,
			len, owner, offset, flags);

	error = xfs_rmap_lookup_eq(rcur, agbno, len, owner, offset, flags, &i);
	if (error)
		goto done;
	if (XFS_IS_CORRUPT(rcur->bc_mp, i != 1)) {
		error = -EFSCORRUPTED;
		goto done;
	}

	error = xfs_btree_delete(rcur, &i);
	if (error)
		goto done;
	if (XFS_IS_CORRUPT(rcur->bc_mp, i != 1)) {
		error = -EFSCORRUPTED;
		goto done;
	}
done:
	if (error)
		trace_xfs_rmap_delete_error(rcur->bc_mp,
				rcur->bc_ag.pag->pag_agno, error, _RET_IP_);
	return error;
}

/* Convert an internal btree record to an rmap record. */
int
xfs_rmap_btrec_to_irec(
	const union xfs_btree_rec	*rec,
	struct xfs_rmap_irec		*irec)
{
	irec->rm_startblock = be32_to_cpu(rec->rmap.rm_startblock);
	irec->rm_blockcount = be32_to_cpu(rec->rmap.rm_blockcount);
	irec->rm_owner = be64_to_cpu(rec->rmap.rm_owner);
	return xfs_rmap_irec_offset_unpack(be64_to_cpu(rec->rmap.rm_offset),
			irec);
}

/*
 * Get the data from the pointed-to record.
 */
int
xfs_rmap_get_rec(
	struct xfs_btree_cur	*cur,
	struct xfs_rmap_irec	*irec,
	int			*stat)
{
	struct xfs_mount	*mp = cur->bc_mp;
	xfs_agnumber_t		agno = cur->bc_ag.pag->pag_agno;
	union xfs_btree_rec	*rec;
	int			error;

	error = xfs_btree_get_rec(cur, &rec, stat);
	if (error || !*stat)
		return error;

	if (xfs_rmap_btrec_to_irec(rec, irec))
		goto out_bad_rec;

	if (irec->rm_blockcount == 0)
		goto out_bad_rec;
	if (irec->rm_startblock <= XFS_AGFL_BLOCK(mp)) {
		if (irec->rm_owner != XFS_RMAP_OWN_FS)
			goto out_bad_rec;
		if (irec->rm_blockcount != XFS_AGFL_BLOCK(mp) + 1)
			goto out_bad_rec;
	} else {
		/* check for valid extent range, including overflow */
		if (!xfs_verify_agbno(mp, agno, irec->rm_startblock))
			goto out_bad_rec;
		if (irec->rm_startblock >
				irec->rm_startblock + irec->rm_blockcount)
			goto out_bad_rec;
		if (!xfs_verify_agbno(mp, agno,
				irec->rm_startblock + irec->rm_blockcount - 1))
			goto out_bad_rec;
	}

	if (!(xfs_verify_ino(mp, irec->rm_owner) ||
	      (irec->rm_owner <= XFS_RMAP_OWN_FS &&
	       irec->rm_owner >= XFS_RMAP_OWN_MIN)))
		goto out_bad_rec;

	return 0;
out_bad_rec:
	xfs_warn(mp,
		"Reverse Mapping BTree record corruption in AG %d detected!",
		agno);
	xfs_warn(mp,
		"Owner 0x%llx, flags 0x%x, start block 0x%x block count 0x%x",
		irec->rm_owner, irec->rm_flags, irec->rm_startblock,
		irec->rm_blockcount);
	return -EFSCORRUPTED;
}

struct xfs_find_left_neighbor_info {
	struct xfs_rmap_irec	high;
	struct xfs_rmap_irec	*irec;
	int			*stat;
};

/* For each rmap given, figure out if it matches the key we want. */
STATIC int
xfs_rmap_find_left_neighbor_helper(
	struct xfs_btree_cur		*cur,
	const struct xfs_rmap_irec	*rec,
	void				*priv)
{
	struct xfs_find_left_neighbor_info	*info = priv;

	trace_xfs_rmap_find_left_neighbor_candidate(cur->bc_mp,
			cur->bc_ag.pag->pag_agno, rec->rm_startblock,
			rec->rm_blockcount, rec->rm_owner, rec->rm_offset,
			rec->rm_flags);

	if (rec->rm_owner != info->high.rm_owner)
		return 0;
	if (!XFS_RMAP_NON_INODE_OWNER(rec->rm_owner) &&
	    !(rec->rm_flags & XFS_RMAP_BMBT_BLOCK) &&
	    rec->rm_offset + rec->rm_blockcount - 1 != info->high.rm_offset)
		return 0;

	*info->irec = *rec;
	*info->stat = 1;
	return -ECANCELED;
}

/*
 * Find the record to the left of the given extent, being careful only to
 * return a match with the same owner and adjacent physical and logical
 * block ranges.
 */
int
xfs_rmap_find_left_neighbor(
	struct xfs_btree_cur	*cur,
	xfs_agblock_t		bno,
	uint64_t		owner,
	uint64_t		offset,
	unsigned int		flags,
	struct xfs_rmap_irec	*irec,
	int			*stat)
{
	struct xfs_find_left_neighbor_info	info;
	int			error;

	*stat = 0;
	if (bno == 0)
		return 0;
	info.high.rm_startblock = bno - 1;
	info.high.rm_owner = owner;
	if (!XFS_RMAP_NON_INODE_OWNER(owner) &&
	    !(flags & XFS_RMAP_BMBT_BLOCK)) {
		if (offset == 0)
			return 0;
		info.high.rm_offset = offset - 1;
	} else
		info.high.rm_offset = 0;
	info.high.rm_flags = flags;
	info.high.rm_blockcount = 0;
	info.irec = irec;
	info.stat = stat;

	trace_xfs_rmap_find_left_neighbor_query(cur->bc_mp,
			cur->bc_ag.pag->pag_agno, bno, 0, owner, offset, flags);

	error = xfs_rmap_query_range(cur, &info.high, &info.high,
			xfs_rmap_find_left_neighbor_helper, &info);
	if (error == -ECANCELED)
		error = 0;
	if (*stat)
		trace_xfs_rmap_find_left_neighbor_result(cur->bc_mp,
				cur->bc_ag.pag->pag_agno, irec->rm_startblock,
				irec->rm_blockcount, irec->rm_owner,
				irec->rm_offset, irec->rm_flags);
	return error;
}

/* For each rmap given, figure out if it matches the key we want. */
STATIC int
xfs_rmap_lookup_le_range_helper(
	struct xfs_btree_cur		*cur,
	const struct xfs_rmap_irec	*rec,
	void				*priv)
{
	struct xfs_find_left_neighbor_info	*info = priv;

	trace_xfs_rmap_lookup_le_range_candidate(cur->bc_mp,
			cur->bc_ag.pag->pag_agno, rec->rm_startblock,
			rec->rm_blockcount, rec->rm_owner, rec->rm_offset,
			rec->rm_flags);

	if (rec->rm_owner != info->high.rm_owner)
		return 0;
	if (!XFS_RMAP_NON_INODE_OWNER(rec->rm_owner) &&
	    !(rec->rm_flags & XFS_RMAP_BMBT_BLOCK) &&
	    (rec->rm_offset > info->high.rm_offset ||
	     rec->rm_offset + rec->rm_blockcount <= info->high.rm_offset))
		return 0;

	*info->irec = *rec;
	*info->stat = 1;
	return -ECANCELED;
}

/*
 * Find the record to the left of the given extent, being careful only to
 * return a match with the same owner and overlapping physical and logical
 * block ranges.  This is the overlapping-interval version of
 * xfs_rmap_lookup_le.
 */
int
xfs_rmap_lookup_le_range(
	struct xfs_btree_cur	*cur,
	xfs_agblock_t		bno,
	uint64_t		owner,
	uint64_t		offset,
	unsigned int		flags,
	struct xfs_rmap_irec	*irec,
	int			*stat)
{
	struct xfs_find_left_neighbor_info	info;
	int			error;

	info.high.rm_startblock = bno;
	info.high.rm_owner = owner;
	if (!XFS_RMAP_NON_INODE_OWNER(owner) && !(flags & XFS_RMAP_BMBT_BLOCK))
		info.high.rm_offset = offset;
	else
		info.high.rm_offset = 0;
	info.high.rm_flags = flags;
	info.high.rm_blockcount = 0;
	*stat = 0;
	info.irec = irec;
	info.stat = stat;

	trace_xfs_rmap_lookup_le_range(cur->bc_mp,
			cur->bc_ag.pag->pag_agno, bno, 0, owner, offset, flags);
	error = xfs_rmap_query_range(cur, &info.high, &info.high,
			xfs_rmap_lookup_le_range_helper, &info);
	if (error == -ECANCELED)
		error = 0;
	if (*stat)
		trace_xfs_rmap_lookup_le_range_result(cur->bc_mp,
				cur->bc_ag.pag->pag_agno, irec->rm_startblock,
				irec->rm_blockcount, irec->rm_owner,
				irec->rm_offset, irec->rm_flags);
	return error;
}

/*
 * Perform all the relevant owner checks for a removal op.  If we're doing an
 * unknown-owner removal then we have no owner information to check.
 */
static int
xfs_rmap_free_check_owner(
	struct xfs_mount	*mp,
	uint64_t		ltoff,
	struct xfs_rmap_irec	*rec,
	xfs_filblks_t		len,
	uint64_t		owner,
	uint64_t		offset,
	unsigned int		flags)
{
	int			error = 0;

	if (owner == XFS_RMAP_OWN_UNKNOWN)
		return 0;

	/* Make sure the unwritten flag matches. */
	if (XFS_IS_CORRUPT(mp,
			   (flags & XFS_RMAP_UNWRITTEN) !=
			   (rec->rm_flags & XFS_RMAP_UNWRITTEN))) {
		error = -EFSCORRUPTED;
		goto out;
	}

	/* Make sure the owner matches what we expect to find in the tree. */
	if (XFS_IS_CORRUPT(mp, owner != rec->rm_owner)) {
		error = -EFSCORRUPTED;
		goto out;
	}

	/* Check the offset, if necessary. */
	if (XFS_RMAP_NON_INODE_OWNER(owner))
		goto out;

	if (flags & XFS_RMAP_BMBT_BLOCK) {
		if (XFS_IS_CORRUPT(mp,
				   !(rec->rm_flags & XFS_RMAP_BMBT_BLOCK))) {
			error = -EFSCORRUPTED;
			goto out;
		}
	} else {
		if (XFS_IS_CORRUPT(mp, rec->rm_offset > offset)) {
			error = -EFSCORRUPTED;
			goto out;
		}
		if (XFS_IS_CORRUPT(mp,
				   offset + len > ltoff + rec->rm_blockcount)) {
			error = -EFSCORRUPTED;
			goto out;
		}
	}

out:
	return error;
}

/*
 * Find the extent in the rmap btree and remove it.
 *
 * The record we find should always be an exact match for the extent that we're
 * looking for, since we insert them into the btree without modification.
 *
 * Special Case #1: when growing the filesystem, we "free" an extent when
 * growing the last AG. This extent is new space and so it is not tracked as
 * used space in the btree. The growfs code will pass in an owner of
 * XFS_RMAP_OWN_NULL to indicate that it expected that there is no owner of this
 * extent. We verify that - the extent lookup result in a record that does not
 * overlap.
 *
 * Special Case #2: EFIs do not record the owner of the extent, so when
 * recovering EFIs from the log we pass in XFS_RMAP_OWN_UNKNOWN to tell the rmap
 * btree to ignore the owner (i.e. wildcard match) so we don't trigger
 * corruption checks during log recovery.
 */
STATIC int
xfs_rmap_unmap(
	struct xfs_btree_cur		*cur,
	xfs_agblock_t			bno,
	xfs_extlen_t			len,
	bool				unwritten,
	const struct xfs_owner_info	*oinfo)
{
	struct xfs_mount		*mp = cur->bc_mp;
	struct xfs_rmap_irec		ltrec;
	uint64_t			ltoff;
	int				error = 0;
	int				i;
	uint64_t			owner;
	uint64_t			offset;
	unsigned int			flags;
	bool				ignore_off;

	xfs_owner_info_unpack(oinfo, &owner, &offset, &flags);
	ignore_off = XFS_RMAP_NON_INODE_OWNER(owner) ||
			(flags & XFS_RMAP_BMBT_BLOCK);
	if (unwritten)
		flags |= XFS_RMAP_UNWRITTEN;
	trace_xfs_rmap_unmap(mp, cur->bc_ag.pag->pag_agno, bno, len,
			unwritten, oinfo);

	/*
	 * We should always have a left record because there's a static record
	 * for the AG headers at rm_startblock == 0 created by mkfs/growfs that
	 * will not ever be removed from the tree.
	 */
	error = xfs_rmap_lookup_le(cur, bno, len, owner, offset, flags, &i);
	if (error)
		goto out_error;
	if (XFS_IS_CORRUPT(mp, i != 1)) {
		error = -EFSCORRUPTED;
		goto out_error;
	}

	error = xfs_rmap_get_rec(cur, &ltrec, &i);
	if (error)
		goto out_error;
	if (XFS_IS_CORRUPT(mp, i != 1)) {
		error = -EFSCORRUPTED;
		goto out_error;
	}
	trace_xfs_rmap_lookup_le_range_result(cur->bc_mp,
			cur->bc_ag.pag->pag_agno, ltrec.rm_startblock,
			ltrec.rm_blockcount, ltrec.rm_owner,
			ltrec.rm_offset, ltrec.rm_flags);
	ltoff = ltrec.rm_offset;

	/*
	 * For growfs, the incoming extent must be beyond the left record we
	 * just found as it is new space and won't be used by anyone. This is
	 * just a corruption check as we don't actually do anything with this
	 * extent.  Note that we need to use >= instead of > because it might
	 * be the case that the "left" extent goes all the way to EOFS.
	 */
	if (owner == XFS_RMAP_OWN_NULL) {
		if (XFS_IS_CORRUPT(mp,
				   bno <
				   ltrec.rm_startblock + ltrec.rm_blockcount)) {
			error = -EFSCORRUPTED;
			goto out_error;
		}
		goto out_done;
	}

	/*
	 * If we're doing an unknown-owner removal for EFI recovery, we expect
	 * to find the full range in the rmapbt or nothing at all.  If we
	 * don't find any rmaps overlapping either end of the range, we're
	 * done.  Hopefully this means that the EFI creator already queued
	 * (and finished) a RUI to remove the rmap.
	 */
	if (owner == XFS_RMAP_OWN_UNKNOWN &&
	    ltrec.rm_startblock + ltrec.rm_blockcount <= bno) {
		struct xfs_rmap_irec    rtrec;

		error = xfs_btree_increment(cur, 0, &i);
		if (error)
			goto out_error;
		if (i == 0)
			goto out_done;
		error = xfs_rmap_get_rec(cur, &rtrec, &i);
		if (error)
			goto out_error;
		if (XFS_IS_CORRUPT(mp, i != 1)) {
			error = -EFSCORRUPTED;
			goto out_error;
		}
		if (rtrec.rm_startblock >= bno + len)
			goto out_done;
	}

	/* Make sure the extent we found covers the entire freeing range. */
	if (XFS_IS_CORRUPT(mp,
			   ltrec.rm_startblock > bno ||
			   ltrec.rm_startblock + ltrec.rm_blockcount <
			   bno + len)) {
		error = -EFSCORRUPTED;
		goto out_error;
	}

	/* Check owner information. */
	error = xfs_rmap_free_check_owner(mp, ltoff, &ltrec, len, owner,
			offset, flags);
	if (error)
		goto out_error;

	if (ltrec.rm_startblock == bno && ltrec.rm_blockcount == len) {
		/* exact match, simply remove the record from rmap tree */
		trace_xfs_rmap_delete(mp, cur->bc_ag.pag->pag_agno,
				ltrec.rm_startblock, ltrec.rm_blockcount,
				ltrec.rm_owner, ltrec.rm_offset,
				ltrec.rm_flags);
		error = xfs_btree_delete(cur, &i);
		if (error)
			goto out_error;
		if (XFS_IS_CORRUPT(mp, i != 1)) {
			error = -EFSCORRUPTED;
			goto out_error;
		}
	} else if (ltrec.rm_startblock == bno) {
		/*
		 * overlap left hand side of extent: move the start, trim the
		 * length and update the current record.
		 *
		 *       ltbno                ltlen
		 * Orig:    |oooooooooooooooooooo|
		 * Freeing: |fffffffff|
		 * Result:            |rrrrrrrrrr|
		 *         bno       len
		 */
		ltrec.rm_startblock += len;
		ltrec.rm_blockcount -= len;
		if (!ignore_off)
			ltrec.rm_offset += len;
		error = xfs_rmap_update(cur, &ltrec);
		if (error)
			goto out_error;
	} else if (ltrec.rm_startblock + ltrec.rm_blockcount == bno + len) {
		/*
		 * overlap right hand side of extent: trim the length and update
		 * the current record.
		 *
		 *       ltbno                ltlen
		 * Orig:    |oooooooooooooooooooo|
		 * Freeing:            |fffffffff|
		 * Result:  |rrrrrrrrrr|
		 *                    bno       len
		 */
		ltrec.rm_blockcount -= len;
		error = xfs_rmap_update(cur, &ltrec);
		if (error)
			goto out_error;
	} else {

		/*
		 * overlap middle of extent: trim the length of the existing
		 * record to the length of the new left-extent size, increment
		 * the insertion position so we can insert a new record
		 * containing the remaining right-extent space.
		 *
		 *       ltbno                ltlen
		 * Orig:    |oooooooooooooooooooo|
		 * Freeing:       |fffffffff|
		 * Result:  |rrrrr|         |rrrr|
		 *               bno       len
		 */
		xfs_extlen_t	orig_len = ltrec.rm_blockcount;

		ltrec.rm_blockcount = bno - ltrec.rm_startblock;
		error = xfs_rmap_update(cur, &ltrec);
		if (error)
			goto out_error;

		error = xfs_btree_increment(cur, 0, &i);
		if (error)
			goto out_error;

		cur->bc_rec.r.rm_startblock = bno + len;
		cur->bc_rec.r.rm_blockcount = orig_len - len -
						     ltrec.rm_blockcount;
		cur->bc_rec.r.rm_owner = ltrec.rm_owner;
		if (ignore_off)
			cur->bc_rec.r.rm_offset = 0;
		else
			cur->bc_rec.r.rm_offset = offset + len;
		cur->bc_rec.r.rm_flags = flags;
		trace_xfs_rmap_insert(mp, cur->bc_ag.pag->pag_agno,
				cur->bc_rec.r.rm_startblock,
				cur->bc_rec.r.rm_blockcount,
				cur->bc_rec.r.rm_owner,
				cur->bc_rec.r.rm_offset,
				cur->bc_rec.r.rm_flags);
		error = xfs_btree_insert(cur, &i);
		if (error)
			goto out_error;
	}

out_done:
	trace_xfs_rmap_unmap_done(mp, cur->bc_ag.pag->pag_agno, bno, len,
			unwritten, oinfo);
out_error:
	if (error)
		trace_xfs_rmap_unmap_error(mp, cur->bc_ag.pag->pag_agno,
				error, _RET_IP_);
	return error;
}

/*
 * Remove a reference to an extent in the rmap btree.
 */
int
xfs_rmap_free(
	struct xfs_trans		*tp,
	struct xfs_buf			*agbp,
	struct xfs_perag		*pag,
	xfs_agblock_t			bno,
	xfs_extlen_t			len,
	const struct xfs_owner_info	*oinfo)
{
	struct xfs_mount		*mp = tp->t_mountp;
	struct xfs_btree_cur		*cur;
	int				error;

	if (!xfs_has_rmapbt(mp))
		return 0;

	cur = xfs_rmapbt_init_cursor(mp, tp, agbp, pag);

	error = xfs_rmap_unmap(cur, bno, len, false, oinfo);

	xfs_btree_del_cursor(cur, error);
	return error;
}

/*
 * A mergeable rmap must have the same owner and the same values for
 * the unwritten, attr_fork, and bmbt flags.  The startblock and
 * offset are checked separately.
 */
static bool
xfs_rmap_is_mergeable(
	struct xfs_rmap_irec	*irec,
	uint64_t		owner,
	unsigned int		flags)
{
	if (irec->rm_owner == XFS_RMAP_OWN_NULL)
		return false;
	if (irec->rm_owner != owner)
		return false;
	if ((flags & XFS_RMAP_UNWRITTEN) ^
	    (irec->rm_flags & XFS_RMAP_UNWRITTEN))
		return false;
	if ((flags & XFS_RMAP_ATTR_FORK) ^
	    (irec->rm_flags & XFS_RMAP_ATTR_FORK))
		return false;
	if ((flags & XFS_RMAP_BMBT_BLOCK) ^
	    (irec->rm_flags & XFS_RMAP_BMBT_BLOCK))
		return false;
	return true;
}

/*
 * When we allocate a new block, the first thing we do is add a reference to
 * the extent in the rmap btree. This takes the form of a [agbno, length,
 * owner, offset] record.  Flags are encoded in the high bits of the offset
 * field.
 */
STATIC int
xfs_rmap_map(
	struct xfs_btree_cur		*cur,
	xfs_agblock_t			bno,
	xfs_extlen_t			len,
	bool				unwritten,
	const struct xfs_owner_info	*oinfo)
{
	struct xfs_mount		*mp = cur->bc_mp;
	struct xfs_rmap_irec		ltrec;
	struct xfs_rmap_irec		gtrec;
	int				have_gt;
	int				have_lt;
	int				error = 0;
	int				i;
	uint64_t			owner;
	uint64_t			offset;
	unsigned int			flags = 0;
	bool				ignore_off;

	xfs_owner_info_unpack(oinfo, &owner, &offset, &flags);
	ASSERT(owner != 0);
	ignore_off = XFS_RMAP_NON_INODE_OWNER(owner) ||
			(flags & XFS_RMAP_BMBT_BLOCK);
	if (unwritten)
		flags |= XFS_RMAP_UNWRITTEN;
	trace_xfs_rmap_map(mp, cur->bc_ag.pag->pag_agno, bno, len,
			unwritten, oinfo);
	ASSERT(!xfs_rmap_should_skip_owner_update(oinfo));

	/*
	 * For the initial lookup, look for an exact match or the left-adjacent
	 * record for our insertion point. This will also give us the record for
	 * start block contiguity tests.
	 */
	error = xfs_rmap_lookup_le(cur, bno, len, owner, offset, flags,
			&have_lt);
	if (error)
		goto out_error;
	if (have_lt) {
		error = xfs_rmap_get_rec(cur, &ltrec, &have_lt);
		if (error)
			goto out_error;
		if (XFS_IS_CORRUPT(mp, have_lt != 1)) {
			error = -EFSCORRUPTED;
			goto out_error;
		}
		trace_xfs_rmap_lookup_le_range_result(cur->bc_mp,
				cur->bc_ag.pag->pag_agno, ltrec.rm_startblock,
				ltrec.rm_blockcount, ltrec.rm_owner,
				ltrec.rm_offset, ltrec.rm_flags);

		if (!xfs_rmap_is_mergeable(&ltrec, owner, flags))
			have_lt = 0;
	}

	if (XFS_IS_CORRUPT(mp,
			   have_lt != 0 &&
			   ltrec.rm_startblock + ltrec.rm_blockcount > bno)) {
		error = -EFSCORRUPTED;
		goto out_error;
	}

	/*
	 * Increment the cursor to see if we have a right-adjacent record to our
	 * insertion point. This will give us the record for end block
	 * contiguity tests.
	 */
	error = xfs_btree_increment(cur, 0, &have_gt);
	if (error)
		goto out_error;
	if (have_gt) {
		error = xfs_rmap_get_rec(cur, &gtrec, &have_gt);
		if (error)
			goto out_error;
		if (XFS_IS_CORRUPT(mp, have_gt != 1)) {
			error = -EFSCORRUPTED;
			goto out_error;
		}
		if (XFS_IS_CORRUPT(mp, bno + len > gtrec.rm_startblock)) {
			error = -EFSCORRUPTED;
			goto out_error;
		}
		trace_xfs_rmap_find_right_neighbor_result(cur->bc_mp,
			cur->bc_ag.pag->pag_agno, gtrec.rm_startblock,
			gtrec.rm_blockcount, gtrec.rm_owner,
			gtrec.rm_offset, gtrec.rm_flags);
		if (!xfs_rmap_is_mergeable(&gtrec, owner, flags))
			have_gt = 0;
	}

	/*
	 * Note: cursor currently points one record to the right of ltrec, even
	 * if there is no record in the tree to the right.
	 */
	if (have_lt &&
	    ltrec.rm_startblock + ltrec.rm_blockcount == bno &&
	    (ignore_off || ltrec.rm_offset + ltrec.rm_blockcount == offset)) {
		/*
		 * left edge contiguous, merge into left record.
		 *
		 *       ltbno     ltlen
		 * orig:   |ooooooooo|
		 * adding:           |aaaaaaaaa|
		 * result: |rrrrrrrrrrrrrrrrrrr|
		 *                  bno       len
		 */
		ltrec.rm_blockcount += len;
		if (have_gt &&
		    bno + len == gtrec.rm_startblock &&
		    (ignore_off || offset + len == gtrec.rm_offset) &&
		    (unsigned long)ltrec.rm_blockcount + len +
				gtrec.rm_blockcount <= XFS_RMAP_LEN_MAX) {
			/*
			 * right edge also contiguous, delete right record
			 * and merge into left record.
			 *
			 *       ltbno     ltlen    gtbno     gtlen
			 * orig:   |ooooooooo|         |ooooooooo|
			 * adding:           |aaaaaaaaa|
			 * result: |rrrrrrrrrrrrrrrrrrrrrrrrrrrrr|
			 */
			ltrec.rm_blockcount += gtrec.rm_blockcount;
			trace_xfs_rmap_delete(mp, cur->bc_ag.pag->pag_agno,
					gtrec.rm_startblock,
					gtrec.rm_blockcount,
					gtrec.rm_owner,
					gtrec.rm_offset,
					gtrec.rm_flags);
			error = xfs_btree_delete(cur, &i);
			if (error)
				goto out_error;
			if (XFS_IS_CORRUPT(mp, i != 1)) {
				error = -EFSCORRUPTED;
				goto out_error;
			}
		}

		/* point the cursor back to the left record and update */
		error = xfs_btree_decrement(cur, 0, &have_gt);
		if (error)
			goto out_error;
		error = xfs_rmap_update(cur, &ltrec);
		if (error)
			goto out_error;
	} else if (have_gt &&
		   bno + len == gtrec.rm_startblock &&
		   (ignore_off || offset + len == gtrec.rm_offset)) {
		/*
		 * right edge contiguous, merge into right record.
		 *
		 *                 gtbno     gtlen
		 * Orig:             |ooooooooo|
		 * adding: |aaaaaaaaa|
		 * Result: |rrrrrrrrrrrrrrrrrrr|
		 *        bno       len
		 */
		gtrec.rm_startblock = bno;
		gtrec.rm_blockcount += len;
		if (!ignore_off)
			gtrec.rm_offset = offset;
		error = xfs_rmap_update(cur, &gtrec);
		if (error)
			goto out_error;
	} else {
		/*
		 * no contiguous edge with identical owner, insert
		 * new record at current cursor position.
		 */
		cur->bc_rec.r.rm_startblock = bno;
		cur->bc_rec.r.rm_blockcount = len;
		cur->bc_rec.r.rm_owner = owner;
		cur->bc_rec.r.rm_offset = offset;
		cur->bc_rec.r.rm_flags = flags;
		trace_xfs_rmap_insert(mp, cur->bc_ag.pag->pag_agno, bno, len,
			owner, offset, flags);
		error = xfs_btree_insert(cur, &i);
		if (error)
			goto out_error;
		if (XFS_IS_CORRUPT(mp, i != 1)) {
			error = -EFSCORRUPTED;
			goto out_error;
		}
	}

	trace_xfs_rmap_map_done(mp, cur->bc_ag.pag->pag_agno, bno, len,
			unwritten, oinfo);
out_error:
	if (error)
		trace_xfs_rmap_map_error(mp, cur->bc_ag.pag->pag_agno,
				error, _RET_IP_);
	return error;
}

/*
 * Add a reference to an extent in the rmap btree.
 */
int
xfs_rmap_alloc(
	struct xfs_trans		*tp,
	struct xfs_buf			*agbp,
	struct xfs_perag		*pag,
	xfs_agblock_t			bno,
	xfs_extlen_t			len,
	const struct xfs_owner_info	*oinfo)
{
	struct xfs_mount		*mp = tp->t_mountp;
	struct xfs_btree_cur		*cur;
	int				error;

	if (!xfs_has_rmapbt(mp))
		return 0;

	cur = xfs_rmapbt_init_cursor(mp, tp, agbp, pag);
	error = xfs_rmap_map(cur, bno, len, false, oinfo);

	xfs_btree_del_cursor(cur, error);
	return error;
}

#define RMAP_LEFT_CONTIG	(1 << 0)
#define RMAP_RIGHT_CONTIG	(1 << 1)
#define RMAP_LEFT_FILLING	(1 << 2)
#define RMAP_RIGHT_FILLING	(1 << 3)
#define RMAP_LEFT_VALID		(1 << 6)
#define RMAP_RIGHT_VALID	(1 << 7)

#define LEFT		r[0]
#define RIGHT		r[1]
#define PREV		r[2]
#define NEW		r[3]

/*
 * Convert an unwritten extent to a real extent or vice versa.
 * Does not handle overlapping extents.
 */
STATIC int
xfs_rmap_convert(
	struct xfs_btree_cur		*cur,
	xfs_agblock_t			bno,
	xfs_extlen_t			len,
	bool				unwritten,
	const struct xfs_owner_info	*oinfo)
{
	struct xfs_mount		*mp = cur->bc_mp;
	struct xfs_rmap_irec		r[4];	/* neighbor extent entries */
						/* left is 0, right is 1, */
						/* prev is 2, new is 3 */
	uint64_t		owner;
	uint64_t		offset;
	uint64_t		new_endoff;
	unsigned int		oldext;
	unsigned int		newext;
	unsigned int		flags = 0;
	int			i;
	int			state = 0;
	int			error;

	xfs_owner_info_unpack(oinfo, &owner, &offset, &flags);
	ASSERT(!(XFS_RMAP_NON_INODE_OWNER(owner) ||
			(flags & (XFS_RMAP_ATTR_FORK | XFS_RMAP_BMBT_BLOCK))));
	oldext = unwritten ? XFS_RMAP_UNWRITTEN : 0;
	new_endoff = offset + len;
	trace_xfs_rmap_convert(mp, cur->bc_ag.pag->pag_agno, bno, len,
			unwritten, oinfo);

	/*
	 * For the initial lookup, look for an exact match or the left-adjacent
	 * record for our insertion point. This will also give us the record for
	 * start block contiguity tests.
	 */
	error = xfs_rmap_lookup_le(cur, bno, len, owner, offset, oldext, &i);
	if (error)
		goto done;
	if (XFS_IS_CORRUPT(mp, i != 1)) {
		error = -EFSCORRUPTED;
		goto done;
	}

	error = xfs_rmap_get_rec(cur, &PREV, &i);
	if (error)
		goto done;
	if (XFS_IS_CORRUPT(mp, i != 1)) {
		error = -EFSCORRUPTED;
		goto done;
	}
	trace_xfs_rmap_lookup_le_range_result(cur->bc_mp,
			cur->bc_ag.pag->pag_agno, PREV.rm_startblock,
			PREV.rm_blockcount, PREV.rm_owner,
			PREV.rm_offset, PREV.rm_flags);

	ASSERT(PREV.rm_offset <= offset);
	ASSERT(PREV.rm_offset + PREV.rm_blockcount >= new_endoff);
	ASSERT((PREV.rm_flags & XFS_RMAP_UNWRITTEN) == oldext);
	newext = ~oldext & XFS_RMAP_UNWRITTEN;

	/*
	 * Set flags determining what part of the previous oldext allocation
	 * extent is being replaced by a newext allocation.
	 */
	if (PREV.rm_offset == offset)
		state |= RMAP_LEFT_FILLING;
	if (PREV.rm_offset + PREV.rm_blockcount == new_endoff)
		state |= RMAP_RIGHT_FILLING;

	/*
	 * Decrement the cursor to see if we have a left-adjacent record to our
	 * insertion point. This will give us the record for end block
	 * contiguity tests.
	 */
	error = xfs_btree_decrement(cur, 0, &i);
	if (error)
		goto done;
	if (i) {
		state |= RMAP_LEFT_VALID;
		error = xfs_rmap_get_rec(cur, &LEFT, &i);
		if (error)
			goto done;
		if (XFS_IS_CORRUPT(mp, i != 1)) {
			error = -EFSCORRUPTED;
			goto done;
		}
		if (XFS_IS_CORRUPT(mp,
				   LEFT.rm_startblock + LEFT.rm_blockcount >
				   bno)) {
			error = -EFSCORRUPTED;
			goto done;
		}
		trace_xfs_rmap_find_left_neighbor_result(cur->bc_mp,
				cur->bc_ag.pag->pag_agno, LEFT.rm_startblock,
				LEFT.rm_blockcount, LEFT.rm_owner,
				LEFT.rm_offset, LEFT.rm_flags);
		if (LEFT.rm_startblock + LEFT.rm_blockcount == bno &&
		    LEFT.rm_offset + LEFT.rm_blockcount == offset &&
		    xfs_rmap_is_mergeable(&LEFT, owner, newext))
			state |= RMAP_LEFT_CONTIG;
	}

	/*
	 * Increment the cursor to see if we have a right-adjacent record to our
	 * insertion point. This will give us the record for end block
	 * contiguity tests.
	 */
	error = xfs_btree_increment(cur, 0, &i);
	if (error)
		goto done;
	if (XFS_IS_CORRUPT(mp, i != 1)) {
		error = -EFSCORRUPTED;
		goto done;
	}
	error = xfs_btree_increment(cur, 0, &i);
	if (error)
		goto done;
	if (i) {
		state |= RMAP_RIGHT_VALID;
		error = xfs_rmap_get_rec(cur, &RIGHT, &i);
		if (error)
			goto done;
		if (XFS_IS_CORRUPT(mp, i != 1)) {
			error = -EFSCORRUPTED;
			goto done;
		}
		if (XFS_IS_CORRUPT(mp, bno + len > RIGHT.rm_startblock)) {
			error = -EFSCORRUPTED;
			goto done;
		}
		trace_xfs_rmap_find_right_neighbor_result(cur->bc_mp,
				cur->bc_ag.pag->pag_agno, RIGHT.rm_startblock,
				RIGHT.rm_blockcount, RIGHT.rm_owner,
				RIGHT.rm_offset, RIGHT.rm_flags);
		if (bno + len == RIGHT.rm_startblock &&
		    offset + len == RIGHT.rm_offset &&
		    xfs_rmap_is_mergeable(&RIGHT, owner, newext))
			state |= RMAP_RIGHT_CONTIG;
	}

	/* check that left + prev + right is not too long */
	if ((state & (RMAP_LEFT_FILLING | RMAP_LEFT_CONTIG |
			 RMAP_RIGHT_FILLING | RMAP_RIGHT_CONTIG)) ==
	    (RMAP_LEFT_FILLING | RMAP_LEFT_CONTIG |
	     RMAP_RIGHT_FILLING | RMAP_RIGHT_CONTIG) &&
	    (unsigned long)LEFT.rm_blockcount + len +
	     RIGHT.rm_blockcount > XFS_RMAP_LEN_MAX)
		state &= ~RMAP_RIGHT_CONTIG;

	trace_xfs_rmap_convert_state(mp, cur->bc_ag.pag->pag_agno, state,
			_RET_IP_);

	/* reset the cursor back to PREV */
	error = xfs_rmap_lookup_le(cur, bno, len, owner, offset, oldext, &i);
	if (error)
		goto done;
	if (XFS_IS_CORRUPT(mp, i != 1)) {
		error = -EFSCORRUPTED;
		goto done;
	}

	/*
	 * Switch out based on the FILLING and CONTIG state bits.
	 */
	switch (state & (RMAP_LEFT_FILLING | RMAP_LEFT_CONTIG |
			 RMAP_RIGHT_FILLING | RMAP_RIGHT_CONTIG)) {
	case RMAP_LEFT_FILLING | RMAP_LEFT_CONTIG |
	     RMAP_RIGHT_FILLING | RMAP_RIGHT_CONTIG:
		/*
		 * Setting all of a previous oldext extent to newext.
		 * The left and right neighbors are both contiguous with new.
		 */
		error = xfs_btree_increment(cur, 0, &i);
		if (error)
			goto done;
		if (XFS_IS_CORRUPT(mp, i != 1)) {
			error = -EFSCORRUPTED;
			goto done;
		}
		trace_xfs_rmap_delete(mp, cur->bc_ag.pag->pag_agno,
				RIGHT.rm_startblock, RIGHT.rm_blockcount,
				RIGHT.rm_owner, RIGHT.rm_offset,
				RIGHT.rm_flags);
		error = xfs_btree_delete(cur, &i);
		if (error)
			goto done;
		if (XFS_IS_CORRUPT(mp, i != 1)) {
			error = -EFSCORRUPTED;
			goto done;
		}
		error = xfs_btree_decrement(cur, 0, &i);
		if (error)
			goto done;
		if (XFS_IS_CORRUPT(mp, i != 1)) {
			error = -EFSCORRUPTED;
			goto done;
		}
		trace_xfs_rmap_delete(mp, cur->bc_ag.pag->pag_agno,
				PREV.rm_startblock, PREV.rm_blockcount,
				PREV.rm_owner, PREV.rm_offset,
				PREV.rm_flags);
		error = xfs_btree_delete(cur, &i);
		if (error)
			goto done;
		if (XFS_IS_CORRUPT(mp, i != 1)) {
			error = -EFSCORRUPTED;
			goto done;
		}
		error = xfs_btree_decrement(cur, 0, &i);
		if (error)
			goto done;
		if (XFS_IS_CORRUPT(mp, i != 1)) {
			error = -EFSCORRUPTED;
			goto done;
		}
		NEW = LEFT;
		NEW.rm_blockcount += PREV.rm_blockcount + RIGHT.rm_blockcount;
		error = xfs_rmap_update(cur, &NEW);
		if (error)
			goto done;
		break;

	case RMAP_LEFT_FILLING | RMAP_RIGHT_FILLING | RMAP_LEFT_CONTIG:
		/*
		 * Setting all of a previous oldext extent to newext.
		 * The left neighbor is contiguous, the right is not.
		 */
		trace_xfs_rmap_delete(mp, cur->bc_ag.pag->pag_agno,
				PREV.rm_startblock, PREV.rm_blockcount,
				PREV.rm_owner, PREV.rm_offset,
				PREV.rm_flags);
		error = xfs_btree_delete(cur, &i);
		if (error)
			goto done;
		if (XFS_IS_CORRUPT(mp, i != 1)) {
			error = -EFSCORRUPTED;
			goto done;
		}
		error = xfs_btree_decrement(cur, 0, &i);
		if (error)
			goto done;
		if (XFS_IS_CORRUPT(mp, i != 1)) {
			error = -EFSCORRUPTED;
			goto done;
		}
		NEW = LEFT;
		NEW.rm_blockcount += PREV.rm_blockcount;
		error = xfs_rmap_update(cur, &NEW);
		if (error)
			goto done;
		break;

	case RMAP_LEFT_FILLING | RMAP_RIGHT_FILLING | RMAP_RIGHT_CONTIG:
		/*
		 * Setting all of a previous oldext extent to newext.
		 * The right neighbor is contiguous, the left is not.
		 */
		error = xfs_btree_increment(cur, 0, &i);
		if (error)
			goto done;
		if (XFS_IS_CORRUPT(mp, i != 1)) {
			error = -EFSCORRUPTED;
			goto done;
		}
		trace_xfs_rmap_delete(mp, cur->bc_ag.pag->pag_agno,
				RIGHT.rm_startblock, RIGHT.rm_blockcount,
				RIGHT.rm_owner, RIGHT.rm_offset,
				RIGHT.rm_flags);
		error = xfs_btree_delete(cur, &i);
		if (error)
			goto done;
		if (XFS_IS_CORRUPT(mp, i != 1)) {
			error = -EFSCORRUPTED;
			goto done;
		}
		error = xfs_btree_decrement(cur, 0, &i);
		if (error)
			goto done;
		if (XFS_IS_CORRUPT(mp, i != 1)) {
			error = -EFSCORRUPTED;
			goto done;
		}
		NEW = PREV;
		NEW.rm_blockcount = len + RIGHT.rm_blockcount;
		NEW.rm_flags = newext;
		error = xfs_rmap_update(cur, &NEW);
		if (error)
			goto done;
		break;

	case RMAP_LEFT_FILLING | RMAP_RIGHT_FILLING:
		/*
		 * Setting all of a previous oldext extent to newext.
		 * Neither the left nor right neighbors are contiguous with
		 * the new one.
		 */
		NEW = PREV;
		NEW.rm_flags = newext;
		error = xfs_rmap_update(cur, &NEW);
		if (error)
			goto done;
		break;

	case RMAP_LEFT_FILLING | RMAP_LEFT_CONTIG:
		/*
		 * Setting the first part of a previous oldext extent to newext.
		 * The left neighbor is contiguous.
		 */
		NEW = PREV;
		NEW.rm_offset += len;
		NEW.rm_startblock += len;
		NEW.rm_blockcount -= len;
		error = xfs_rmap_update(cur, &NEW);
		if (error)
			goto done;
		error = xfs_btree_decrement(cur, 0, &i);
		if (error)
			goto done;
		NEW = LEFT;
		NEW.rm_blockcount += len;
		error = xfs_rmap_update(cur, &NEW);
		if (error)
			goto done;
		break;

	case RMAP_LEFT_FILLING:
		/*
		 * Setting the first part of a previous oldext extent to newext.
		 * The left neighbor is not contiguous.
		 */
		NEW = PREV;
		NEW.rm_startblock += len;
		NEW.rm_offset += len;
		NEW.rm_blockcount -= len;
		error = xfs_rmap_update(cur, &NEW);
		if (error)
			goto done;
		NEW.rm_startblock = bno;
		NEW.rm_owner = owner;
		NEW.rm_offset = offset;
		NEW.rm_blockcount = len;
		NEW.rm_flags = newext;
		cur->bc_rec.r = NEW;
		trace_xfs_rmap_insert(mp, cur->bc_ag.pag->pag_agno, bno,
				len, owner, offset, newext);
		error = xfs_btree_insert(cur, &i);
		if (error)
			goto done;
		if (XFS_IS_CORRUPT(mp, i != 1)) {
			error = -EFSCORRUPTED;
			goto done;
		}
		break;

	case RMAP_RIGHT_FILLING | RMAP_RIGHT_CONTIG:
		/*
		 * Setting the last part of a previous oldext extent to newext.
		 * The right neighbor is contiguous with the new allocation.
		 */
		NEW = PREV;
		NEW.rm_blockcount -= len;
		error = xfs_rmap_update(cur, &NEW);
		if (error)
			goto done;
		error = xfs_btree_increment(cur, 0, &i);
		if (error)
			goto done;
		NEW = RIGHT;
		NEW.rm_offset = offset;
		NEW.rm_startblock = bno;
		NEW.rm_blockcount += len;
		error = xfs_rmap_update(cur, &NEW);
		if (error)
			goto done;
		break;

	case RMAP_RIGHT_FILLING:
		/*
		 * Setting the last part of a previous oldext extent to newext.
		 * The right neighbor is not contiguous.
		 */
		NEW = PREV;
		NEW.rm_blockcount -= len;
		error = xfs_rmap_update(cur, &NEW);
		if (error)
			goto done;
		error = xfs_rmap_lookup_eq(cur, bno, len, owner, offset,
				oldext, &i);
		if (error)
			goto done;
		if (XFS_IS_CORRUPT(mp, i != 0)) {
			error = -EFSCORRUPTED;
			goto done;
		}
		NEW.rm_startblock = bno;
		NEW.rm_owner = owner;
		NEW.rm_offset = offset;
		NEW.rm_blockcount = len;
		NEW.rm_flags = newext;
		cur->bc_rec.r = NEW;
		trace_xfs_rmap_insert(mp, cur->bc_ag.pag->pag_agno, bno,
				len, owner, offset, newext);
		error = xfs_btree_insert(cur, &i);
		if (error)
			goto done;
		if (XFS_IS_CORRUPT(mp, i != 1)) {
			error = -EFSCORRUPTED;
			goto done;
		}
		break;

	case 0:
		/*
		 * Setting the middle part of a previous oldext extent to
		 * newext.  Contiguity is impossible here.
		 * One extent becomes three extents.
		 */
		/* new right extent - oldext */
		NEW.rm_startblock = bno + len;
		NEW.rm_owner = owner;
		NEW.rm_offset = new_endoff;
		NEW.rm_blockcount = PREV.rm_offset + PREV.rm_blockcount -
				new_endoff;
		NEW.rm_flags = PREV.rm_flags;
		error = xfs_rmap_update(cur, &NEW);
		if (error)
			goto done;
		/* new left extent - oldext */
		NEW = PREV;
		NEW.rm_blockcount = offset - PREV.rm_offset;
		cur->bc_rec.r = NEW;
		trace_xfs_rmap_insert(mp, cur->bc_ag.pag->pag_agno,
				NEW.rm_startblock, NEW.rm_blockcount,
				NEW.rm_owner, NEW.rm_offset,
				NEW.rm_flags);
		error = xfs_btree_insert(cur, &i);
		if (error)
			goto done;
		if (XFS_IS_CORRUPT(mp, i != 1)) {
			error = -EFSCORRUPTED;
			goto done;
		}
		/*
		 * Reset the cursor to the position of the new extent
		 * we are about to insert as we can't trust it after
		 * the previous insert.
		 */
		error = xfs_rmap_lookup_eq(cur, bno, len, owner, offset,
				oldext, &i);
		if (error)
			goto done;
		if (XFS_IS_CORRUPT(mp, i != 0)) {
			error = -EFSCORRUPTED;
			goto done;
		}
		/* new middle extent - newext */
		cur->bc_rec.r.rm_flags &= ~XFS_RMAP_UNWRITTEN;
		cur->bc_rec.r.rm_flags |= newext;
		trace_xfs_rmap_insert(mp, cur->bc_ag.pag->pag_agno, bno, len,
				owner, offset, newext);
		error = xfs_btree_insert(cur, &i);
		if (error)
			goto done;
		if (XFS_IS_CORRUPT(mp, i != 1)) {
			error = -EFSCORRUPTED;
			goto done;
		}
		break;

	case RMAP_LEFT_FILLING | RMAP_LEFT_CONTIG | RMAP_RIGHT_CONTIG:
	case RMAP_RIGHT_FILLING | RMAP_LEFT_CONTIG | RMAP_RIGHT_CONTIG:
	case RMAP_LEFT_FILLING | RMAP_RIGHT_CONTIG:
	case RMAP_RIGHT_FILLING | RMAP_LEFT_CONTIG:
	case RMAP_LEFT_CONTIG | RMAP_RIGHT_CONTIG:
	case RMAP_LEFT_CONTIG:
	case RMAP_RIGHT_CONTIG:
		/*
		 * These cases are all impossible.
		 */
		ASSERT(0);
	}

	trace_xfs_rmap_convert_done(mp, cur->bc_ag.pag->pag_agno, bno, len,
			unwritten, oinfo);
done:
	if (error)
		trace_xfs_rmap_convert_error(cur->bc_mp,
				cur->bc_ag.pag->pag_agno, error, _RET_IP_);
	return error;
}

/*
 * Convert an unwritten extent to a real extent or vice versa.  If there is no
 * possibility of overlapping extents, delegate to the simpler convert
 * function.
 */
STATIC int
xfs_rmap_convert_shared(
	struct xfs_btree_cur		*cur,
	xfs_agblock_t			bno,
	xfs_extlen_t			len,
	bool				unwritten,
	const struct xfs_owner_info	*oinfo)
{
	struct xfs_mount		*mp = cur->bc_mp;
	struct xfs_rmap_irec		r[4];	/* neighbor extent entries */
						/* left is 0, right is 1, */
						/* prev is 2, new is 3 */
	uint64_t		owner;
	uint64_t		offset;
	uint64_t		new_endoff;
	unsigned int		oldext;
	unsigned int		newext;
	unsigned int		flags = 0;
	int			i;
	int			state = 0;
	int			error;

	xfs_owner_info_unpack(oinfo, &owner, &offset, &flags);
	ASSERT(!(XFS_RMAP_NON_INODE_OWNER(owner) ||
			(flags & (XFS_RMAP_ATTR_FORK | XFS_RMAP_BMBT_BLOCK))));
	oldext = unwritten ? XFS_RMAP_UNWRITTEN : 0;
	new_endoff = offset + len;
	trace_xfs_rmap_convert(mp, cur->bc_ag.pag->pag_agno, bno, len,
			unwritten, oinfo);

	/*
	 * For the initial lookup, look for and exact match or the left-adjacent
	 * record for our insertion point. This will also give us the record for
	 * start block contiguity tests.
	 */
	error = xfs_rmap_lookup_le_range(cur, bno, owner, offset, oldext,
			&PREV, &i);
	if (error)
		goto done;
	if (XFS_IS_CORRUPT(mp, i != 1)) {
		error = -EFSCORRUPTED;
		goto done;
	}

	ASSERT(PREV.rm_offset <= offset);
	ASSERT(PREV.rm_offset + PREV.rm_blockcount >= new_endoff);
	ASSERT((PREV.rm_flags & XFS_RMAP_UNWRITTEN) == oldext);
	newext = ~oldext & XFS_RMAP_UNWRITTEN;

	/*
	 * Set flags determining what part of the previous oldext allocation
	 * extent is being replaced by a newext allocation.
	 */
	if (PREV.rm_offset == offset)
		state |= RMAP_LEFT_FILLING;
	if (PREV.rm_offset + PREV.rm_blockcount == new_endoff)
		state |= RMAP_RIGHT_FILLING;

	/* Is there a left record that abuts our range? */
	error = xfs_rmap_find_left_neighbor(cur, bno, owner, offset, newext,
			&LEFT, &i);
	if (error)
		goto done;
	if (i) {
		state |= RMAP_LEFT_VALID;
		if (XFS_IS_CORRUPT(mp,
				   LEFT.rm_startblock + LEFT.rm_blockcount >
				   bno)) {
			error = -EFSCORRUPTED;
			goto done;
		}
		if (xfs_rmap_is_mergeable(&LEFT, owner, newext))
			state |= RMAP_LEFT_CONTIG;
	}

	/* Is there a right record that abuts our range? */
	error = xfs_rmap_lookup_eq(cur, bno + len, len, owner, offset + len,
			newext, &i);
	if (error)
		goto done;
	if (i) {
		state |= RMAP_RIGHT_VALID;
		error = xfs_rmap_get_rec(cur, &RIGHT, &i);
		if (error)
			goto done;
		if (XFS_IS_CORRUPT(mp, i != 1)) {
			error = -EFSCORRUPTED;
			goto done;
		}
		if (XFS_IS_CORRUPT(mp, bno + len > RIGHT.rm_startblock)) {
			error = -EFSCORRUPTED;
			goto done;
		}
		trace_xfs_rmap_find_right_neighbor_result(cur->bc_mp,
				cur->bc_ag.pag->pag_agno, RIGHT.rm_startblock,
				RIGHT.rm_blockcount, RIGHT.rm_owner,
				RIGHT.rm_offset, RIGHT.rm_flags);
		if (xfs_rmap_is_mergeable(&RIGHT, owner, newext))
			state |= RMAP_RIGHT_CONTIG;
	}

	/* check that left + prev + right is not too long */
	if ((state & (RMAP_LEFT_FILLING | RMAP_LEFT_CONTIG |
			 RMAP_RIGHT_FILLING | RMAP_RIGHT_CONTIG)) ==
	    (RMAP_LEFT_FILLING | RMAP_LEFT_CONTIG |
	     RMAP_RIGHT_FILLING | RMAP_RIGHT_CONTIG) &&
	    (unsigned long)LEFT.rm_blockcount + len +
	     RIGHT.rm_blockcount > XFS_RMAP_LEN_MAX)
		state &= ~RMAP_RIGHT_CONTIG;

	trace_xfs_rmap_convert_state(mp, cur->bc_ag.pag->pag_agno, state,
			_RET_IP_);
	/*
	 * Switch out based on the FILLING and CONTIG state bits.
	 */
	switch (state & (RMAP_LEFT_FILLING | RMAP_LEFT_CONTIG |
			 RMAP_RIGHT_FILLING | RMAP_RIGHT_CONTIG)) {
	case RMAP_LEFT_FILLING | RMAP_LEFT_CONTIG |
	     RMAP_RIGHT_FILLING | RMAP_RIGHT_CONTIG:
		/*
		 * Setting all of a previous oldext extent to newext.
		 * The left and right neighbors are both contiguous with new.
		 */
		error = xfs_rmap_delete(cur, RIGHT.rm_startblock,
				RIGHT.rm_blockcount, RIGHT.rm_owner,
				RIGHT.rm_offset, RIGHT.rm_flags);
		if (error)
			goto done;
		error = xfs_rmap_delete(cur, PREV.rm_startblock,
				PREV.rm_blockcount, PREV.rm_owner,
				PREV.rm_offset, PREV.rm_flags);
		if (error)
			goto done;
		NEW = LEFT;
		error = xfs_rmap_lookup_eq(cur, NEW.rm_startblock,
				NEW.rm_blockcount, NEW.rm_owner,
				NEW.rm_offset, NEW.rm_flags, &i);
		if (error)
			goto done;
		if (XFS_IS_CORRUPT(mp, i != 1)) {
			error = -EFSCORRUPTED;
			goto done;
		}
		NEW.rm_blockcount += PREV.rm_blockcount + RIGHT.rm_blockcount;
		error = xfs_rmap_update(cur, &NEW);
		if (error)
			goto done;
		break;

	case RMAP_LEFT_FILLING | RMAP_RIGHT_FILLING | RMAP_LEFT_CONTIG:
		/*
		 * Setting all of a previous oldext extent to newext.
		 * The left neighbor is contiguous, the right is not.
		 */
		error = xfs_rmap_delete(cur, PREV.rm_startblock,
				PREV.rm_blockcount, PREV.rm_owner,
				PREV.rm_offset, PREV.rm_flags);
		if (error)
			goto done;
		NEW = LEFT;
		error = xfs_rmap_lookup_eq(cur, NEW.rm_startblock,
				NEW.rm_blockcount, NEW.rm_owner,
				NEW.rm_offset, NEW.rm_flags, &i);
		if (error)
			goto done;
		if (XFS_IS_CORRUPT(mp, i != 1)) {
			error = -EFSCORRUPTED;
			goto done;
		}
		NEW.rm_blockcount += PREV.rm_blockcount;
		error = xfs_rmap_update(cur, &NEW);
		if (error)
			goto done;
		break;

	case RMAP_LEFT_FILLING | RMAP_RIGHT_FILLING | RMAP_RIGHT_CONTIG:
		/*
		 * Setting all of a previous oldext extent to newext.
		 * The right neighbor is contiguous, the left is not.
		 */
		error = xfs_rmap_delete(cur, RIGHT.rm_startblock,
				RIGHT.rm_blockcount, RIGHT.rm_owner,
				RIGHT.rm_offset, RIGHT.rm_flags);
		if (error)
			goto done;
		NEW = PREV;
		error = xfs_rmap_lookup_eq(cur, NEW.rm_startblock,
				NEW.rm_blockcount, NEW.rm_owner,
				NEW.rm_offset, NEW.rm_flags, &i);
		if (error)
			goto done;
		if (XFS_IS_CORRUPT(mp, i != 1)) {
			error = -EFSCORRUPTED;
			goto done;
		}
		NEW.rm_blockcount += RIGHT.rm_blockcount;
		NEW.rm_flags = RIGHT.rm_flags;
		error = xfs_rmap_update(cur, &NEW);
		if (error)
			goto done;
		break;

	case RMAP_LEFT_FILLING | RMAP_RIGHT_FILLING:
		/*
		 * Setting all of a previous oldext extent to newext.
		 * Neither the left nor right neighbors are contiguous with
		 * the new one.
		 */
		NEW = PREV;
		error = xfs_rmap_lookup_eq(cur, NEW.rm_startblock,
				NEW.rm_blockcount, NEW.rm_owner,
				NEW.rm_offset, NEW.rm_flags, &i);
		if (error)
			goto done;
		if (XFS_IS_CORRUPT(mp, i != 1)) {
			error = -EFSCORRUPTED;
			goto done;
		}
		NEW.rm_flags = newext;
		error = xfs_rmap_update(cur, &NEW);
		if (error)
			goto done;
		break;

	case RMAP_LEFT_FILLING | RMAP_LEFT_CONTIG:
		/*
		 * Setting the first part of a previous oldext extent to newext.
		 * The left neighbor is contiguous.
		 */
		NEW = PREV;
		error = xfs_rmap_delete(cur, NEW.rm_startblock,
				NEW.rm_blockcount, NEW.rm_owner,
				NEW.rm_offset, NEW.rm_flags);
		if (error)
			goto done;
		NEW.rm_offset += len;
		NEW.rm_startblock += len;
		NEW.rm_blockcount -= len;
		error = xfs_rmap_insert(cur, NEW.rm_startblock,
				NEW.rm_blockcount, NEW.rm_owner,
				NEW.rm_offset, NEW.rm_flags);
		if (error)
			goto done;
		NEW = LEFT;
		error = xfs_rmap_lookup_eq(cur, NEW.rm_startblock,
				NEW.rm_blockcount, NEW.rm_owner,
				NEW.rm_offset, NEW.rm_flags, &i);
		if (error)
			goto done;
		if (XFS_IS_CORRUPT(mp, i != 1)) {
			error = -EFSCORRUPTED;
			goto done;
		}
		NEW.rm_blockcount += len;
		error = xfs_rmap_update(cur, &NEW);
		if (error)
			goto done;
		break;

	case RMAP_LEFT_FILLING:
		/*
		 * Setting the first part of a previous oldext extent to newext.
		 * The left neighbor is not contiguous.
		 */
		NEW = PREV;
		error = xfs_rmap_delete(cur, NEW.rm_startblock,
				NEW.rm_blockcount, NEW.rm_owner,
				NEW.rm_offset, NEW.rm_flags);
		if (error)
			goto done;
		NEW.rm_offset += len;
		NEW.rm_startblock += len;
		NEW.rm_blockcount -= len;
		error = xfs_rmap_insert(cur, NEW.rm_startblock,
				NEW.rm_blockcount, NEW.rm_owner,
				NEW.rm_offset, NEW.rm_flags);
		if (error)
			goto done;
		error = xfs_rmap_insert(cur, bno, len, owner, offset, newext);
		if (error)
			goto done;
		break;

	case RMAP_RIGHT_FILLING | RMAP_RIGHT_CONTIG:
		/*
		 * Setting the last part of a previous oldext extent to newext.
		 * The right neighbor is contiguous with the new allocation.
		 */
		NEW = PREV;
		error = xfs_rmap_lookup_eq(cur, NEW.rm_startblock,
				NEW.rm_blockcount, NEW.rm_owner,
				NEW.rm_offset, NEW.rm_flags, &i);
		if (error)
			goto done;
		if (XFS_IS_CORRUPT(mp, i != 1)) {
			error = -EFSCORRUPTED;
			goto done;
		}
		NEW.rm_blockcount = offset - NEW.rm_offset;
		error = xfs_rmap_update(cur, &NEW);
		if (error)
			goto done;
		NEW = RIGHT;
		error = xfs_rmap_delete(cur, NEW.rm_startblock,
				NEW.rm_blockcount, NEW.rm_owner,
				NEW.rm_offset, NEW.rm_flags);
		if (error)
			goto done;
		NEW.rm_offset = offset;
		NEW.rm_startblock = bno;
		NEW.rm_blockcount += len;
		error = xfs_rmap_insert(cur, NEW.rm_startblock,
				NEW.rm_blockcount, NEW.rm_owner,
				NEW.rm_offset, NEW.rm_flags);
		if (error)
			goto done;
		break;

	case RMAP_RIGHT_FILLING:
		/*
		 * Setting the last part of a previous oldext extent to newext.
		 * The right neighbor is not contiguous.
		 */
		NEW = PREV;
		error = xfs_rmap_lookup_eq(cur, NEW.rm_startblock,
				NEW.rm_blockcount, NEW.rm_owner,
				NEW.rm_offset, NEW.rm_flags, &i);
		if (error)
			goto done;
		if (XFS_IS_CORRUPT(mp, i != 1)) {
			error = -EFSCORRUPTED;
			goto done;
		}
		NEW.rm_blockcount -= len;
		error = xfs_rmap_update(cur, &NEW);
		if (error)
			goto done;
		error = xfs_rmap_insert(cur, bno, len, owner, offset, newext);
		if (error)
			goto done;
		break;

	case 0:
		/*
		 * Setting the middle part of a previous oldext extent to
		 * newext.  Contiguity is impossible here.
		 * One extent becomes three extents.
		 */
		/* new right extent - oldext */
		NEW.rm_startblock = bno + len;
		NEW.rm_owner = owner;
		NEW.rm_offset = new_endoff;
		NEW.rm_blockcount = PREV.rm_offset + PREV.rm_blockcount -
				new_endoff;
		NEW.rm_flags = PREV.rm_flags;
		error = xfs_rmap_insert(cur, NEW.rm_startblock,
				NEW.rm_blockcount, NEW.rm_owner, NEW.rm_offset,
				NEW.rm_flags);
		if (error)
			goto done;
		/* new left extent - oldext */
		NEW = PREV;
		error = xfs_rmap_lookup_eq(cur, NEW.rm_startblock,
				NEW.rm_blockcount, NEW.rm_owner,
				NEW.rm_offset, NEW.rm_flags, &i);
		if (error)
			goto done;
		if (XFS_IS_CORRUPT(mp, i != 1)) {
			error = -EFSCORRUPTED;
			goto done;
		}
		NEW.rm_blockcount = offset - NEW.rm_offset;
		error = xfs_rmap_update(cur, &NEW);
		if (error)
			goto done;
		/* new middle extent - newext */
		NEW.rm_startblock = bno;
		NEW.rm_blockcount = len;
		NEW.rm_owner = owner;
		NEW.rm_offset = offset;
		NEW.rm_flags = newext;
		error = xfs_rmap_insert(cur, NEW.rm_startblock,
				NEW.rm_blockcount, NEW.rm_owner, NEW.rm_offset,
				NEW.rm_flags);
		if (error)
			goto done;
		break;

	case RMAP_LEFT_FILLING | RMAP_LEFT_CONTIG | RMAP_RIGHT_CONTIG:
	case RMAP_RIGHT_FILLING | RMAP_LEFT_CONTIG | RMAP_RIGHT_CONTIG:
	case RMAP_LEFT_FILLING | RMAP_RIGHT_CONTIG:
	case RMAP_RIGHT_FILLING | RMAP_LEFT_CONTIG:
	case RMAP_LEFT_CONTIG | RMAP_RIGHT_CONTIG:
	case RMAP_LEFT_CONTIG:
	case RMAP_RIGHT_CONTIG:
		/*
		 * These cases are all impossible.
		 */
		ASSERT(0);
	}

	trace_xfs_rmap_convert_done(mp, cur->bc_ag.pag->pag_agno, bno, len,
			unwritten, oinfo);
done:
	if (error)
		trace_xfs_rmap_convert_error(cur->bc_mp,
				cur->bc_ag.pag->pag_agno, error, _RET_IP_);
	return error;
}

#undef	NEW
#undef	LEFT
#undef	RIGHT
#undef	PREV

/*
 * Find an extent in the rmap btree and unmap it.  For rmap extent types that
 * can overlap (data fork rmaps on reflink filesystems) we must be careful
 * that the prev/next records in the btree might belong to another owner.
 * Therefore we must use delete+insert to alter any of the key fields.
 *
 * For every other situation there can only be one owner for a given extent,
 * so we can call the regular _free function.
 */
STATIC int
xfs_rmap_unmap_shared(
	struct xfs_btree_cur		*cur,
	xfs_agblock_t			bno,
	xfs_extlen_t			len,
	bool				unwritten,
	const struct xfs_owner_info	*oinfo)
{
	struct xfs_mount		*mp = cur->bc_mp;
	struct xfs_rmap_irec		ltrec;
	uint64_t			ltoff;
	int				error = 0;
	int				i;
	uint64_t			owner;
	uint64_t			offset;
	unsigned int			flags;

	xfs_owner_info_unpack(oinfo, &owner, &offset, &flags);
	if (unwritten)
		flags |= XFS_RMAP_UNWRITTEN;
	trace_xfs_rmap_unmap(mp, cur->bc_ag.pag->pag_agno, bno, len,
			unwritten, oinfo);

	/*
	 * We should always have a left record because there's a static record
	 * for the AG headers at rm_startblock == 0 created by mkfs/growfs that
	 * will not ever be removed from the tree.
	 */
	error = xfs_rmap_lookup_le_range(cur, bno, owner, offset, flags,
			&ltrec, &i);
	if (error)
		goto out_error;
	if (XFS_IS_CORRUPT(mp, i != 1)) {
		error = -EFSCORRUPTED;
		goto out_error;
	}
	ltoff = ltrec.rm_offset;

	/* Make sure the extent we found covers the entire freeing range. */
	if (XFS_IS_CORRUPT(mp,
			   ltrec.rm_startblock > bno ||
			   ltrec.rm_startblock + ltrec.rm_blockcount <
			   bno + len)) {
		error = -EFSCORRUPTED;
		goto out_error;
	}

	/* Make sure the owner matches what we expect to find in the tree. */
	if (XFS_IS_CORRUPT(mp, owner != ltrec.rm_owner)) {
		error = -EFSCORRUPTED;
		goto out_error;
	}

	/* Make sure the unwritten flag matches. */
	if (XFS_IS_CORRUPT(mp,
			   (flags & XFS_RMAP_UNWRITTEN) !=
			   (ltrec.rm_flags & XFS_RMAP_UNWRITTEN))) {
		error = -EFSCORRUPTED;
		goto out_error;
	}

	/* Check the offset. */
	if (XFS_IS_CORRUPT(mp, ltrec.rm_offset > offset)) {
		error = -EFSCORRUPTED;
		goto out_error;
	}
	if (XFS_IS_CORRUPT(mp, offset > ltoff + ltrec.rm_blockcount)) {
		error = -EFSCORRUPTED;
		goto out_error;
	}

	if (ltrec.rm_startblock == bno && ltrec.rm_blockcount == len) {
		/* Exact match, simply remove the record from rmap tree. */
		error = xfs_rmap_delete(cur, ltrec.rm_startblock,
				ltrec.rm_blockcount, ltrec.rm_owner,
				ltrec.rm_offset, ltrec.rm_flags);
		if (error)
			goto out_error;
	} else if (ltrec.rm_startblock == bno) {
		/*
		 * Overlap left hand side of extent: move the start, trim the
		 * length and update the current record.
		 *
		 *       ltbno                ltlen
		 * Orig:    |oooooooooooooooooooo|
		 * Freeing: |fffffffff|
		 * Result:            |rrrrrrrrrr|
		 *         bno       len
		 */

		/* Delete prev rmap. */
		error = xfs_rmap_delete(cur, ltrec.rm_startblock,
				ltrec.rm_blockcount, ltrec.rm_owner,
				ltrec.rm_offset, ltrec.rm_flags);
		if (error)
			goto out_error;

		/* Add an rmap at the new offset. */
		ltrec.rm_startblock += len;
		ltrec.rm_blockcount -= len;
		ltrec.rm_offset += len;
		error = xfs_rmap_insert(cur, ltrec.rm_startblock,
				ltrec.rm_blockcount, ltrec.rm_owner,
				ltrec.rm_offset, ltrec.rm_flags);
		if (error)
			goto out_error;
	} else if (ltrec.rm_startblock + ltrec.rm_blockcount == bno + len) {
		/*
		 * Overlap right hand side of extent: trim the length and
		 * update the current record.
		 *
		 *       ltbno                ltlen
		 * Orig:    |oooooooooooooooooooo|
		 * Freeing:            |fffffffff|
		 * Result:  |rrrrrrrrrr|
		 *                    bno       len
		 */
		error = xfs_rmap_lookup_eq(cur, ltrec.rm_startblock,
				ltrec.rm_blockcount, ltrec.rm_owner,
				ltrec.rm_offset, ltrec.rm_flags, &i);
		if (error)
			goto out_error;
		if (XFS_IS_CORRUPT(mp, i != 1)) {
			error = -EFSCORRUPTED;
			goto out_error;
		}
		ltrec.rm_blockcount -= len;
		error = xfs_rmap_update(cur, &ltrec);
		if (error)
			goto out_error;
	} else {
		/*
		 * Overlap middle of extent: trim the length of the existing
		 * record to the length of the new left-extent size, increment
		 * the insertion position so we can insert a new record
		 * containing the remaining right-extent space.
		 *
		 *       ltbno                ltlen
		 * Orig:    |oooooooooooooooooooo|
		 * Freeing:       |fffffffff|
		 * Result:  |rrrrr|         |rrrr|
		 *               bno       len
		 */
		xfs_extlen_t	orig_len = ltrec.rm_blockcount;

		/* Shrink the left side of the rmap */
		error = xfs_rmap_lookup_eq(cur, ltrec.rm_startblock,
				ltrec.rm_blockcount, ltrec.rm_owner,
				ltrec.rm_offset, ltrec.rm_flags, &i);
		if (error)
			goto out_error;
		if (XFS_IS_CORRUPT(mp, i != 1)) {
			error = -EFSCORRUPTED;
			goto out_error;
		}
		ltrec.rm_blockcount = bno - ltrec.rm_startblock;
		error = xfs_rmap_update(cur, &ltrec);
		if (error)
			goto out_error;

		/* Add an rmap at the new offset */
		error = xfs_rmap_insert(cur, bno + len,
				orig_len - len - ltrec.rm_blockcount,
				ltrec.rm_owner, offset + len,
				ltrec.rm_flags);
		if (error)
			goto out_error;
	}

	trace_xfs_rmap_unmap_done(mp, cur->bc_ag.pag->pag_agno, bno, len,
			unwritten, oinfo);
out_error:
	if (error)
		trace_xfs_rmap_unmap_error(cur->bc_mp,
				cur->bc_ag.pag->pag_agno, error, _RET_IP_);
	return error;
}

/*
 * Find an extent in the rmap btree and map it.  For rmap extent types that
 * can overlap (data fork rmaps on reflink filesystems) we must be careful
 * that the prev/next records in the btree might belong to another owner.
 * Therefore we must use delete+insert to alter any of the key fields.
 *
 * For every other situation there can only be one owner for a given extent,
 * so we can call the regular _alloc function.
 */
STATIC int
xfs_rmap_map_shared(
	struct xfs_btree_cur		*cur,
	xfs_agblock_t			bno,
	xfs_extlen_t			len,
	bool				unwritten,
	const struct xfs_owner_info	*oinfo)
{
	struct xfs_mount		*mp = cur->bc_mp;
	struct xfs_rmap_irec		ltrec;
	struct xfs_rmap_irec		gtrec;
	int				have_gt;
	int				have_lt;
	int				error = 0;
	int				i;
	uint64_t			owner;
	uint64_t			offset;
	unsigned int			flags = 0;

	xfs_owner_info_unpack(oinfo, &owner, &offset, &flags);
	if (unwritten)
		flags |= XFS_RMAP_UNWRITTEN;
	trace_xfs_rmap_map(mp, cur->bc_ag.pag->pag_agno, bno, len,
			unwritten, oinfo);

	/* Is there a left record that abuts our range? */
	error = xfs_rmap_find_left_neighbor(cur, bno, owner, offset, flags,
			&ltrec, &have_lt);
	if (error)
		goto out_error;
	if (have_lt &&
	    !xfs_rmap_is_mergeable(&ltrec, owner, flags))
		have_lt = 0;

	/* Is there a right record that abuts our range? */
	error = xfs_rmap_lookup_eq(cur, bno + len, len, owner, offset + len,
			flags, &have_gt);
	if (error)
		goto out_error;
	if (have_gt) {
		error = xfs_rmap_get_rec(cur, &gtrec, &have_gt);
		if (error)
			goto out_error;
		if (XFS_IS_CORRUPT(mp, have_gt != 1)) {
			error = -EFSCORRUPTED;
			goto out_error;
		}
		trace_xfs_rmap_find_right_neighbor_result(cur->bc_mp,
			cur->bc_ag.pag->pag_agno, gtrec.rm_startblock,
			gtrec.rm_blockcount, gtrec.rm_owner,
			gtrec.rm_offset, gtrec.rm_flags);

		if (!xfs_rmap_is_mergeable(&gtrec, owner, flags))
			have_gt = 0;
	}

	if (have_lt &&
	    ltrec.rm_startblock + ltrec.rm_blockcount == bno &&
	    ltrec.rm_offset + ltrec.rm_blockcount == offset) {
		/*
		 * Left edge contiguous, merge into left record.
		 *
		 *       ltbno     ltlen
		 * orig:   |ooooooooo|
		 * adding:           |aaaaaaaaa|
		 * result: |rrrrrrrrrrrrrrrrrrr|
		 *                  bno       len
		 */
		ltrec.rm_blockcount += len;
		if (have_gt &&
		    bno + len == gtrec.rm_startblock &&
		    offset + len == gtrec.rm_offset) {
			/*
			 * Right edge also contiguous, delete right record
			 * and merge into left record.
			 *
			 *       ltbno     ltlen    gtbno     gtlen
			 * orig:   |ooooooooo|         |ooooooooo|
			 * adding:           |aaaaaaaaa|
			 * result: |rrrrrrrrrrrrrrrrrrrrrrrrrrrrr|
			 */
			ltrec.rm_blockcount += gtrec.rm_blockcount;
			error = xfs_rmap_delete(cur, gtrec.rm_startblock,
					gtrec.rm_blockcount, gtrec.rm_owner,
					gtrec.rm_offset, gtrec.rm_flags);
			if (error)
				goto out_error;
		}

		/* Point the cursor back to the left record and update. */
		error = xfs_rmap_lookup_eq(cur, ltrec.rm_startblock,
				ltrec.rm_blockcount, ltrec.rm_owner,
				ltrec.rm_offset, ltrec.rm_flags, &i);
		if (error)
			goto out_error;
		if (XFS_IS_CORRUPT(mp, i != 1)) {
			error = -EFSCORRUPTED;
			goto out_error;
		}

		error = xfs_rmap_update(cur, &ltrec);
		if (error)
			goto out_error;
	} else if (have_gt &&
		   bno + len == gtrec.rm_startblock &&
		   offset + len == gtrec.rm_offset) {
		/*
		 * Right edge contiguous, merge into right record.
		 *
		 *                 gtbno     gtlen
		 * Orig:             |ooooooooo|
		 * adding: |aaaaaaaaa|
		 * Result: |rrrrrrrrrrrrrrrrrrr|
		 *        bno       len
		 */
		/* Delete the old record. */
		error = xfs_rmap_delete(cur, gtrec.rm_startblock,
				gtrec.rm_blockcount, gtrec.rm_owner,
				gtrec.rm_offset, gtrec.rm_flags);
		if (error)
			goto out_error;

		/* Move the start and re-add it. */
		gtrec.rm_startblock = bno;
		gtrec.rm_blockcount += len;
		gtrec.rm_offset = offset;
		error = xfs_rmap_insert(cur, gtrec.rm_startblock,
				gtrec.rm_blockcount, gtrec.rm_owner,
				gtrec.rm_offset, gtrec.rm_flags);
		if (error)
			goto out_error;
	} else {
		/*
		 * No contiguous edge with identical owner, insert
		 * new record at current cursor position.
		 */
		error = xfs_rmap_insert(cur, bno, len, owner, offset, flags);
		if (error)
			goto out_error;
	}

	trace_xfs_rmap_map_done(mp, cur->bc_ag.pag->pag_agno, bno, len,
			unwritten, oinfo);
out_error:
	if (error)
		trace_xfs_rmap_map_error(cur->bc_mp,
				cur->bc_ag.pag->pag_agno, error, _RET_IP_);
	return error;
}

/* Insert a raw rmap into the rmapbt. */
int
xfs_rmap_map_raw(
	struct xfs_btree_cur	*cur,
	struct xfs_rmap_irec	*rmap)
{
	struct xfs_owner_info	oinfo;

	oinfo.oi_owner = rmap->rm_owner;
	oinfo.oi_offset = rmap->rm_offset;
	oinfo.oi_flags = 0;
	if (rmap->rm_flags & XFS_RMAP_ATTR_FORK)
		oinfo.oi_flags |= XFS_OWNER_INFO_ATTR_FORK;
	if (rmap->rm_flags & XFS_RMAP_BMBT_BLOCK)
		oinfo.oi_flags |= XFS_OWNER_INFO_BMBT_BLOCK;

	if (rmap->rm_flags || XFS_RMAP_NON_INODE_OWNER(rmap->rm_owner))
		return xfs_rmap_map(cur, rmap->rm_startblock,
				rmap->rm_blockcount,
				rmap->rm_flags & XFS_RMAP_UNWRITTEN,
				&oinfo);

	return xfs_rmap_map_shared(cur, rmap->rm_startblock,
			rmap->rm_blockcount,
			rmap->rm_flags & XFS_RMAP_UNWRITTEN,
			&oinfo);
}

struct xfs_rmap_query_range_info {
	xfs_rmap_query_range_fn	fn;
	void				*priv;
};

/* Format btree record and pass to our callback. */
STATIC int
xfs_rmap_query_range_helper(
	struct xfs_btree_cur		*cur,
	const union xfs_btree_rec	*rec,
	void				*priv)
{
	struct xfs_rmap_query_range_info	*query = priv;
	struct xfs_rmap_irec			irec;
	int					error;

	error = xfs_rmap_btrec_to_irec(rec, &irec);
	if (error)
		return error;
	return query->fn(cur, &irec, query->priv);
}

/* Find all rmaps between two keys. */
int
xfs_rmap_query_range(
	struct xfs_btree_cur			*cur,
	const struct xfs_rmap_irec		*low_rec,
	const struct xfs_rmap_irec		*high_rec,
	xfs_rmap_query_range_fn			fn,
	void					*priv)
{
	union xfs_btree_irec			low_brec;
	union xfs_btree_irec			high_brec;
	struct xfs_rmap_query_range_info	query;

	low_brec.r = *low_rec;
	high_brec.r = *high_rec;
	query.priv = priv;
	query.fn = fn;
	return xfs_btree_query_range(cur, &low_brec, &high_brec,
			xfs_rmap_query_range_helper, &query);
}

/* Find all rmaps. */
int
xfs_rmap_query_all(
	struct xfs_btree_cur			*cur,
	xfs_rmap_query_range_fn			fn,
	void					*priv)
{
	struct xfs_rmap_query_range_info	query;

	query.priv = priv;
	query.fn = fn;
	return xfs_btree_query_all(cur, xfs_rmap_query_range_helper, &query);
}

/* Clean up after calling xfs_rmap_finish_one. */
void
xfs_rmap_finish_one_cleanup(
	struct xfs_trans	*tp,
	struct xfs_btree_cur	*rcur,
	int			error)
{
	struct xfs_buf		*agbp;

	if (rcur == NULL)
		return;
	agbp = rcur->bc_ag.agbp;
	xfs_btree_del_cursor(rcur, error);
	if (error)
		xfs_trans_brelse(tp, agbp);
}

/*
 * Process one of the deferred rmap operations.  We pass back the
 * btree cursor to maintain our lock on the rmapbt between calls.
 * This saves time and eliminates a buffer deadlock between the
 * superblock and the AGF because we'll always grab them in the same
 * order.
 */
int
xfs_rmap_finish_one(
	struct xfs_trans		*tp,
	enum xfs_rmap_intent_type	type,
	uint64_t			owner,
	int				whichfork,
	xfs_fileoff_t			startoff,
	xfs_fsblock_t			startblock,
	xfs_filblks_t			blockcount,
	xfs_exntst_t			state,
	struct xfs_btree_cur		**pcur)
{
	struct xfs_mount		*mp = tp->t_mountp;
	struct xfs_perag		*pag;
	struct xfs_btree_cur		*rcur;
	struct xfs_buf			*agbp = NULL;
	int				error = 0;
	struct xfs_owner_info		oinfo;
	xfs_agblock_t			bno;
	bool				unwritten;

	pag = xfs_perag_get(mp, XFS_FSB_TO_AGNO(mp, startblock));
	bno = XFS_FSB_TO_AGBNO(mp, startblock);

	trace_xfs_rmap_deferred(mp, pag->pag_agno, type, bno, owner, whichfork,
			startoff, blockcount, state);

	if (XFS_TEST_ERROR(false, mp, XFS_ERRTAG_RMAP_FINISH_ONE)) {
		error = -EIO;
		goto out_drop;
	}


	/*
	 * If we haven't gotten a cursor or the cursor AG doesn't match
	 * the startblock, get one now.
	 */
	rcur = *pcur;
	if (rcur != NULL && rcur->bc_ag.pag != pag) {
		xfs_rmap_finish_one_cleanup(tp, rcur, 0);
		rcur = NULL;
		*pcur = NULL;
	}
	if (rcur == NULL) {
		/*
		 * Refresh the freelist before we start changing the
		 * rmapbt, because a shape change could cause us to
		 * allocate blocks.
		 */
		error = xfs_free_extent_fix_freelist(tp, pag, &agbp);
		if (error)
			goto out_drop;
		if (XFS_IS_CORRUPT(tp->t_mountp, !agbp)) {
			error = -EFSCORRUPTED;
			goto out_drop;
		}

		rcur = xfs_rmapbt_init_cursor(mp, tp, agbp, pag);
	}
	*pcur = rcur;

	xfs_rmap_ino_owner(&oinfo, owner, whichfork, startoff);
	unwritten = state == XFS_EXT_UNWRITTEN;
	bno = XFS_FSB_TO_AGBNO(rcur->bc_mp, startblock);

	switch (type) {
	case XFS_RMAP_ALLOC:
	case XFS_RMAP_MAP:
		error = xfs_rmap_map(rcur, bno, blockcount, unwritten, &oinfo);
		break;
	case XFS_RMAP_MAP_SHARED:
		error = xfs_rmap_map_shared(rcur, bno, blockcount, unwritten,
				&oinfo);
		break;
	case XFS_RMAP_FREE:
	case XFS_RMAP_UNMAP:
		error = xfs_rmap_unmap(rcur, bno, blockcount, unwritten,
				&oinfo);
		break;
	case XFS_RMAP_UNMAP_SHARED:
		error = xfs_rmap_unmap_shared(rcur, bno, blockcount, unwritten,
				&oinfo);
		break;
	case XFS_RMAP_CONVERT:
		error = xfs_rmap_convert(rcur, bno, blockcount, !unwritten,
				&oinfo);
		break;
	case XFS_RMAP_CONVERT_SHARED:
		error = xfs_rmap_convert_shared(rcur, bno, blockcount,
				!unwritten, &oinfo);
		break;
	default:
		ASSERT(0);
		error = -EFSCORRUPTED;
	}
out_drop:
	xfs_perag_put(pag);
	return error;
}

/*
 * Don't defer an rmap if we aren't an rmap filesystem.
 */
static bool
xfs_rmap_update_is_needed(
	struct xfs_mount	*mp,
	int			whichfork)
{
	return xfs_has_rmapbt(mp) && whichfork != XFS_COW_FORK;
}

/*
 * Record a rmap intent; the list is kept sorted first by AG and then by
 * increasing age.
 */
static void
__xfs_rmap_add(
	struct xfs_trans		*tp,
	enum xfs_rmap_intent_type	type,
	uint64_t			owner,
	int				whichfork,
	struct xfs_bmbt_irec		*bmap)
{
	struct xfs_rmap_intent		*ri;

	trace_xfs_rmap_defer(tp->t_mountp,
			XFS_FSB_TO_AGNO(tp->t_mountp, bmap->br_startblock),
			type,
			XFS_FSB_TO_AGBNO(tp->t_mountp, bmap->br_startblock),
			owner, whichfork,
			bmap->br_startoff,
			bmap->br_blockcount,
			bmap->br_state);

	ri = kmem_cache_alloc(xfs_rmap_intent_cache, GFP_NOFS | __GFP_NOFAIL);
	INIT_LIST_HEAD(&ri->ri_list);
	ri->ri_type = type;
	ri->ri_owner = owner;
	ri->ri_whichfork = whichfork;
	ri->ri_bmap = *bmap;

	xfs_defer_add(tp, XFS_DEFER_OPS_TYPE_RMAP, &ri->ri_list);
}

/* Map an extent into a file. */
void
xfs_rmap_map_extent(
	struct xfs_trans	*tp,
	struct xfs_inode	*ip,
	int			whichfork,
	struct xfs_bmbt_irec	*PREV)
{
	enum xfs_rmap_intent_type type = XFS_RMAP_MAP;

	if (!xfs_rmap_update_is_needed(tp->t_mountp, whichfork))
		return;

	if (whichfork != XFS_ATTR_FORK && xfs_is_reflink_inode(ip))
		type = XFS_RMAP_MAP_SHARED;

	__xfs_rmap_add(tp, type, ip->i_ino, whichfork, PREV);
}

/* Unmap an extent out of a file. */
void
xfs_rmap_unmap_extent(
	struct xfs_trans	*tp,
	struct xfs_inode	*ip,
	int			whichfork,
	struct xfs_bmbt_irec	*PREV)
{
	enum xfs_rmap_intent_type type = XFS_RMAP_UNMAP;

	if (!xfs_rmap_update_is_needed(tp->t_mountp, whichfork))
		return;

	if (whichfork != XFS_ATTR_FORK && xfs_is_reflink_inode(ip))
		type = XFS_RMAP_UNMAP_SHARED;

	__xfs_rmap_add(tp, type, ip->i_ino, whichfork, PREV);
}

/*
 * Convert a data fork extent from unwritten to real or vice versa.
 *
 * Note that tp can be NULL here as no transaction is used for COW fork
 * unwritten conversion.
 */
void
xfs_rmap_convert_extent(
	struct xfs_mount	*mp,
	struct xfs_trans	*tp,
	struct xfs_inode	*ip,
	int			whichfork,
	struct xfs_bmbt_irec	*PREV)
{
	enum xfs_rmap_intent_type type = XFS_RMAP_CONVERT;

	if (!xfs_rmap_update_is_needed(mp, whichfork))
		return;

	if (whichfork != XFS_ATTR_FORK && xfs_is_reflink_inode(ip))
		type = XFS_RMAP_CONVERT_SHARED;

	__xfs_rmap_add(tp, type, ip->i_ino, whichfork, PREV);
}

/* Schedule the creation of an rmap for non-file data. */
void
xfs_rmap_alloc_extent(
	struct xfs_trans	*tp,
	xfs_agnumber_t		agno,
	xfs_agblock_t		bno,
	xfs_extlen_t		len,
	uint64_t		owner)
{
	struct xfs_bmbt_irec	bmap;

	if (!xfs_rmap_update_is_needed(tp->t_mountp, XFS_DATA_FORK))
		return;

	bmap.br_startblock = XFS_AGB_TO_FSB(tp->t_mountp, agno, bno);
	bmap.br_blockcount = len;
	bmap.br_startoff = 0;
	bmap.br_state = XFS_EXT_NORM;

	__xfs_rmap_add(tp, XFS_RMAP_ALLOC, owner, XFS_DATA_FORK, &bmap);
}

/* Schedule the deletion of an rmap for non-file data. */
void
xfs_rmap_free_extent(
	struct xfs_trans	*tp,
	xfs_agnumber_t		agno,
	xfs_agblock_t		bno,
	xfs_extlen_t		len,
	uint64_t		owner)
{
	struct xfs_bmbt_irec	bmap;

	if (!xfs_rmap_update_is_needed(tp->t_mountp, XFS_DATA_FORK))
		return;

	bmap.br_startblock = XFS_AGB_TO_FSB(tp->t_mountp, agno, bno);
	bmap.br_blockcount = len;
	bmap.br_startoff = 0;
	bmap.br_state = XFS_EXT_NORM;

	__xfs_rmap_add(tp, XFS_RMAP_FREE, owner, XFS_DATA_FORK, &bmap);
}

/* Compare rmap records.  Returns -1 if a < b, 1 if a > b, and 0 if equal. */
int
xfs_rmap_compare(
	const struct xfs_rmap_irec	*a,
	const struct xfs_rmap_irec	*b)
{
	__u64				oa;
	__u64				ob;

	oa = xfs_rmap_irec_offset_pack(a);
	ob = xfs_rmap_irec_offset_pack(b);

	if (a->rm_startblock < b->rm_startblock)
		return -1;
	else if (a->rm_startblock > b->rm_startblock)
		return 1;
	else if (a->rm_owner < b->rm_owner)
		return -1;
	else if (a->rm_owner > b->rm_owner)
		return 1;
	else if (oa < ob)
		return -1;
	else if (oa > ob)
		return 1;
	else
		return 0;
}

/* Is there a record covering a given extent? */
int
xfs_rmap_has_record(
	struct xfs_btree_cur	*cur,
	xfs_agblock_t		bno,
	xfs_extlen_t		len,
	bool			*exists)
{
	union xfs_btree_irec	low;
	union xfs_btree_irec	high;

	memset(&low, 0, sizeof(low));
	low.r.rm_startblock = bno;
	memset(&high, 0xFF, sizeof(high));
	high.r.rm_startblock = bno + len - 1;

	return xfs_btree_has_record(cur, &low, &high, exists);
}

/*
 * Is there a record for this owner completely covering a given physical
 * extent?  If so, *has_rmap will be set to true.  If there is no record
 * or the record only covers part of the range, we set *has_rmap to false.
 * This function doesn't perform range lookups or offset checks, so it is
 * not suitable for checking data fork blocks.
 */
int
xfs_rmap_record_exists(
	struct xfs_btree_cur		*cur,
	xfs_agblock_t			bno,
	xfs_extlen_t			len,
	const struct xfs_owner_info	*oinfo,
	bool				*has_rmap)
{
	uint64_t			owner;
	uint64_t			offset;
	unsigned int			flags;
	int				has_record;
	struct xfs_rmap_irec		irec;
	int				error;

	xfs_owner_info_unpack(oinfo, &owner, &offset, &flags);
	ASSERT(XFS_RMAP_NON_INODE_OWNER(owner) ||
	       (flags & XFS_RMAP_BMBT_BLOCK));

	error = xfs_rmap_lookup_le(cur, bno, len, owner, offset, flags,
			&has_record);
	if (error)
		return error;
	if (!has_record) {
		*has_rmap = false;
		return 0;
	}

	error = xfs_rmap_get_rec(cur, &irec, &has_record);
	if (error)
		return error;
	if (!has_record) {
		*has_rmap = false;
		return 0;
	}

	*has_rmap = (irec.rm_owner == owner && irec.rm_startblock <= bno &&
		     irec.rm_startblock + irec.rm_blockcount >= bno + len);
	return 0;
}

struct xfs_rmap_key_state {
	uint64_t			owner;
	uint64_t			offset;
	unsigned int			flags;
};

/* For each rmap given, figure out if it doesn't match the key we want. */
STATIC int
xfs_rmap_has_other_keys_helper(
	struct xfs_btree_cur		*cur,
	const struct xfs_rmap_irec	*rec,
	void				*priv)
{
	struct xfs_rmap_key_state	*rks = priv;

	if (rks->owner == rec->rm_owner && rks->offset == rec->rm_offset &&
	    ((rks->flags & rec->rm_flags) & XFS_RMAP_KEY_FLAGS) == rks->flags)
		return 0;
	return -ECANCELED;
}

/*
 * Given an extent and some owner info, can we find records overlapping
 * the extent whose owner info does not match the given owner?
 */
int
xfs_rmap_has_other_keys(
	struct xfs_btree_cur		*cur,
	xfs_agblock_t			bno,
	xfs_extlen_t			len,
	const struct xfs_owner_info	*oinfo,
	bool				*has_rmap)
{
	struct xfs_rmap_irec		low = {0};
	struct xfs_rmap_irec		high;
	struct xfs_rmap_key_state	rks;
	int				error;

	xfs_owner_info_unpack(oinfo, &rks.owner, &rks.offset, &rks.flags);
	*has_rmap = false;

	low.rm_startblock = bno;
	memset(&high, 0xFF, sizeof(high));
	high.rm_startblock = bno + len - 1;

	error = xfs_rmap_query_range(cur, &low, &high,
			xfs_rmap_has_other_keys_helper, &rks);
	if (error == -ECANCELED) {
		*has_rmap = true;
		return 0;
	}

	return error;
}

const struct xfs_owner_info XFS_RMAP_OINFO_SKIP_UPDATE = {
	.oi_owner = XFS_RMAP_OWN_NULL,
};
const struct xfs_owner_info XFS_RMAP_OINFO_ANY_OWNER = {
	.oi_owner = XFS_RMAP_OWN_UNKNOWN,
};
const struct xfs_owner_info XFS_RMAP_OINFO_FS = {
	.oi_owner = XFS_RMAP_OWN_FS,
};
const struct xfs_owner_info XFS_RMAP_OINFO_LOG = {
	.oi_owner = XFS_RMAP_OWN_LOG,
};
const struct xfs_owner_info XFS_RMAP_OINFO_AG = {
	.oi_owner = XFS_RMAP_OWN_AG,
};
const struct xfs_owner_info XFS_RMAP_OINFO_INOBT = {
	.oi_owner = XFS_RMAP_OWN_INOBT,
};
const struct xfs_owner_info XFS_RMAP_OINFO_INODES = {
	.oi_owner = XFS_RMAP_OWN_INODES,
};
const struct xfs_owner_info XFS_RMAP_OINFO_REFC = {
	.oi_owner = XFS_RMAP_OWN_REFC,
};
const struct xfs_owner_info XFS_RMAP_OINFO_COW = {
	.oi_owner = XFS_RMAP_OWN_COW,
};

int __init
xfs_rmap_intent_init_cache(void)
{
	xfs_rmap_intent_cache = kmem_cache_create("xfs_rmap_intent",
			sizeof(struct xfs_rmap_intent),
			0, 0, NULL);

	return xfs_rmap_intent_cache != NULL ? 0 : -ENOMEM;
}

void
xfs_rmap_intent_destroy_cache(void)
{
	kmem_cache_destroy(xfs_rmap_intent_cache);
	xfs_rmap_intent_cache = NULL;
}<|MERGE_RESOLUTION|>--- conflicted
+++ resolved
@@ -23,11 +23,8 @@
 #include "xfs_error.h"
 #include "xfs_inode.h"
 #include "xfs_ag.h"
-<<<<<<< HEAD
-=======
 
 struct kmem_cache	*xfs_rmap_intent_cache;
->>>>>>> df0cc57e
 
 /*
  * Lookup the first record less than or equal to [bno, len, owner, offset]
