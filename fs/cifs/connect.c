--- conflicted
+++ resolved
@@ -1667,12 +1667,9 @@
 	}
 	spin_unlock(&cifs_tcp_ses_lock);
 
-<<<<<<< HEAD
-=======
 	/* ses_count can never go negative */
 	WARN_ON(ses->ses_count < 0);
 
->>>>>>> d92805b6
 	spin_lock(&GlobalMid_Lock);
 	if (ses->status == CifsGood)
 		ses->status = CifsExiting;
