// SPDX-License-Identifier: GPL-2.0
/*
 *  SMB2 version specific operations
 *
 *  Copyright (c) 2012, Jeff Layton <jlayton@redhat.com>
 */

#include <linux/pagemap.h>
#include <linux/vfs.h>
#include <linux/falloc.h>
#include <linux/scatterlist.h>
#include <linux/uuid.h>
#include <crypto/aead.h>
#include "cifsglob.h"
#include "smb2pdu.h"
#include "smb2proto.h"
#include "cifsproto.h"
#include "cifs_debug.h"
#include "cifs_unicode.h"
#include "smb2status.h"
#include "smb2glob.h"
#include "cifs_ioctl.h"
#include "smbdirect.h"

/* Change credits for different ops and return the total number of credits */
static int
change_conf(struct TCP_Server_Info *server)
{
	server->credits += server->echo_credits + server->oplock_credits;
	server->oplock_credits = server->echo_credits = 0;
	switch (server->credits) {
	case 0:
		return 0;
	case 1:
		server->echoes = false;
		server->oplocks = false;
		break;
	case 2:
		server->echoes = true;
		server->oplocks = false;
		server->echo_credits = 1;
		break;
	default:
		server->echoes = true;
		if (enable_oplocks) {
			server->oplocks = true;
			server->oplock_credits = 1;
		} else
			server->oplocks = false;

		server->echo_credits = 1;
	}
	server->credits -= server->echo_credits + server->oplock_credits;
	return server->credits + server->echo_credits + server->oplock_credits;
}

static void
smb2_add_credits(struct TCP_Server_Info *server,
		 const struct cifs_credits *credits, const int optype)
{
	int *val, rc = -1;
<<<<<<< HEAD
=======
	unsigned int add = credits->value;
	unsigned int instance = credits->instance;
	bool reconnect_detected = false;
>>>>>>> f7688b48

	spin_lock(&server->req_lock);
	val = server->ops->get_credits_field(server, optype);

	/* eg found case where write overlapping reconnect messed up credits */
	if (((optype & CIFS_OP_MASK) == CIFS_NEG_OP) && (*val != 0))
		trace_smb3_reconnect_with_invalid_credits(server->CurrentMid,
			server->hostname, *val);
	if ((instance == 0) || (instance == server->reconnect_instance))
		*val += add;
	else
		reconnect_detected = true;

	if (*val > 65000) {
		*val = 65000; /* Don't get near 64K credits, avoid srv bugs */
		printk_once(KERN_WARNING "server overflowed SMB3 credits\n");
	}
	server->in_flight--;
	if (server->in_flight == 0 && (optype & CIFS_OP_MASK) != CIFS_NEG_OP)
		rc = change_conf(server);
	/*
	 * Sometimes server returns 0 credits on oplock break ack - we need to
	 * rebalance credits in this case.
	 */
	else if (server->in_flight > 0 && server->oplock_credits == 0 &&
		 server->oplocks) {
		if (server->credits > 1) {
			server->credits--;
			server->oplock_credits++;
		}
	}
	spin_unlock(&server->req_lock);
	wake_up(&server->request_q);

<<<<<<< HEAD
	if (server->tcpStatus == CifsNeedReconnect)
=======
	if (reconnect_detected)
		cifs_dbg(FYI, "trying to put %d credits from the old server instance %d\n",
			 add, instance);

	if (server->tcpStatus == CifsNeedReconnect
	    || server->tcpStatus == CifsExiting)
>>>>>>> f7688b48
		return;

	switch (rc) {
	case -1:
		/* change_conf hasn't been executed */
		break;
	case 0:
<<<<<<< HEAD
		cifs_dbg(VFS, "Possible client or server bug - zero credits\n");
		break;
	case 1:
		cifs_dbg(VFS, "disabling echoes and oplocks\n");
=======
		cifs_server_dbg(VFS, "Possible client or server bug - zero credits\n");
		break;
	case 1:
		cifs_server_dbg(VFS, "disabling echoes and oplocks\n");
>>>>>>> f7688b48
		break;
	case 2:
		cifs_dbg(FYI, "disabling oplocks\n");
		break;
	default:
		cifs_dbg(FYI, "add %u credits total=%d\n", add, rc);
	}
}

static void
smb2_set_credits(struct TCP_Server_Info *server, const int val)
{
	spin_lock(&server->req_lock);
	server->credits = val;
	if (val == 1)
		server->reconnect_instance++;
	spin_unlock(&server->req_lock);
	/* don't log while holding the lock */
	if (val == 1)
		cifs_dbg(FYI, "set credits to 1 due to smb2 reconnect\n");
}

static int *
smb2_get_credits_field(struct TCP_Server_Info *server, const int optype)
{
	switch (optype) {
	case CIFS_ECHO_OP:
		return &server->echo_credits;
	case CIFS_OBREAK_OP:
		return &server->oplock_credits;
	default:
		return &server->credits;
	}
}

static unsigned int
smb2_get_credits(struct mid_q_entry *mid)
{
	struct smb2_sync_hdr *shdr = (struct smb2_sync_hdr *)mid->resp_buf;

	if (mid->mid_state == MID_RESPONSE_RECEIVED
	    || mid->mid_state == MID_RESPONSE_MALFORMED)
		return le16_to_cpu(shdr->CreditRequest);

	return 0;
}

static int
smb2_wait_mtu_credits(struct TCP_Server_Info *server, unsigned int size,
		      unsigned int *num, struct cifs_credits *credits)
{
	int rc = 0;
	unsigned int scredits;

	spin_lock(&server->req_lock);
	while (1) {
		if (server->credits <= 0) {
			spin_unlock(&server->req_lock);
			cifs_num_waiters_inc(server);
			rc = wait_event_killable(server->request_q,
				has_credits(server, &server->credits, 1));
			cifs_num_waiters_dec(server);
			if (rc)
				return rc;
			spin_lock(&server->req_lock);
		} else {
			if (server->tcpStatus == CifsExiting) {
				spin_unlock(&server->req_lock);
				return -ENOENT;
			}

			scredits = server->credits;
			/* can deadlock with reopen */
			if (scredits <= 8) {
				*num = SMB2_MAX_BUFFER_SIZE;
				credits->value = 0;
				credits->instance = 0;
				break;
			}

			/* leave some credits for reopen and other ops */
			scredits -= 8;
			*num = min_t(unsigned int, size,
				     scredits * SMB2_MAX_BUFFER_SIZE);

			credits->value =
				DIV_ROUND_UP(*num, SMB2_MAX_BUFFER_SIZE);
			credits->instance = server->reconnect_instance;
			server->credits -= credits->value;
			server->in_flight++;
			if (server->in_flight > server->max_in_flight)
				server->max_in_flight = server->in_flight;
			break;
		}
	}
	spin_unlock(&server->req_lock);
	return rc;
}

static int
smb2_adjust_credits(struct TCP_Server_Info *server,
		    struct cifs_credits *credits,
		    const unsigned int payload_size)
{
	int new_val = DIV_ROUND_UP(payload_size, SMB2_MAX_BUFFER_SIZE);

	if (!credits->value || credits->value == new_val)
		return 0;

	if (credits->value < new_val) {
		WARN_ONCE(1, "request has less credits (%d) than required (%d)",
			  credits->value, new_val);
		return -ENOTSUPP;
	}

	spin_lock(&server->req_lock);

	if (server->reconnect_instance != credits->instance) {
		spin_unlock(&server->req_lock);
		cifs_server_dbg(VFS, "trying to return %d credits to old session\n",
			 credits->value - new_val);
		return -EAGAIN;
	}

	server->credits += credits->value - new_val;
	spin_unlock(&server->req_lock);
	wake_up(&server->request_q);
	credits->value = new_val;
	return 0;
}

static __u64
smb2_get_next_mid(struct TCP_Server_Info *server)
{
	__u64 mid;
	/* for SMB2 we need the current value */
	spin_lock(&GlobalMid_Lock);
	mid = server->CurrentMid++;
	spin_unlock(&GlobalMid_Lock);
	return mid;
}

static void
smb2_revert_current_mid(struct TCP_Server_Info *server, const unsigned int val)
{
	spin_lock(&GlobalMid_Lock);
	if (server->CurrentMid >= val)
		server->CurrentMid -= val;
	spin_unlock(&GlobalMid_Lock);
}

static struct mid_q_entry *
smb2_find_mid(struct TCP_Server_Info *server, char *buf)
{
	struct mid_q_entry *mid;
	struct smb2_sync_hdr *shdr = (struct smb2_sync_hdr *)buf;
	__u64 wire_mid = le64_to_cpu(shdr->MessageId);

	if (shdr->ProtocolId == SMB2_TRANSFORM_PROTO_NUM) {
		cifs_server_dbg(VFS, "Encrypted frame parsing not supported yet\n");
		return NULL;
	}

	spin_lock(&GlobalMid_Lock);
	list_for_each_entry(mid, &server->pending_mid_q, qhead) {
		if ((mid->mid == wire_mid) &&
		    (mid->mid_state == MID_REQUEST_SUBMITTED) &&
		    (mid->command == shdr->Command)) {
			kref_get(&mid->refcount);
			spin_unlock(&GlobalMid_Lock);
			return mid;
		}
	}
	spin_unlock(&GlobalMid_Lock);
	return NULL;
}

static void
smb2_dump_detail(void *buf, struct TCP_Server_Info *server)
{
#ifdef CONFIG_CIFS_DEBUG2
	struct smb2_sync_hdr *shdr = (struct smb2_sync_hdr *)buf;

	cifs_server_dbg(VFS, "Cmd: %d Err: 0x%x Flags: 0x%x Mid: %llu Pid: %d\n",
		 shdr->Command, shdr->Status, shdr->Flags, shdr->MessageId,
		 shdr->ProcessId);
	cifs_server_dbg(VFS, "smb buf %p len %u\n", buf,
		 server->ops->calc_smb_size(buf, server));
#endif
}

static bool
smb2_need_neg(struct TCP_Server_Info *server)
{
	return server->max_read == 0;
}

static int
smb2_negotiate(const unsigned int xid, struct cifs_ses *ses)
{
	int rc;

	ses->server->CurrentMid = 0;
	rc = SMB2_negotiate(xid, ses);
	/* BB we probably don't need to retry with modern servers */
	if (rc == -EAGAIN)
		rc = -EHOSTDOWN;
	return rc;
}

static unsigned int
smb2_negotiate_wsize(struct cifs_tcon *tcon, struct smb_vol *volume_info)
{
	struct TCP_Server_Info *server = tcon->ses->server;
	unsigned int wsize;

	/* start with specified wsize, or default */
	wsize = volume_info->wsize ? volume_info->wsize : CIFS_DEFAULT_IOSIZE;
	wsize = min_t(unsigned int, wsize, server->max_write);
#ifdef CONFIG_CIFS_SMB_DIRECT
	if (server->rdma) {
		if (server->sign)
			wsize = min_t(unsigned int,
				wsize, server->smbd_conn->max_fragmented_send_size);
		else
			wsize = min_t(unsigned int,
				wsize, server->smbd_conn->max_readwrite_size);
	}
#endif
	if (!(server->capabilities & SMB2_GLOBAL_CAP_LARGE_MTU))
		wsize = min_t(unsigned int, wsize, SMB2_MAX_BUFFER_SIZE);

	return wsize;
}

static unsigned int
smb3_negotiate_wsize(struct cifs_tcon *tcon, struct smb_vol *volume_info)
{
	struct TCP_Server_Info *server = tcon->ses->server;
	unsigned int wsize;

	/* start with specified wsize, or default */
	wsize = volume_info->wsize ? volume_info->wsize : SMB3_DEFAULT_IOSIZE;
	wsize = min_t(unsigned int, wsize, server->max_write);
#ifdef CONFIG_CIFS_SMB_DIRECT
	if (server->rdma) {
		if (server->sign)
			wsize = min_t(unsigned int,
				wsize, server->smbd_conn->max_fragmented_send_size);
		else
			wsize = min_t(unsigned int,
				wsize, server->smbd_conn->max_readwrite_size);
	}
#endif
	if (!(server->capabilities & SMB2_GLOBAL_CAP_LARGE_MTU))
		wsize = min_t(unsigned int, wsize, SMB2_MAX_BUFFER_SIZE);

	return wsize;
}

static unsigned int
smb2_negotiate_rsize(struct cifs_tcon *tcon, struct smb_vol *volume_info)
{
	struct TCP_Server_Info *server = tcon->ses->server;
	unsigned int rsize;

	/* start with specified rsize, or default */
	rsize = volume_info->rsize ? volume_info->rsize : CIFS_DEFAULT_IOSIZE;
	rsize = min_t(unsigned int, rsize, server->max_read);
#ifdef CONFIG_CIFS_SMB_DIRECT
	if (server->rdma) {
		if (server->sign)
			rsize = min_t(unsigned int,
				rsize, server->smbd_conn->max_fragmented_recv_size);
		else
			rsize = min_t(unsigned int,
				rsize, server->smbd_conn->max_readwrite_size);
	}
#endif

	if (!(server->capabilities & SMB2_GLOBAL_CAP_LARGE_MTU))
		rsize = min_t(unsigned int, rsize, SMB2_MAX_BUFFER_SIZE);

	return rsize;
}

static unsigned int
smb3_negotiate_rsize(struct cifs_tcon *tcon, struct smb_vol *volume_info)
{
	struct TCP_Server_Info *server = tcon->ses->server;
	unsigned int rsize;

	/* start with specified rsize, or default */
	rsize = volume_info->rsize ? volume_info->rsize : SMB3_DEFAULT_IOSIZE;
	rsize = min_t(unsigned int, rsize, server->max_read);
#ifdef CONFIG_CIFS_SMB_DIRECT
	if (server->rdma) {
		if (server->sign)
			rsize = min_t(unsigned int,
				rsize, server->smbd_conn->max_fragmented_recv_size);
		else
			rsize = min_t(unsigned int,
				rsize, server->smbd_conn->max_readwrite_size);
	}
#endif

	if (!(server->capabilities & SMB2_GLOBAL_CAP_LARGE_MTU))
		rsize = min_t(unsigned int, rsize, SMB2_MAX_BUFFER_SIZE);

	return rsize;
}

static int
parse_server_interfaces(struct network_interface_info_ioctl_rsp *buf,
			size_t buf_len,
			struct cifs_server_iface **iface_list,
			size_t *iface_count)
{
	struct network_interface_info_ioctl_rsp *p;
	struct sockaddr_in *addr4;
	struct sockaddr_in6 *addr6;
	struct iface_info_ipv4 *p4;
	struct iface_info_ipv6 *p6;
	struct cifs_server_iface *info;
	ssize_t bytes_left;
	size_t next = 0;
	int nb_iface = 0;
	int rc = 0;

	*iface_list = NULL;
	*iface_count = 0;

	/*
	 * Fist pass: count and sanity check
	 */

	bytes_left = buf_len;
	p = buf;
	while (bytes_left >= sizeof(*p)) {
		nb_iface++;
		next = le32_to_cpu(p->Next);
		if (!next) {
			bytes_left -= sizeof(*p);
			break;
		}
		p = (struct network_interface_info_ioctl_rsp *)((u8 *)p+next);
		bytes_left -= next;
	}

	if (!nb_iface) {
		cifs_dbg(VFS, "%s: malformed interface info\n", __func__);
		rc = -EINVAL;
		goto out;
	}

	if (bytes_left || p->Next)
		cifs_dbg(VFS, "%s: incomplete interface info\n", __func__);


	/*
	 * Second pass: extract info to internal structure
	 */

	*iface_list = kcalloc(nb_iface, sizeof(**iface_list), GFP_KERNEL);
	if (!*iface_list) {
		rc = -ENOMEM;
		goto out;
	}

	info = *iface_list;
	bytes_left = buf_len;
	p = buf;
	while (bytes_left >= sizeof(*p)) {
		info->speed = le64_to_cpu(p->LinkSpeed);
		info->rdma_capable = le32_to_cpu(p->Capability & RDMA_CAPABLE);
		info->rss_capable = le32_to_cpu(p->Capability & RSS_CAPABLE);

		cifs_dbg(FYI, "%s: adding iface %zu\n", __func__, *iface_count);
		cifs_dbg(FYI, "%s: speed %zu bps\n", __func__, info->speed);
		cifs_dbg(FYI, "%s: capabilities 0x%08x\n", __func__,
			 le32_to_cpu(p->Capability));

		switch (p->Family) {
		/*
		 * The kernel and wire socket structures have the same
		 * layout and use network byte order but make the
		 * conversion explicit in case either one changes.
		 */
		case INTERNETWORK:
			addr4 = (struct sockaddr_in *)&info->sockaddr;
			p4 = (struct iface_info_ipv4 *)p->Buffer;
			addr4->sin_family = AF_INET;
			memcpy(&addr4->sin_addr, &p4->IPv4Address, 4);

			/* [MS-SMB2] 2.2.32.5.1.1 Clients MUST ignore these */
			addr4->sin_port = cpu_to_be16(CIFS_PORT);

			cifs_dbg(FYI, "%s: ipv4 %pI4\n", __func__,
				 &addr4->sin_addr);
			break;
		case INTERNETWORKV6:
			addr6 =	(struct sockaddr_in6 *)&info->sockaddr;
			p6 = (struct iface_info_ipv6 *)p->Buffer;
			addr6->sin6_family = AF_INET6;
			memcpy(&addr6->sin6_addr, &p6->IPv6Address, 16);

			/* [MS-SMB2] 2.2.32.5.1.2 Clients MUST ignore these */
			addr6->sin6_flowinfo = 0;
			addr6->sin6_scope_id = 0;
			addr6->sin6_port = cpu_to_be16(CIFS_PORT);

			cifs_dbg(FYI, "%s: ipv6 %pI6\n", __func__,
				 &addr6->sin6_addr);
			break;
		default:
			cifs_dbg(VFS,
				 "%s: skipping unsupported socket family\n",
				 __func__);
			goto next_iface;
		}

		(*iface_count)++;
		info++;
next_iface:
		next = le32_to_cpu(p->Next);
		if (!next)
			break;
		p = (struct network_interface_info_ioctl_rsp *)((u8 *)p+next);
		bytes_left -= next;
	}

	if (!*iface_count) {
		rc = -EINVAL;
		goto out;
	}

out:
	if (rc) {
		kfree(*iface_list);
		*iface_count = 0;
		*iface_list = NULL;
	}
	return rc;
}


static int
SMB3_request_interfaces(const unsigned int xid, struct cifs_tcon *tcon)
{
	int rc;
	unsigned int ret_data_len = 0;
	struct network_interface_info_ioctl_rsp *out_buf = NULL;
	struct cifs_server_iface *iface_list;
	size_t iface_count;
	struct cifs_ses *ses = tcon->ses;

	rc = SMB2_ioctl(xid, tcon, NO_FILE_ID, NO_FILE_ID,
			FSCTL_QUERY_NETWORK_INTERFACE_INFO, true /* is_fsctl */,
			NULL /* no data input */, 0 /* no data input */,
			CIFSMaxBufSize, (char **)&out_buf, &ret_data_len);
	if (rc == -EOPNOTSUPP) {
		cifs_dbg(FYI,
			 "server does not support query network interfaces\n");
		goto out;
	} else if (rc != 0) {
		cifs_tcon_dbg(VFS, "error %d on ioctl to get interface list\n", rc);
		goto out;
	}

	rc = parse_server_interfaces(out_buf, ret_data_len,
				     &iface_list, &iface_count);
	if (rc)
		goto out;

	spin_lock(&ses->iface_lock);
	kfree(ses->iface_list);
	ses->iface_list = iface_list;
	ses->iface_count = iface_count;
	ses->iface_last_update = jiffies;
	spin_unlock(&ses->iface_lock);

out:
	kfree(out_buf);
	return rc;
}

static void
smb2_close_cached_fid(struct kref *ref)
{
	struct cached_fid *cfid = container_of(ref, struct cached_fid,
					       refcount);

	if (cfid->is_valid) {
		cifs_dbg(FYI, "clear cached root file handle\n");
		SMB2_close(0, cfid->tcon, cfid->fid->persistent_fid,
			   cfid->fid->volatile_fid);
		cfid->is_valid = false;
		cfid->file_all_info_is_valid = false;
	}
}

void close_shroot(struct cached_fid *cfid)
{
	mutex_lock(&cfid->fid_mutex);
	kref_put(&cfid->refcount, smb2_close_cached_fid);
	mutex_unlock(&cfid->fid_mutex);
}

void
smb2_cached_lease_break(struct work_struct *work)
{
	struct cached_fid *cfid = container_of(work,
				struct cached_fid, lease_break);

	close_shroot(cfid);
}

/*
 * Open the directory at the root of a share
 */
int open_shroot(unsigned int xid, struct cifs_tcon *tcon, struct cifs_fid *pfid)
{
	struct cifs_ses *ses = tcon->ses;
	struct TCP_Server_Info *server = ses->server;
	struct cifs_open_parms oparms;
	struct smb2_create_rsp *o_rsp = NULL;
	struct smb2_query_info_rsp *qi_rsp = NULL;
	int resp_buftype[2];
	struct smb_rqst rqst[2];
	struct kvec rsp_iov[2];
	struct kvec open_iov[SMB2_CREATE_IOV_SIZE];
	struct kvec qi_iov[1];
	int rc, flags = 0;
	__le16 utf16_path = 0; /* Null - since an open of top of share */
	u8 oplock = SMB2_OPLOCK_LEVEL_II;

	mutex_lock(&tcon->crfid.fid_mutex);
	if (tcon->crfid.is_valid) {
		cifs_dbg(FYI, "found a cached root file handle\n");
		memcpy(pfid, tcon->crfid.fid, sizeof(struct cifs_fid));
		kref_get(&tcon->crfid.refcount);
		mutex_unlock(&tcon->crfid.fid_mutex);
		return 0;
	}

	/*
	 * We do not hold the lock for the open because in case
	 * SMB2_open needs to reconnect, it will end up calling
	 * cifs_mark_open_files_invalid() which takes the lock again
	 * thus causing a deadlock
	 */

	mutex_unlock(&tcon->crfid.fid_mutex);

	if (smb3_encryption_required(tcon))
		flags |= CIFS_TRANSFORM_REQ;

	memset(rqst, 0, sizeof(rqst));
	resp_buftype[0] = resp_buftype[1] = CIFS_NO_BUFFER;
	memset(rsp_iov, 0, sizeof(rsp_iov));

	/* Open */
	memset(&open_iov, 0, sizeof(open_iov));
	rqst[0].rq_iov = open_iov;
	rqst[0].rq_nvec = SMB2_CREATE_IOV_SIZE;

	oparms.tcon = tcon;
	oparms.create_options = 0;
	oparms.desired_access = FILE_READ_ATTRIBUTES;
	oparms.disposition = FILE_OPEN;
	oparms.fid = pfid;
	oparms.reconnect = false;

	rc = SMB2_open_init(tcon, &rqst[0], &oplock, &oparms, &utf16_path);
	if (rc)
		goto oshr_free;
	smb2_set_next_command(tcon, &rqst[0]);

	memset(&qi_iov, 0, sizeof(qi_iov));
	rqst[1].rq_iov = qi_iov;
	rqst[1].rq_nvec = 1;

	rc = SMB2_query_info_init(tcon, &rqst[1], COMPOUND_FID,
				  COMPOUND_FID, FILE_ALL_INFORMATION,
				  SMB2_O_INFO_FILE, 0,
				  sizeof(struct smb2_file_all_info) +
				  PATH_MAX * 2, 0, NULL);
	if (rc)
		goto oshr_free;

	smb2_set_related(&rqst[1]);

	rc = compound_send_recv(xid, ses, flags, 2, rqst,
				resp_buftype, rsp_iov);
	mutex_lock(&tcon->crfid.fid_mutex);

	/*
	 * Now we need to check again as the cached root might have
	 * been successfully re-opened from a concurrent process
	 */

	if (tcon->crfid.is_valid) {
		/* work was already done */

		/* stash fids for close() later */
		struct cifs_fid fid = {
			.persistent_fid = pfid->persistent_fid,
			.volatile_fid = pfid->volatile_fid,
		};

<<<<<<< HEAD
	/*
	 * We do not hold the lock for the open because in case
	 * SMB2_open needs to reconnect, it will end up calling
	 * cifs_mark_open_files_invalid() which takes the lock again
	 * thus causing a deadlock
	 */
	mutex_unlock(&tcon->crfid.fid_mutex);
	rc = SMB2_open(xid, &oparams, &srch_path, &oplock, NULL, NULL, NULL);
	mutex_lock(&tcon->crfid.fid_mutex);

	/*
	 * Now we need to check again as the cached root might have
	 * been successfully re-opened from a concurrent process
	 */

	if (tcon->crfid.is_valid) {
		/* work was already done */

		/* stash fids for close() later */
		struct cifs_fid fid = {
			.persistent_fid = pfid->persistent_fid,
			.volatile_fid = pfid->volatile_fid,
		};

		/*
		 * Caller expects this func to set pfid to a valid
		 * cached root, so we copy the existing one and get a
		 * reference
		 */
		memcpy(pfid, tcon->crfid.fid, sizeof(*pfid));
		kref_get(&tcon->crfid.refcount);

		mutex_unlock(&tcon->crfid.fid_mutex);

		if (rc == 0) {
			/* close extra handle outside of critical section */
			SMB2_close(xid, tcon, fid.persistent_fid,
				   fid.volatile_fid);
		}
		return 0;
	}

	/* Cached root is still invalid, continue normaly */

	if (rc == 0) {
		memcpy(tcon->crfid.fid, pfid, sizeof(struct cifs_fid));
		tcon->crfid.tcon = tcon;
		tcon->crfid.is_valid = true;
		kref_init(&tcon->crfid.refcount);
=======
		/*
		 * caller expects this func to set pfid to a valid
		 * cached root, so we copy the existing one and get a
		 * reference.
		 */
		memcpy(pfid, tcon->crfid.fid, sizeof(*pfid));
>>>>>>> f7688b48
		kref_get(&tcon->crfid.refcount);

		mutex_unlock(&tcon->crfid.fid_mutex);

		if (rc == 0) {
			/* close extra handle outside of crit sec */
			SMB2_close(xid, tcon, fid.persistent_fid, fid.volatile_fid);
		}
		goto oshr_free;
	}

<<<<<<< HEAD
=======
	/* Cached root is still invalid, continue normaly */

	if (rc) {
		if (rc == -EREMCHG) {
			tcon->need_reconnect = true;
			printk_once(KERN_WARNING "server share %s deleted\n",
				    tcon->treeName);
		}
		goto oshr_exit;
	}

	atomic_inc(&tcon->num_remote_opens);

	o_rsp = (struct smb2_create_rsp *)rsp_iov[0].iov_base;
	oparms.fid->persistent_fid = o_rsp->PersistentFileId;
	oparms.fid->volatile_fid = o_rsp->VolatileFileId;
#ifdef CONFIG_CIFS_DEBUG2
	oparms.fid->mid = le64_to_cpu(o_rsp->sync_hdr.MessageId);
#endif /* CIFS_DEBUG2 */

	memcpy(tcon->crfid.fid, pfid, sizeof(struct cifs_fid));
	tcon->crfid.tcon = tcon;
	tcon->crfid.is_valid = true;
	kref_init(&tcon->crfid.refcount);

	/* BB TBD check to see if oplock level check can be removed below */
	if (o_rsp->OplockLevel == SMB2_OPLOCK_LEVEL_LEASE) {
		kref_get(&tcon->crfid.refcount);
		smb2_parse_contexts(server, o_rsp,
				&oparms.fid->epoch,
				oparms.fid->lease_key, &oplock, NULL);
	} else
		goto oshr_exit;

	qi_rsp = (struct smb2_query_info_rsp *)rsp_iov[1].iov_base;
	if (le32_to_cpu(qi_rsp->OutputBufferLength) < sizeof(struct smb2_file_all_info))
		goto oshr_exit;
	if (!smb2_validate_and_copy_iov(
				le16_to_cpu(qi_rsp->OutputBufferOffset),
				sizeof(struct smb2_file_all_info),
				&rsp_iov[1], sizeof(struct smb2_file_all_info),
				(char *)&tcon->crfid.file_all_info))
		tcon->crfid.file_all_info_is_valid = 1;

oshr_exit:
>>>>>>> f7688b48
	mutex_unlock(&tcon->crfid.fid_mutex);
oshr_free:
	SMB2_open_free(&rqst[0]);
	SMB2_query_info_free(&rqst[1]);
	free_rsp_buf(resp_buftype[0], rsp_iov[0].iov_base);
	free_rsp_buf(resp_buftype[1], rsp_iov[1].iov_base);
	return rc;
}

static void
smb3_qfs_tcon(const unsigned int xid, struct cifs_tcon *tcon)
{
	int rc;
	__le16 srch_path = 0; /* Null - open root of share */
	u8 oplock = SMB2_OPLOCK_LEVEL_NONE;
	struct cifs_open_parms oparms;
	struct cifs_fid fid;
	bool no_cached_open = tcon->nohandlecache;

	oparms.tcon = tcon;
	oparms.desired_access = FILE_READ_ATTRIBUTES;
	oparms.disposition = FILE_OPEN;
	oparms.create_options = 0;
	oparms.fid = &fid;
	oparms.reconnect = false;

	if (no_cached_open)
		rc = SMB2_open(xid, &oparms, &srch_path, &oplock, NULL, NULL,
			       NULL);
	else
		rc = open_shroot(xid, tcon, &fid);

	if (rc)
		return;

	SMB3_request_interfaces(xid, tcon);

	SMB2_QFS_attr(xid, tcon, fid.persistent_fid, fid.volatile_fid,
			FS_ATTRIBUTE_INFORMATION);
	SMB2_QFS_attr(xid, tcon, fid.persistent_fid, fid.volatile_fid,
			FS_DEVICE_INFORMATION);
	SMB2_QFS_attr(xid, tcon, fid.persistent_fid, fid.volatile_fid,
			FS_VOLUME_INFORMATION);
	SMB2_QFS_attr(xid, tcon, fid.persistent_fid, fid.volatile_fid,
			FS_SECTOR_SIZE_INFORMATION); /* SMB3 specific */
	if (no_cached_open)
		SMB2_close(xid, tcon, fid.persistent_fid, fid.volatile_fid);
	else
		close_shroot(&tcon->crfid);
}

static void
smb2_qfs_tcon(const unsigned int xid, struct cifs_tcon *tcon)
{
	int rc;
	__le16 srch_path = 0; /* Null - open root of share */
	u8 oplock = SMB2_OPLOCK_LEVEL_NONE;
	struct cifs_open_parms oparms;
	struct cifs_fid fid;

	oparms.tcon = tcon;
	oparms.desired_access = FILE_READ_ATTRIBUTES;
	oparms.disposition = FILE_OPEN;
	oparms.create_options = 0;
	oparms.fid = &fid;
	oparms.reconnect = false;

	rc = SMB2_open(xid, &oparms, &srch_path, &oplock, NULL, NULL, NULL);
	if (rc)
		return;

	SMB2_QFS_attr(xid, tcon, fid.persistent_fid, fid.volatile_fid,
			FS_ATTRIBUTE_INFORMATION);
	SMB2_QFS_attr(xid, tcon, fid.persistent_fid, fid.volatile_fid,
			FS_DEVICE_INFORMATION);
	SMB2_close(xid, tcon, fid.persistent_fid, fid.volatile_fid);
}

static int
smb2_is_path_accessible(const unsigned int xid, struct cifs_tcon *tcon,
			struct cifs_sb_info *cifs_sb, const char *full_path)
{
	int rc;
	__le16 *utf16_path;
	__u8 oplock = SMB2_OPLOCK_LEVEL_NONE;
	struct cifs_open_parms oparms;
	struct cifs_fid fid;

	if ((*full_path == 0) && tcon->crfid.is_valid)
		return 0;

	utf16_path = cifs_convert_path_to_utf16(full_path, cifs_sb);
	if (!utf16_path)
		return -ENOMEM;

	oparms.tcon = tcon;
	oparms.desired_access = FILE_READ_ATTRIBUTES;
	oparms.disposition = FILE_OPEN;
	if (backup_cred(cifs_sb))
		oparms.create_options = CREATE_OPEN_BACKUP_INTENT;
	else
		oparms.create_options = 0;
	oparms.fid = &fid;
	oparms.reconnect = false;

	rc = SMB2_open(xid, &oparms, utf16_path, &oplock, NULL, NULL, NULL);
	if (rc) {
		kfree(utf16_path);
		return rc;
	}

	rc = SMB2_close(xid, tcon, fid.persistent_fid, fid.volatile_fid);
	kfree(utf16_path);
	return rc;
}

static int
smb2_get_srv_inum(const unsigned int xid, struct cifs_tcon *tcon,
		  struct cifs_sb_info *cifs_sb, const char *full_path,
		  u64 *uniqueid, FILE_ALL_INFO *data)
{
	*uniqueid = le64_to_cpu(data->IndexNumber);
	return 0;
}

static int
smb2_query_file_info(const unsigned int xid, struct cifs_tcon *tcon,
		     struct cifs_fid *fid, FILE_ALL_INFO *data)
{
	int rc;
	struct smb2_file_all_info *smb2_data;

	smb2_data = kzalloc(sizeof(struct smb2_file_all_info) + PATH_MAX * 2,
			    GFP_KERNEL);
	if (smb2_data == NULL)
		return -ENOMEM;

	rc = SMB2_query_info(xid, tcon, fid->persistent_fid, fid->volatile_fid,
			     smb2_data);
	if (!rc)
		move_smb2_info_to_cifs(data, smb2_data);
	kfree(smb2_data);
	return rc;
}

#ifdef CONFIG_CIFS_XATTR
static ssize_t
move_smb2_ea_to_cifs(char *dst, size_t dst_size,
		     struct smb2_file_full_ea_info *src, size_t src_size,
		     const unsigned char *ea_name)
{
	int rc = 0;
	unsigned int ea_name_len = ea_name ? strlen(ea_name) : 0;
	char *name, *value;
	size_t buf_size = dst_size;
	size_t name_len, value_len, user_name_len;

	while (src_size > 0) {
		name = &src->ea_data[0];
		name_len = (size_t)src->ea_name_length;
		value = &src->ea_data[src->ea_name_length + 1];
		value_len = (size_t)le16_to_cpu(src->ea_value_length);

		if (name_len == 0)
			break;

		if (src_size < 8 + name_len + 1 + value_len) {
			cifs_dbg(FYI, "EA entry goes beyond length of list\n");
			rc = -EIO;
			goto out;
		}

		if (ea_name) {
			if (ea_name_len == name_len &&
			    memcmp(ea_name, name, name_len) == 0) {
				rc = value_len;
				if (dst_size == 0)
					goto out;
				if (dst_size < value_len) {
					rc = -ERANGE;
					goto out;
				}
				memcpy(dst, value, value_len);
				goto out;
			}
		} else {
			/* 'user.' plus a terminating null */
			user_name_len = 5 + 1 + name_len;

			if (buf_size == 0) {
				/* skip copy - calc size only */
				rc += user_name_len;
			} else if (dst_size >= user_name_len) {
				dst_size -= user_name_len;
				memcpy(dst, "user.", 5);
				dst += 5;
				memcpy(dst, src->ea_data, name_len);
				dst += name_len;
				*dst = 0;
				++dst;
				rc += user_name_len;
			} else {
				/* stop before overrun buffer */
				rc = -ERANGE;
				break;
			}
		}

		if (!src->next_entry_offset)
			break;

		if (src_size < le32_to_cpu(src->next_entry_offset)) {
			/* stop before overrun buffer */
			rc = -ERANGE;
			break;
		}
		src_size -= le32_to_cpu(src->next_entry_offset);
		src = (void *)((char *)src +
			       le32_to_cpu(src->next_entry_offset));
	}

	/* didn't find the named attribute */
	if (ea_name)
		rc = -ENODATA;

out:
	return (ssize_t)rc;
}

static ssize_t
smb2_query_eas(const unsigned int xid, struct cifs_tcon *tcon,
	       const unsigned char *path, const unsigned char *ea_name,
	       char *ea_data, size_t buf_size,
	       struct cifs_sb_info *cifs_sb)
{
	int rc;
	__le16 *utf16_path;
	struct kvec rsp_iov = {NULL, 0};
	int buftype = CIFS_NO_BUFFER;
	struct smb2_query_info_rsp *rsp;
	struct smb2_file_full_ea_info *info = NULL;

	utf16_path = cifs_convert_path_to_utf16(path, cifs_sb);
	if (!utf16_path)
		return -ENOMEM;

	rc = smb2_query_info_compound(xid, tcon, utf16_path,
				      FILE_READ_EA,
				      FILE_FULL_EA_INFORMATION,
				      SMB2_O_INFO_FILE,
				      CIFSMaxBufSize -
				      MAX_SMB2_CREATE_RESPONSE_SIZE -
				      MAX_SMB2_CLOSE_RESPONSE_SIZE,
				      &rsp_iov, &buftype, cifs_sb);
	if (rc) {
		/*
		 * If ea_name is NULL (listxattr) and there are no EAs,
		 * return 0 as it's not an error. Otherwise, the specified
		 * ea_name was not found.
		 */
		if (!ea_name && rc == -ENODATA)
			rc = 0;
		goto qeas_exit;
	}

	rsp = (struct smb2_query_info_rsp *)rsp_iov.iov_base;
	rc = smb2_validate_iov(le16_to_cpu(rsp->OutputBufferOffset),
			       le32_to_cpu(rsp->OutputBufferLength),
			       &rsp_iov,
			       sizeof(struct smb2_file_full_ea_info));
	if (rc)
		goto qeas_exit;

	info = (struct smb2_file_full_ea_info *)(
			le16_to_cpu(rsp->OutputBufferOffset) + (char *)rsp);
	rc = move_smb2_ea_to_cifs(ea_data, buf_size, info,
			le32_to_cpu(rsp->OutputBufferLength), ea_name);

 qeas_exit:
	kfree(utf16_path);
	free_rsp_buf(buftype, rsp_iov.iov_base);
	return rc;
}


static int
smb2_set_ea(const unsigned int xid, struct cifs_tcon *tcon,
	    const char *path, const char *ea_name, const void *ea_value,
	    const __u16 ea_value_len, const struct nls_table *nls_codepage,
	    struct cifs_sb_info *cifs_sb)
{
	struct cifs_ses *ses = tcon->ses;
	__le16 *utf16_path = NULL;
	int ea_name_len = strlen(ea_name);
	int flags = 0;
	int len;
	struct smb_rqst rqst[3];
	int resp_buftype[3];
	struct kvec rsp_iov[3];
	struct kvec open_iov[SMB2_CREATE_IOV_SIZE];
	struct cifs_open_parms oparms;
	__u8 oplock = SMB2_OPLOCK_LEVEL_NONE;
	struct cifs_fid fid;
	struct kvec si_iov[SMB2_SET_INFO_IOV_SIZE];
	unsigned int size[1];
	void *data[1];
	struct smb2_file_full_ea_info *ea = NULL;
	struct kvec close_iov[1];
	int rc;

	if (smb3_encryption_required(tcon))
		flags |= CIFS_TRANSFORM_REQ;

	if (ea_name_len > 255)
		return -EINVAL;

	utf16_path = cifs_convert_path_to_utf16(path, cifs_sb);
	if (!utf16_path)
		return -ENOMEM;

	memset(rqst, 0, sizeof(rqst));
	resp_buftype[0] = resp_buftype[1] = resp_buftype[2] = CIFS_NO_BUFFER;
	memset(rsp_iov, 0, sizeof(rsp_iov));

	if (ses->server->ops->query_all_EAs) {
		if (!ea_value) {
			rc = ses->server->ops->query_all_EAs(xid, tcon, path,
							     ea_name, NULL, 0,
							     cifs_sb);
			if (rc == -ENODATA)
				goto sea_exit;
		}
	}

	/* Open */
	memset(&open_iov, 0, sizeof(open_iov));
	rqst[0].rq_iov = open_iov;
	rqst[0].rq_nvec = SMB2_CREATE_IOV_SIZE;

	memset(&oparms, 0, sizeof(oparms));
	oparms.tcon = tcon;
	oparms.desired_access = FILE_WRITE_EA;
	oparms.disposition = FILE_OPEN;
	if (backup_cred(cifs_sb))
		oparms.create_options = CREATE_OPEN_BACKUP_INTENT;
	else
		oparms.create_options = 0;
	oparms.fid = &fid;
	oparms.reconnect = false;

	rc = SMB2_open_init(tcon, &rqst[0], &oplock, &oparms, utf16_path);
	if (rc)
		goto sea_exit;
	smb2_set_next_command(tcon, &rqst[0]);


	/* Set Info */
	memset(&si_iov, 0, sizeof(si_iov));
	rqst[1].rq_iov = si_iov;
	rqst[1].rq_nvec = 1;

	len = sizeof(ea) + ea_name_len + ea_value_len + 1;
	ea = kzalloc(len, GFP_KERNEL);
	if (ea == NULL) {
		rc = -ENOMEM;
		goto sea_exit;
	}

	ea->ea_name_length = ea_name_len;
	ea->ea_value_length = cpu_to_le16(ea_value_len);
	memcpy(ea->ea_data, ea_name, ea_name_len + 1);
	memcpy(ea->ea_data + ea_name_len + 1, ea_value, ea_value_len);

	size[0] = len;
	data[0] = ea;

	rc = SMB2_set_info_init(tcon, &rqst[1], COMPOUND_FID,
				COMPOUND_FID, current->tgid,
				FILE_FULL_EA_INFORMATION,
				SMB2_O_INFO_FILE, 0, data, size);
	smb2_set_next_command(tcon, &rqst[1]);
	smb2_set_related(&rqst[1]);


	/* Close */
	memset(&close_iov, 0, sizeof(close_iov));
	rqst[2].rq_iov = close_iov;
	rqst[2].rq_nvec = 1;
	rc = SMB2_close_init(tcon, &rqst[2], COMPOUND_FID, COMPOUND_FID);
	smb2_set_related(&rqst[2]);

	rc = compound_send_recv(xid, ses, flags, 3, rqst,
				resp_buftype, rsp_iov);
	/* no need to bump num_remote_opens because handle immediately closed */

 sea_exit:
	kfree(ea);
	kfree(utf16_path);
	SMB2_open_free(&rqst[0]);
	SMB2_set_info_free(&rqst[1]);
	SMB2_close_free(&rqst[2]);
	free_rsp_buf(resp_buftype[0], rsp_iov[0].iov_base);
	free_rsp_buf(resp_buftype[1], rsp_iov[1].iov_base);
	free_rsp_buf(resp_buftype[2], rsp_iov[2].iov_base);
	return rc;
}
#endif

static bool
smb2_can_echo(struct TCP_Server_Info *server)
{
	return server->echoes;
}

static void
smb2_clear_stats(struct cifs_tcon *tcon)
{
	int i;

	for (i = 0; i < NUMBER_OF_SMB2_COMMANDS; i++) {
		atomic_set(&tcon->stats.smb2_stats.smb2_com_sent[i], 0);
		atomic_set(&tcon->stats.smb2_stats.smb2_com_failed[i], 0);
	}
}

static void
smb2_dump_share_caps(struct seq_file *m, struct cifs_tcon *tcon)
{
	seq_puts(m, "\n\tShare Capabilities:");
	if (tcon->capabilities & SMB2_SHARE_CAP_DFS)
		seq_puts(m, " DFS,");
	if (tcon->capabilities & SMB2_SHARE_CAP_CONTINUOUS_AVAILABILITY)
		seq_puts(m, " CONTINUOUS AVAILABILITY,");
	if (tcon->capabilities & SMB2_SHARE_CAP_SCALEOUT)
		seq_puts(m, " SCALEOUT,");
	if (tcon->capabilities & SMB2_SHARE_CAP_CLUSTER)
		seq_puts(m, " CLUSTER,");
	if (tcon->capabilities & SMB2_SHARE_CAP_ASYMMETRIC)
		seq_puts(m, " ASYMMETRIC,");
	if (tcon->capabilities == 0)
		seq_puts(m, " None");
	if (tcon->ss_flags & SSINFO_FLAGS_ALIGNED_DEVICE)
		seq_puts(m, " Aligned,");
	if (tcon->ss_flags & SSINFO_FLAGS_PARTITION_ALIGNED_ON_DEVICE)
		seq_puts(m, " Partition Aligned,");
	if (tcon->ss_flags & SSINFO_FLAGS_NO_SEEK_PENALTY)
		seq_puts(m, " SSD,");
	if (tcon->ss_flags & SSINFO_FLAGS_TRIM_ENABLED)
		seq_puts(m, " TRIM-support,");

	seq_printf(m, "\tShare Flags: 0x%x", tcon->share_flags);
	seq_printf(m, "\n\ttid: 0x%x", tcon->tid);
	if (tcon->perf_sector_size)
		seq_printf(m, "\tOptimal sector size: 0x%x",
			   tcon->perf_sector_size);
	seq_printf(m, "\tMaximal Access: 0x%x", tcon->maximal_access);
}

static void
smb2_print_stats(struct seq_file *m, struct cifs_tcon *tcon)
{
	atomic_t *sent = tcon->stats.smb2_stats.smb2_com_sent;
	atomic_t *failed = tcon->stats.smb2_stats.smb2_com_failed;

	/*
	 *  Can't display SMB2_NEGOTIATE, SESSION_SETUP, LOGOFF, CANCEL and ECHO
	 *  totals (requests sent) since those SMBs are per-session not per tcon
	 */
	seq_printf(m, "\nBytes read: %llu  Bytes written: %llu",
		   (long long)(tcon->bytes_read),
		   (long long)(tcon->bytes_written));
	seq_printf(m, "\nOpen files: %d total (local), %d open on server",
		   atomic_read(&tcon->num_local_opens),
		   atomic_read(&tcon->num_remote_opens));
	seq_printf(m, "\nTreeConnects: %d total %d failed",
		   atomic_read(&sent[SMB2_TREE_CONNECT_HE]),
		   atomic_read(&failed[SMB2_TREE_CONNECT_HE]));
	seq_printf(m, "\nTreeDisconnects: %d total %d failed",
		   atomic_read(&sent[SMB2_TREE_DISCONNECT_HE]),
		   atomic_read(&failed[SMB2_TREE_DISCONNECT_HE]));
	seq_printf(m, "\nCreates: %d total %d failed",
		   atomic_read(&sent[SMB2_CREATE_HE]),
		   atomic_read(&failed[SMB2_CREATE_HE]));
	seq_printf(m, "\nCloses: %d total %d failed",
		   atomic_read(&sent[SMB2_CLOSE_HE]),
		   atomic_read(&failed[SMB2_CLOSE_HE]));
	seq_printf(m, "\nFlushes: %d total %d failed",
		   atomic_read(&sent[SMB2_FLUSH_HE]),
		   atomic_read(&failed[SMB2_FLUSH_HE]));
	seq_printf(m, "\nReads: %d total %d failed",
		   atomic_read(&sent[SMB2_READ_HE]),
		   atomic_read(&failed[SMB2_READ_HE]));
	seq_printf(m, "\nWrites: %d total %d failed",
		   atomic_read(&sent[SMB2_WRITE_HE]),
		   atomic_read(&failed[SMB2_WRITE_HE]));
	seq_printf(m, "\nLocks: %d total %d failed",
		   atomic_read(&sent[SMB2_LOCK_HE]),
		   atomic_read(&failed[SMB2_LOCK_HE]));
	seq_printf(m, "\nIOCTLs: %d total %d failed",
		   atomic_read(&sent[SMB2_IOCTL_HE]),
		   atomic_read(&failed[SMB2_IOCTL_HE]));
	seq_printf(m, "\nQueryDirectories: %d total %d failed",
		   atomic_read(&sent[SMB2_QUERY_DIRECTORY_HE]),
		   atomic_read(&failed[SMB2_QUERY_DIRECTORY_HE]));
	seq_printf(m, "\nChangeNotifies: %d total %d failed",
		   atomic_read(&sent[SMB2_CHANGE_NOTIFY_HE]),
		   atomic_read(&failed[SMB2_CHANGE_NOTIFY_HE]));
	seq_printf(m, "\nQueryInfos: %d total %d failed",
		   atomic_read(&sent[SMB2_QUERY_INFO_HE]),
		   atomic_read(&failed[SMB2_QUERY_INFO_HE]));
	seq_printf(m, "\nSetInfos: %d total %d failed",
		   atomic_read(&sent[SMB2_SET_INFO_HE]),
		   atomic_read(&failed[SMB2_SET_INFO_HE]));
	seq_printf(m, "\nOplockBreaks: %d sent %d failed",
		   atomic_read(&sent[SMB2_OPLOCK_BREAK_HE]),
		   atomic_read(&failed[SMB2_OPLOCK_BREAK_HE]));
}

static void
smb2_set_fid(struct cifsFileInfo *cfile, struct cifs_fid *fid, __u32 oplock)
{
	struct cifsInodeInfo *cinode = CIFS_I(d_inode(cfile->dentry));
	struct TCP_Server_Info *server = tlink_tcon(cfile->tlink)->ses->server;

	cfile->fid.persistent_fid = fid->persistent_fid;
	cfile->fid.volatile_fid = fid->volatile_fid;
#ifdef CONFIG_CIFS_DEBUG2
	cfile->fid.mid = fid->mid;
#endif /* CIFS_DEBUG2 */
	server->ops->set_oplock_level(cinode, oplock, fid->epoch,
				      &fid->purge_cache);
	cinode->can_cache_brlcks = CIFS_CACHE_WRITE(cinode);
	memcpy(cfile->fid.create_guid, fid->create_guid, 16);
}

static void
smb2_close_file(const unsigned int xid, struct cifs_tcon *tcon,
		struct cifs_fid *fid)
{
	SMB2_close(xid, tcon, fid->persistent_fid, fid->volatile_fid);
}

static int
SMB2_request_res_key(const unsigned int xid, struct cifs_tcon *tcon,
		     u64 persistent_fid, u64 volatile_fid,
		     struct copychunk_ioctl *pcchunk)
{
	int rc;
	unsigned int ret_data_len;
	struct resume_key_req *res_key;

	rc = SMB2_ioctl(xid, tcon, persistent_fid, volatile_fid,
			FSCTL_SRV_REQUEST_RESUME_KEY, true /* is_fsctl */,
			NULL, 0 /* no input */, CIFSMaxBufSize,
			(char **)&res_key, &ret_data_len);

	if (rc) {
		cifs_tcon_dbg(VFS, "refcpy ioctl error %d getting resume key\n", rc);
		goto req_res_key_exit;
	}
	if (ret_data_len < sizeof(struct resume_key_req)) {
		cifs_tcon_dbg(VFS, "Invalid refcopy resume key length\n");
		rc = -EINVAL;
		goto req_res_key_exit;
	}
	memcpy(pcchunk->SourceKey, res_key->ResumeKey, COPY_CHUNK_RES_KEY_SIZE);

req_res_key_exit:
	kfree(res_key);
	return rc;
}

static int
smb2_ioctl_query_info(const unsigned int xid,
		      struct cifs_tcon *tcon,
		      __le16 *path, int is_dir,
		      unsigned long p)
{
	struct cifs_ses *ses = tcon->ses;
	char __user *arg = (char __user *)p;
	struct smb_query_info qi;
	struct smb_query_info __user *pqi;
	int rc = 0;
	int flags = 0;
	struct smb2_query_info_rsp *qi_rsp = NULL;
	struct smb2_ioctl_rsp *io_rsp = NULL;
	void *buffer = NULL;
	struct smb_rqst rqst[3];
	int resp_buftype[3];
	struct kvec rsp_iov[3];
	struct kvec open_iov[SMB2_CREATE_IOV_SIZE];
	struct cifs_open_parms oparms;
	u8 oplock = SMB2_OPLOCK_LEVEL_NONE;
	struct cifs_fid fid;
	struct kvec qi_iov[1];
	struct kvec io_iov[SMB2_IOCTL_IOV_SIZE];
	struct kvec si_iov[SMB2_SET_INFO_IOV_SIZE];
	struct kvec close_iov[1];
	unsigned int size[2];
	void *data[2];

	memset(rqst, 0, sizeof(rqst));
	resp_buftype[0] = resp_buftype[1] = resp_buftype[2] = CIFS_NO_BUFFER;
	memset(rsp_iov, 0, sizeof(rsp_iov));

	if (copy_from_user(&qi, arg, sizeof(struct smb_query_info)))
		return -EFAULT;

	if (qi.output_buffer_length > 1024)
		return -EINVAL;

	if (!ses || !(ses->server))
		return -EIO;

	if (smb3_encryption_required(tcon))
		flags |= CIFS_TRANSFORM_REQ;

	buffer = kmalloc(qi.output_buffer_length, GFP_KERNEL);
	if (buffer == NULL)
		return -ENOMEM;

	if (copy_from_user(buffer, arg + sizeof(struct smb_query_info),
			   qi.output_buffer_length)) {
		rc = -EFAULT;
		goto iqinf_exit;
	}

	/* Open */
	memset(&open_iov, 0, sizeof(open_iov));
	rqst[0].rq_iov = open_iov;
	rqst[0].rq_nvec = SMB2_CREATE_IOV_SIZE;

	memset(&oparms, 0, sizeof(oparms));
	oparms.tcon = tcon;
	oparms.disposition = FILE_OPEN;
	if (is_dir)
		oparms.create_options = CREATE_NOT_FILE;
	else
		oparms.create_options = CREATE_NOT_DIR;
	oparms.fid = &fid;
	oparms.reconnect = false;

	if (qi.flags & PASSTHRU_FSCTL) {
		switch (qi.info_type & FSCTL_DEVICE_ACCESS_MASK) {
		case FSCTL_DEVICE_ACCESS_FILE_READ_WRITE_ACCESS:
			oparms.desired_access = FILE_READ_DATA | FILE_WRITE_DATA | FILE_READ_ATTRIBUTES | SYNCHRONIZE;
			break;
		case FSCTL_DEVICE_ACCESS_FILE_ANY_ACCESS:
			oparms.desired_access = GENERIC_ALL;
			break;
		case FSCTL_DEVICE_ACCESS_FILE_READ_ACCESS:
			oparms.desired_access = GENERIC_READ;
			break;
		case FSCTL_DEVICE_ACCESS_FILE_WRITE_ACCESS:
			oparms.desired_access = GENERIC_WRITE;
			break;
		}
	} else if (qi.flags & PASSTHRU_SET_INFO) {
		oparms.desired_access = GENERIC_WRITE;
	} else {
		oparms.desired_access = FILE_READ_ATTRIBUTES | READ_CONTROL;
	}

	rc = SMB2_open_init(tcon, &rqst[0], &oplock, &oparms, path);
	if (rc)
		goto iqinf_exit;
	smb2_set_next_command(tcon, &rqst[0]);

	/* Query */
	if (qi.flags & PASSTHRU_FSCTL) {
		/* Can eventually relax perm check since server enforces too */
		if (!capable(CAP_SYS_ADMIN))
			rc = -EPERM;
		else  {
			memset(&io_iov, 0, sizeof(io_iov));
			rqst[1].rq_iov = io_iov;
			rqst[1].rq_nvec = SMB2_IOCTL_IOV_SIZE;

			rc = SMB2_ioctl_init(tcon, &rqst[1],
					     COMPOUND_FID, COMPOUND_FID,
					     qi.info_type, true, buffer,
					     qi.output_buffer_length,
					     CIFSMaxBufSize);
		}
	} else if (qi.flags == PASSTHRU_SET_INFO) {
		/* Can eventually relax perm check since server enforces too */
		if (!capable(CAP_SYS_ADMIN))
			rc = -EPERM;
		else  {
			memset(&si_iov, 0, sizeof(si_iov));
			rqst[1].rq_iov = si_iov;
			rqst[1].rq_nvec = 1;

			size[0] = 8;
			data[0] = buffer;

			rc = SMB2_set_info_init(tcon, &rqst[1],
					COMPOUND_FID, COMPOUND_FID,
					current->tgid,
					FILE_END_OF_FILE_INFORMATION,
					SMB2_O_INFO_FILE, 0, data, size);
		}
	} else if (qi.flags == PASSTHRU_QUERY_INFO) {
		memset(&qi_iov, 0, sizeof(qi_iov));
		rqst[1].rq_iov = qi_iov;
		rqst[1].rq_nvec = 1;

		rc = SMB2_query_info_init(tcon, &rqst[1], COMPOUND_FID,
				  COMPOUND_FID, qi.file_info_class,
				  qi.info_type, qi.additional_information,
				  qi.input_buffer_length,
				  qi.output_buffer_length, buffer);
	} else { /* unknown flags */
		cifs_tcon_dbg(VFS, "invalid passthru query flags: 0x%x\n", qi.flags);
		rc = -EINVAL;
	}

	if (rc)
		goto iqinf_exit;
	smb2_set_next_command(tcon, &rqst[1]);
	smb2_set_related(&rqst[1]);

	/* Close */
	memset(&close_iov, 0, sizeof(close_iov));
	rqst[2].rq_iov = close_iov;
	rqst[2].rq_nvec = 1;

	rc = SMB2_close_init(tcon, &rqst[2], COMPOUND_FID, COMPOUND_FID);
	if (rc)
		goto iqinf_exit;
	smb2_set_related(&rqst[2]);

	rc = compound_send_recv(xid, ses, flags, 3, rqst,
				resp_buftype, rsp_iov);
	if (rc)
		goto iqinf_exit;

	/* No need to bump num_remote_opens since handle immediately closed */
	if (qi.flags & PASSTHRU_FSCTL) {
		pqi = (struct smb_query_info __user *)arg;
		io_rsp = (struct smb2_ioctl_rsp *)rsp_iov[1].iov_base;
		if (le32_to_cpu(io_rsp->OutputCount) < qi.input_buffer_length)
			qi.input_buffer_length = le32_to_cpu(io_rsp->OutputCount);
		if (qi.input_buffer_length > 0 &&
		    le32_to_cpu(io_rsp->OutputOffset) + qi.input_buffer_length > rsp_iov[1].iov_len) {
			rc = -EFAULT;
			goto iqinf_exit;
		}
		if (copy_to_user(&pqi->input_buffer_length, &qi.input_buffer_length,
				 sizeof(qi.input_buffer_length))) {
			rc = -EFAULT;
			goto iqinf_exit;
		}
		if (copy_to_user((void __user *)pqi + sizeof(struct smb_query_info),
				 (const void *)io_rsp + le32_to_cpu(io_rsp->OutputOffset),
				 qi.input_buffer_length)) {
			rc = -EFAULT;
			goto iqinf_exit;
		}
	} else {
		pqi = (struct smb_query_info __user *)arg;
		qi_rsp = (struct smb2_query_info_rsp *)rsp_iov[1].iov_base;
		if (le32_to_cpu(qi_rsp->OutputBufferLength) < qi.input_buffer_length)
			qi.input_buffer_length = le32_to_cpu(qi_rsp->OutputBufferLength);
		if (copy_to_user(&pqi->input_buffer_length, &qi.input_buffer_length,
				 sizeof(qi.input_buffer_length))) {
			rc = -EFAULT;
			goto iqinf_exit;
		}
		if (copy_to_user(pqi + 1, qi_rsp->Buffer, qi.input_buffer_length)) {
			rc = -EFAULT;
			goto iqinf_exit;
		}
	}

 iqinf_exit:
	kfree(buffer);
	SMB2_open_free(&rqst[0]);
	if (qi.flags & PASSTHRU_FSCTL)
		SMB2_ioctl_free(&rqst[1]);
	else
		SMB2_query_info_free(&rqst[1]);

	SMB2_close_free(&rqst[2]);
	free_rsp_buf(resp_buftype[0], rsp_iov[0].iov_base);
	free_rsp_buf(resp_buftype[1], rsp_iov[1].iov_base);
	free_rsp_buf(resp_buftype[2], rsp_iov[2].iov_base);
	return rc;
}

static ssize_t
smb2_copychunk_range(const unsigned int xid,
			struct cifsFileInfo *srcfile,
			struct cifsFileInfo *trgtfile, u64 src_off,
			u64 len, u64 dest_off)
{
	int rc;
	unsigned int ret_data_len;
	struct copychunk_ioctl *pcchunk;
	struct copychunk_ioctl_rsp *retbuf = NULL;
	struct cifs_tcon *tcon;
	int chunks_copied = 0;
	bool chunk_sizes_updated = false;
	ssize_t bytes_written, total_bytes_written = 0;

	pcchunk = kmalloc(sizeof(struct copychunk_ioctl), GFP_KERNEL);

	if (pcchunk == NULL)
		return -ENOMEM;

	cifs_dbg(FYI, "%s: about to call request res key\n", __func__);
	/* Request a key from the server to identify the source of the copy */
	rc = SMB2_request_res_key(xid, tlink_tcon(srcfile->tlink),
				srcfile->fid.persistent_fid,
				srcfile->fid.volatile_fid, pcchunk);

	/* Note: request_res_key sets res_key null only if rc !=0 */
	if (rc)
		goto cchunk_out;

	/* For now array only one chunk long, will make more flexible later */
	pcchunk->ChunkCount = cpu_to_le32(1);
	pcchunk->Reserved = 0;
	pcchunk->Reserved2 = 0;

	tcon = tlink_tcon(trgtfile->tlink);

	while (len > 0) {
		pcchunk->SourceOffset = cpu_to_le64(src_off);
		pcchunk->TargetOffset = cpu_to_le64(dest_off);
		pcchunk->Length =
			cpu_to_le32(min_t(u32, len, tcon->max_bytes_chunk));

		/* Request server copy to target from src identified by key */
		rc = SMB2_ioctl(xid, tcon, trgtfile->fid.persistent_fid,
			trgtfile->fid.volatile_fid, FSCTL_SRV_COPYCHUNK_WRITE,
			true /* is_fsctl */, (char *)pcchunk,
			sizeof(struct copychunk_ioctl),	CIFSMaxBufSize,
			(char **)&retbuf, &ret_data_len);
		if (rc == 0) {
			if (ret_data_len !=
					sizeof(struct copychunk_ioctl_rsp)) {
				cifs_tcon_dbg(VFS, "invalid cchunk response size\n");
				rc = -EIO;
				goto cchunk_out;
			}
			if (retbuf->TotalBytesWritten == 0) {
				cifs_dbg(FYI, "no bytes copied\n");
				rc = -EIO;
				goto cchunk_out;
			}
			/*
			 * Check if server claimed to write more than we asked
			 */
			if (le32_to_cpu(retbuf->TotalBytesWritten) >
			    le32_to_cpu(pcchunk->Length)) {
				cifs_tcon_dbg(VFS, "invalid copy chunk response\n");
				rc = -EIO;
				goto cchunk_out;
			}
			if (le32_to_cpu(retbuf->ChunksWritten) != 1) {
				cifs_tcon_dbg(VFS, "invalid num chunks written\n");
				rc = -EIO;
				goto cchunk_out;
			}
			chunks_copied++;

			bytes_written = le32_to_cpu(retbuf->TotalBytesWritten);
			src_off += bytes_written;
			dest_off += bytes_written;
			len -= bytes_written;
			total_bytes_written += bytes_written;

			cifs_dbg(FYI, "Chunks %d PartialChunk %d Total %zu\n",
				le32_to_cpu(retbuf->ChunksWritten),
				le32_to_cpu(retbuf->ChunkBytesWritten),
				bytes_written);
		} else if (rc == -EINVAL) {
			if (ret_data_len != sizeof(struct copychunk_ioctl_rsp))
				goto cchunk_out;

			cifs_dbg(FYI, "MaxChunks %d BytesChunk %d MaxCopy %d\n",
				le32_to_cpu(retbuf->ChunksWritten),
				le32_to_cpu(retbuf->ChunkBytesWritten),
				le32_to_cpu(retbuf->TotalBytesWritten));

			/*
			 * Check if this is the first request using these sizes,
			 * (ie check if copy succeed once with original sizes
			 * and check if the server gave us different sizes after
			 * we already updated max sizes on previous request).
			 * if not then why is the server returning an error now
			 */
			if ((chunks_copied != 0) || chunk_sizes_updated)
				goto cchunk_out;

			/* Check that server is not asking us to grow size */
			if (le32_to_cpu(retbuf->ChunkBytesWritten) <
					tcon->max_bytes_chunk)
				tcon->max_bytes_chunk =
					le32_to_cpu(retbuf->ChunkBytesWritten);
			else
				goto cchunk_out; /* server gave us bogus size */

			/* No need to change MaxChunks since already set to 1 */
			chunk_sizes_updated = true;
		} else
			goto cchunk_out;
	}

cchunk_out:
	kfree(pcchunk);
	kfree(retbuf);
	if (rc)
		return rc;
	else
		return total_bytes_written;
}

static int
smb2_flush_file(const unsigned int xid, struct cifs_tcon *tcon,
		struct cifs_fid *fid)
{
	return SMB2_flush(xid, tcon, fid->persistent_fid, fid->volatile_fid);
}

static unsigned int
smb2_read_data_offset(char *buf)
{
	struct smb2_read_rsp *rsp = (struct smb2_read_rsp *)buf;

	return rsp->DataOffset;
}

static unsigned int
smb2_read_data_length(char *buf, bool in_remaining)
{
	struct smb2_read_rsp *rsp = (struct smb2_read_rsp *)buf;

	if (in_remaining)
		return le32_to_cpu(rsp->DataRemaining);

	return le32_to_cpu(rsp->DataLength);
}


static int
smb2_sync_read(const unsigned int xid, struct cifs_fid *pfid,
	       struct cifs_io_parms *parms, unsigned int *bytes_read,
	       char **buf, int *buf_type)
{
	parms->persistent_fid = pfid->persistent_fid;
	parms->volatile_fid = pfid->volatile_fid;
	return SMB2_read(xid, parms, bytes_read, buf, buf_type);
}

static int
smb2_sync_write(const unsigned int xid, struct cifs_fid *pfid,
		struct cifs_io_parms *parms, unsigned int *written,
		struct kvec *iov, unsigned long nr_segs)
{

	parms->persistent_fid = pfid->persistent_fid;
	parms->volatile_fid = pfid->volatile_fid;
	return SMB2_write(xid, parms, written, iov, nr_segs);
}

/* Set or clear the SPARSE_FILE attribute based on value passed in setsparse */
static bool smb2_set_sparse(const unsigned int xid, struct cifs_tcon *tcon,
		struct cifsFileInfo *cfile, struct inode *inode, __u8 setsparse)
{
	struct cifsInodeInfo *cifsi;
	int rc;

	cifsi = CIFS_I(inode);

	/* if file already sparse don't bother setting sparse again */
	if ((cifsi->cifsAttrs & FILE_ATTRIBUTE_SPARSE_FILE) && setsparse)
		return true; /* already sparse */

	if (!(cifsi->cifsAttrs & FILE_ATTRIBUTE_SPARSE_FILE) && !setsparse)
		return true; /* already not sparse */

	/*
	 * Can't check for sparse support on share the usual way via the
	 * FS attribute info (FILE_SUPPORTS_SPARSE_FILES) on the share
	 * since Samba server doesn't set the flag on the share, yet
	 * supports the set sparse FSCTL and returns sparse correctly
	 * in the file attributes. If we fail setting sparse though we
	 * mark that server does not support sparse files for this share
	 * to avoid repeatedly sending the unsupported fsctl to server
	 * if the file is repeatedly extended.
	 */
	if (tcon->broken_sparse_sup)
		return false;

	rc = SMB2_ioctl(xid, tcon, cfile->fid.persistent_fid,
			cfile->fid.volatile_fid, FSCTL_SET_SPARSE,
			true /* is_fctl */,
			&setsparse, 1, CIFSMaxBufSize, NULL, NULL);
	if (rc) {
		tcon->broken_sparse_sup = true;
		cifs_dbg(FYI, "set sparse rc = %d\n", rc);
		return false;
	}

	if (setsparse)
		cifsi->cifsAttrs |= FILE_ATTRIBUTE_SPARSE_FILE;
	else
		cifsi->cifsAttrs &= (~FILE_ATTRIBUTE_SPARSE_FILE);

	return true;
}

static int
smb2_set_file_size(const unsigned int xid, struct cifs_tcon *tcon,
		   struct cifsFileInfo *cfile, __u64 size, bool set_alloc)
{
	__le64 eof = cpu_to_le64(size);
	struct inode *inode;

	/*
	 * If extending file more than one page make sparse. Many Linux fs
	 * make files sparse by default when extending via ftruncate
	 */
	inode = d_inode(cfile->dentry);

	if (!set_alloc && (size > inode->i_size + 8192)) {
		__u8 set_sparse = 1;

		/* whether set sparse succeeds or not, extend the file */
		smb2_set_sparse(xid, tcon, cfile, inode, set_sparse);
	}

	return SMB2_set_eof(xid, tcon, cfile->fid.persistent_fid,
			    cfile->fid.volatile_fid, cfile->pid, &eof);
}

static int
smb2_duplicate_extents(const unsigned int xid,
			struct cifsFileInfo *srcfile,
			struct cifsFileInfo *trgtfile, u64 src_off,
			u64 len, u64 dest_off)
{
	int rc;
	unsigned int ret_data_len;
	struct duplicate_extents_to_file dup_ext_buf;
	struct cifs_tcon *tcon = tlink_tcon(trgtfile->tlink);

	/* server fileays advertise duplicate extent support with this flag */
	if ((le32_to_cpu(tcon->fsAttrInfo.Attributes) &
	     FILE_SUPPORTS_BLOCK_REFCOUNTING) == 0)
		return -EOPNOTSUPP;

	dup_ext_buf.VolatileFileHandle = srcfile->fid.volatile_fid;
	dup_ext_buf.PersistentFileHandle = srcfile->fid.persistent_fid;
	dup_ext_buf.SourceFileOffset = cpu_to_le64(src_off);
	dup_ext_buf.TargetFileOffset = cpu_to_le64(dest_off);
	dup_ext_buf.ByteCount = cpu_to_le64(len);
	cifs_dbg(FYI, "Duplicate extents: src off %lld dst off %lld len %lld\n",
		src_off, dest_off, len);

	rc = smb2_set_file_size(xid, tcon, trgtfile, dest_off + len, false);
	if (rc)
		goto duplicate_extents_out;

	rc = SMB2_ioctl(xid, tcon, trgtfile->fid.persistent_fid,
			trgtfile->fid.volatile_fid,
			FSCTL_DUPLICATE_EXTENTS_TO_FILE,
			true /* is_fsctl */,
			(char *)&dup_ext_buf,
			sizeof(struct duplicate_extents_to_file),
			CIFSMaxBufSize, NULL,
			&ret_data_len);

	if (ret_data_len > 0)
		cifs_dbg(FYI, "Non-zero response length in duplicate extents\n");

duplicate_extents_out:
	return rc;
}

static int
smb2_set_compression(const unsigned int xid, struct cifs_tcon *tcon,
		   struct cifsFileInfo *cfile)
{
	return SMB2_set_compression(xid, tcon, cfile->fid.persistent_fid,
			    cfile->fid.volatile_fid);
}

static int
smb3_set_integrity(const unsigned int xid, struct cifs_tcon *tcon,
		   struct cifsFileInfo *cfile)
{
	struct fsctl_set_integrity_information_req integr_info;
	unsigned int ret_data_len;

	integr_info.ChecksumAlgorithm = cpu_to_le16(CHECKSUM_TYPE_UNCHANGED);
	integr_info.Flags = 0;
	integr_info.Reserved = 0;

	return SMB2_ioctl(xid, tcon, cfile->fid.persistent_fid,
			cfile->fid.volatile_fid,
			FSCTL_SET_INTEGRITY_INFORMATION,
			true /* is_fsctl */,
			(char *)&integr_info,
			sizeof(struct fsctl_set_integrity_information_req),
			CIFSMaxBufSize, NULL,
			&ret_data_len);

}

/* GMT Token is @GMT-YYYY.MM.DD-HH.MM.SS Unicode which is 48 bytes + null */
#define GMT_TOKEN_SIZE 50

#define MIN_SNAPSHOT_ARRAY_SIZE 16 /* See MS-SMB2 section 3.3.5.15.1 */

/*
 * Input buffer contains (empty) struct smb_snapshot array with size filled in
 * For output see struct SRV_SNAPSHOT_ARRAY in MS-SMB2 section 2.2.32.2
 */
static int
smb3_enum_snapshots(const unsigned int xid, struct cifs_tcon *tcon,
		   struct cifsFileInfo *cfile, void __user *ioc_buf)
{
	char *retbuf = NULL;
	unsigned int ret_data_len = 0;
	int rc;
	u32 max_response_size;
	struct smb_snapshot_array snapshot_in;

	/*
	 * On the first query to enumerate the list of snapshots available
	 * for this volume the buffer begins with 0 (number of snapshots
	 * which can be returned is zero since at that point we do not know
	 * how big the buffer needs to be). On the second query,
	 * it (ret_data_len) is set to number of snapshots so we can
	 * know to set the maximum response size larger (see below).
	 */
	if (get_user(ret_data_len, (unsigned int __user *)ioc_buf))
		return -EFAULT;

	/*
	 * Note that for snapshot queries that servers like Azure expect that
	 * the first query be minimal size (and just used to get the number/size
	 * of previous versions) so response size must be specified as EXACTLY
	 * sizeof(struct snapshot_array) which is 16 when rounded up to multiple
	 * of eight bytes.
	 */
	if (ret_data_len == 0)
		max_response_size = MIN_SNAPSHOT_ARRAY_SIZE;
	else
		max_response_size = CIFSMaxBufSize;

	rc = SMB2_ioctl(xid, tcon, cfile->fid.persistent_fid,
			cfile->fid.volatile_fid,
			FSCTL_SRV_ENUMERATE_SNAPSHOTS,
			true /* is_fsctl */,
			NULL, 0 /* no input data */, max_response_size,
			(char **)&retbuf,
			&ret_data_len);
	cifs_dbg(FYI, "enum snaphots ioctl returned %d and ret buflen is %d\n",
			rc, ret_data_len);
	if (rc)
		return rc;

	if (ret_data_len && (ioc_buf != NULL) && (retbuf != NULL)) {
		/* Fixup buffer */
		if (copy_from_user(&snapshot_in, ioc_buf,
		    sizeof(struct smb_snapshot_array))) {
			rc = -EFAULT;
			kfree(retbuf);
			return rc;
		}

		/*
		 * Check for min size, ie not large enough to fit even one GMT
		 * token (snapshot).  On the first ioctl some users may pass in
		 * smaller size (or zero) to simply get the size of the array
		 * so the user space caller can allocate sufficient memory
		 * and retry the ioctl again with larger array size sufficient
		 * to hold all of the snapshot GMT tokens on the second try.
		 */
		if (snapshot_in.snapshot_array_size < GMT_TOKEN_SIZE)
			ret_data_len = sizeof(struct smb_snapshot_array);

		/*
		 * We return struct SRV_SNAPSHOT_ARRAY, followed by
		 * the snapshot array (of 50 byte GMT tokens) each
		 * representing an available previous version of the data
		 */
		if (ret_data_len > (snapshot_in.snapshot_array_size +
					sizeof(struct smb_snapshot_array)))
			ret_data_len = snapshot_in.snapshot_array_size +
					sizeof(struct smb_snapshot_array);

		if (copy_to_user(ioc_buf, retbuf, ret_data_len))
			rc = -EFAULT;
	}

	kfree(retbuf);
	return rc;
}

static int
smb2_query_dir_first(const unsigned int xid, struct cifs_tcon *tcon,
		     const char *path, struct cifs_sb_info *cifs_sb,
		     struct cifs_fid *fid, __u16 search_flags,
		     struct cifs_search_info *srch_inf)
{
	__le16 *utf16_path;
	int rc;
	__u8 oplock = SMB2_OPLOCK_LEVEL_NONE;
	struct cifs_open_parms oparms;

	utf16_path = cifs_convert_path_to_utf16(path, cifs_sb);
	if (!utf16_path)
		return -ENOMEM;

	oparms.tcon = tcon;
	oparms.desired_access = FILE_READ_ATTRIBUTES | FILE_READ_DATA;
	oparms.disposition = FILE_OPEN;
	if (backup_cred(cifs_sb))
		oparms.create_options = CREATE_OPEN_BACKUP_INTENT;
	else
		oparms.create_options = 0;
	oparms.fid = fid;
	oparms.reconnect = false;

	rc = SMB2_open(xid, &oparms, utf16_path, &oplock, NULL, NULL, NULL);
	kfree(utf16_path);
	if (rc) {
		cifs_dbg(FYI, "open dir failed rc=%d\n", rc);
		return rc;
	}

	srch_inf->entries_in_buffer = 0;
	srch_inf->index_of_last_entry = 2;

	rc = SMB2_query_directory(xid, tcon, fid->persistent_fid,
				  fid->volatile_fid, 0, srch_inf);
	if (rc) {
		cifs_dbg(FYI, "query directory failed rc=%d\n", rc);
		SMB2_close(xid, tcon, fid->persistent_fid, fid->volatile_fid);
	}
	return rc;
}

static int
smb2_query_dir_next(const unsigned int xid, struct cifs_tcon *tcon,
		    struct cifs_fid *fid, __u16 search_flags,
		    struct cifs_search_info *srch_inf)
{
	return SMB2_query_directory(xid, tcon, fid->persistent_fid,
				    fid->volatile_fid, 0, srch_inf);
}

static int
smb2_close_dir(const unsigned int xid, struct cifs_tcon *tcon,
	       struct cifs_fid *fid)
{
	return SMB2_close(xid, tcon, fid->persistent_fid, fid->volatile_fid);
}

/*
 * If we negotiate SMB2 protocol and get STATUS_PENDING - update
 * the number of credits and return true. Otherwise - return false.
 */
static bool
smb2_is_status_pending(char *buf, struct TCP_Server_Info *server)
{
	struct smb2_sync_hdr *shdr = (struct smb2_sync_hdr *)buf;

	if (shdr->Status != STATUS_PENDING)
		return false;

	if (shdr->CreditRequest) {
		spin_lock(&server->req_lock);
		server->credits += le16_to_cpu(shdr->CreditRequest);
		spin_unlock(&server->req_lock);
		wake_up(&server->request_q);
	}

	return true;
}

static bool
smb2_is_session_expired(char *buf)
{
	struct smb2_sync_hdr *shdr = (struct smb2_sync_hdr *)buf;

	if (shdr->Status != STATUS_NETWORK_SESSION_EXPIRED &&
	    shdr->Status != STATUS_USER_SESSION_DELETED)
		return false;

	trace_smb3_ses_expired(shdr->TreeId, shdr->SessionId,
			       le16_to_cpu(shdr->Command),
			       le64_to_cpu(shdr->MessageId));
	cifs_dbg(FYI, "Session expired or deleted\n");

	return true;
}

static int
smb2_oplock_response(struct cifs_tcon *tcon, struct cifs_fid *fid,
		     struct cifsInodeInfo *cinode)
{
	if (tcon->ses->server->capabilities & SMB2_GLOBAL_CAP_LEASING)
		return SMB2_lease_break(0, tcon, cinode->lease_key,
					smb2_get_lease_state(cinode));

	return SMB2_oplock_break(0, tcon, fid->persistent_fid,
				 fid->volatile_fid,
				 CIFS_CACHE_READ(cinode) ? 1 : 0);
}

void
smb2_set_related(struct smb_rqst *rqst)
{
	struct smb2_sync_hdr *shdr;

	shdr = (struct smb2_sync_hdr *)(rqst->rq_iov[0].iov_base);
	if (shdr == NULL) {
		cifs_dbg(FYI, "shdr NULL in smb2_set_related\n");
		return;
	}
	shdr->Flags |= SMB2_FLAGS_RELATED_OPERATIONS;
}

char smb2_padding[7] = {0, 0, 0, 0, 0, 0, 0};

void
smb2_set_next_command(struct cifs_tcon *tcon, struct smb_rqst *rqst)
{
	struct smb2_sync_hdr *shdr;
	struct cifs_ses *ses = tcon->ses;
	struct TCP_Server_Info *server = ses->server;
	unsigned long len = smb_rqst_len(server, rqst);
	int i, num_padding;

	shdr = (struct smb2_sync_hdr *)(rqst->rq_iov[0].iov_base);
	if (shdr == NULL) {
		cifs_dbg(FYI, "shdr NULL in smb2_set_next_command\n");
		return;
	}

	/* SMB headers in a compound are 8 byte aligned. */

	/* No padding needed */
	if (!(len & 7))
		goto finished;

	num_padding = 8 - (len & 7);
	if (!smb3_encryption_required(tcon)) {
		/*
		 * If we do not have encryption then we can just add an extra
		 * iov for the padding.
		 */
		rqst->rq_iov[rqst->rq_nvec].iov_base = smb2_padding;
		rqst->rq_iov[rqst->rq_nvec].iov_len = num_padding;
		rqst->rq_nvec++;
		len += num_padding;
	} else {
		/*
		 * We can not add a small padding iov for the encryption case
		 * because the encryption framework can not handle the padding
		 * iovs.
		 * We have to flatten this into a single buffer and add
		 * the padding to it.
		 */
		for (i = 1; i < rqst->rq_nvec; i++) {
			memcpy(rqst->rq_iov[0].iov_base +
			       rqst->rq_iov[0].iov_len,
			       rqst->rq_iov[i].iov_base,
			       rqst->rq_iov[i].iov_len);
			rqst->rq_iov[0].iov_len += rqst->rq_iov[i].iov_len;
		}
		memset(rqst->rq_iov[0].iov_base + rqst->rq_iov[0].iov_len,
		       0, num_padding);
		rqst->rq_iov[0].iov_len += num_padding;
		len += num_padding;
		rqst->rq_nvec = 1;
	}

 finished:
	shdr->NextCommand = cpu_to_le32(len);
}

/*
 * Passes the query info response back to the caller on success.
 * Caller need to free this with free_rsp_buf().
 */
int
smb2_query_info_compound(const unsigned int xid, struct cifs_tcon *tcon,
			 __le16 *utf16_path, u32 desired_access,
			 u32 class, u32 type, u32 output_len,
			 struct kvec *rsp, int *buftype,
			 struct cifs_sb_info *cifs_sb)
{
	struct cifs_ses *ses = tcon->ses;
	int flags = 0;
	struct smb_rqst rqst[3];
	int resp_buftype[3];
	struct kvec rsp_iov[3];
	struct kvec open_iov[SMB2_CREATE_IOV_SIZE];
	struct kvec qi_iov[1];
	struct kvec close_iov[1];
	u8 oplock = SMB2_OPLOCK_LEVEL_NONE;
	struct cifs_open_parms oparms;
	struct cifs_fid fid;
	int rc;

	if (smb3_encryption_required(tcon))
		flags |= CIFS_TRANSFORM_REQ;

	memset(rqst, 0, sizeof(rqst));
	resp_buftype[0] = resp_buftype[1] = resp_buftype[2] = CIFS_NO_BUFFER;
	memset(rsp_iov, 0, sizeof(rsp_iov));

	memset(&open_iov, 0, sizeof(open_iov));
	rqst[0].rq_iov = open_iov;
	rqst[0].rq_nvec = SMB2_CREATE_IOV_SIZE;

	oparms.tcon = tcon;
	oparms.desired_access = desired_access;
	oparms.disposition = FILE_OPEN;
	if (cifs_sb && backup_cred(cifs_sb))
		oparms.create_options = CREATE_OPEN_BACKUP_INTENT;
	else
		oparms.create_options = 0;
	oparms.fid = &fid;
	oparms.reconnect = false;

	rc = SMB2_open_init(tcon, &rqst[0], &oplock, &oparms, utf16_path);
	if (rc)
		goto qic_exit;
	smb2_set_next_command(tcon, &rqst[0]);

	memset(&qi_iov, 0, sizeof(qi_iov));
	rqst[1].rq_iov = qi_iov;
	rqst[1].rq_nvec = 1;

	rc = SMB2_query_info_init(tcon, &rqst[1], COMPOUND_FID, COMPOUND_FID,
				  class, type, 0,
				  output_len, 0,
				  NULL);
	if (rc)
		goto qic_exit;
	smb2_set_next_command(tcon, &rqst[1]);
	smb2_set_related(&rqst[1]);

	memset(&close_iov, 0, sizeof(close_iov));
	rqst[2].rq_iov = close_iov;
	rqst[2].rq_nvec = 1;

	rc = SMB2_close_init(tcon, &rqst[2], COMPOUND_FID, COMPOUND_FID);
	if (rc)
		goto qic_exit;
	smb2_set_related(&rqst[2]);

	rc = compound_send_recv(xid, ses, flags, 3, rqst,
				resp_buftype, rsp_iov);
	if (rc) {
		free_rsp_buf(resp_buftype[1], rsp_iov[1].iov_base);
		if (rc == -EREMCHG) {
			tcon->need_reconnect = true;
			printk_once(KERN_WARNING "server share %s deleted\n",
				    tcon->treeName);
		}
		goto qic_exit;
	}
	*rsp = rsp_iov[1];
	*buftype = resp_buftype[1];

 qic_exit:
	SMB2_open_free(&rqst[0]);
	SMB2_query_info_free(&rqst[1]);
	SMB2_close_free(&rqst[2]);
	free_rsp_buf(resp_buftype[0], rsp_iov[0].iov_base);
	free_rsp_buf(resp_buftype[2], rsp_iov[2].iov_base);
	return rc;
}

static int
smb2_queryfs(const unsigned int xid, struct cifs_tcon *tcon,
	     struct kstatfs *buf)
{
	struct smb2_query_info_rsp *rsp;
	struct smb2_fs_full_size_info *info = NULL;
	__le16 utf16_path = 0; /* Null - open root of share */
	struct kvec rsp_iov = {NULL, 0};
	int buftype = CIFS_NO_BUFFER;
	int rc;


	rc = smb2_query_info_compound(xid, tcon, &utf16_path,
				      FILE_READ_ATTRIBUTES,
				      FS_FULL_SIZE_INFORMATION,
				      SMB2_O_INFO_FILESYSTEM,
				      sizeof(struct smb2_fs_full_size_info),
				      &rsp_iov, &buftype, NULL);
	if (rc)
		goto qfs_exit;

	rsp = (struct smb2_query_info_rsp *)rsp_iov.iov_base;
	buf->f_type = SMB2_MAGIC_NUMBER;
	info = (struct smb2_fs_full_size_info *)(
		le16_to_cpu(rsp->OutputBufferOffset) + (char *)rsp);
	rc = smb2_validate_iov(le16_to_cpu(rsp->OutputBufferOffset),
			       le32_to_cpu(rsp->OutputBufferLength),
			       &rsp_iov,
			       sizeof(struct smb2_fs_full_size_info));
	if (!rc)
		smb2_copy_fs_info_to_kstatfs(info, buf);

qfs_exit:
	free_rsp_buf(buftype, rsp_iov.iov_base);
	return rc;
}

static int
smb311_queryfs(const unsigned int xid, struct cifs_tcon *tcon,
	     struct kstatfs *buf)
{
	int rc;
	__le16 srch_path = 0; /* Null - open root of share */
	u8 oplock = SMB2_OPLOCK_LEVEL_NONE;
	struct cifs_open_parms oparms;
	struct cifs_fid fid;

	if (!tcon->posix_extensions)
		return smb2_queryfs(xid, tcon, buf);

	oparms.tcon = tcon;
	oparms.desired_access = FILE_READ_ATTRIBUTES;
	oparms.disposition = FILE_OPEN;
	oparms.create_options = 0;
	oparms.fid = &fid;
	oparms.reconnect = false;

	rc = SMB2_open(xid, &oparms, &srch_path, &oplock, NULL, NULL, NULL);
	if (rc)
		return rc;

	rc = SMB311_posix_qfs_info(xid, tcon, fid.persistent_fid,
				   fid.volatile_fid, buf);
	buf->f_type = SMB2_MAGIC_NUMBER;
	SMB2_close(xid, tcon, fid.persistent_fid, fid.volatile_fid);
	return rc;
}

static bool
smb2_compare_fids(struct cifsFileInfo *ob1, struct cifsFileInfo *ob2)
{
	return ob1->fid.persistent_fid == ob2->fid.persistent_fid &&
	       ob1->fid.volatile_fid == ob2->fid.volatile_fid;
}

static int
smb2_mand_lock(const unsigned int xid, struct cifsFileInfo *cfile, __u64 offset,
	       __u64 length, __u32 type, int lock, int unlock, bool wait)
{
	if (unlock && !lock)
		type = SMB2_LOCKFLAG_UNLOCK;
	return SMB2_lock(xid, tlink_tcon(cfile->tlink),
			 cfile->fid.persistent_fid, cfile->fid.volatile_fid,
			 current->tgid, length, offset, type, wait);
}

static void
smb2_get_lease_key(struct inode *inode, struct cifs_fid *fid)
{
	memcpy(fid->lease_key, CIFS_I(inode)->lease_key, SMB2_LEASE_KEY_SIZE);
}

static void
smb2_set_lease_key(struct inode *inode, struct cifs_fid *fid)
{
	memcpy(CIFS_I(inode)->lease_key, fid->lease_key, SMB2_LEASE_KEY_SIZE);
}

static void
smb2_new_lease_key(struct cifs_fid *fid)
{
	generate_random_uuid(fid->lease_key);
}

static int
smb2_get_dfs_refer(const unsigned int xid, struct cifs_ses *ses,
		   const char *search_name,
		   struct dfs_info3_param **target_nodes,
		   unsigned int *num_of_nodes,
		   const struct nls_table *nls_codepage, int remap)
{
	int rc;
	__le16 *utf16_path = NULL;
	int utf16_path_len = 0;
	struct cifs_tcon *tcon;
	struct fsctl_get_dfs_referral_req *dfs_req = NULL;
	struct get_dfs_referral_rsp *dfs_rsp = NULL;
	u32 dfs_req_size = 0, dfs_rsp_size = 0;

	cifs_dbg(FYI, "%s: path: %s\n", __func__, search_name);

	/*
	 * Try to use the IPC tcon, otherwise just use any
	 */
	tcon = ses->tcon_ipc;
	if (tcon == NULL) {
		spin_lock(&cifs_tcp_ses_lock);
		tcon = list_first_entry_or_null(&ses->tcon_list,
						struct cifs_tcon,
						tcon_list);
		if (tcon)
			tcon->tc_count++;
		spin_unlock(&cifs_tcp_ses_lock);
	}

	if (tcon == NULL) {
		cifs_dbg(VFS, "session %p has no tcon available for a dfs referral request\n",
			 ses);
		rc = -ENOTCONN;
		goto out;
	}

	utf16_path = cifs_strndup_to_utf16(search_name, PATH_MAX,
					   &utf16_path_len,
					   nls_codepage, remap);
	if (!utf16_path) {
		rc = -ENOMEM;
		goto out;
	}

	dfs_req_size = sizeof(*dfs_req) + utf16_path_len;
	dfs_req = kzalloc(dfs_req_size, GFP_KERNEL);
	if (!dfs_req) {
		rc = -ENOMEM;
		goto out;
	}

	/* Highest DFS referral version understood */
	dfs_req->MaxReferralLevel = DFS_VERSION;

	/* Path to resolve in an UTF-16 null-terminated string */
	memcpy(dfs_req->RequestFileName, utf16_path, utf16_path_len);

	do {
		rc = SMB2_ioctl(xid, tcon, NO_FILE_ID, NO_FILE_ID,
				FSCTL_DFS_GET_REFERRALS,
				true /* is_fsctl */,
				(char *)dfs_req, dfs_req_size, CIFSMaxBufSize,
				(char **)&dfs_rsp, &dfs_rsp_size);
	} while (rc == -EAGAIN);

	if (rc) {
		if ((rc != -ENOENT) && (rc != -EOPNOTSUPP))
			cifs_tcon_dbg(VFS, "ioctl error in %s rc=%d\n", __func__, rc);
		goto out;
	}

	rc = parse_dfs_referrals(dfs_rsp, dfs_rsp_size,
				 num_of_nodes, target_nodes,
				 nls_codepage, remap, search_name,
				 true /* is_unicode */);
	if (rc) {
		cifs_tcon_dbg(VFS, "parse error in %s rc=%d\n", __func__, rc);
		goto out;
	}

 out:
	if (tcon && !tcon->ipc) {
		/* ipc tcons are not refcounted */
		spin_lock(&cifs_tcp_ses_lock);
		tcon->tc_count--;
		spin_unlock(&cifs_tcp_ses_lock);
	}
	kfree(utf16_path);
	kfree(dfs_req);
	kfree(dfs_rsp);
	return rc;
}

static int
parse_reparse_posix(struct reparse_posix_data *symlink_buf,
		      u32 plen, char **target_path,
		      struct cifs_sb_info *cifs_sb)
{
	unsigned int len;

	/* See MS-FSCC 2.1.2.6 for the 'NFS' style reparse tags */
	len = le16_to_cpu(symlink_buf->ReparseDataLength);

	if (le64_to_cpu(symlink_buf->InodeType) != NFS_SPECFILE_LNK) {
		cifs_dbg(VFS, "%lld not a supported symlink type\n",
			le64_to_cpu(symlink_buf->InodeType));
		return -EOPNOTSUPP;
	}

	*target_path = cifs_strndup_from_utf16(
				symlink_buf->PathBuffer,
				len, true, cifs_sb->local_nls);
	if (!(*target_path))
		return -ENOMEM;

	convert_delimiter(*target_path, '/');
	cifs_dbg(FYI, "%s: target path: %s\n", __func__, *target_path);

	return 0;
}

static int
parse_reparse_symlink(struct reparse_symlink_data_buffer *symlink_buf,
		      u32 plen, char **target_path,
		      struct cifs_sb_info *cifs_sb)
{
	unsigned int sub_len;
	unsigned int sub_offset;

	/* We handle Symbolic Link reparse tag here. See: MS-FSCC 2.1.2.4 */

	sub_offset = le16_to_cpu(symlink_buf->SubstituteNameOffset);
	sub_len = le16_to_cpu(symlink_buf->SubstituteNameLength);
	if (sub_offset + 20 > plen ||
	    sub_offset + sub_len + 20 > plen) {
		cifs_dbg(VFS, "srv returned malformed symlink buffer\n");
		return -EIO;
	}

	*target_path = cifs_strndup_from_utf16(
				symlink_buf->PathBuffer + sub_offset,
				sub_len, true, cifs_sb->local_nls);
	if (!(*target_path))
		return -ENOMEM;

	convert_delimiter(*target_path, '/');
	cifs_dbg(FYI, "%s: target path: %s\n", __func__, *target_path);

	return 0;
}

static int
parse_reparse_point(struct reparse_data_buffer *buf,
		    u32 plen, char **target_path,
		    struct cifs_sb_info *cifs_sb)
{
	if (plen < sizeof(struct reparse_data_buffer)) {
		cifs_dbg(VFS, "reparse buffer is too small. Must be "
			 "at least 8 bytes but was %d\n", plen);
		return -EIO;
	}

	if (plen < le16_to_cpu(buf->ReparseDataLength) +
	    sizeof(struct reparse_data_buffer)) {
		cifs_dbg(VFS, "srv returned invalid reparse buf "
			 "length: %d\n", plen);
		return -EIO;
	}

	/* See MS-FSCC 2.1.2 */
	switch (le32_to_cpu(buf->ReparseTag)) {
	case IO_REPARSE_TAG_NFS:
		return parse_reparse_posix(
			(struct reparse_posix_data *)buf,
			plen, target_path, cifs_sb);
	case IO_REPARSE_TAG_SYMLINK:
		return parse_reparse_symlink(
			(struct reparse_symlink_data_buffer *)buf,
			plen, target_path, cifs_sb);
	default:
		cifs_dbg(VFS, "srv returned unknown symlink buffer "
			 "tag:0x%08x\n", le32_to_cpu(buf->ReparseTag));
		return -EOPNOTSUPP;
	}
}

#define SMB2_SYMLINK_STRUCT_SIZE \
	(sizeof(struct smb2_err_rsp) - 1 + sizeof(struct smb2_symlink_err_rsp))

static int
smb2_query_symlink(const unsigned int xid, struct cifs_tcon *tcon,
		   struct cifs_sb_info *cifs_sb, const char *full_path,
		   char **target_path, bool is_reparse_point)
{
	int rc;
	__le16 *utf16_path = NULL;
	__u8 oplock = SMB2_OPLOCK_LEVEL_NONE;
	struct cifs_open_parms oparms;
	struct cifs_fid fid;
	struct kvec err_iov = {NULL, 0};
	struct smb2_err_rsp *err_buf = NULL;
	struct smb2_symlink_err_rsp *symlink;
	unsigned int sub_len;
	unsigned int sub_offset;
	unsigned int print_len;
	unsigned int print_offset;
	int flags = 0;
	struct smb_rqst rqst[3];
	int resp_buftype[3];
	struct kvec rsp_iov[3];
	struct kvec open_iov[SMB2_CREATE_IOV_SIZE];
	struct kvec io_iov[SMB2_IOCTL_IOV_SIZE];
	struct kvec close_iov[1];
	struct smb2_create_rsp *create_rsp;
	struct smb2_ioctl_rsp *ioctl_rsp;
	struct reparse_data_buffer *reparse_buf;
	u32 plen;

	cifs_dbg(FYI, "%s: path: %s\n", __func__, full_path);

	*target_path = NULL;

	if (smb3_encryption_required(tcon))
		flags |= CIFS_TRANSFORM_REQ;

	memset(rqst, 0, sizeof(rqst));
	resp_buftype[0] = resp_buftype[1] = resp_buftype[2] = CIFS_NO_BUFFER;
	memset(rsp_iov, 0, sizeof(rsp_iov));

	utf16_path = cifs_convert_path_to_utf16(full_path, cifs_sb);
	if (!utf16_path)
		return -ENOMEM;

	/* Open */
	memset(&open_iov, 0, sizeof(open_iov));
	rqst[0].rq_iov = open_iov;
	rqst[0].rq_nvec = SMB2_CREATE_IOV_SIZE;

	memset(&oparms, 0, sizeof(oparms));
	oparms.tcon = tcon;
	oparms.desired_access = FILE_READ_ATTRIBUTES;
	oparms.disposition = FILE_OPEN;

	if (backup_cred(cifs_sb))
		oparms.create_options = CREATE_OPEN_BACKUP_INTENT;
	else
		oparms.create_options = 0;
	if (is_reparse_point)
		oparms.create_options = OPEN_REPARSE_POINT;

	oparms.fid = &fid;
	oparms.reconnect = false;

	rc = SMB2_open_init(tcon, &rqst[0], &oplock, &oparms, utf16_path);
	if (rc)
		goto querty_exit;
	smb2_set_next_command(tcon, &rqst[0]);


	/* IOCTL */
	memset(&io_iov, 0, sizeof(io_iov));
	rqst[1].rq_iov = io_iov;
	rqst[1].rq_nvec = SMB2_IOCTL_IOV_SIZE;

	rc = SMB2_ioctl_init(tcon, &rqst[1], fid.persistent_fid,
			     fid.volatile_fid, FSCTL_GET_REPARSE_POINT,
			     true /* is_fctl */, NULL, 0, CIFSMaxBufSize);
	if (rc)
		goto querty_exit;

	smb2_set_next_command(tcon, &rqst[1]);
	smb2_set_related(&rqst[1]);


	/* Close */
	memset(&close_iov, 0, sizeof(close_iov));
	rqst[2].rq_iov = close_iov;
	rqst[2].rq_nvec = 1;

	rc = SMB2_close_init(tcon, &rqst[2], COMPOUND_FID, COMPOUND_FID);
	if (rc)
		goto querty_exit;

	smb2_set_related(&rqst[2]);

	rc = compound_send_recv(xid, tcon->ses, flags, 3, rqst,
				resp_buftype, rsp_iov);

	create_rsp = rsp_iov[0].iov_base;
	if (create_rsp && create_rsp->sync_hdr.Status)
		err_iov = rsp_iov[0];
	ioctl_rsp = rsp_iov[1].iov_base;

	/*
	 * Open was successful and we got an ioctl response.
	 */
	if ((rc == 0) && (is_reparse_point)) {
		/* See MS-FSCC 2.3.23 */

		reparse_buf = (struct reparse_data_buffer *)
			((char *)ioctl_rsp +
			 le32_to_cpu(ioctl_rsp->OutputOffset));
		plen = le32_to_cpu(ioctl_rsp->OutputCount);

		if (plen + le32_to_cpu(ioctl_rsp->OutputOffset) >
		    rsp_iov[1].iov_len) {
			cifs_tcon_dbg(VFS, "srv returned invalid ioctl len: %d\n",
				 plen);
			rc = -EIO;
			goto querty_exit;
		}

		rc = parse_reparse_point(reparse_buf, plen, target_path,
					 cifs_sb);
		goto querty_exit;
	}

<<<<<<< HEAD
	rc = SMB2_open(xid, &oparms, utf16_path, &oplock, NULL, &err_iov,
		       &resp_buftype);
	if (!rc)
		SMB2_close(xid, tcon, fid.persistent_fid, fid.volatile_fid);
=======
>>>>>>> f7688b48
	if (!rc || !err_iov.iov_base) {
		rc = -ENOENT;
		goto querty_exit;
	}

	err_buf = err_iov.iov_base;
	if (le32_to_cpu(err_buf->ByteCount) < sizeof(struct smb2_symlink_err_rsp) ||
	    err_iov.iov_len < SMB2_SYMLINK_STRUCT_SIZE) {
		rc = -EINVAL;
		goto querty_exit;
	}

	symlink = (struct smb2_symlink_err_rsp *)err_buf->ErrorData;
	if (le32_to_cpu(symlink->SymLinkErrorTag) != SYMLINK_ERROR_TAG ||
	    le32_to_cpu(symlink->ReparseTag) != IO_REPARSE_TAG_SYMLINK) {
		rc = -EINVAL;
		goto querty_exit;
	}

	/* open must fail on symlink - reset rc */
	rc = 0;
	sub_len = le16_to_cpu(symlink->SubstituteNameLength);
	sub_offset = le16_to_cpu(symlink->SubstituteNameOffset);
	print_len = le16_to_cpu(symlink->PrintNameLength);
	print_offset = le16_to_cpu(symlink->PrintNameOffset);

	if (err_iov.iov_len < SMB2_SYMLINK_STRUCT_SIZE + sub_offset + sub_len) {
		rc = -EINVAL;
		goto querty_exit;
	}

	if (err_iov.iov_len <
	    SMB2_SYMLINK_STRUCT_SIZE + print_offset + print_len) {
		rc = -EINVAL;
		goto querty_exit;
	}

	*target_path = cifs_strndup_from_utf16(
				(char *)symlink->PathBuffer + sub_offset,
				sub_len, true, cifs_sb->local_nls);
	if (!(*target_path)) {
		rc = -ENOMEM;
		goto querty_exit;
	}
	convert_delimiter(*target_path, '/');
	cifs_dbg(FYI, "%s: target path: %s\n", __func__, *target_path);

 querty_exit:
	cifs_dbg(FYI, "query symlink rc %d\n", rc);
	kfree(utf16_path);
	SMB2_open_free(&rqst[0]);
	SMB2_ioctl_free(&rqst[1]);
	SMB2_close_free(&rqst[2]);
	free_rsp_buf(resp_buftype[0], rsp_iov[0].iov_base);
	free_rsp_buf(resp_buftype[1], rsp_iov[1].iov_base);
	free_rsp_buf(resp_buftype[2], rsp_iov[2].iov_base);
	return rc;
}

static struct cifs_ntsd *
get_smb2_acl_by_fid(struct cifs_sb_info *cifs_sb,
		const struct cifs_fid *cifsfid, u32 *pacllen)
{
	struct cifs_ntsd *pntsd = NULL;
	unsigned int xid;
	int rc = -EOPNOTSUPP;
	struct tcon_link *tlink = cifs_sb_tlink(cifs_sb);

	if (IS_ERR(tlink))
		return ERR_CAST(tlink);

	xid = get_xid();
	cifs_dbg(FYI, "trying to get acl\n");

	rc = SMB2_query_acl(xid, tlink_tcon(tlink), cifsfid->persistent_fid,
			    cifsfid->volatile_fid, (void **)&pntsd, pacllen);
	free_xid(xid);

	cifs_put_tlink(tlink);

	cifs_dbg(FYI, "%s: rc = %d ACL len %d\n", __func__, rc, *pacllen);
	if (rc)
		return ERR_PTR(rc);
	return pntsd;

}

static struct cifs_ntsd *
get_smb2_acl_by_path(struct cifs_sb_info *cifs_sb,
		const char *path, u32 *pacllen)
{
	struct cifs_ntsd *pntsd = NULL;
	u8 oplock = SMB2_OPLOCK_LEVEL_NONE;
	unsigned int xid;
	int rc;
	struct cifs_tcon *tcon;
	struct tcon_link *tlink = cifs_sb_tlink(cifs_sb);
	struct cifs_fid fid;
	struct cifs_open_parms oparms;
	__le16 *utf16_path;

	cifs_dbg(FYI, "get smb3 acl for path %s\n", path);
	if (IS_ERR(tlink))
		return ERR_CAST(tlink);

	tcon = tlink_tcon(tlink);
	xid = get_xid();

	if (backup_cred(cifs_sb))
		oparms.create_options = CREATE_OPEN_BACKUP_INTENT;
	else
		oparms.create_options = 0;

	utf16_path = cifs_convert_path_to_utf16(path, cifs_sb);
	if (!utf16_path) {
		rc = -ENOMEM;
		free_xid(xid);
		return ERR_PTR(rc);
	}

	oparms.tcon = tcon;
	oparms.desired_access = READ_CONTROL;
	oparms.disposition = FILE_OPEN;
	oparms.fid = &fid;
	oparms.reconnect = false;

	rc = SMB2_open(xid, &oparms, utf16_path, &oplock, NULL, NULL, NULL);
	kfree(utf16_path);
	if (!rc) {
		rc = SMB2_query_acl(xid, tlink_tcon(tlink), fid.persistent_fid,
			    fid.volatile_fid, (void **)&pntsd, pacllen);
		SMB2_close(xid, tcon, fid.persistent_fid, fid.volatile_fid);
	}

	cifs_put_tlink(tlink);
	free_xid(xid);

	cifs_dbg(FYI, "%s: rc = %d ACL len %d\n", __func__, rc, *pacllen);
	if (rc)
		return ERR_PTR(rc);
	return pntsd;
}

static int
set_smb2_acl(struct cifs_ntsd *pnntsd, __u32 acllen,
		struct inode *inode, const char *path, int aclflag)
{
	u8 oplock = SMB2_OPLOCK_LEVEL_NONE;
	unsigned int xid;
	int rc, access_flags = 0;
	struct cifs_tcon *tcon;
	struct cifs_sb_info *cifs_sb = CIFS_SB(inode->i_sb);
	struct tcon_link *tlink = cifs_sb_tlink(cifs_sb);
	struct cifs_fid fid;
	struct cifs_open_parms oparms;
	__le16 *utf16_path;

	cifs_dbg(FYI, "set smb3 acl for path %s\n", path);
	if (IS_ERR(tlink))
		return PTR_ERR(tlink);

	tcon = tlink_tcon(tlink);
	xid = get_xid();

	if (backup_cred(cifs_sb))
		oparms.create_options = CREATE_OPEN_BACKUP_INTENT;
	else
		oparms.create_options = 0;

	if (aclflag == CIFS_ACL_OWNER || aclflag == CIFS_ACL_GROUP)
		access_flags = WRITE_OWNER;
	else
		access_flags = WRITE_DAC;

	utf16_path = cifs_convert_path_to_utf16(path, cifs_sb);
	if (!utf16_path) {
		rc = -ENOMEM;
		free_xid(xid);
		return rc;
	}

	oparms.tcon = tcon;
	oparms.desired_access = access_flags;
	oparms.disposition = FILE_OPEN;
	oparms.path = path;
	oparms.fid = &fid;
	oparms.reconnect = false;

	rc = SMB2_open(xid, &oparms, utf16_path, &oplock, NULL, NULL, NULL);
	kfree(utf16_path);
	if (!rc) {
		rc = SMB2_set_acl(xid, tlink_tcon(tlink), fid.persistent_fid,
			    fid.volatile_fid, pnntsd, acllen, aclflag);
		SMB2_close(xid, tcon, fid.persistent_fid, fid.volatile_fid);
	}

	cifs_put_tlink(tlink);
	free_xid(xid);
	return rc;
}

/* Retrieve an ACL from the server */
static struct cifs_ntsd *
get_smb2_acl(struct cifs_sb_info *cifs_sb,
				      struct inode *inode, const char *path,
				      u32 *pacllen)
{
	struct cifs_ntsd *pntsd = NULL;
	struct cifsFileInfo *open_file = NULL;

	if (inode)
		open_file = find_readable_file(CIFS_I(inode), true);
	if (!open_file)
		return get_smb2_acl_by_path(cifs_sb, path, pacllen);

	pntsd = get_smb2_acl_by_fid(cifs_sb, &open_file->fid, pacllen);
	cifsFileInfo_put(open_file);
	return pntsd;
}

static long smb3_zero_range(struct file *file, struct cifs_tcon *tcon,
			    loff_t offset, loff_t len, bool keep_size)
{
	struct cifs_ses *ses = tcon->ses;
	struct inode *inode;
	struct cifsInodeInfo *cifsi;
	struct cifsFileInfo *cfile = file->private_data;
	struct file_zero_data_information fsctl_buf;
	long rc;
	unsigned int xid;
	__le64 eof;

	xid = get_xid();

	inode = d_inode(cfile->dentry);
	cifsi = CIFS_I(inode);

	trace_smb3_zero_enter(xid, cfile->fid.persistent_fid, tcon->tid,
			      ses->Suid, offset, len);


	/* if file not oplocked can't be sure whether asking to extend size */
	if (!CIFS_CACHE_READ(cifsi))
		if (keep_size == false) {
			rc = -EOPNOTSUPP;
			trace_smb3_zero_err(xid, cfile->fid.persistent_fid,
				tcon->tid, ses->Suid, offset, len, rc);
			free_xid(xid);
			return rc;
		}

	cifs_dbg(FYI, "Offset %lld len %lld\n", offset, len);

	fsctl_buf.FileOffset = cpu_to_le64(offset);
	fsctl_buf.BeyondFinalZero = cpu_to_le64(offset + len);

	rc = SMB2_ioctl(xid, tcon, cfile->fid.persistent_fid,
			cfile->fid.volatile_fid, FSCTL_SET_ZERO_DATA, true,
			(char *)&fsctl_buf,
			sizeof(struct file_zero_data_information),
			0, NULL, NULL);
	if (rc)
		goto zero_range_exit;

	/*
	 * do we also need to change the size of the file?
	 */
	if (keep_size == false && i_size_read(inode) < offset + len) {
		eof = cpu_to_le64(offset + len);
		rc = SMB2_set_eof(xid, tcon, cfile->fid.persistent_fid,
				  cfile->fid.volatile_fid, cfile->pid, &eof);
	}

 zero_range_exit:
	free_xid(xid);
	if (rc)
		trace_smb3_zero_err(xid, cfile->fid.persistent_fid, tcon->tid,
			      ses->Suid, offset, len, rc);
	else
		trace_smb3_zero_done(xid, cfile->fid.persistent_fid, tcon->tid,
			      ses->Suid, offset, len);
	return rc;
}

static long smb3_punch_hole(struct file *file, struct cifs_tcon *tcon,
			    loff_t offset, loff_t len)
{
	struct inode *inode;
	struct cifsFileInfo *cfile = file->private_data;
	struct file_zero_data_information fsctl_buf;
	long rc;
	unsigned int xid;
	__u8 set_sparse = 1;

	xid = get_xid();

	inode = d_inode(cfile->dentry);

	/* Need to make file sparse, if not already, before freeing range. */
	/* Consider adding equivalent for compressed since it could also work */
	if (!smb2_set_sparse(xid, tcon, cfile, inode, set_sparse)) {
		rc = -EOPNOTSUPP;
		free_xid(xid);
		return rc;
	}

	cifs_dbg(FYI, "Offset %lld len %lld\n", offset, len);

	fsctl_buf.FileOffset = cpu_to_le64(offset);
	fsctl_buf.BeyondFinalZero = cpu_to_le64(offset + len);

	rc = SMB2_ioctl(xid, tcon, cfile->fid.persistent_fid,
			cfile->fid.volatile_fid, FSCTL_SET_ZERO_DATA,
			true /* is_fctl */, (char *)&fsctl_buf,
			sizeof(struct file_zero_data_information),
			CIFSMaxBufSize, NULL, NULL);
	free_xid(xid);
	return rc;
}

static long smb3_simple_falloc(struct file *file, struct cifs_tcon *tcon,
			    loff_t off, loff_t len, bool keep_size)
{
	struct inode *inode;
	struct cifsInodeInfo *cifsi;
	struct cifsFileInfo *cfile = file->private_data;
	long rc = -EOPNOTSUPP;
	unsigned int xid;
	__le64 eof;

	xid = get_xid();

	inode = d_inode(cfile->dentry);
	cifsi = CIFS_I(inode);

	trace_smb3_falloc_enter(xid, cfile->fid.persistent_fid, tcon->tid,
				tcon->ses->Suid, off, len);
	/* if file not oplocked can't be sure whether asking to extend size */
	if (!CIFS_CACHE_READ(cifsi))
		if (keep_size == false) {
			trace_smb3_falloc_err(xid, cfile->fid.persistent_fid,
				tcon->tid, tcon->ses->Suid, off, len, rc);
			free_xid(xid);
			return rc;
		}

	/*
	 * Files are non-sparse by default so falloc may be a no-op
	 * Must check if file sparse. If not sparse, and not extending
	 * then no need to do anything since file already allocated
	 */
	if ((cifsi->cifsAttrs & FILE_ATTRIBUTE_SPARSE_FILE) == 0) {
		if (keep_size == true)
			rc = 0;
		/* check if extending file */
		else if (i_size_read(inode) >= off + len)
			/* not extending file and already not sparse */
			rc = 0;
		/* BB: in future add else clause to extend file */
		else
			rc = -EOPNOTSUPP;
		if (rc)
			trace_smb3_falloc_err(xid, cfile->fid.persistent_fid,
				tcon->tid, tcon->ses->Suid, off, len, rc);
		else
			trace_smb3_falloc_done(xid, cfile->fid.persistent_fid,
				tcon->tid, tcon->ses->Suid, off, len);
		free_xid(xid);
		return rc;
	}

	if ((keep_size == true) || (i_size_read(inode) >= off + len)) {
		/*
		 * Check if falloc starts within first few pages of file
		 * and ends within a few pages of the end of file to
		 * ensure that most of file is being forced to be
		 * fallocated now. If so then setting whole file sparse
		 * ie potentially making a few extra pages at the beginning
		 * or end of the file non-sparse via set_sparse is harmless.
		 */
		if ((off > 8192) || (off + len + 8192 < i_size_read(inode))) {
			rc = -EOPNOTSUPP;
			trace_smb3_falloc_err(xid, cfile->fid.persistent_fid,
				tcon->tid, tcon->ses->Suid, off, len, rc);
			free_xid(xid);
			return rc;
		}

		smb2_set_sparse(xid, tcon, cfile, inode, false);
		rc = 0;
	} else {
		smb2_set_sparse(xid, tcon, cfile, inode, false);
		rc = 0;
		if (i_size_read(inode) < off + len) {
			eof = cpu_to_le64(off + len);
			rc = SMB2_set_eof(xid, tcon, cfile->fid.persistent_fid,
					  cfile->fid.volatile_fid, cfile->pid,
					  &eof);
		}
	}

	if (rc)
		trace_smb3_falloc_err(xid, cfile->fid.persistent_fid, tcon->tid,
				tcon->ses->Suid, off, len, rc);
	else
		trace_smb3_falloc_done(xid, cfile->fid.persistent_fid, tcon->tid,
				tcon->ses->Suid, off, len);

	free_xid(xid);
	return rc;
}

static loff_t smb3_llseek(struct file *file, struct cifs_tcon *tcon, loff_t offset, int whence)
{
	struct cifsFileInfo *wrcfile, *cfile = file->private_data;
	struct cifsInodeInfo *cifsi;
	struct inode *inode;
	int rc = 0;
	struct file_allocated_range_buffer in_data, *out_data = NULL;
	u32 out_data_len;
	unsigned int xid;

	if (whence != SEEK_HOLE && whence != SEEK_DATA)
		return generic_file_llseek(file, offset, whence);

	inode = d_inode(cfile->dentry);
	cifsi = CIFS_I(inode);

	if (offset < 0 || offset >= i_size_read(inode))
		return -ENXIO;

	xid = get_xid();
	/*
	 * We need to be sure that all dirty pages are written as they
	 * might fill holes on the server.
	 * Note that we also MUST flush any written pages since at least
	 * some servers (Windows2016) will not reflect recent writes in
	 * QUERY_ALLOCATED_RANGES until SMB2_flush is called.
	 */
	wrcfile = find_writable_file(cifsi, false);
	if (wrcfile) {
		filemap_write_and_wait(inode->i_mapping);
		smb2_flush_file(xid, tcon, &wrcfile->fid);
		cifsFileInfo_put(wrcfile);
	}

	if (!(cifsi->cifsAttrs & FILE_ATTRIBUTE_SPARSE_FILE)) {
		if (whence == SEEK_HOLE)
			offset = i_size_read(inode);
		goto lseek_exit;
	}

	in_data.file_offset = cpu_to_le64(offset);
	in_data.length = cpu_to_le64(i_size_read(inode));

	rc = SMB2_ioctl(xid, tcon, cfile->fid.persistent_fid,
			cfile->fid.volatile_fid,
			FSCTL_QUERY_ALLOCATED_RANGES, true,
			(char *)&in_data, sizeof(in_data),
			sizeof(struct file_allocated_range_buffer),
			(char **)&out_data, &out_data_len);
	if (rc == -E2BIG)
		rc = 0;
	if (rc)
		goto lseek_exit;

	if (whence == SEEK_HOLE && out_data_len == 0)
		goto lseek_exit;

	if (whence == SEEK_DATA && out_data_len == 0) {
		rc = -ENXIO;
		goto lseek_exit;
	}

	if (out_data_len < sizeof(struct file_allocated_range_buffer)) {
		rc = -EINVAL;
		goto lseek_exit;
	}
	if (whence == SEEK_DATA) {
		offset = le64_to_cpu(out_data->file_offset);
		goto lseek_exit;
	}
	if (offset < le64_to_cpu(out_data->file_offset))
		goto lseek_exit;

	offset = le64_to_cpu(out_data->file_offset) + le64_to_cpu(out_data->length);

 lseek_exit:
	free_xid(xid);
	kfree(out_data);
	if (!rc)
		return vfs_setpos(file, offset, inode->i_sb->s_maxbytes);
	else
		return rc;
}

static int smb3_fiemap(struct cifs_tcon *tcon,
		       struct cifsFileInfo *cfile,
		       struct fiemap_extent_info *fei, u64 start, u64 len)
{
	unsigned int xid;
	struct file_allocated_range_buffer in_data, *out_data;
	u32 out_data_len;
	int i, num, rc, flags, last_blob;
	u64 next;

	if (fiemap_check_flags(fei, FIEMAP_FLAG_SYNC))
		return -EBADR;

	xid = get_xid();
 again:
	in_data.file_offset = cpu_to_le64(start);
	in_data.length = cpu_to_le64(len);

	rc = SMB2_ioctl(xid, tcon, cfile->fid.persistent_fid,
			cfile->fid.volatile_fid,
			FSCTL_QUERY_ALLOCATED_RANGES, true,
			(char *)&in_data, sizeof(in_data),
			1024 * sizeof(struct file_allocated_range_buffer),
			(char **)&out_data, &out_data_len);
	if (rc == -E2BIG) {
		last_blob = 0;
		rc = 0;
	} else
		last_blob = 1;
	if (rc)
		goto out;

	if (out_data_len < sizeof(struct file_allocated_range_buffer)) {
		rc = -EINVAL;
		goto out;
	}
	if (out_data_len % sizeof(struct file_allocated_range_buffer)) {
		rc = -EINVAL;
		goto out;
	}

	num = out_data_len / sizeof(struct file_allocated_range_buffer);
	for (i = 0; i < num; i++) {
		flags = 0;
		if (i == num - 1 && last_blob)
			flags |= FIEMAP_EXTENT_LAST;

		rc = fiemap_fill_next_extent(fei,
				le64_to_cpu(out_data[i].file_offset),
				le64_to_cpu(out_data[i].file_offset),
				le64_to_cpu(out_data[i].length),
				flags);
		if (rc < 0)
			goto out;
		if (rc == 1) {
			rc = 0;
			goto out;
		}
	}

	if (!last_blob) {
		next = le64_to_cpu(out_data[num - 1].file_offset) +
		  le64_to_cpu(out_data[num - 1].length);
		len = len - (next - start);
		start = next;
		goto again;
	}

 out:
	free_xid(xid);
	kfree(out_data);
	return rc;
}

static long smb3_fallocate(struct file *file, struct cifs_tcon *tcon, int mode,
			   loff_t off, loff_t len)
{
	/* KEEP_SIZE already checked for by do_fallocate */
	if (mode & FALLOC_FL_PUNCH_HOLE)
		return smb3_punch_hole(file, tcon, off, len);
	else if (mode & FALLOC_FL_ZERO_RANGE) {
		if (mode & FALLOC_FL_KEEP_SIZE)
			return smb3_zero_range(file, tcon, off, len, true);
		return smb3_zero_range(file, tcon, off, len, false);
	} else if (mode == FALLOC_FL_KEEP_SIZE)
		return smb3_simple_falloc(file, tcon, off, len, true);
	else if (mode == 0)
		return smb3_simple_falloc(file, tcon, off, len, false);

	return -EOPNOTSUPP;
}

static void
smb2_downgrade_oplock(struct TCP_Server_Info *server,
			struct cifsInodeInfo *cinode, bool set_level2)
{
	if (set_level2)
		server->ops->set_oplock_level(cinode, SMB2_OPLOCK_LEVEL_II,
						0, NULL);
	else
		server->ops->set_oplock_level(cinode, 0, 0, NULL);
}

static void
smb21_downgrade_oplock(struct TCP_Server_Info *server,
		       struct cifsInodeInfo *cinode, bool set_level2)
{
	server->ops->set_oplock_level(cinode,
				      set_level2 ? SMB2_LEASE_READ_CACHING_HE :
				      0, 0, NULL);
}

static void
smb2_set_oplock_level(struct cifsInodeInfo *cinode, __u32 oplock,
		      unsigned int epoch, bool *purge_cache)
{
	oplock &= 0xFF;
	if (oplock == SMB2_OPLOCK_LEVEL_NOCHANGE)
		return;
	if (oplock == SMB2_OPLOCK_LEVEL_BATCH) {
		cinode->oplock = CIFS_CACHE_RHW_FLG;
		cifs_dbg(FYI, "Batch Oplock granted on inode %p\n",
			 &cinode->vfs_inode);
	} else if (oplock == SMB2_OPLOCK_LEVEL_EXCLUSIVE) {
		cinode->oplock = CIFS_CACHE_RW_FLG;
		cifs_dbg(FYI, "Exclusive Oplock granted on inode %p\n",
			 &cinode->vfs_inode);
	} else if (oplock == SMB2_OPLOCK_LEVEL_II) {
		cinode->oplock = CIFS_CACHE_READ_FLG;
		cifs_dbg(FYI, "Level II Oplock granted on inode %p\n",
			 &cinode->vfs_inode);
	} else
		cinode->oplock = 0;
}

static void
smb21_set_oplock_level(struct cifsInodeInfo *cinode, __u32 oplock,
		       unsigned int epoch, bool *purge_cache)
{
	char message[5] = {0};
	unsigned int new_oplock = 0;

	oplock &= 0xFF;
	if (oplock == SMB2_OPLOCK_LEVEL_NOCHANGE)
		return;

	/* Check if the server granted an oplock rather than a lease */
	if (oplock & SMB2_OPLOCK_LEVEL_EXCLUSIVE)
		return smb2_set_oplock_level(cinode, oplock, epoch,
					     purge_cache);

	if (oplock & SMB2_LEASE_READ_CACHING_HE) {
		new_oplock |= CIFS_CACHE_READ_FLG;
		strcat(message, "R");
	}
	if (oplock & SMB2_LEASE_HANDLE_CACHING_HE) {
		new_oplock |= CIFS_CACHE_HANDLE_FLG;
		strcat(message, "H");
	}
	if (oplock & SMB2_LEASE_WRITE_CACHING_HE) {
		new_oplock |= CIFS_CACHE_WRITE_FLG;
		strcat(message, "W");
	}
	if (!new_oplock)
		strncpy(message, "None", sizeof(message));

	cinode->oplock = new_oplock;
	cifs_dbg(FYI, "%s Lease granted on inode %p\n", message,
		 &cinode->vfs_inode);
}

static void
smb3_set_oplock_level(struct cifsInodeInfo *cinode, __u32 oplock,
		      unsigned int epoch, bool *purge_cache)
{
	unsigned int old_oplock = cinode->oplock;

	smb21_set_oplock_level(cinode, oplock, epoch, purge_cache);

	if (purge_cache) {
		*purge_cache = false;
		if (old_oplock == CIFS_CACHE_READ_FLG) {
			if (cinode->oplock == CIFS_CACHE_READ_FLG &&
			    (epoch - cinode->epoch > 0))
				*purge_cache = true;
			else if (cinode->oplock == CIFS_CACHE_RH_FLG &&
				 (epoch - cinode->epoch > 1))
				*purge_cache = true;
			else if (cinode->oplock == CIFS_CACHE_RHW_FLG &&
				 (epoch - cinode->epoch > 1))
				*purge_cache = true;
			else if (cinode->oplock == 0 &&
				 (epoch - cinode->epoch > 0))
				*purge_cache = true;
		} else if (old_oplock == CIFS_CACHE_RH_FLG) {
			if (cinode->oplock == CIFS_CACHE_RH_FLG &&
			    (epoch - cinode->epoch > 0))
				*purge_cache = true;
			else if (cinode->oplock == CIFS_CACHE_RHW_FLG &&
				 (epoch - cinode->epoch > 1))
				*purge_cache = true;
		}
		cinode->epoch = epoch;
	}
}

static bool
smb2_is_read_op(__u32 oplock)
{
	return oplock == SMB2_OPLOCK_LEVEL_II;
}

static bool
smb21_is_read_op(__u32 oplock)
{
	return (oplock & SMB2_LEASE_READ_CACHING_HE) &&
	       !(oplock & SMB2_LEASE_WRITE_CACHING_HE);
}

static __le32
map_oplock_to_lease(u8 oplock)
{
	if (oplock == SMB2_OPLOCK_LEVEL_EXCLUSIVE)
		return SMB2_LEASE_WRITE_CACHING | SMB2_LEASE_READ_CACHING;
	else if (oplock == SMB2_OPLOCK_LEVEL_II)
		return SMB2_LEASE_READ_CACHING;
	else if (oplock == SMB2_OPLOCK_LEVEL_BATCH)
		return SMB2_LEASE_HANDLE_CACHING | SMB2_LEASE_READ_CACHING |
		       SMB2_LEASE_WRITE_CACHING;
	return 0;
}

static char *
smb2_create_lease_buf(u8 *lease_key, u8 oplock)
{
	struct create_lease *buf;

	buf = kzalloc(sizeof(struct create_lease), GFP_KERNEL);
	if (!buf)
		return NULL;

	memcpy(&buf->lcontext.LeaseKey, lease_key, SMB2_LEASE_KEY_SIZE);
	buf->lcontext.LeaseState = map_oplock_to_lease(oplock);

	buf->ccontext.DataOffset = cpu_to_le16(offsetof
					(struct create_lease, lcontext));
	buf->ccontext.DataLength = cpu_to_le32(sizeof(struct lease_context));
	buf->ccontext.NameOffset = cpu_to_le16(offsetof
				(struct create_lease, Name));
	buf->ccontext.NameLength = cpu_to_le16(4);
	/* SMB2_CREATE_REQUEST_LEASE is "RqLs" */
	buf->Name[0] = 'R';
	buf->Name[1] = 'q';
	buf->Name[2] = 'L';
	buf->Name[3] = 's';
	return (char *)buf;
}

static char *
smb3_create_lease_buf(u8 *lease_key, u8 oplock)
{
	struct create_lease_v2 *buf;

	buf = kzalloc(sizeof(struct create_lease_v2), GFP_KERNEL);
	if (!buf)
		return NULL;

	memcpy(&buf->lcontext.LeaseKey, lease_key, SMB2_LEASE_KEY_SIZE);
	buf->lcontext.LeaseState = map_oplock_to_lease(oplock);

	buf->ccontext.DataOffset = cpu_to_le16(offsetof
					(struct create_lease_v2, lcontext));
	buf->ccontext.DataLength = cpu_to_le32(sizeof(struct lease_context_v2));
	buf->ccontext.NameOffset = cpu_to_le16(offsetof
				(struct create_lease_v2, Name));
	buf->ccontext.NameLength = cpu_to_le16(4);
	/* SMB2_CREATE_REQUEST_LEASE is "RqLs" */
	buf->Name[0] = 'R';
	buf->Name[1] = 'q';
	buf->Name[2] = 'L';
	buf->Name[3] = 's';
	return (char *)buf;
}

static __u8
smb2_parse_lease_buf(void *buf, unsigned int *epoch, char *lease_key)
{
	struct create_lease *lc = (struct create_lease *)buf;

	*epoch = 0; /* not used */
	if (lc->lcontext.LeaseFlags & SMB2_LEASE_FLAG_BREAK_IN_PROGRESS)
		return SMB2_OPLOCK_LEVEL_NOCHANGE;
	return le32_to_cpu(lc->lcontext.LeaseState);
}

static __u8
smb3_parse_lease_buf(void *buf, unsigned int *epoch, char *lease_key)
{
	struct create_lease_v2 *lc = (struct create_lease_v2 *)buf;

	*epoch = le16_to_cpu(lc->lcontext.Epoch);
	if (lc->lcontext.LeaseFlags & SMB2_LEASE_FLAG_BREAK_IN_PROGRESS)
		return SMB2_OPLOCK_LEVEL_NOCHANGE;
	if (lease_key)
		memcpy(lease_key, &lc->lcontext.LeaseKey, SMB2_LEASE_KEY_SIZE);
	return le32_to_cpu(lc->lcontext.LeaseState);
}

static unsigned int
smb2_wp_retry_size(struct inode *inode)
{
	return min_t(unsigned int, CIFS_SB(inode->i_sb)->wsize,
		     SMB2_MAX_BUFFER_SIZE);
}

static bool
smb2_dir_needs_close(struct cifsFileInfo *cfile)
{
	return !cfile->invalidHandle;
}

static void
fill_transform_hdr(struct smb2_transform_hdr *tr_hdr, unsigned int orig_len,
		   struct smb_rqst *old_rq, __le16 cipher_type)
{
	struct smb2_sync_hdr *shdr =
			(struct smb2_sync_hdr *)old_rq->rq_iov[0].iov_base;

	memset(tr_hdr, 0, sizeof(struct smb2_transform_hdr));
	tr_hdr->ProtocolId = SMB2_TRANSFORM_PROTO_NUM;
	tr_hdr->OriginalMessageSize = cpu_to_le32(orig_len);
	tr_hdr->Flags = cpu_to_le16(0x01);
	if (cipher_type == SMB2_ENCRYPTION_AES128_GCM)
		get_random_bytes(&tr_hdr->Nonce, SMB3_AES128GCM_NONCE);
	else
		get_random_bytes(&tr_hdr->Nonce, SMB3_AES128CCM_NONCE);
	memcpy(&tr_hdr->SessionId, &shdr->SessionId, 8);
}

/* We can not use the normal sg_set_buf() as we will sometimes pass a
 * stack object as buf.
 */
static inline void smb2_sg_set_buf(struct scatterlist *sg, const void *buf,
				   unsigned int buflen)
{
	void *addr;
	/*
	 * VMAP_STACK (at least) puts stack into the vmalloc address space
	 */
	if (is_vmalloc_addr(buf))
		addr = vmalloc_to_page(buf);
	else
		addr = virt_to_page(buf);
	sg_set_page(sg, addr, buflen, offset_in_page(buf));
}

/* Assumes the first rqst has a transform header as the first iov.
 * I.e.
 * rqst[0].rq_iov[0]  is transform header
 * rqst[0].rq_iov[1+] data to be encrypted/decrypted
 * rqst[1+].rq_iov[0+] data to be encrypted/decrypted
 */
static struct scatterlist *
init_sg(int num_rqst, struct smb_rqst *rqst, u8 *sign)
{
	unsigned int sg_len;
	struct scatterlist *sg;
	unsigned int i;
	unsigned int j;
	unsigned int idx = 0;
	int skip;

	sg_len = 1;
	for (i = 0; i < num_rqst; i++)
		sg_len += rqst[i].rq_nvec + rqst[i].rq_npages;

	sg = kmalloc_array(sg_len, sizeof(struct scatterlist), GFP_KERNEL);
	if (!sg)
		return NULL;

	sg_init_table(sg, sg_len);
	for (i = 0; i < num_rqst; i++) {
		for (j = 0; j < rqst[i].rq_nvec; j++) {
			/*
			 * The first rqst has a transform header where the
			 * first 20 bytes are not part of the encrypted blob
			 */
			skip = (i == 0) && (j == 0) ? 20 : 0;
			smb2_sg_set_buf(&sg[idx++],
					rqst[i].rq_iov[j].iov_base + skip,
					rqst[i].rq_iov[j].iov_len - skip);
			}

		for (j = 0; j < rqst[i].rq_npages; j++) {
			unsigned int len, offset;

			rqst_page_get_length(&rqst[i], j, &len, &offset);
			sg_set_page(&sg[idx++], rqst[i].rq_pages[j], len, offset);
		}
	}
	smb2_sg_set_buf(&sg[idx], sign, SMB2_SIGNATURE_SIZE);
	return sg;
}

static int
smb2_get_enc_key(struct TCP_Server_Info *server, __u64 ses_id, int enc, u8 *key)
{
	struct cifs_ses *ses;
	u8 *ses_enc_key;

	spin_lock(&cifs_tcp_ses_lock);
	list_for_each_entry(ses, &server->smb_ses_list, smb_ses_list) {
		if (ses->Suid != ses_id)
			continue;
		ses_enc_key = enc ? ses->smb3encryptionkey :
							ses->smb3decryptionkey;
		memcpy(key, ses_enc_key, SMB3_SIGN_KEY_SIZE);
		spin_unlock(&cifs_tcp_ses_lock);
		return 0;
	}
	spin_unlock(&cifs_tcp_ses_lock);

	return 1;
}
/*
 * Encrypt or decrypt @rqst message. @rqst[0] has the following format:
 * iov[0]   - transform header (associate data),
 * iov[1-N] - SMB2 header and pages - data to encrypt.
 * On success return encrypted data in iov[1-N] and pages, leave iov[0]
 * untouched.
 */
static int
crypt_message(struct TCP_Server_Info *server, int num_rqst,
	      struct smb_rqst *rqst, int enc)
{
	struct smb2_transform_hdr *tr_hdr =
		(struct smb2_transform_hdr *)rqst[0].rq_iov[0].iov_base;
	unsigned int assoc_data_len = sizeof(struct smb2_transform_hdr) - 20;
	int rc = 0;
	struct scatterlist *sg;
	u8 sign[SMB2_SIGNATURE_SIZE] = {};
	u8 key[SMB3_SIGN_KEY_SIZE];
	struct aead_request *req;
	char *iv;
	unsigned int iv_len;
	DECLARE_CRYPTO_WAIT(wait);
	struct crypto_aead *tfm;
	unsigned int crypt_len = le32_to_cpu(tr_hdr->OriginalMessageSize);

	rc = smb2_get_enc_key(server, tr_hdr->SessionId, enc, key);
	if (rc) {
		cifs_server_dbg(VFS, "%s: Could not get %scryption key\n", __func__,
			 enc ? "en" : "de");
		return 0;
	}

	rc = smb3_crypto_aead_allocate(server);
	if (rc) {
		cifs_server_dbg(VFS, "%s: crypto alloc failed\n", __func__);
		return rc;
	}

	tfm = enc ? server->secmech.ccmaesencrypt :
						server->secmech.ccmaesdecrypt;
	rc = crypto_aead_setkey(tfm, key, SMB3_SIGN_KEY_SIZE);
	if (rc) {
		cifs_server_dbg(VFS, "%s: Failed to set aead key %d\n", __func__, rc);
		return rc;
	}

	rc = crypto_aead_setauthsize(tfm, SMB2_SIGNATURE_SIZE);
	if (rc) {
		cifs_server_dbg(VFS, "%s: Failed to set authsize %d\n", __func__, rc);
		return rc;
	}

	req = aead_request_alloc(tfm, GFP_KERNEL);
	if (!req) {
		cifs_server_dbg(VFS, "%s: Failed to alloc aead request\n", __func__);
		return -ENOMEM;
	}

	if (!enc) {
		memcpy(sign, &tr_hdr->Signature, SMB2_SIGNATURE_SIZE);
		crypt_len += SMB2_SIGNATURE_SIZE;
	}

	sg = init_sg(num_rqst, rqst, sign);
	if (!sg) {
		cifs_server_dbg(VFS, "%s: Failed to init sg\n", __func__);
		rc = -ENOMEM;
		goto free_req;
	}

	iv_len = crypto_aead_ivsize(tfm);
	iv = kzalloc(iv_len, GFP_KERNEL);
	if (!iv) {
		cifs_server_dbg(VFS, "%s: Failed to alloc iv\n", __func__);
		rc = -ENOMEM;
		goto free_sg;
	}

	if (server->cipher_type == SMB2_ENCRYPTION_AES128_GCM)
		memcpy(iv, (char *)tr_hdr->Nonce, SMB3_AES128GCM_NONCE);
	else {
		iv[0] = 3;
		memcpy(iv + 1, (char *)tr_hdr->Nonce, SMB3_AES128CCM_NONCE);
	}

	aead_request_set_crypt(req, sg, sg, crypt_len, iv);
	aead_request_set_ad(req, assoc_data_len);

	aead_request_set_callback(req, CRYPTO_TFM_REQ_MAY_BACKLOG,
				  crypto_req_done, &wait);

	rc = crypto_wait_req(enc ? crypto_aead_encrypt(req)
				: crypto_aead_decrypt(req), &wait);

	if (!rc && enc)
		memcpy(&tr_hdr->Signature, sign, SMB2_SIGNATURE_SIZE);

	kfree(iv);
free_sg:
	kfree(sg);
free_req:
	kfree(req);
	return rc;
}

void
smb3_free_compound_rqst(int num_rqst, struct smb_rqst *rqst)
{
	int i, j;

	for (i = 0; i < num_rqst; i++) {
		if (rqst[i].rq_pages) {
			for (j = rqst[i].rq_npages - 1; j >= 0; j--)
				put_page(rqst[i].rq_pages[j]);
			kfree(rqst[i].rq_pages);
		}
	}
}

/*
 * This function will initialize new_rq and encrypt the content.
 * The first entry, new_rq[0], only contains a single iov which contains
 * a smb2_transform_hdr and is pre-allocated by the caller.
 * This function then populates new_rq[1+] with the content from olq_rq[0+].
 *
 * The end result is an array of smb_rqst structures where the first structure
 * only contains a single iov for the transform header which we then can pass
 * to crypt_message().
 *
 * new_rq[0].rq_iov[0] :  smb2_transform_hdr pre-allocated by the caller
 * new_rq[1+].rq_iov[*] == old_rq[0+].rq_iov[*] : SMB2/3 requests
 */
static int
smb3_init_transform_rq(struct TCP_Server_Info *server, int num_rqst,
		       struct smb_rqst *new_rq, struct smb_rqst *old_rq)
{
	struct page **pages;
	struct smb2_transform_hdr *tr_hdr = new_rq[0].rq_iov[0].iov_base;
	unsigned int npages;
	unsigned int orig_len = 0;
	int i, j;
	int rc = -ENOMEM;

	for (i = 1; i < num_rqst; i++) {
		npages = old_rq[i - 1].rq_npages;
		pages = kmalloc_array(npages, sizeof(struct page *),
				      GFP_KERNEL);
		if (!pages)
			goto err_free;

		new_rq[i].rq_pages = pages;
		new_rq[i].rq_npages = npages;
		new_rq[i].rq_offset = old_rq[i - 1].rq_offset;
		new_rq[i].rq_pagesz = old_rq[i - 1].rq_pagesz;
		new_rq[i].rq_tailsz = old_rq[i - 1].rq_tailsz;
		new_rq[i].rq_iov = old_rq[i - 1].rq_iov;
		new_rq[i].rq_nvec = old_rq[i - 1].rq_nvec;

		orig_len += smb_rqst_len(server, &old_rq[i - 1]);

		for (j = 0; j < npages; j++) {
			pages[j] = alloc_page(GFP_KERNEL|__GFP_HIGHMEM);
			if (!pages[j])
				goto err_free;
		}

		/* copy pages form the old */
		for (j = 0; j < npages; j++) {
			char *dst, *src;
			unsigned int offset, len;

			rqst_page_get_length(&new_rq[i], j, &len, &offset);

			dst = (char *) kmap(new_rq[i].rq_pages[j]) + offset;
			src = (char *) kmap(old_rq[i - 1].rq_pages[j]) + offset;

			memcpy(dst, src, len);
			kunmap(new_rq[i].rq_pages[j]);
			kunmap(old_rq[i - 1].rq_pages[j]);
		}
	}

	/* fill the 1st iov with a transform header */
	fill_transform_hdr(tr_hdr, orig_len, old_rq, server->cipher_type);

	rc = crypt_message(server, num_rqst, new_rq, 1);
	cifs_dbg(FYI, "Encrypt message returned %d\n", rc);
	if (rc)
		goto err_free;

	return rc;

err_free:
	smb3_free_compound_rqst(num_rqst - 1, &new_rq[1]);
	return rc;
}

static int
smb3_is_transform_hdr(void *buf)
{
	struct smb2_transform_hdr *trhdr = buf;

	return trhdr->ProtocolId == SMB2_TRANSFORM_PROTO_NUM;
}

static int
decrypt_raw_data(struct TCP_Server_Info *server, char *buf,
		 unsigned int buf_data_size, struct page **pages,
		 unsigned int npages, unsigned int page_data_size)
{
	struct kvec iov[2];
	struct smb_rqst rqst = {NULL};
	int rc;

	iov[0].iov_base = buf;
	iov[0].iov_len = sizeof(struct smb2_transform_hdr);
	iov[1].iov_base = buf + sizeof(struct smb2_transform_hdr);
	iov[1].iov_len = buf_data_size;

	rqst.rq_iov = iov;
	rqst.rq_nvec = 2;
	rqst.rq_pages = pages;
	rqst.rq_npages = npages;
	rqst.rq_pagesz = PAGE_SIZE;
	rqst.rq_tailsz = (page_data_size % PAGE_SIZE) ? : PAGE_SIZE;

	rc = crypt_message(server, 1, &rqst, 0);
	cifs_dbg(FYI, "Decrypt message returned %d\n", rc);

	if (rc)
		return rc;

	memmove(buf, iov[1].iov_base, buf_data_size);

	server->total_read = buf_data_size + page_data_size;

	return rc;
}

static int
read_data_into_pages(struct TCP_Server_Info *server, struct page **pages,
		     unsigned int npages, unsigned int len)
{
	int i;
	int length;

	for (i = 0; i < npages; i++) {
		struct page *page = pages[i];
		size_t n;

		n = len;
		if (len >= PAGE_SIZE) {
			/* enough data to fill the page */
			n = PAGE_SIZE;
			len -= n;
		} else {
			zero_user(page, len, PAGE_SIZE - len);
			len = 0;
		}
		length = cifs_read_page_from_socket(server, page, 0, n);
		if (length < 0)
			return length;
		server->total_read += length;
	}

	return 0;
}

static int
init_read_bvec(struct page **pages, unsigned int npages, unsigned int data_size,
	       unsigned int cur_off, struct bio_vec **page_vec)
{
	struct bio_vec *bvec;
	int i;

	bvec = kcalloc(npages, sizeof(struct bio_vec), GFP_KERNEL);
	if (!bvec)
		return -ENOMEM;

	for (i = 0; i < npages; i++) {
		bvec[i].bv_page = pages[i];
		bvec[i].bv_offset = (i == 0) ? cur_off : 0;
		bvec[i].bv_len = min_t(unsigned int, PAGE_SIZE, data_size);
		data_size -= bvec[i].bv_len;
	}

	if (data_size != 0) {
		cifs_dbg(VFS, "%s: something went wrong\n", __func__);
		kfree(bvec);
		return -EIO;
	}

	*page_vec = bvec;
	return 0;
}

static int
handle_read_data(struct TCP_Server_Info *server, struct mid_q_entry *mid,
		 char *buf, unsigned int buf_len, struct page **pages,
		 unsigned int npages, unsigned int page_data_size)
{
	unsigned int data_offset;
	unsigned int data_len;
	unsigned int cur_off;
	unsigned int cur_page_idx;
	unsigned int pad_len;
	struct cifs_readdata *rdata = mid->callback_data;
	struct smb2_sync_hdr *shdr = (struct smb2_sync_hdr *)buf;
	struct bio_vec *bvec = NULL;
	struct iov_iter iter;
	struct kvec iov;
	int length;
	bool use_rdma_mr = false;

	if (shdr->Command != SMB2_READ) {
		cifs_server_dbg(VFS, "only big read responses are supported\n");
		return -ENOTSUPP;
	}

	if (server->ops->is_session_expired &&
	    server->ops->is_session_expired(buf)) {
		cifs_reconnect(server);
		wake_up(&server->response_q);
		return -1;
	}

	if (server->ops->is_status_pending &&
			server->ops->is_status_pending(buf, server))
		return -1;

	/* set up first two iov to get credits */
	rdata->iov[0].iov_base = buf;
	rdata->iov[0].iov_len = 0;
	rdata->iov[1].iov_base = buf;
	rdata->iov[1].iov_len =
		min_t(unsigned int, buf_len, server->vals->read_rsp_size);
	cifs_dbg(FYI, "0: iov_base=%p iov_len=%zu\n",
		 rdata->iov[0].iov_base, rdata->iov[0].iov_len);
	cifs_dbg(FYI, "1: iov_base=%p iov_len=%zu\n",
		 rdata->iov[1].iov_base, rdata->iov[1].iov_len);

	rdata->result = server->ops->map_error(buf, true);
	if (rdata->result != 0) {
		cifs_dbg(FYI, "%s: server returned error %d\n",
			 __func__, rdata->result);
		/* normal error on read response */
		dequeue_mid(mid, false);
		return 0;
	}

	data_offset = server->ops->read_data_offset(buf);
#ifdef CONFIG_CIFS_SMB_DIRECT
	use_rdma_mr = rdata->mr;
#endif
	data_len = server->ops->read_data_length(buf, use_rdma_mr);

	if (data_offset < server->vals->read_rsp_size) {
		/*
		 * win2k8 sometimes sends an offset of 0 when the read
		 * is beyond the EOF. Treat it as if the data starts just after
		 * the header.
		 */
		cifs_dbg(FYI, "%s: data offset (%u) inside read response header\n",
			 __func__, data_offset);
		data_offset = server->vals->read_rsp_size;
	} else if (data_offset > MAX_CIFS_SMALL_BUFFER_SIZE) {
		/* data_offset is beyond the end of smallbuf */
		cifs_dbg(FYI, "%s: data offset (%u) beyond end of smallbuf\n",
			 __func__, data_offset);
		rdata->result = -EIO;
		dequeue_mid(mid, rdata->result);
		return 0;
	}

	pad_len = data_offset - server->vals->read_rsp_size;

	if (buf_len <= data_offset) {
		/* read response payload is in pages */
		cur_page_idx = pad_len / PAGE_SIZE;
		cur_off = pad_len % PAGE_SIZE;

		if (cur_page_idx != 0) {
			/* data offset is beyond the 1st page of response */
			cifs_dbg(FYI, "%s: data offset (%u) beyond 1st page of response\n",
				 __func__, data_offset);
			rdata->result = -EIO;
			dequeue_mid(mid, rdata->result);
			return 0;
		}

		if (data_len > page_data_size - pad_len) {
			/* data_len is corrupt -- discard frame */
			rdata->result = -EIO;
			dequeue_mid(mid, rdata->result);
			return 0;
		}

		rdata->result = init_read_bvec(pages, npages, page_data_size,
					       cur_off, &bvec);
		if (rdata->result != 0) {
			dequeue_mid(mid, rdata->result);
			return 0;
		}

		iov_iter_bvec(&iter, WRITE, bvec, npages, data_len);
	} else if (buf_len >= data_offset + data_len) {
		/* read response payload is in buf */
		WARN_ONCE(npages > 0, "read data can be either in buf or in pages");
		iov.iov_base = buf + data_offset;
		iov.iov_len = data_len;
		iov_iter_kvec(&iter, WRITE, &iov, 1, data_len);
	} else {
		/* read response payload cannot be in both buf and pages */
		WARN_ONCE(1, "buf can not contain only a part of read data");
		rdata->result = -EIO;
		dequeue_mid(mid, rdata->result);
		return 0;
	}

	length = rdata->copy_into_pages(server, rdata, &iter);

	kfree(bvec);

	if (length < 0)
		return length;

	dequeue_mid(mid, false);
	return length;
}

struct smb2_decrypt_work {
	struct work_struct decrypt;
	struct TCP_Server_Info *server;
	struct page **ppages;
	char *buf;
	unsigned int npages;
	unsigned int len;
};


static void smb2_decrypt_offload(struct work_struct *work)
{
	struct smb2_decrypt_work *dw = container_of(work,
				struct smb2_decrypt_work, decrypt);
	int i, rc;
	struct mid_q_entry *mid;

	rc = decrypt_raw_data(dw->server, dw->buf, dw->server->vals->read_rsp_size,
			      dw->ppages, dw->npages, dw->len);
	if (rc) {
		cifs_dbg(VFS, "error decrypting rc=%d\n", rc);
		goto free_pages;
	}

	dw->server->lstrp = jiffies;
	mid = smb2_find_mid(dw->server, dw->buf);
	if (mid == NULL)
		cifs_dbg(FYI, "mid not found\n");
	else {
		mid->decrypted = true;
		rc = handle_read_data(dw->server, mid, dw->buf,
				      dw->server->vals->read_rsp_size,
				      dw->ppages, dw->npages, dw->len);
		mid->callback(mid);
		cifs_mid_q_entry_release(mid);
	}

free_pages:
	for (i = dw->npages-1; i >= 0; i--)
		put_page(dw->ppages[i]);

	kfree(dw->ppages);
	cifs_small_buf_release(dw->buf);
	kfree(dw);
}


static int
receive_encrypted_read(struct TCP_Server_Info *server, struct mid_q_entry **mid,
		       int *num_mids)
{
	char *buf = server->smallbuf;
	struct smb2_transform_hdr *tr_hdr = (struct smb2_transform_hdr *)buf;
	unsigned int npages;
	struct page **pages;
	unsigned int len;
	unsigned int buflen = server->pdu_size;
	int rc;
	int i = 0;
	struct smb2_decrypt_work *dw;

	*num_mids = 1;
	len = min_t(unsigned int, buflen, server->vals->read_rsp_size +
		sizeof(struct smb2_transform_hdr)) - HEADER_SIZE(server) + 1;

	rc = cifs_read_from_socket(server, buf + HEADER_SIZE(server) - 1, len);
	if (rc < 0)
		return rc;
	server->total_read += rc;

	len = le32_to_cpu(tr_hdr->OriginalMessageSize) -
		server->vals->read_rsp_size;
	npages = DIV_ROUND_UP(len, PAGE_SIZE);

	pages = kmalloc_array(npages, sizeof(struct page *), GFP_KERNEL);
	if (!pages) {
		rc = -ENOMEM;
		goto discard_data;
	}

	for (; i < npages; i++) {
		pages[i] = alloc_page(GFP_KERNEL|__GFP_HIGHMEM);
		if (!pages[i]) {
			rc = -ENOMEM;
			goto discard_data;
		}
	}

	/* read read data into pages */
	rc = read_data_into_pages(server, pages, npages, len);
	if (rc)
		goto free_pages;

	rc = cifs_discard_remaining_data(server);
	if (rc)
		goto free_pages;

	/*
	 * For large reads, offload to different thread for better performance,
	 * use more cores decrypting which can be expensive
	 */

	if ((server->min_offload) && (server->in_flight > 1) &&
	    (server->pdu_size >= server->min_offload)) {
		dw = kmalloc(sizeof(struct smb2_decrypt_work), GFP_KERNEL);
		if (dw == NULL)
			goto non_offloaded_decrypt;

		dw->buf = server->smallbuf;
		server->smallbuf = (char *)cifs_small_buf_get();

		INIT_WORK(&dw->decrypt, smb2_decrypt_offload);

		dw->npages = npages;
		dw->server = server;
		dw->ppages = pages;
		dw->len = len;
		queue_work(decrypt_wq, &dw->decrypt);
		*num_mids = 0; /* worker thread takes care of finding mid */
		return -1;
	}

non_offloaded_decrypt:
	rc = decrypt_raw_data(server, buf, server->vals->read_rsp_size,
			      pages, npages, len);
	if (rc)
		goto free_pages;

	*mid = smb2_find_mid(server, buf);
	if (*mid == NULL)
		cifs_dbg(FYI, "mid not found\n");
	else {
		cifs_dbg(FYI, "mid found\n");
		(*mid)->decrypted = true;
		rc = handle_read_data(server, *mid, buf,
				      server->vals->read_rsp_size,
				      pages, npages, len);
	}

free_pages:
	for (i = i - 1; i >= 0; i--)
		put_page(pages[i]);
	kfree(pages);
	return rc;
discard_data:
	cifs_discard_remaining_data(server);
	goto free_pages;
}

static int
receive_encrypted_standard(struct TCP_Server_Info *server,
			   struct mid_q_entry **mids, char **bufs,
			   int *num_mids)
{
	int ret, length;
	char *buf = server->smallbuf;
	struct smb2_sync_hdr *shdr;
	unsigned int pdu_length = server->pdu_size;
	unsigned int buf_size;
	struct mid_q_entry *mid_entry;
	int next_is_large;
	char *next_buffer = NULL;

	*num_mids = 0;

	/* switch to large buffer if too big for a small one */
	if (pdu_length > MAX_CIFS_SMALL_BUFFER_SIZE) {
		server->large_buf = true;
		memcpy(server->bigbuf, buf, server->total_read);
		buf = server->bigbuf;
	}

	/* now read the rest */
	length = cifs_read_from_socket(server, buf + HEADER_SIZE(server) - 1,
				pdu_length - HEADER_SIZE(server) + 1);
	if (length < 0)
		return length;
	server->total_read += length;

	buf_size = pdu_length - sizeof(struct smb2_transform_hdr);
	length = decrypt_raw_data(server, buf, buf_size, NULL, 0, 0);
	if (length)
		return length;

	next_is_large = server->large_buf;
one_more:
	shdr = (struct smb2_sync_hdr *)buf;
	if (shdr->NextCommand) {
		if (next_is_large)
			next_buffer = (char *)cifs_buf_get();
		else
			next_buffer = (char *)cifs_small_buf_get();
		memcpy(next_buffer,
		       buf + le32_to_cpu(shdr->NextCommand),
		       pdu_length - le32_to_cpu(shdr->NextCommand));
	}

	mid_entry = smb2_find_mid(server, buf);
	if (mid_entry == NULL)
		cifs_dbg(FYI, "mid not found\n");
	else {
		cifs_dbg(FYI, "mid found\n");
		mid_entry->decrypted = true;
		mid_entry->resp_buf_size = server->pdu_size;
	}

	if (*num_mids >= MAX_COMPOUND) {
		cifs_server_dbg(VFS, "too many PDUs in compound\n");
		return -1;
	}
	bufs[*num_mids] = buf;
	mids[(*num_mids)++] = mid_entry;

	if (mid_entry && mid_entry->handle)
		ret = mid_entry->handle(server, mid_entry);
	else
		ret = cifs_handle_standard(server, mid_entry);

	if (ret == 0 && shdr->NextCommand) {
		pdu_length -= le32_to_cpu(shdr->NextCommand);
		server->large_buf = next_is_large;
		if (next_is_large)
			server->bigbuf = buf = next_buffer;
		else
			server->smallbuf = buf = next_buffer;
		goto one_more;
	} else if (ret != 0) {
		/*
		 * ret != 0 here means that we didn't get to handle_mid() thus
		 * server->smallbuf and server->bigbuf are still valid. We need
		 * to free next_buffer because it is not going to be used
		 * anywhere.
		 */
		if (next_is_large)
			free_rsp_buf(CIFS_LARGE_BUFFER, next_buffer);
		else
			free_rsp_buf(CIFS_SMALL_BUFFER, next_buffer);
	}

	return ret;
}

static int
smb3_receive_transform(struct TCP_Server_Info *server,
		       struct mid_q_entry **mids, char **bufs, int *num_mids)
{
	char *buf = server->smallbuf;
	unsigned int pdu_length = server->pdu_size;
	struct smb2_transform_hdr *tr_hdr = (struct smb2_transform_hdr *)buf;
	unsigned int orig_len = le32_to_cpu(tr_hdr->OriginalMessageSize);

	if (pdu_length < sizeof(struct smb2_transform_hdr) +
						sizeof(struct smb2_sync_hdr)) {
		cifs_server_dbg(VFS, "Transform message is too small (%u)\n",
			 pdu_length);
		cifs_reconnect(server);
		wake_up(&server->response_q);
		return -ECONNABORTED;
	}

	if (pdu_length < orig_len + sizeof(struct smb2_transform_hdr)) {
		cifs_server_dbg(VFS, "Transform message is broken\n");
		cifs_reconnect(server);
		wake_up(&server->response_q);
		return -ECONNABORTED;
	}

	/* TODO: add support for compounds containing READ. */
	if (pdu_length > CIFSMaxBufSize + MAX_HEADER_SIZE(server)) {
<<<<<<< HEAD
		*num_mids = 1;
		return receive_encrypted_read(server, &mids[0]);
=======
		return receive_encrypted_read(server, &mids[0], num_mids);
>>>>>>> f7688b48
	}

	return receive_encrypted_standard(server, mids, bufs, num_mids);
}

int
smb3_handle_read_data(struct TCP_Server_Info *server, struct mid_q_entry *mid)
{
	char *buf = server->large_buf ? server->bigbuf : server->smallbuf;

	return handle_read_data(server, mid, buf, server->pdu_size,
				NULL, 0, 0);
}

static int
smb2_next_header(char *buf)
{
	struct smb2_sync_hdr *hdr = (struct smb2_sync_hdr *)buf;
	struct smb2_transform_hdr *t_hdr = (struct smb2_transform_hdr *)buf;

	if (hdr->ProtocolId == SMB2_TRANSFORM_PROTO_NUM)
		return sizeof(struct smb2_transform_hdr) +
		  le32_to_cpu(t_hdr->OriginalMessageSize);

	return le32_to_cpu(hdr->NextCommand);
}

static int
smb2_make_node(unsigned int xid, struct inode *inode,
	       struct dentry *dentry, struct cifs_tcon *tcon,
	       char *full_path, umode_t mode, dev_t dev)
{
	struct cifs_sb_info *cifs_sb = CIFS_SB(inode->i_sb);
	int rc = -EPERM;
	int create_options = CREATE_NOT_DIR | CREATE_OPTION_SPECIAL;
	FILE_ALL_INFO *buf = NULL;
	struct cifs_io_parms io_parms;
	__u32 oplock = 0;
	struct cifs_fid fid;
	struct cifs_open_parms oparms;
	unsigned int bytes_written;
	struct win_dev *pdev;
	struct kvec iov[2];

	/*
	 * Check if mounted with mount parm 'sfu' mount parm.
	 * SFU emulation should work with all servers, but only
	 * supports block and char device (no socket & fifo),
	 * and was used by default in earlier versions of Windows
	 */
	if (!(cifs_sb->mnt_cifs_flags & CIFS_MOUNT_UNX_EMUL))
		goto out;

	/*
	 * TODO: Add ability to create instead via reparse point. Windows (e.g.
	 * their current NFS server) uses this approach to expose special files
	 * over SMB2/SMB3 and Samba will do this with SMB3.1.1 POSIX Extensions
	 */

	if (!S_ISCHR(mode) && !S_ISBLK(mode))
		goto out;

	cifs_dbg(FYI, "sfu compat create special file\n");

	buf = kmalloc(sizeof(FILE_ALL_INFO), GFP_KERNEL);
	if (buf == NULL) {
		rc = -ENOMEM;
		goto out;
	}

	if (backup_cred(cifs_sb))
		create_options |= CREATE_OPEN_BACKUP_INTENT;

	oparms.tcon = tcon;
	oparms.cifs_sb = cifs_sb;
	oparms.desired_access = GENERIC_WRITE;
	oparms.create_options = create_options;
	oparms.disposition = FILE_CREATE;
	oparms.path = full_path;
	oparms.fid = &fid;
	oparms.reconnect = false;

	if (tcon->ses->server->oplocks)
		oplock = REQ_OPLOCK;
	else
		oplock = 0;
	rc = tcon->ses->server->ops->open(xid, &oparms, &oplock, buf);
	if (rc)
		goto out;

	/*
	 * BB Do not bother to decode buf since no local inode yet to put
	 * timestamps in, but we can reuse it safely.
	 */

	pdev = (struct win_dev *)buf;
	io_parms.pid = current->tgid;
	io_parms.tcon = tcon;
	io_parms.offset = 0;
	io_parms.length = sizeof(struct win_dev);
	iov[1].iov_base = buf;
	iov[1].iov_len = sizeof(struct win_dev);
	if (S_ISCHR(mode)) {
		memcpy(pdev->type, "IntxCHR", 8);
		pdev->major = cpu_to_le64(MAJOR(dev));
		pdev->minor = cpu_to_le64(MINOR(dev));
		rc = tcon->ses->server->ops->sync_write(xid, &fid, &io_parms,
							&bytes_written, iov, 1);
	} else if (S_ISBLK(mode)) {
		memcpy(pdev->type, "IntxBLK", 8);
		pdev->major = cpu_to_le64(MAJOR(dev));
		pdev->minor = cpu_to_le64(MINOR(dev));
		rc = tcon->ses->server->ops->sync_write(xid, &fid, &io_parms,
							&bytes_written, iov, 1);
	}
	tcon->ses->server->ops->close(xid, tcon, &fid);
	d_drop(dentry);

	/* FIXME: add code here to set EAs */
out:
	kfree(buf);
	return rc;
}


struct smb_version_operations smb20_operations = {
	.compare_fids = smb2_compare_fids,
	.setup_request = smb2_setup_request,
	.setup_async_request = smb2_setup_async_request,
	.check_receive = smb2_check_receive,
	.add_credits = smb2_add_credits,
	.set_credits = smb2_set_credits,
	.get_credits_field = smb2_get_credits_field,
	.get_credits = smb2_get_credits,
	.wait_mtu_credits = cifs_wait_mtu_credits,
	.get_next_mid = smb2_get_next_mid,
	.revert_current_mid = smb2_revert_current_mid,
	.read_data_offset = smb2_read_data_offset,
	.read_data_length = smb2_read_data_length,
	.map_error = map_smb2_to_linux_error,
	.find_mid = smb2_find_mid,
	.check_message = smb2_check_message,
	.dump_detail = smb2_dump_detail,
	.clear_stats = smb2_clear_stats,
	.print_stats = smb2_print_stats,
	.is_oplock_break = smb2_is_valid_oplock_break,
	.handle_cancelled_mid = smb2_handle_cancelled_mid,
	.downgrade_oplock = smb2_downgrade_oplock,
	.need_neg = smb2_need_neg,
	.negotiate = smb2_negotiate,
	.negotiate_wsize = smb2_negotiate_wsize,
	.negotiate_rsize = smb2_negotiate_rsize,
	.sess_setup = SMB2_sess_setup,
	.logoff = SMB2_logoff,
	.tree_connect = SMB2_tcon,
	.tree_disconnect = SMB2_tdis,
	.qfs_tcon = smb2_qfs_tcon,
	.is_path_accessible = smb2_is_path_accessible,
	.can_echo = smb2_can_echo,
	.echo = SMB2_echo,
	.query_path_info = smb2_query_path_info,
	.get_srv_inum = smb2_get_srv_inum,
	.query_file_info = smb2_query_file_info,
	.set_path_size = smb2_set_path_size,
	.set_file_size = smb2_set_file_size,
	.set_file_info = smb2_set_file_info,
	.set_compression = smb2_set_compression,
	.mkdir = smb2_mkdir,
	.mkdir_setinfo = smb2_mkdir_setinfo,
	.rmdir = smb2_rmdir,
	.unlink = smb2_unlink,
	.rename = smb2_rename_path,
	.create_hardlink = smb2_create_hardlink,
	.query_symlink = smb2_query_symlink,
	.query_mf_symlink = smb3_query_mf_symlink,
	.create_mf_symlink = smb3_create_mf_symlink,
	.open = smb2_open_file,
	.set_fid = smb2_set_fid,
	.close = smb2_close_file,
	.flush = smb2_flush_file,
	.async_readv = smb2_async_readv,
	.async_writev = smb2_async_writev,
	.sync_read = smb2_sync_read,
	.sync_write = smb2_sync_write,
	.query_dir_first = smb2_query_dir_first,
	.query_dir_next = smb2_query_dir_next,
	.close_dir = smb2_close_dir,
	.calc_smb_size = smb2_calc_size,
	.is_status_pending = smb2_is_status_pending,
	.is_session_expired = smb2_is_session_expired,
	.oplock_response = smb2_oplock_response,
	.queryfs = smb2_queryfs,
	.mand_lock = smb2_mand_lock,
	.mand_unlock_range = smb2_unlock_range,
	.push_mand_locks = smb2_push_mandatory_locks,
	.get_lease_key = smb2_get_lease_key,
	.set_lease_key = smb2_set_lease_key,
	.new_lease_key = smb2_new_lease_key,
	.calc_signature = smb2_calc_signature,
	.is_read_op = smb2_is_read_op,
	.set_oplock_level = smb2_set_oplock_level,
	.create_lease_buf = smb2_create_lease_buf,
	.parse_lease_buf = smb2_parse_lease_buf,
	.copychunk_range = smb2_copychunk_range,
	.wp_retry_size = smb2_wp_retry_size,
	.dir_needs_close = smb2_dir_needs_close,
	.get_dfs_refer = smb2_get_dfs_refer,
	.select_sectype = smb2_select_sectype,
#ifdef CONFIG_CIFS_XATTR
	.query_all_EAs = smb2_query_eas,
	.set_EA = smb2_set_ea,
#endif /* CIFS_XATTR */
	.get_acl = get_smb2_acl,
	.get_acl_by_fid = get_smb2_acl_by_fid,
	.set_acl = set_smb2_acl,
	.next_header = smb2_next_header,
	.ioctl_query_info = smb2_ioctl_query_info,
	.make_node = smb2_make_node,
	.fiemap = smb3_fiemap,
	.llseek = smb3_llseek,
};

struct smb_version_operations smb21_operations = {
	.compare_fids = smb2_compare_fids,
	.setup_request = smb2_setup_request,
	.setup_async_request = smb2_setup_async_request,
	.check_receive = smb2_check_receive,
	.add_credits = smb2_add_credits,
	.set_credits = smb2_set_credits,
	.get_credits_field = smb2_get_credits_field,
	.get_credits = smb2_get_credits,
	.wait_mtu_credits = smb2_wait_mtu_credits,
	.adjust_credits = smb2_adjust_credits,
	.get_next_mid = smb2_get_next_mid,
	.revert_current_mid = smb2_revert_current_mid,
	.read_data_offset = smb2_read_data_offset,
	.read_data_length = smb2_read_data_length,
	.map_error = map_smb2_to_linux_error,
	.find_mid = smb2_find_mid,
	.check_message = smb2_check_message,
	.dump_detail = smb2_dump_detail,
	.clear_stats = smb2_clear_stats,
	.print_stats = smb2_print_stats,
	.is_oplock_break = smb2_is_valid_oplock_break,
	.handle_cancelled_mid = smb2_handle_cancelled_mid,
	.downgrade_oplock = smb21_downgrade_oplock,
	.need_neg = smb2_need_neg,
	.negotiate = smb2_negotiate,
	.negotiate_wsize = smb2_negotiate_wsize,
	.negotiate_rsize = smb2_negotiate_rsize,
	.sess_setup = SMB2_sess_setup,
	.logoff = SMB2_logoff,
	.tree_connect = SMB2_tcon,
	.tree_disconnect = SMB2_tdis,
	.qfs_tcon = smb2_qfs_tcon,
	.is_path_accessible = smb2_is_path_accessible,
	.can_echo = smb2_can_echo,
	.echo = SMB2_echo,
	.query_path_info = smb2_query_path_info,
	.get_srv_inum = smb2_get_srv_inum,
	.query_file_info = smb2_query_file_info,
	.set_path_size = smb2_set_path_size,
	.set_file_size = smb2_set_file_size,
	.set_file_info = smb2_set_file_info,
	.set_compression = smb2_set_compression,
	.mkdir = smb2_mkdir,
	.mkdir_setinfo = smb2_mkdir_setinfo,
	.rmdir = smb2_rmdir,
	.unlink = smb2_unlink,
	.rename = smb2_rename_path,
	.create_hardlink = smb2_create_hardlink,
	.query_symlink = smb2_query_symlink,
	.query_mf_symlink = smb3_query_mf_symlink,
	.create_mf_symlink = smb3_create_mf_symlink,
	.open = smb2_open_file,
	.set_fid = smb2_set_fid,
	.close = smb2_close_file,
	.flush = smb2_flush_file,
	.async_readv = smb2_async_readv,
	.async_writev = smb2_async_writev,
	.sync_read = smb2_sync_read,
	.sync_write = smb2_sync_write,
	.query_dir_first = smb2_query_dir_first,
	.query_dir_next = smb2_query_dir_next,
	.close_dir = smb2_close_dir,
	.calc_smb_size = smb2_calc_size,
	.is_status_pending = smb2_is_status_pending,
	.is_session_expired = smb2_is_session_expired,
	.oplock_response = smb2_oplock_response,
	.queryfs = smb2_queryfs,
	.mand_lock = smb2_mand_lock,
	.mand_unlock_range = smb2_unlock_range,
	.push_mand_locks = smb2_push_mandatory_locks,
	.get_lease_key = smb2_get_lease_key,
	.set_lease_key = smb2_set_lease_key,
	.new_lease_key = smb2_new_lease_key,
	.calc_signature = smb2_calc_signature,
	.is_read_op = smb21_is_read_op,
	.set_oplock_level = smb21_set_oplock_level,
	.create_lease_buf = smb2_create_lease_buf,
	.parse_lease_buf = smb2_parse_lease_buf,
	.copychunk_range = smb2_copychunk_range,
	.wp_retry_size = smb2_wp_retry_size,
	.dir_needs_close = smb2_dir_needs_close,
	.enum_snapshots = smb3_enum_snapshots,
	.get_dfs_refer = smb2_get_dfs_refer,
	.select_sectype = smb2_select_sectype,
#ifdef CONFIG_CIFS_XATTR
	.query_all_EAs = smb2_query_eas,
	.set_EA = smb2_set_ea,
#endif /* CIFS_XATTR */
	.get_acl = get_smb2_acl,
	.get_acl_by_fid = get_smb2_acl_by_fid,
	.set_acl = set_smb2_acl,
	.next_header = smb2_next_header,
	.ioctl_query_info = smb2_ioctl_query_info,
	.make_node = smb2_make_node,
	.fiemap = smb3_fiemap,
	.llseek = smb3_llseek,
};

struct smb_version_operations smb30_operations = {
	.compare_fids = smb2_compare_fids,
	.setup_request = smb2_setup_request,
	.setup_async_request = smb2_setup_async_request,
	.check_receive = smb2_check_receive,
	.add_credits = smb2_add_credits,
	.set_credits = smb2_set_credits,
	.get_credits_field = smb2_get_credits_field,
	.get_credits = smb2_get_credits,
	.wait_mtu_credits = smb2_wait_mtu_credits,
	.adjust_credits = smb2_adjust_credits,
	.get_next_mid = smb2_get_next_mid,
	.revert_current_mid = smb2_revert_current_mid,
	.read_data_offset = smb2_read_data_offset,
	.read_data_length = smb2_read_data_length,
	.map_error = map_smb2_to_linux_error,
	.find_mid = smb2_find_mid,
	.check_message = smb2_check_message,
	.dump_detail = smb2_dump_detail,
	.clear_stats = smb2_clear_stats,
	.print_stats = smb2_print_stats,
	.dump_share_caps = smb2_dump_share_caps,
	.is_oplock_break = smb2_is_valid_oplock_break,
	.handle_cancelled_mid = smb2_handle_cancelled_mid,
	.downgrade_oplock = smb21_downgrade_oplock,
	.need_neg = smb2_need_neg,
	.negotiate = smb2_negotiate,
	.negotiate_wsize = smb3_negotiate_wsize,
	.negotiate_rsize = smb3_negotiate_rsize,
	.sess_setup = SMB2_sess_setup,
	.logoff = SMB2_logoff,
	.tree_connect = SMB2_tcon,
	.tree_disconnect = SMB2_tdis,
	.qfs_tcon = smb3_qfs_tcon,
	.is_path_accessible = smb2_is_path_accessible,
	.can_echo = smb2_can_echo,
	.echo = SMB2_echo,
	.query_path_info = smb2_query_path_info,
	.get_srv_inum = smb2_get_srv_inum,
	.query_file_info = smb2_query_file_info,
	.set_path_size = smb2_set_path_size,
	.set_file_size = smb2_set_file_size,
	.set_file_info = smb2_set_file_info,
	.set_compression = smb2_set_compression,
	.mkdir = smb2_mkdir,
	.mkdir_setinfo = smb2_mkdir_setinfo,
	.rmdir = smb2_rmdir,
	.unlink = smb2_unlink,
	.rename = smb2_rename_path,
	.create_hardlink = smb2_create_hardlink,
	.query_symlink = smb2_query_symlink,
	.query_mf_symlink = smb3_query_mf_symlink,
	.create_mf_symlink = smb3_create_mf_symlink,
	.open = smb2_open_file,
	.set_fid = smb2_set_fid,
	.close = smb2_close_file,
	.flush = smb2_flush_file,
	.async_readv = smb2_async_readv,
	.async_writev = smb2_async_writev,
	.sync_read = smb2_sync_read,
	.sync_write = smb2_sync_write,
	.query_dir_first = smb2_query_dir_first,
	.query_dir_next = smb2_query_dir_next,
	.close_dir = smb2_close_dir,
	.calc_smb_size = smb2_calc_size,
	.is_status_pending = smb2_is_status_pending,
	.is_session_expired = smb2_is_session_expired,
	.oplock_response = smb2_oplock_response,
	.queryfs = smb2_queryfs,
	.mand_lock = smb2_mand_lock,
	.mand_unlock_range = smb2_unlock_range,
	.push_mand_locks = smb2_push_mandatory_locks,
	.get_lease_key = smb2_get_lease_key,
	.set_lease_key = smb2_set_lease_key,
	.new_lease_key = smb2_new_lease_key,
	.generate_signingkey = generate_smb30signingkey,
	.calc_signature = smb3_calc_signature,
	.set_integrity  = smb3_set_integrity,
	.is_read_op = smb21_is_read_op,
	.set_oplock_level = smb3_set_oplock_level,
	.create_lease_buf = smb3_create_lease_buf,
	.parse_lease_buf = smb3_parse_lease_buf,
	.copychunk_range = smb2_copychunk_range,
	.duplicate_extents = smb2_duplicate_extents,
	.validate_negotiate = smb3_validate_negotiate,
	.wp_retry_size = smb2_wp_retry_size,
	.dir_needs_close = smb2_dir_needs_close,
	.fallocate = smb3_fallocate,
	.enum_snapshots = smb3_enum_snapshots,
	.init_transform_rq = smb3_init_transform_rq,
	.is_transform_hdr = smb3_is_transform_hdr,
	.receive_transform = smb3_receive_transform,
	.get_dfs_refer = smb2_get_dfs_refer,
	.select_sectype = smb2_select_sectype,
#ifdef CONFIG_CIFS_XATTR
	.query_all_EAs = smb2_query_eas,
	.set_EA = smb2_set_ea,
#endif /* CIFS_XATTR */
	.get_acl = get_smb2_acl,
	.get_acl_by_fid = get_smb2_acl_by_fid,
	.set_acl = set_smb2_acl,
	.next_header = smb2_next_header,
	.ioctl_query_info = smb2_ioctl_query_info,
	.make_node = smb2_make_node,
	.fiemap = smb3_fiemap,
	.llseek = smb3_llseek,
};

struct smb_version_operations smb311_operations = {
	.compare_fids = smb2_compare_fids,
	.setup_request = smb2_setup_request,
	.setup_async_request = smb2_setup_async_request,
	.check_receive = smb2_check_receive,
	.add_credits = smb2_add_credits,
	.set_credits = smb2_set_credits,
	.get_credits_field = smb2_get_credits_field,
	.get_credits = smb2_get_credits,
	.wait_mtu_credits = smb2_wait_mtu_credits,
	.adjust_credits = smb2_adjust_credits,
	.get_next_mid = smb2_get_next_mid,
	.revert_current_mid = smb2_revert_current_mid,
	.read_data_offset = smb2_read_data_offset,
	.read_data_length = smb2_read_data_length,
	.map_error = map_smb2_to_linux_error,
	.find_mid = smb2_find_mid,
	.check_message = smb2_check_message,
	.dump_detail = smb2_dump_detail,
	.clear_stats = smb2_clear_stats,
	.print_stats = smb2_print_stats,
	.dump_share_caps = smb2_dump_share_caps,
	.is_oplock_break = smb2_is_valid_oplock_break,
	.handle_cancelled_mid = smb2_handle_cancelled_mid,
	.downgrade_oplock = smb21_downgrade_oplock,
	.need_neg = smb2_need_neg,
	.negotiate = smb2_negotiate,
	.negotiate_wsize = smb3_negotiate_wsize,
	.negotiate_rsize = smb3_negotiate_rsize,
	.sess_setup = SMB2_sess_setup,
	.logoff = SMB2_logoff,
	.tree_connect = SMB2_tcon,
	.tree_disconnect = SMB2_tdis,
	.qfs_tcon = smb3_qfs_tcon,
	.is_path_accessible = smb2_is_path_accessible,
	.can_echo = smb2_can_echo,
	.echo = SMB2_echo,
	.query_path_info = smb2_query_path_info,
	.get_srv_inum = smb2_get_srv_inum,
	.query_file_info = smb2_query_file_info,
	.set_path_size = smb2_set_path_size,
	.set_file_size = smb2_set_file_size,
	.set_file_info = smb2_set_file_info,
	.set_compression = smb2_set_compression,
	.mkdir = smb2_mkdir,
	.mkdir_setinfo = smb2_mkdir_setinfo,
	.posix_mkdir = smb311_posix_mkdir,
	.rmdir = smb2_rmdir,
	.unlink = smb2_unlink,
	.rename = smb2_rename_path,
	.create_hardlink = smb2_create_hardlink,
	.query_symlink = smb2_query_symlink,
	.query_mf_symlink = smb3_query_mf_symlink,
	.create_mf_symlink = smb3_create_mf_symlink,
	.open = smb2_open_file,
	.set_fid = smb2_set_fid,
	.close = smb2_close_file,
	.flush = smb2_flush_file,
	.async_readv = smb2_async_readv,
	.async_writev = smb2_async_writev,
	.sync_read = smb2_sync_read,
	.sync_write = smb2_sync_write,
	.query_dir_first = smb2_query_dir_first,
	.query_dir_next = smb2_query_dir_next,
	.close_dir = smb2_close_dir,
	.calc_smb_size = smb2_calc_size,
	.is_status_pending = smb2_is_status_pending,
	.is_session_expired = smb2_is_session_expired,
	.oplock_response = smb2_oplock_response,
	.queryfs = smb311_queryfs,
	.mand_lock = smb2_mand_lock,
	.mand_unlock_range = smb2_unlock_range,
	.push_mand_locks = smb2_push_mandatory_locks,
	.get_lease_key = smb2_get_lease_key,
	.set_lease_key = smb2_set_lease_key,
	.new_lease_key = smb2_new_lease_key,
	.generate_signingkey = generate_smb311signingkey,
	.calc_signature = smb3_calc_signature,
	.set_integrity  = smb3_set_integrity,
	.is_read_op = smb21_is_read_op,
	.set_oplock_level = smb3_set_oplock_level,
	.create_lease_buf = smb3_create_lease_buf,
	.parse_lease_buf = smb3_parse_lease_buf,
	.copychunk_range = smb2_copychunk_range,
	.duplicate_extents = smb2_duplicate_extents,
/*	.validate_negotiate = smb3_validate_negotiate, */ /* not used in 3.11 */
	.wp_retry_size = smb2_wp_retry_size,
	.dir_needs_close = smb2_dir_needs_close,
	.fallocate = smb3_fallocate,
	.enum_snapshots = smb3_enum_snapshots,
	.init_transform_rq = smb3_init_transform_rq,
	.is_transform_hdr = smb3_is_transform_hdr,
	.receive_transform = smb3_receive_transform,
	.get_dfs_refer = smb2_get_dfs_refer,
	.select_sectype = smb2_select_sectype,
#ifdef CONFIG_CIFS_XATTR
	.query_all_EAs = smb2_query_eas,
	.set_EA = smb2_set_ea,
#endif /* CIFS_XATTR */
	.get_acl = get_smb2_acl,
	.get_acl_by_fid = get_smb2_acl_by_fid,
	.set_acl = set_smb2_acl,
	.next_header = smb2_next_header,
	.ioctl_query_info = smb2_ioctl_query_info,
	.make_node = smb2_make_node,
	.fiemap = smb3_fiemap,
	.llseek = smb3_llseek,
};

struct smb_version_values smb20_values = {
	.version_string = SMB20_VERSION_STRING,
	.protocol_id = SMB20_PROT_ID,
	.req_capabilities = 0, /* MBZ */
	.large_lock_type = 0,
	.exclusive_lock_type = SMB2_LOCKFLAG_EXCLUSIVE_LOCK,
	.shared_lock_type = SMB2_LOCKFLAG_SHARED_LOCK,
	.unlock_lock_type = SMB2_LOCKFLAG_UNLOCK,
	.header_size = sizeof(struct smb2_sync_hdr),
	.header_preamble_size = 0,
	.max_header_size = MAX_SMB2_HDR_SIZE,
	.read_rsp_size = sizeof(struct smb2_read_rsp) - 1,
	.lock_cmd = SMB2_LOCK,
	.cap_unix = 0,
	.cap_nt_find = SMB2_NT_FIND,
	.cap_large_files = SMB2_LARGE_FILES,
	.signing_enabled = SMB2_NEGOTIATE_SIGNING_ENABLED | SMB2_NEGOTIATE_SIGNING_REQUIRED,
	.signing_required = SMB2_NEGOTIATE_SIGNING_REQUIRED,
	.create_lease_size = sizeof(struct create_lease),
};

struct smb_version_values smb21_values = {
	.version_string = SMB21_VERSION_STRING,
	.protocol_id = SMB21_PROT_ID,
	.req_capabilities = 0, /* MBZ on negotiate req until SMB3 dialect */
	.large_lock_type = 0,
	.exclusive_lock_type = SMB2_LOCKFLAG_EXCLUSIVE_LOCK,
	.shared_lock_type = SMB2_LOCKFLAG_SHARED_LOCK,
	.unlock_lock_type = SMB2_LOCKFLAG_UNLOCK,
	.header_size = sizeof(struct smb2_sync_hdr),
	.header_preamble_size = 0,
	.max_header_size = MAX_SMB2_HDR_SIZE,
	.read_rsp_size = sizeof(struct smb2_read_rsp) - 1,
	.lock_cmd = SMB2_LOCK,
	.cap_unix = 0,
	.cap_nt_find = SMB2_NT_FIND,
	.cap_large_files = SMB2_LARGE_FILES,
	.signing_enabled = SMB2_NEGOTIATE_SIGNING_ENABLED | SMB2_NEGOTIATE_SIGNING_REQUIRED,
	.signing_required = SMB2_NEGOTIATE_SIGNING_REQUIRED,
	.create_lease_size = sizeof(struct create_lease),
};

struct smb_version_values smb3any_values = {
	.version_string = SMB3ANY_VERSION_STRING,
	.protocol_id = SMB302_PROT_ID, /* doesn't matter, send protocol array */
	.req_capabilities = SMB2_GLOBAL_CAP_DFS | SMB2_GLOBAL_CAP_LEASING | SMB2_GLOBAL_CAP_LARGE_MTU | SMB2_GLOBAL_CAP_PERSISTENT_HANDLES | SMB2_GLOBAL_CAP_ENCRYPTION | SMB2_GLOBAL_CAP_DIRECTORY_LEASING,
	.large_lock_type = 0,
	.exclusive_lock_type = SMB2_LOCKFLAG_EXCLUSIVE_LOCK,
	.shared_lock_type = SMB2_LOCKFLAG_SHARED_LOCK,
	.unlock_lock_type = SMB2_LOCKFLAG_UNLOCK,
	.header_size = sizeof(struct smb2_sync_hdr),
	.header_preamble_size = 0,
	.max_header_size = MAX_SMB2_HDR_SIZE,
	.read_rsp_size = sizeof(struct smb2_read_rsp) - 1,
	.lock_cmd = SMB2_LOCK,
	.cap_unix = 0,
	.cap_nt_find = SMB2_NT_FIND,
	.cap_large_files = SMB2_LARGE_FILES,
	.signing_enabled = SMB2_NEGOTIATE_SIGNING_ENABLED | SMB2_NEGOTIATE_SIGNING_REQUIRED,
	.signing_required = SMB2_NEGOTIATE_SIGNING_REQUIRED,
	.create_lease_size = sizeof(struct create_lease_v2),
};

struct smb_version_values smbdefault_values = {
	.version_string = SMBDEFAULT_VERSION_STRING,
	.protocol_id = SMB302_PROT_ID, /* doesn't matter, send protocol array */
	.req_capabilities = SMB2_GLOBAL_CAP_DFS | SMB2_GLOBAL_CAP_LEASING | SMB2_GLOBAL_CAP_LARGE_MTU | SMB2_GLOBAL_CAP_PERSISTENT_HANDLES | SMB2_GLOBAL_CAP_ENCRYPTION | SMB2_GLOBAL_CAP_DIRECTORY_LEASING,
	.large_lock_type = 0,
	.exclusive_lock_type = SMB2_LOCKFLAG_EXCLUSIVE_LOCK,
	.shared_lock_type = SMB2_LOCKFLAG_SHARED_LOCK,
	.unlock_lock_type = SMB2_LOCKFLAG_UNLOCK,
	.header_size = sizeof(struct smb2_sync_hdr),
	.header_preamble_size = 0,
	.max_header_size = MAX_SMB2_HDR_SIZE,
	.read_rsp_size = sizeof(struct smb2_read_rsp) - 1,
	.lock_cmd = SMB2_LOCK,
	.cap_unix = 0,
	.cap_nt_find = SMB2_NT_FIND,
	.cap_large_files = SMB2_LARGE_FILES,
	.signing_enabled = SMB2_NEGOTIATE_SIGNING_ENABLED | SMB2_NEGOTIATE_SIGNING_REQUIRED,
	.signing_required = SMB2_NEGOTIATE_SIGNING_REQUIRED,
	.create_lease_size = sizeof(struct create_lease_v2),
};

struct smb_version_values smb30_values = {
	.version_string = SMB30_VERSION_STRING,
	.protocol_id = SMB30_PROT_ID,
	.req_capabilities = SMB2_GLOBAL_CAP_DFS | SMB2_GLOBAL_CAP_LEASING | SMB2_GLOBAL_CAP_LARGE_MTU | SMB2_GLOBAL_CAP_PERSISTENT_HANDLES | SMB2_GLOBAL_CAP_ENCRYPTION | SMB2_GLOBAL_CAP_DIRECTORY_LEASING,
	.large_lock_type = 0,
	.exclusive_lock_type = SMB2_LOCKFLAG_EXCLUSIVE_LOCK,
	.shared_lock_type = SMB2_LOCKFLAG_SHARED_LOCK,
	.unlock_lock_type = SMB2_LOCKFLAG_UNLOCK,
	.header_size = sizeof(struct smb2_sync_hdr),
	.header_preamble_size = 0,
	.max_header_size = MAX_SMB2_HDR_SIZE,
	.read_rsp_size = sizeof(struct smb2_read_rsp) - 1,
	.lock_cmd = SMB2_LOCK,
	.cap_unix = 0,
	.cap_nt_find = SMB2_NT_FIND,
	.cap_large_files = SMB2_LARGE_FILES,
	.signing_enabled = SMB2_NEGOTIATE_SIGNING_ENABLED | SMB2_NEGOTIATE_SIGNING_REQUIRED,
	.signing_required = SMB2_NEGOTIATE_SIGNING_REQUIRED,
	.create_lease_size = sizeof(struct create_lease_v2),
};

struct smb_version_values smb302_values = {
	.version_string = SMB302_VERSION_STRING,
	.protocol_id = SMB302_PROT_ID,
	.req_capabilities = SMB2_GLOBAL_CAP_DFS | SMB2_GLOBAL_CAP_LEASING | SMB2_GLOBAL_CAP_LARGE_MTU | SMB2_GLOBAL_CAP_PERSISTENT_HANDLES | SMB2_GLOBAL_CAP_ENCRYPTION | SMB2_GLOBAL_CAP_DIRECTORY_LEASING,
	.large_lock_type = 0,
	.exclusive_lock_type = SMB2_LOCKFLAG_EXCLUSIVE_LOCK,
	.shared_lock_type = SMB2_LOCKFLAG_SHARED_LOCK,
	.unlock_lock_type = SMB2_LOCKFLAG_UNLOCK,
	.header_size = sizeof(struct smb2_sync_hdr),
	.header_preamble_size = 0,
	.max_header_size = MAX_SMB2_HDR_SIZE,
	.read_rsp_size = sizeof(struct smb2_read_rsp) - 1,
	.lock_cmd = SMB2_LOCK,
	.cap_unix = 0,
	.cap_nt_find = SMB2_NT_FIND,
	.cap_large_files = SMB2_LARGE_FILES,
	.signing_enabled = SMB2_NEGOTIATE_SIGNING_ENABLED | SMB2_NEGOTIATE_SIGNING_REQUIRED,
	.signing_required = SMB2_NEGOTIATE_SIGNING_REQUIRED,
	.create_lease_size = sizeof(struct create_lease_v2),
};

struct smb_version_values smb311_values = {
	.version_string = SMB311_VERSION_STRING,
	.protocol_id = SMB311_PROT_ID,
	.req_capabilities = SMB2_GLOBAL_CAP_DFS | SMB2_GLOBAL_CAP_LEASING | SMB2_GLOBAL_CAP_LARGE_MTU | SMB2_GLOBAL_CAP_PERSISTENT_HANDLES | SMB2_GLOBAL_CAP_ENCRYPTION | SMB2_GLOBAL_CAP_DIRECTORY_LEASING,
	.large_lock_type = 0,
	.exclusive_lock_type = SMB2_LOCKFLAG_EXCLUSIVE_LOCK,
	.shared_lock_type = SMB2_LOCKFLAG_SHARED_LOCK,
	.unlock_lock_type = SMB2_LOCKFLAG_UNLOCK,
	.header_size = sizeof(struct smb2_sync_hdr),
	.header_preamble_size = 0,
	.max_header_size = MAX_SMB2_HDR_SIZE,
	.read_rsp_size = sizeof(struct smb2_read_rsp) - 1,
	.lock_cmd = SMB2_LOCK,
	.cap_unix = 0,
	.cap_nt_find = SMB2_NT_FIND,
	.cap_large_files = SMB2_LARGE_FILES,
	.signing_enabled = SMB2_NEGOTIATE_SIGNING_ENABLED | SMB2_NEGOTIATE_SIGNING_REQUIRED,
	.signing_required = SMB2_NEGOTIATE_SIGNING_REQUIRED,
	.create_lease_size = sizeof(struct create_lease_v2),
};<|MERGE_RESOLUTION|>--- conflicted
+++ resolved
@@ -59,12 +59,9 @@
 		 const struct cifs_credits *credits, const int optype)
 {
 	int *val, rc = -1;
-<<<<<<< HEAD
-=======
 	unsigned int add = credits->value;
 	unsigned int instance = credits->instance;
 	bool reconnect_detected = false;
->>>>>>> f7688b48
 
 	spin_lock(&server->req_lock);
 	val = server->ops->get_credits_field(server, optype);
@@ -99,16 +96,12 @@
 	spin_unlock(&server->req_lock);
 	wake_up(&server->request_q);
 
-<<<<<<< HEAD
-	if (server->tcpStatus == CifsNeedReconnect)
-=======
 	if (reconnect_detected)
 		cifs_dbg(FYI, "trying to put %d credits from the old server instance %d\n",
 			 add, instance);
 
 	if (server->tcpStatus == CifsNeedReconnect
 	    || server->tcpStatus == CifsExiting)
->>>>>>> f7688b48
 		return;
 
 	switch (rc) {
@@ -116,17 +109,10 @@
 		/* change_conf hasn't been executed */
 		break;
 	case 0:
-<<<<<<< HEAD
-		cifs_dbg(VFS, "Possible client or server bug - zero credits\n");
-		break;
-	case 1:
-		cifs_dbg(VFS, "disabling echoes and oplocks\n");
-=======
 		cifs_server_dbg(VFS, "Possible client or server bug - zero credits\n");
 		break;
 	case 1:
 		cifs_server_dbg(VFS, "disabling echoes and oplocks\n");
->>>>>>> f7688b48
 		break;
 	case 2:
 		cifs_dbg(FYI, "disabling oplocks\n");
@@ -737,64 +723,12 @@
 			.volatile_fid = pfid->volatile_fid,
 		};
 
-<<<<<<< HEAD
-	/*
-	 * We do not hold the lock for the open because in case
-	 * SMB2_open needs to reconnect, it will end up calling
-	 * cifs_mark_open_files_invalid() which takes the lock again
-	 * thus causing a deadlock
-	 */
-	mutex_unlock(&tcon->crfid.fid_mutex);
-	rc = SMB2_open(xid, &oparams, &srch_path, &oplock, NULL, NULL, NULL);
-	mutex_lock(&tcon->crfid.fid_mutex);
-
-	/*
-	 * Now we need to check again as the cached root might have
-	 * been successfully re-opened from a concurrent process
-	 */
-
-	if (tcon->crfid.is_valid) {
-		/* work was already done */
-
-		/* stash fids for close() later */
-		struct cifs_fid fid = {
-			.persistent_fid = pfid->persistent_fid,
-			.volatile_fid = pfid->volatile_fid,
-		};
-
-		/*
-		 * Caller expects this func to set pfid to a valid
-		 * cached root, so we copy the existing one and get a
-		 * reference
-		 */
-		memcpy(pfid, tcon->crfid.fid, sizeof(*pfid));
-		kref_get(&tcon->crfid.refcount);
-
-		mutex_unlock(&tcon->crfid.fid_mutex);
-
-		if (rc == 0) {
-			/* close extra handle outside of critical section */
-			SMB2_close(xid, tcon, fid.persistent_fid,
-				   fid.volatile_fid);
-		}
-		return 0;
-	}
-
-	/* Cached root is still invalid, continue normaly */
-
-	if (rc == 0) {
-		memcpy(tcon->crfid.fid, pfid, sizeof(struct cifs_fid));
-		tcon->crfid.tcon = tcon;
-		tcon->crfid.is_valid = true;
-		kref_init(&tcon->crfid.refcount);
-=======
 		/*
 		 * caller expects this func to set pfid to a valid
 		 * cached root, so we copy the existing one and get a
 		 * reference.
 		 */
 		memcpy(pfid, tcon->crfid.fid, sizeof(*pfid));
->>>>>>> f7688b48
 		kref_get(&tcon->crfid.refcount);
 
 		mutex_unlock(&tcon->crfid.fid_mutex);
@@ -806,8 +740,6 @@
 		goto oshr_free;
 	}
 
-<<<<<<< HEAD
-=======
 	/* Cached root is still invalid, continue normaly */
 
 	if (rc) {
@@ -853,7 +785,6 @@
 		tcon->crfid.file_all_info_is_valid = 1;
 
 oshr_exit:
->>>>>>> f7688b48
 	mutex_unlock(&tcon->crfid.fid_mutex);
 oshr_free:
 	SMB2_open_free(&rqst[0]);
@@ -2760,13 +2691,6 @@
 		goto querty_exit;
 	}
 
-<<<<<<< HEAD
-	rc = SMB2_open(xid, &oparms, utf16_path, &oplock, NULL, &err_iov,
-		       &resp_buftype);
-	if (!rc)
-		SMB2_close(xid, tcon, fid.persistent_fid, fid.volatile_fid);
-=======
->>>>>>> f7688b48
 	if (!rc || !err_iov.iov_base) {
 		rc = -ENOENT;
 		goto querty_exit;
@@ -4386,12 +4310,7 @@
 
 	/* TODO: add support for compounds containing READ. */
 	if (pdu_length > CIFSMaxBufSize + MAX_HEADER_SIZE(server)) {
-<<<<<<< HEAD
-		*num_mids = 1;
-		return receive_encrypted_read(server, &mids[0]);
-=======
 		return receive_encrypted_read(server, &mids[0], num_mids);
->>>>>>> f7688b48
 	}
 
 	return receive_encrypted_standard(server, mids, bufs, num_mids);
