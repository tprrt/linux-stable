/*
 *   fs/cifs/file.c
 *
 *   vfs operations that deal with files
 *
 *   Copyright (C) International Business Machines  Corp., 2002,2010
 *   Author(s): Steve French (sfrench@us.ibm.com)
 *              Jeremy Allison (jra@samba.org)
 *
 *   This library is free software; you can redistribute it and/or modify
 *   it under the terms of the GNU Lesser General Public License as published
 *   by the Free Software Foundation; either version 2.1 of the License, or
 *   (at your option) any later version.
 *
 *   This library is distributed in the hope that it will be useful,
 *   but WITHOUT ANY WARRANTY; without even the implied warranty of
 *   MERCHANTABILITY or FITNESS FOR A PARTICULAR PURPOSE.  See
 *   the GNU Lesser General Public License for more details.
 *
 *   You should have received a copy of the GNU Lesser General Public License
 *   along with this library; if not, write to the Free Software
 *   Foundation, Inc., 59 Temple Place, Suite 330, Boston, MA 02111-1307 USA
 */
#include <linux/fs.h>
#include <linux/backing-dev.h>
#include <linux/stat.h>
#include <linux/fcntl.h>
#include <linux/pagemap.h>
#include <linux/pagevec.h>
#include <linux/writeback.h>
#include <linux/task_io_accounting_ops.h>
#include <linux/delay.h>
#include <linux/mount.h>
#include <linux/slab.h>
#include <linux/swap.h>
#include <linux/mm.h>
#include <asm/div64.h>
#include "cifsfs.h"
#include "cifspdu.h"
#include "cifsglob.h"
#include "cifsproto.h"
#include "cifs_unicode.h"
#include "cifs_debug.h"
#include "cifs_fs_sb.h"
#include "fscache.h"
#include "smbdirect.h"

static inline int cifs_convert_flags(unsigned int flags)
{
	if ((flags & O_ACCMODE) == O_RDONLY)
		return GENERIC_READ;
	else if ((flags & O_ACCMODE) == O_WRONLY)
		return GENERIC_WRITE;
	else if ((flags & O_ACCMODE) == O_RDWR) {
		/* GENERIC_ALL is too much permission to request
		   can cause unnecessary access denied on create */
		/* return GENERIC_ALL; */
		return (GENERIC_READ | GENERIC_WRITE);
	}

	return (READ_CONTROL | FILE_WRITE_ATTRIBUTES | FILE_READ_ATTRIBUTES |
		FILE_WRITE_EA | FILE_APPEND_DATA | FILE_WRITE_DATA |
		FILE_READ_DATA);
}

static u32 cifs_posix_convert_flags(unsigned int flags)
{
	u32 posix_flags = 0;

	if ((flags & O_ACCMODE) == O_RDONLY)
		posix_flags = SMB_O_RDONLY;
	else if ((flags & O_ACCMODE) == O_WRONLY)
		posix_flags = SMB_O_WRONLY;
	else if ((flags & O_ACCMODE) == O_RDWR)
		posix_flags = SMB_O_RDWR;

	if (flags & O_CREAT) {
		posix_flags |= SMB_O_CREAT;
		if (flags & O_EXCL)
			posix_flags |= SMB_O_EXCL;
	} else if (flags & O_EXCL)
		cifs_dbg(FYI, "Application %s pid %d has incorrectly set O_EXCL flag but not O_CREAT on file open. Ignoring O_EXCL\n",
			 current->comm, current->tgid);

	if (flags & O_TRUNC)
		posix_flags |= SMB_O_TRUNC;
	/* be safe and imply O_SYNC for O_DSYNC */
	if (flags & O_DSYNC)
		posix_flags |= SMB_O_SYNC;
	if (flags & O_DIRECTORY)
		posix_flags |= SMB_O_DIRECTORY;
	if (flags & O_NOFOLLOW)
		posix_flags |= SMB_O_NOFOLLOW;
	if (flags & O_DIRECT)
		posix_flags |= SMB_O_DIRECT;

	return posix_flags;
}

static inline int cifs_get_disposition(unsigned int flags)
{
	if ((flags & (O_CREAT | O_EXCL)) == (O_CREAT | O_EXCL))
		return FILE_CREATE;
	else if ((flags & (O_CREAT | O_TRUNC)) == (O_CREAT | O_TRUNC))
		return FILE_OVERWRITE_IF;
	else if ((flags & O_CREAT) == O_CREAT)
		return FILE_OPEN_IF;
	else if ((flags & O_TRUNC) == O_TRUNC)
		return FILE_OVERWRITE;
	else
		return FILE_OPEN;
}

int cifs_posix_open(char *full_path, struct inode **pinode,
			struct super_block *sb, int mode, unsigned int f_flags,
			__u32 *poplock, __u16 *pnetfid, unsigned int xid)
{
	int rc;
	FILE_UNIX_BASIC_INFO *presp_data;
	__u32 posix_flags = 0;
	struct cifs_sb_info *cifs_sb = CIFS_SB(sb);
	struct cifs_fattr fattr;
	struct tcon_link *tlink;
	struct cifs_tcon *tcon;

	cifs_dbg(FYI, "posix open %s\n", full_path);

	presp_data = kzalloc(sizeof(FILE_UNIX_BASIC_INFO), GFP_KERNEL);
	if (presp_data == NULL)
		return -ENOMEM;

	tlink = cifs_sb_tlink(cifs_sb);
	if (IS_ERR(tlink)) {
		rc = PTR_ERR(tlink);
		goto posix_open_ret;
	}

	tcon = tlink_tcon(tlink);
	mode &= ~current_umask();

	posix_flags = cifs_posix_convert_flags(f_flags);
	rc = CIFSPOSIXCreate(xid, tcon, posix_flags, mode, pnetfid, presp_data,
			     poplock, full_path, cifs_sb->local_nls,
			     cifs_remap(cifs_sb));
	cifs_put_tlink(tlink);

	if (rc)
		goto posix_open_ret;

	if (presp_data->Type == cpu_to_le32(-1))
		goto posix_open_ret; /* open ok, caller does qpathinfo */

	if (!pinode)
		goto posix_open_ret; /* caller does not need info */

	cifs_unix_basic_to_fattr(&fattr, presp_data, cifs_sb);

	/* get new inode and set it up */
	if (*pinode == NULL) {
		cifs_fill_uniqueid(sb, &fattr);
		*pinode = cifs_iget(sb, &fattr);
		if (!*pinode) {
			rc = -ENOMEM;
			goto posix_open_ret;
		}
	} else {
		cifs_fattr_to_inode(*pinode, &fattr);
	}

posix_open_ret:
	kfree(presp_data);
	return rc;
}

static int
cifs_nt_open(char *full_path, struct inode *inode, struct cifs_sb_info *cifs_sb,
	     struct cifs_tcon *tcon, unsigned int f_flags, __u32 *oplock,
	     struct cifs_fid *fid, unsigned int xid)
{
	int rc;
	int desired_access;
	int disposition;
	int create_options = CREATE_NOT_DIR;
	FILE_ALL_INFO *buf;
	struct TCP_Server_Info *server = tcon->ses->server;
	struct cifs_open_parms oparms;

	if (!server->ops->open)
		return -ENOSYS;

	desired_access = cifs_convert_flags(f_flags);

/*********************************************************************
 *  open flag mapping table:
 *
 *	POSIX Flag            CIFS Disposition
 *	----------            ----------------
 *	O_CREAT               FILE_OPEN_IF
 *	O_CREAT | O_EXCL      FILE_CREATE
 *	O_CREAT | O_TRUNC     FILE_OVERWRITE_IF
 *	O_TRUNC               FILE_OVERWRITE
 *	none of the above     FILE_OPEN
 *
 *	Note that there is not a direct match between disposition
 *	FILE_SUPERSEDE (ie create whether or not file exists although
 *	O_CREAT | O_TRUNC is similar but truncates the existing
 *	file rather than creating a new file as FILE_SUPERSEDE does
 *	(which uses the attributes / metadata passed in on open call)
 *?
 *?  O_SYNC is a reasonable match to CIFS writethrough flag
 *?  and the read write flags match reasonably.  O_LARGEFILE
 *?  is irrelevant because largefile support is always used
 *?  by this client. Flags O_APPEND, O_DIRECT, O_DIRECTORY,
 *	 O_FASYNC, O_NOFOLLOW, O_NONBLOCK need further investigation
 *********************************************************************/

	disposition = cifs_get_disposition(f_flags);

	/* BB pass O_SYNC flag through on file attributes .. BB */

	buf = kmalloc(sizeof(FILE_ALL_INFO), GFP_KERNEL);
	if (!buf)
		return -ENOMEM;

	/* O_SYNC also has bit for O_DSYNC so following check picks up either */
	if (f_flags & O_SYNC)
		create_options |= CREATE_WRITE_THROUGH;

	if (f_flags & O_DIRECT)
		create_options |= CREATE_NO_BUFFER;

	oparms.tcon = tcon;
	oparms.cifs_sb = cifs_sb;
	oparms.desired_access = desired_access;
	oparms.create_options = cifs_create_options(cifs_sb, create_options);
	oparms.disposition = disposition;
	oparms.path = full_path;
	oparms.fid = fid;
	oparms.reconnect = false;

	rc = server->ops->open(xid, &oparms, oplock, buf);

	if (rc)
		goto out;

	/* TODO: Add support for calling posix query info but with passing in fid */
	if (tcon->unix_ext)
		rc = cifs_get_inode_info_unix(&inode, full_path, inode->i_sb,
					      xid);
	else
		rc = cifs_get_inode_info(&inode, full_path, buf, inode->i_sb,
					 xid, fid);

	if (rc) {
		server->ops->close(xid, tcon, fid);
		if (rc == -ESTALE)
			rc = -EOPENSTALE;
	}

out:
	kfree(buf);
	return rc;
}

static bool
cifs_has_mand_locks(struct cifsInodeInfo *cinode)
{
	struct cifs_fid_locks *cur;
	bool has_locks = false;

	down_read(&cinode->lock_sem);
	list_for_each_entry(cur, &cinode->llist, llist) {
		if (!list_empty(&cur->locks)) {
			has_locks = true;
			break;
		}
	}
	up_read(&cinode->lock_sem);
	return has_locks;
}

void
cifs_down_write(struct rw_semaphore *sem)
{
	while (!down_write_trylock(sem))
		msleep(10);
}

static void cifsFileInfo_put_work(struct work_struct *work);

struct cifsFileInfo *
cifs_new_fileinfo(struct cifs_fid *fid, struct file *file,
		  struct tcon_link *tlink, __u32 oplock)
{
	struct dentry *dentry = file_dentry(file);
	struct inode *inode = d_inode(dentry);
	struct cifsInodeInfo *cinode = CIFS_I(inode);
	struct cifsFileInfo *cfile;
	struct cifs_fid_locks *fdlocks;
	struct cifs_tcon *tcon = tlink_tcon(tlink);
	struct TCP_Server_Info *server = tcon->ses->server;

	cfile = kzalloc(sizeof(struct cifsFileInfo), GFP_KERNEL);
	if (cfile == NULL)
		return cfile;

	fdlocks = kzalloc(sizeof(struct cifs_fid_locks), GFP_KERNEL);
	if (!fdlocks) {
		kfree(cfile);
		return NULL;
	}

	INIT_LIST_HEAD(&fdlocks->locks);
	fdlocks->cfile = cfile;
	cfile->llist = fdlocks;

	cfile->count = 1;
	cfile->pid = current->tgid;
	cfile->uid = current_fsuid();
	cfile->dentry = dget(dentry);
	cfile->f_flags = file->f_flags;
	cfile->invalidHandle = false;
	cfile->tlink = cifs_get_tlink(tlink);
	INIT_WORK(&cfile->oplock_break, cifs_oplock_break);
	INIT_WORK(&cfile->put, cifsFileInfo_put_work);
	mutex_init(&cfile->fh_mutex);
	spin_lock_init(&cfile->file_info_lock);

	cifs_sb_active(inode->i_sb);

	/*
	 * If the server returned a read oplock and we have mandatory brlocks,
	 * set oplock level to None.
	 */
	if (server->ops->is_read_op(oplock) && cifs_has_mand_locks(cinode)) {
		cifs_dbg(FYI, "Reset oplock val from read to None due to mand locks\n");
		oplock = 0;
	}

	cifs_down_write(&cinode->lock_sem);
	list_add(&fdlocks->llist, &cinode->llist);
	up_write(&cinode->lock_sem);

	spin_lock(&tcon->open_file_lock);
	if (fid->pending_open->oplock != CIFS_OPLOCK_NO_CHANGE && oplock)
		oplock = fid->pending_open->oplock;
	list_del(&fid->pending_open->olist);

	fid->purge_cache = false;
	server->ops->set_fid(cfile, fid, oplock);

	list_add(&cfile->tlist, &tcon->openFileList);
	atomic_inc(&tcon->num_local_opens);

	/* if readable file instance put first in list*/
	spin_lock(&cinode->open_file_lock);
	if (file->f_mode & FMODE_READ)
		list_add(&cfile->flist, &cinode->openFileList);
	else
		list_add_tail(&cfile->flist, &cinode->openFileList);
	spin_unlock(&cinode->open_file_lock);
	spin_unlock(&tcon->open_file_lock);

	if (fid->purge_cache)
		cifs_zap_mapping(inode);

	file->private_data = cfile;
	return cfile;
}

struct cifsFileInfo *
cifsFileInfo_get(struct cifsFileInfo *cifs_file)
{
	spin_lock(&cifs_file->file_info_lock);
	cifsFileInfo_get_locked(cifs_file);
	spin_unlock(&cifs_file->file_info_lock);
	return cifs_file;
}

static void cifsFileInfo_put_final(struct cifsFileInfo *cifs_file)
{
	struct inode *inode = d_inode(cifs_file->dentry);
	struct cifsInodeInfo *cifsi = CIFS_I(inode);
	struct cifsLockInfo *li, *tmp;
	struct super_block *sb = inode->i_sb;

	/*
	 * Delete any outstanding lock records. We'll lose them when the file
	 * is closed anyway.
	 */
	cifs_down_write(&cifsi->lock_sem);
	list_for_each_entry_safe(li, tmp, &cifs_file->llist->locks, llist) {
		list_del(&li->llist);
		cifs_del_lock_waiters(li);
		kfree(li);
	}
	list_del(&cifs_file->llist->llist);
	kfree(cifs_file->llist);
	up_write(&cifsi->lock_sem);

	cifs_put_tlink(cifs_file->tlink);
	dput(cifs_file->dentry);
	cifs_sb_deactive(sb);
	kfree(cifs_file);
}

static void cifsFileInfo_put_work(struct work_struct *work)
{
	struct cifsFileInfo *cifs_file = container_of(work,
			struct cifsFileInfo, put);

	cifsFileInfo_put_final(cifs_file);
}

/**
 * cifsFileInfo_put - release a reference of file priv data
 *
 * Always potentially wait for oplock handler. See _cifsFileInfo_put().
 */
void cifsFileInfo_put(struct cifsFileInfo *cifs_file)
{
	_cifsFileInfo_put(cifs_file, true, true);
}

/**
 * _cifsFileInfo_put - release a reference of file priv data
 *
 * This may involve closing the filehandle @cifs_file out on the
 * server. Must be called without holding tcon->open_file_lock,
 * cinode->open_file_lock and cifs_file->file_info_lock.
 *
 * If @wait_for_oplock_handler is true and we are releasing the last
 * reference, wait for any running oplock break handler of the file
 * and cancel any pending one. If calling this function from the
 * oplock break handler, you need to pass false.
 *
 */
void _cifsFileInfo_put(struct cifsFileInfo *cifs_file,
		       bool wait_oplock_handler, bool offload)
{
	struct inode *inode = d_inode(cifs_file->dentry);
	struct cifs_tcon *tcon = tlink_tcon(cifs_file->tlink);
	struct TCP_Server_Info *server = tcon->ses->server;
	struct cifsInodeInfo *cifsi = CIFS_I(inode);
	struct super_block *sb = inode->i_sb;
	struct cifs_sb_info *cifs_sb = CIFS_SB(sb);
	struct cifs_fid fid;
	struct cifs_pending_open open;
	bool oplock_break_cancelled;

	spin_lock(&tcon->open_file_lock);
	spin_lock(&cifsi->open_file_lock);
	spin_lock(&cifs_file->file_info_lock);
	if (--cifs_file->count > 0) {
		spin_unlock(&cifs_file->file_info_lock);
		spin_unlock(&cifsi->open_file_lock);
		spin_unlock(&tcon->open_file_lock);
		return;
	}
	spin_unlock(&cifs_file->file_info_lock);

	if (server->ops->get_lease_key)
		server->ops->get_lease_key(inode, &fid);

	/* store open in pending opens to make sure we don't miss lease break */
	cifs_add_pending_open_locked(&fid, cifs_file->tlink, &open);

	/* remove it from the lists */
	list_del(&cifs_file->flist);
	list_del(&cifs_file->tlist);
	atomic_dec(&tcon->num_local_opens);

	if (list_empty(&cifsi->openFileList)) {
		cifs_dbg(FYI, "closing last open instance for inode %p\n",
			 d_inode(cifs_file->dentry));
		/*
		 * In strict cache mode we need invalidate mapping on the last
		 * close  because it may cause a error when we open this file
		 * again and get at least level II oplock.
		 */
		if (cifs_sb->mnt_cifs_flags & CIFS_MOUNT_STRICT_IO)
			set_bit(CIFS_INO_INVALID_MAPPING, &cifsi->flags);
		cifs_set_oplock_level(cifsi, 0);
	}

	spin_unlock(&cifsi->open_file_lock);
	spin_unlock(&tcon->open_file_lock);

	oplock_break_cancelled = wait_oplock_handler ?
		cancel_work_sync(&cifs_file->oplock_break) : false;

	if (!tcon->need_reconnect && !cifs_file->invalidHandle) {
		struct TCP_Server_Info *server = tcon->ses->server;
		unsigned int xid;

		xid = get_xid();
		if (server->ops->close_getattr)
			server->ops->close_getattr(xid, tcon, cifs_file);
		else if (server->ops->close)
			server->ops->close(xid, tcon, &cifs_file->fid);
		_free_xid(xid);
	}

	if (oplock_break_cancelled)
		cifs_done_oplock_break(cifsi);

	cifs_del_pending_open(&open);

	if (offload)
		queue_work(fileinfo_put_wq, &cifs_file->put);
	else
		cifsFileInfo_put_final(cifs_file);
}

int cifs_open(struct inode *inode, struct file *file)

{
	int rc = -EACCES;
	unsigned int xid;
	__u32 oplock;
	struct cifs_sb_info *cifs_sb;
	struct TCP_Server_Info *server;
	struct cifs_tcon *tcon;
	struct tcon_link *tlink;
	struct cifsFileInfo *cfile = NULL;
	char *full_path = NULL;
	bool posix_open_ok = false;
	struct cifs_fid fid;
	struct cifs_pending_open open;

	xid = get_xid();

	cifs_sb = CIFS_SB(inode->i_sb);
	tlink = cifs_sb_tlink(cifs_sb);
	if (IS_ERR(tlink)) {
		free_xid(xid);
		return PTR_ERR(tlink);
	}
	tcon = tlink_tcon(tlink);
	server = tcon->ses->server;

	full_path = build_path_from_dentry(file_dentry(file));
	if (full_path == NULL) {
		rc = -ENOMEM;
		goto out;
	}

	cifs_dbg(FYI, "inode = 0x%p file flags are 0x%x for %s\n",
		 inode, file->f_flags, full_path);

	if (file->f_flags & O_DIRECT &&
	    cifs_sb->mnt_cifs_flags & CIFS_MOUNT_STRICT_IO) {
		if (cifs_sb->mnt_cifs_flags & CIFS_MOUNT_NO_BRL)
			file->f_op = &cifs_file_direct_nobrl_ops;
		else
			file->f_op = &cifs_file_direct_ops;
	}

	if (server->oplocks)
		oplock = REQ_OPLOCK;
	else
		oplock = 0;

	if (!tcon->broken_posix_open && tcon->unix_ext &&
	    cap_unix(tcon->ses) && (CIFS_UNIX_POSIX_PATH_OPS_CAP &
				le64_to_cpu(tcon->fsUnixInfo.Capability))) {
		/* can not refresh inode info since size could be stale */
		rc = cifs_posix_open(full_path, &inode, inode->i_sb,
				cifs_sb->mnt_file_mode /* ignored */,
				file->f_flags, &oplock, &fid.netfid, xid);
		if (rc == 0) {
			cifs_dbg(FYI, "posix open succeeded\n");
			posix_open_ok = true;
		} else if ((rc == -EINVAL) || (rc == -EOPNOTSUPP)) {
			if (tcon->ses->serverNOS)
				cifs_dbg(VFS, "server %s of type %s returned unexpected error on SMB posix open, disabling posix open support. Check if server update available.\n",
					 tcon->ses->serverName,
					 tcon->ses->serverNOS);
			tcon->broken_posix_open = true;
		} else if ((rc != -EIO) && (rc != -EREMOTE) &&
			 (rc != -EOPNOTSUPP)) /* path not found or net err */
			goto out;
		/*
		 * Else fallthrough to retry open the old way on network i/o
		 * or DFS errors.
		 */
	}

	if (server->ops->get_lease_key)
		server->ops->get_lease_key(inode, &fid);

	cifs_add_pending_open(&fid, tlink, &open);

	if (!posix_open_ok) {
		if (server->ops->get_lease_key)
			server->ops->get_lease_key(inode, &fid);

		rc = cifs_nt_open(full_path, inode, cifs_sb, tcon,
				  file->f_flags, &oplock, &fid, xid);
		if (rc) {
			cifs_del_pending_open(&open);
			goto out;
		}
	}

	cfile = cifs_new_fileinfo(&fid, file, tlink, oplock);
	if (cfile == NULL) {
		if (server->ops->close)
			server->ops->close(xid, tcon, &fid);
		cifs_del_pending_open(&open);
		rc = -ENOMEM;
		goto out;
	}

	cifs_fscache_set_inode_cookie(inode, file);

	if ((oplock & CIFS_CREATE_ACTION) && !posix_open_ok && tcon->unix_ext) {
		/*
		 * Time to set mode which we can not set earlier due to
		 * problems creating new read-only files.
		 */
		struct cifs_unix_set_info_args args = {
			.mode	= inode->i_mode,
			.uid	= INVALID_UID, /* no change */
			.gid	= INVALID_GID, /* no change */
			.ctime	= NO_CHANGE_64,
			.atime	= NO_CHANGE_64,
			.mtime	= NO_CHANGE_64,
			.device	= 0,
		};
		CIFSSMBUnixSetFileInfo(xid, tcon, &args, fid.netfid,
				       cfile->pid);
	}

out:
	kfree(full_path);
	free_xid(xid);
	cifs_put_tlink(tlink);
	return rc;
}

static int cifs_push_posix_locks(struct cifsFileInfo *cfile);

/*
 * Try to reacquire byte range locks that were released when session
 * to server was lost.
 */
static int
cifs_relock_file(struct cifsFileInfo *cfile)
{
	struct cifs_sb_info *cifs_sb = CIFS_SB(cfile->dentry->d_sb);
	struct cifsInodeInfo *cinode = CIFS_I(d_inode(cfile->dentry));
	struct cifs_tcon *tcon = tlink_tcon(cfile->tlink);
	int rc = 0;

	down_read_nested(&cinode->lock_sem, SINGLE_DEPTH_NESTING);
	if (cinode->can_cache_brlcks) {
		/* can cache locks - no need to relock */
		up_read(&cinode->lock_sem);
		return rc;
	}

	if (cap_unix(tcon->ses) &&
	    (CIFS_UNIX_FCNTL_CAP & le64_to_cpu(tcon->fsUnixInfo.Capability)) &&
	    ((cifs_sb->mnt_cifs_flags & CIFS_MOUNT_NOPOSIXBRL) == 0))
		rc = cifs_push_posix_locks(cfile);
	else
		rc = tcon->ses->server->ops->push_mand_locks(cfile);

	up_read(&cinode->lock_sem);
	return rc;
}

static int
cifs_reopen_file(struct cifsFileInfo *cfile, bool can_flush)
{
	int rc = -EACCES;
	unsigned int xid;
	__u32 oplock;
	struct cifs_sb_info *cifs_sb;
	struct cifs_tcon *tcon;
	struct TCP_Server_Info *server;
	struct cifsInodeInfo *cinode;
	struct inode *inode;
	char *full_path = NULL;
	int desired_access;
	int disposition = FILE_OPEN;
	int create_options = CREATE_NOT_DIR;
	struct cifs_open_parms oparms;

	xid = get_xid();
	mutex_lock(&cfile->fh_mutex);
	if (!cfile->invalidHandle) {
		mutex_unlock(&cfile->fh_mutex);
		rc = 0;
		free_xid(xid);
		return rc;
	}

	inode = d_inode(cfile->dentry);
	cifs_sb = CIFS_SB(inode->i_sb);
	tcon = tlink_tcon(cfile->tlink);
	server = tcon->ses->server;

	/*
	 * Can not grab rename sem here because various ops, including those
	 * that already have the rename sem can end up causing writepage to get
	 * called and if the server was down that means we end up here, and we
	 * can never tell if the caller already has the rename_sem.
	 */
	full_path = build_path_from_dentry(cfile->dentry);
	if (full_path == NULL) {
		rc = -ENOMEM;
		mutex_unlock(&cfile->fh_mutex);
		free_xid(xid);
		return rc;
	}

	cifs_dbg(FYI, "inode = 0x%p file flags 0x%x for %s\n",
		 inode, cfile->f_flags, full_path);

	if (tcon->ses->server->oplocks)
		oplock = REQ_OPLOCK;
	else
		oplock = 0;

	if (tcon->unix_ext && cap_unix(tcon->ses) &&
	    (CIFS_UNIX_POSIX_PATH_OPS_CAP &
				le64_to_cpu(tcon->fsUnixInfo.Capability))) {
		/*
		 * O_CREAT, O_EXCL and O_TRUNC already had their effect on the
		 * original open. Must mask them off for a reopen.
		 */
		unsigned int oflags = cfile->f_flags &
						~(O_CREAT | O_EXCL | O_TRUNC);

		rc = cifs_posix_open(full_path, NULL, inode->i_sb,
				     cifs_sb->mnt_file_mode /* ignored */,
				     oflags, &oplock, &cfile->fid.netfid, xid);
		if (rc == 0) {
			cifs_dbg(FYI, "posix reopen succeeded\n");
			oparms.reconnect = true;
			goto reopen_success;
		}
		/*
		 * fallthrough to retry open the old way on errors, especially
		 * in the reconnect path it is important to retry hard
		 */
	}

	desired_access = cifs_convert_flags(cfile->f_flags);

	/* O_SYNC also has bit for O_DSYNC so following check picks up either */
	if (cfile->f_flags & O_SYNC)
		create_options |= CREATE_WRITE_THROUGH;

	if (cfile->f_flags & O_DIRECT)
		create_options |= CREATE_NO_BUFFER;

	/* O_SYNC also has bit for O_DSYNC so following check picks up either */
	if (cfile->f_flags & O_SYNC)
		create_options |= CREATE_WRITE_THROUGH;

	if (cfile->f_flags & O_DIRECT)
		create_options |= CREATE_NO_BUFFER;

	if (server->ops->get_lease_key)
		server->ops->get_lease_key(inode, &cfile->fid);

	oparms.tcon = tcon;
	oparms.cifs_sb = cifs_sb;
	oparms.desired_access = desired_access;
	oparms.create_options = cifs_create_options(cifs_sb, create_options);
	oparms.disposition = disposition;
	oparms.path = full_path;
	oparms.fid = &cfile->fid;
	oparms.reconnect = true;

	/*
	 * Can not refresh inode by passing in file_info buf to be returned by
	 * ops->open and then calling get_inode_info with returned buf since
	 * file might have write behind data that needs to be flushed and server
	 * version of file size can be stale. If we knew for sure that inode was
	 * not dirty locally we could do this.
	 */
	rc = server->ops->open(xid, &oparms, &oplock, NULL);
	if (rc == -ENOENT && oparms.reconnect == false) {
		/* durable handle timeout is expired - open the file again */
		rc = server->ops->open(xid, &oparms, &oplock, NULL);
		/* indicate that we need to relock the file */
		oparms.reconnect = true;
	}

	if (rc) {
		mutex_unlock(&cfile->fh_mutex);
		cifs_dbg(FYI, "cifs_reopen returned 0x%x\n", rc);
		cifs_dbg(FYI, "oplock: %d\n", oplock);
		goto reopen_error_exit;
	}

reopen_success:
	cfile->invalidHandle = false;
	mutex_unlock(&cfile->fh_mutex);
	cinode = CIFS_I(inode);

	if (can_flush) {
		rc = filemap_write_and_wait(inode->i_mapping);
		if (!is_interrupt_error(rc))
			mapping_set_error(inode->i_mapping, rc);

		if (tcon->posix_extensions)
			rc = smb311_posix_get_inode_info(&inode, full_path, inode->i_sb, xid);
		else if (tcon->unix_ext)
			rc = cifs_get_inode_info_unix(&inode, full_path,
						      inode->i_sb, xid);
		else
			rc = cifs_get_inode_info(&inode, full_path, NULL,
						 inode->i_sb, xid, NULL);
	}
	/*
	 * Else we are writing out data to server already and could deadlock if
	 * we tried to flush data, and since we do not know if we have data that
	 * would invalidate the current end of file on the server we can not go
	 * to the server to get the new inode info.
	 */

	/*
	 * If the server returned a read oplock and we have mandatory brlocks,
	 * set oplock level to None.
	 */
	if (server->ops->is_read_op(oplock) && cifs_has_mand_locks(cinode)) {
		cifs_dbg(FYI, "Reset oplock val from read to None due to mand locks\n");
		oplock = 0;
	}

	server->ops->set_fid(cfile, &cfile->fid, oplock);
	if (oparms.reconnect)
		cifs_relock_file(cfile);

reopen_error_exit:
	kfree(full_path);
	free_xid(xid);
	return rc;
}

int cifs_close(struct inode *inode, struct file *file)
{
	if (file->private_data != NULL) {
		_cifsFileInfo_put(file->private_data, true, false);
		file->private_data = NULL;
	}

	/* return code from the ->release op is always ignored */
	return 0;
}

void
cifs_reopen_persistent_handles(struct cifs_tcon *tcon)
{
	struct cifsFileInfo *open_file;
	struct list_head *tmp;
	struct list_head *tmp1;
	struct list_head tmp_list;

	if (!tcon->use_persistent || !tcon->need_reopen_files)
		return;

	tcon->need_reopen_files = false;

	cifs_dbg(FYI, "Reopen persistent handles\n");
	INIT_LIST_HEAD(&tmp_list);

	/* list all files open on tree connection, reopen resilient handles  */
	spin_lock(&tcon->open_file_lock);
	list_for_each(tmp, &tcon->openFileList) {
		open_file = list_entry(tmp, struct cifsFileInfo, tlist);
		if (!open_file->invalidHandle)
			continue;
		cifsFileInfo_get(open_file);
		list_add_tail(&open_file->rlist, &tmp_list);
	}
	spin_unlock(&tcon->open_file_lock);

	list_for_each_safe(tmp, tmp1, &tmp_list) {
		open_file = list_entry(tmp, struct cifsFileInfo, rlist);
		if (cifs_reopen_file(open_file, false /* do not flush */))
			tcon->need_reopen_files = true;
		list_del_init(&open_file->rlist);
		cifsFileInfo_put(open_file);
	}
}

int cifs_closedir(struct inode *inode, struct file *file)
{
	int rc = 0;
	unsigned int xid;
	struct cifsFileInfo *cfile = file->private_data;
	struct cifs_tcon *tcon;
	struct TCP_Server_Info *server;
	char *buf;

	cifs_dbg(FYI, "Closedir inode = 0x%p\n", inode);

	if (cfile == NULL)
		return rc;

	xid = get_xid();
	tcon = tlink_tcon(cfile->tlink);
	server = tcon->ses->server;

	cifs_dbg(FYI, "Freeing private data in close dir\n");
	spin_lock(&cfile->file_info_lock);
	if (server->ops->dir_needs_close(cfile)) {
		cfile->invalidHandle = true;
		spin_unlock(&cfile->file_info_lock);
		if (server->ops->close_dir)
			rc = server->ops->close_dir(xid, tcon, &cfile->fid);
		else
			rc = -ENOSYS;
		cifs_dbg(FYI, "Closing uncompleted readdir with rc %d\n", rc);
		/* not much we can do if it fails anyway, ignore rc */
		rc = 0;
	} else
		spin_unlock(&cfile->file_info_lock);

	buf = cfile->srch_inf.ntwrk_buf_start;
	if (buf) {
		cifs_dbg(FYI, "closedir free smb buf in srch struct\n");
		cfile->srch_inf.ntwrk_buf_start = NULL;
		if (cfile->srch_inf.smallBuf)
			cifs_small_buf_release(buf);
		else
			cifs_buf_release(buf);
	}

	cifs_put_tlink(cfile->tlink);
	kfree(file->private_data);
	file->private_data = NULL;
	/* BB can we lock the filestruct while this is going on? */
	free_xid(xid);
	return rc;
}

static struct cifsLockInfo *
cifs_lock_init(__u64 offset, __u64 length, __u8 type, __u16 flags)
{
	struct cifsLockInfo *lock =
		kmalloc(sizeof(struct cifsLockInfo), GFP_KERNEL);
	if (!lock)
		return lock;
	lock->offset = offset;
	lock->length = length;
	lock->type = type;
	lock->pid = current->tgid;
	lock->flags = flags;
	INIT_LIST_HEAD(&lock->blist);
	init_waitqueue_head(&lock->block_q);
	return lock;
}

void
cifs_del_lock_waiters(struct cifsLockInfo *lock)
{
	struct cifsLockInfo *li, *tmp;
	list_for_each_entry_safe(li, tmp, &lock->blist, blist) {
		list_del_init(&li->blist);
		wake_up(&li->block_q);
	}
}

#define CIFS_LOCK_OP	0
#define CIFS_READ_OP	1
#define CIFS_WRITE_OP	2

/* @rw_check : 0 - no op, 1 - read, 2 - write */
static bool
cifs_find_fid_lock_conflict(struct cifs_fid_locks *fdlocks, __u64 offset,
			    __u64 length, __u8 type, __u16 flags,
			    struct cifsFileInfo *cfile,
			    struct cifsLockInfo **conf_lock, int rw_check)
{
	struct cifsLockInfo *li;
	struct cifsFileInfo *cur_cfile = fdlocks->cfile;
	struct TCP_Server_Info *server = tlink_tcon(cfile->tlink)->ses->server;

	list_for_each_entry(li, &fdlocks->locks, llist) {
		if (offset + length <= li->offset ||
		    offset >= li->offset + li->length)
			continue;
		if (rw_check != CIFS_LOCK_OP && current->tgid == li->pid &&
		    server->ops->compare_fids(cfile, cur_cfile)) {
			/* shared lock prevents write op through the same fid */
			if (!(li->type & server->vals->shared_lock_type) ||
			    rw_check != CIFS_WRITE_OP)
				continue;
		}
		if ((type & server->vals->shared_lock_type) &&
		    ((server->ops->compare_fids(cfile, cur_cfile) &&
		     current->tgid == li->pid) || type == li->type))
			continue;
		if (rw_check == CIFS_LOCK_OP &&
		    (flags & FL_OFDLCK) && (li->flags & FL_OFDLCK) &&
		    server->ops->compare_fids(cfile, cur_cfile))
			continue;
		if (conf_lock)
			*conf_lock = li;
		return true;
	}
	return false;
}

bool
cifs_find_lock_conflict(struct cifsFileInfo *cfile, __u64 offset, __u64 length,
			__u8 type, __u16 flags,
			struct cifsLockInfo **conf_lock, int rw_check)
{
	bool rc = false;
	struct cifs_fid_locks *cur;
	struct cifsInodeInfo *cinode = CIFS_I(d_inode(cfile->dentry));

	list_for_each_entry(cur, &cinode->llist, llist) {
		rc = cifs_find_fid_lock_conflict(cur, offset, length, type,
						 flags, cfile, conf_lock,
						 rw_check);
		if (rc)
			break;
	}

	return rc;
}

/*
 * Check if there is another lock that prevents us to set the lock (mandatory
 * style). If such a lock exists, update the flock structure with its
 * properties. Otherwise, set the flock type to F_UNLCK if we can cache brlocks
 * or leave it the same if we can't. Returns 0 if we don't need to request to
 * the server or 1 otherwise.
 */
static int
cifs_lock_test(struct cifsFileInfo *cfile, __u64 offset, __u64 length,
	       __u8 type, struct file_lock *flock)
{
	int rc = 0;
	struct cifsLockInfo *conf_lock;
	struct cifsInodeInfo *cinode = CIFS_I(d_inode(cfile->dentry));
	struct TCP_Server_Info *server = tlink_tcon(cfile->tlink)->ses->server;
	bool exist;

	down_read(&cinode->lock_sem);

	exist = cifs_find_lock_conflict(cfile, offset, length, type,
					flock->fl_flags, &conf_lock,
					CIFS_LOCK_OP);
	if (exist) {
		flock->fl_start = conf_lock->offset;
		flock->fl_end = conf_lock->offset + conf_lock->length - 1;
		flock->fl_pid = conf_lock->pid;
		if (conf_lock->type & server->vals->shared_lock_type)
			flock->fl_type = F_RDLCK;
		else
			flock->fl_type = F_WRLCK;
	} else if (!cinode->can_cache_brlcks)
		rc = 1;
	else
		flock->fl_type = F_UNLCK;

	up_read(&cinode->lock_sem);
	return rc;
}

static void
cifs_lock_add(struct cifsFileInfo *cfile, struct cifsLockInfo *lock)
{
	struct cifsInodeInfo *cinode = CIFS_I(d_inode(cfile->dentry));
	cifs_down_write(&cinode->lock_sem);
	list_add_tail(&lock->llist, &cfile->llist->locks);
	up_write(&cinode->lock_sem);
}

/*
 * Set the byte-range lock (mandatory style). Returns:
 * 1) 0, if we set the lock and don't need to request to the server;
 * 2) 1, if no locks prevent us but we need to request to the server;
 * 3) -EACCES, if there is a lock that prevents us and wait is false.
 */
static int
cifs_lock_add_if(struct cifsFileInfo *cfile, struct cifsLockInfo *lock,
		 bool wait)
{
	struct cifsLockInfo *conf_lock;
	struct cifsInodeInfo *cinode = CIFS_I(d_inode(cfile->dentry));
	bool exist;
	int rc = 0;

try_again:
	exist = false;
	cifs_down_write(&cinode->lock_sem);

	exist = cifs_find_lock_conflict(cfile, lock->offset, lock->length,
					lock->type, lock->flags, &conf_lock,
					CIFS_LOCK_OP);
	if (!exist && cinode->can_cache_brlcks) {
		list_add_tail(&lock->llist, &cfile->llist->locks);
		up_write(&cinode->lock_sem);
		return rc;
	}

	if (!exist)
		rc = 1;
	else if (!wait)
		rc = -EACCES;
	else {
		list_add_tail(&lock->blist, &conf_lock->blist);
		up_write(&cinode->lock_sem);
		rc = wait_event_interruptible(lock->block_q,
					(lock->blist.prev == &lock->blist) &&
					(lock->blist.next == &lock->blist));
		if (!rc)
			goto try_again;
		cifs_down_write(&cinode->lock_sem);
		list_del_init(&lock->blist);
	}

	up_write(&cinode->lock_sem);
	return rc;
}

/*
 * Check if there is another lock that prevents us to set the lock (posix
 * style). If such a lock exists, update the flock structure with its
 * properties. Otherwise, set the flock type to F_UNLCK if we can cache brlocks
 * or leave it the same if we can't. Returns 0 if we don't need to request to
 * the server or 1 otherwise.
 */
static int
cifs_posix_lock_test(struct file *file, struct file_lock *flock)
{
	int rc = 0;
	struct cifsInodeInfo *cinode = CIFS_I(file_inode(file));
	unsigned char saved_type = flock->fl_type;

	if ((flock->fl_flags & FL_POSIX) == 0)
		return 1;

	down_read(&cinode->lock_sem);
	posix_test_lock(file, flock);

	if (flock->fl_type == F_UNLCK && !cinode->can_cache_brlcks) {
		flock->fl_type = saved_type;
		rc = 1;
	}

	up_read(&cinode->lock_sem);
	return rc;
}

/*
 * Set the byte-range lock (posix style). Returns:
 * 1) <0, if the error occurs while setting the lock;
 * 2) 0, if we set the lock and don't need to request to the server;
 * 3) FILE_LOCK_DEFERRED, if we will wait for some other file_lock;
 * 4) FILE_LOCK_DEFERRED + 1, if we need to request to the server.
 */
static int
cifs_posix_lock_set(struct file *file, struct file_lock *flock)
{
	struct cifsInodeInfo *cinode = CIFS_I(file_inode(file));
	int rc = FILE_LOCK_DEFERRED + 1;

	if ((flock->fl_flags & FL_POSIX) == 0)
		return rc;

	cifs_down_write(&cinode->lock_sem);
	if (!cinode->can_cache_brlcks) {
		up_write(&cinode->lock_sem);
		return rc;
	}

	rc = posix_lock_file(file, flock, NULL);
	up_write(&cinode->lock_sem);
<<<<<<< HEAD
	if (rc == FILE_LOCK_DEFERRED) {
		rc = wait_event_interruptible(flock->fl_wait,
					list_empty(&flock->fl_blocked_member));
		if (!rc)
			goto try_again;
		locks_delete_block(flock);
	}
=======
>>>>>>> d1988041
	return rc;
}

int
cifs_push_mandatory_locks(struct cifsFileInfo *cfile)
{
	unsigned int xid;
	int rc = 0, stored_rc;
	struct cifsLockInfo *li, *tmp;
	struct cifs_tcon *tcon;
	unsigned int num, max_num, max_buf;
	LOCKING_ANDX_RANGE *buf, *cur;
	static const int types[] = {
		LOCKING_ANDX_LARGE_FILES,
		LOCKING_ANDX_SHARED_LOCK | LOCKING_ANDX_LARGE_FILES
	};
	int i;

	xid = get_xid();
	tcon = tlink_tcon(cfile->tlink);

	/*
	 * Accessing maxBuf is racy with cifs_reconnect - need to store value
	 * and check it before using.
	 */
	max_buf = tcon->ses->server->maxBuf;
	if (max_buf < (sizeof(struct smb_hdr) + sizeof(LOCKING_ANDX_RANGE))) {
		free_xid(xid);
		return -EINVAL;
	}

	BUILD_BUG_ON(sizeof(struct smb_hdr) + sizeof(LOCKING_ANDX_RANGE) >
		     PAGE_SIZE);
	max_buf = min_t(unsigned int, max_buf - sizeof(struct smb_hdr),
			PAGE_SIZE);
	max_num = (max_buf - sizeof(struct smb_hdr)) /
						sizeof(LOCKING_ANDX_RANGE);
	buf = kcalloc(max_num, sizeof(LOCKING_ANDX_RANGE), GFP_KERNEL);
	if (!buf) {
		free_xid(xid);
		return -ENOMEM;
	}

	for (i = 0; i < 2; i++) {
		cur = buf;
		num = 0;
		list_for_each_entry_safe(li, tmp, &cfile->llist->locks, llist) {
			if (li->type != types[i])
				continue;
			cur->Pid = cpu_to_le16(li->pid);
			cur->LengthLow = cpu_to_le32((u32)li->length);
			cur->LengthHigh = cpu_to_le32((u32)(li->length>>32));
			cur->OffsetLow = cpu_to_le32((u32)li->offset);
			cur->OffsetHigh = cpu_to_le32((u32)(li->offset>>32));
			if (++num == max_num) {
				stored_rc = cifs_lockv(xid, tcon,
						       cfile->fid.netfid,
						       (__u8)li->type, 0, num,
						       buf);
				if (stored_rc)
					rc = stored_rc;
				cur = buf;
				num = 0;
			} else
				cur++;
		}

		if (num) {
			stored_rc = cifs_lockv(xid, tcon, cfile->fid.netfid,
					       (__u8)types[i], 0, num, buf);
			if (stored_rc)
				rc = stored_rc;
		}
	}

	kfree(buf);
	free_xid(xid);
	return rc;
}

static __u32
hash_lockowner(fl_owner_t owner)
{
	return cifs_lock_secret ^ hash32_ptr((const void *)owner);
}

struct lock_to_push {
	struct list_head llist;
	__u64 offset;
	__u64 length;
	__u32 pid;
	__u16 netfid;
	__u8 type;
};

static int
cifs_push_posix_locks(struct cifsFileInfo *cfile)
{
	struct inode *inode = d_inode(cfile->dentry);
	struct cifs_tcon *tcon = tlink_tcon(cfile->tlink);
	struct file_lock *flock;
	struct file_lock_context *flctx = inode->i_flctx;
	unsigned int count = 0, i;
	int rc = 0, xid, type;
	struct list_head locks_to_send, *el;
	struct lock_to_push *lck, *tmp;
	__u64 length;

	xid = get_xid();

	if (!flctx)
		goto out;

	spin_lock(&flctx->flc_lock);
	list_for_each(el, &flctx->flc_posix) {
		count++;
	}
	spin_unlock(&flctx->flc_lock);

	INIT_LIST_HEAD(&locks_to_send);

	/*
	 * Allocating count locks is enough because no FL_POSIX locks can be
	 * added to the list while we are holding cinode->lock_sem that
	 * protects locking operations of this inode.
	 */
	for (i = 0; i < count; i++) {
		lck = kmalloc(sizeof(struct lock_to_push), GFP_KERNEL);
		if (!lck) {
			rc = -ENOMEM;
			goto err_out;
		}
		list_add_tail(&lck->llist, &locks_to_send);
	}

	el = locks_to_send.next;
	spin_lock(&flctx->flc_lock);
	list_for_each_entry(flock, &flctx->flc_posix, fl_list) {
		if (el == &locks_to_send) {
			/*
			 * The list ended. We don't have enough allocated
			 * structures - something is really wrong.
			 */
			cifs_dbg(VFS, "Can't push all brlocks!\n");
			break;
		}
		length = 1 + flock->fl_end - flock->fl_start;
		if (flock->fl_type == F_RDLCK || flock->fl_type == F_SHLCK)
			type = CIFS_RDLCK;
		else
			type = CIFS_WRLCK;
		lck = list_entry(el, struct lock_to_push, llist);
		lck->pid = hash_lockowner(flock->fl_owner);
		lck->netfid = cfile->fid.netfid;
		lck->length = length;
		lck->type = type;
		lck->offset = flock->fl_start;
	}
	spin_unlock(&flctx->flc_lock);

	list_for_each_entry_safe(lck, tmp, &locks_to_send, llist) {
		int stored_rc;

		stored_rc = CIFSSMBPosixLock(xid, tcon, lck->netfid, lck->pid,
					     lck->offset, lck->length, NULL,
					     lck->type, 0);
		if (stored_rc)
			rc = stored_rc;
		list_del(&lck->llist);
		kfree(lck);
	}

out:
	free_xid(xid);
	return rc;
err_out:
	list_for_each_entry_safe(lck, tmp, &locks_to_send, llist) {
		list_del(&lck->llist);
		kfree(lck);
	}
	goto out;
}

static int
cifs_push_locks(struct cifsFileInfo *cfile)
{
	struct cifs_sb_info *cifs_sb = CIFS_SB(cfile->dentry->d_sb);
	struct cifsInodeInfo *cinode = CIFS_I(d_inode(cfile->dentry));
	struct cifs_tcon *tcon = tlink_tcon(cfile->tlink);
	int rc = 0;

	/* we are going to update can_cache_brlcks here - need a write access */
	cifs_down_write(&cinode->lock_sem);
	if (!cinode->can_cache_brlcks) {
		up_write(&cinode->lock_sem);
		return rc;
	}

	if (cap_unix(tcon->ses) &&
	    (CIFS_UNIX_FCNTL_CAP & le64_to_cpu(tcon->fsUnixInfo.Capability)) &&
	    ((cifs_sb->mnt_cifs_flags & CIFS_MOUNT_NOPOSIXBRL) == 0))
		rc = cifs_push_posix_locks(cfile);
	else
		rc = tcon->ses->server->ops->push_mand_locks(cfile);

	cinode->can_cache_brlcks = false;
	up_write(&cinode->lock_sem);
	return rc;
}

static void
cifs_read_flock(struct file_lock *flock, __u32 *type, int *lock, int *unlock,
		bool *wait_flag, struct TCP_Server_Info *server)
{
	if (flock->fl_flags & FL_POSIX)
		cifs_dbg(FYI, "Posix\n");
	if (flock->fl_flags & FL_FLOCK)
		cifs_dbg(FYI, "Flock\n");
	if (flock->fl_flags & FL_SLEEP) {
		cifs_dbg(FYI, "Blocking lock\n");
		*wait_flag = true;
	}
	if (flock->fl_flags & FL_ACCESS)
		cifs_dbg(FYI, "Process suspended by mandatory locking - not implemented yet\n");
	if (flock->fl_flags & FL_LEASE)
		cifs_dbg(FYI, "Lease on file - not implemented yet\n");
	if (flock->fl_flags &
	    (~(FL_POSIX | FL_FLOCK | FL_SLEEP |
	       FL_ACCESS | FL_LEASE | FL_CLOSE | FL_OFDLCK)))
		cifs_dbg(FYI, "Unknown lock flags 0x%x\n", flock->fl_flags);

	*type = server->vals->large_lock_type;
	if (flock->fl_type == F_WRLCK) {
		cifs_dbg(FYI, "F_WRLCK\n");
		*type |= server->vals->exclusive_lock_type;
		*lock = 1;
	} else if (flock->fl_type == F_UNLCK) {
		cifs_dbg(FYI, "F_UNLCK\n");
		*type |= server->vals->unlock_lock_type;
		*unlock = 1;
		/* Check if unlock includes more than one lock range */
	} else if (flock->fl_type == F_RDLCK) {
		cifs_dbg(FYI, "F_RDLCK\n");
		*type |= server->vals->shared_lock_type;
		*lock = 1;
	} else if (flock->fl_type == F_EXLCK) {
		cifs_dbg(FYI, "F_EXLCK\n");
		*type |= server->vals->exclusive_lock_type;
		*lock = 1;
	} else if (flock->fl_type == F_SHLCK) {
		cifs_dbg(FYI, "F_SHLCK\n");
		*type |= server->vals->shared_lock_type;
		*lock = 1;
	} else
		cifs_dbg(FYI, "Unknown type of lock\n");
}

static int
cifs_getlk(struct file *file, struct file_lock *flock, __u32 type,
	   bool wait_flag, bool posix_lck, unsigned int xid)
{
	int rc = 0;
	__u64 length = 1 + flock->fl_end - flock->fl_start;
	struct cifsFileInfo *cfile = (struct cifsFileInfo *)file->private_data;
	struct cifs_tcon *tcon = tlink_tcon(cfile->tlink);
	struct TCP_Server_Info *server = tcon->ses->server;
	__u16 netfid = cfile->fid.netfid;

	if (posix_lck) {
		int posix_lock_type;

		rc = cifs_posix_lock_test(file, flock);
		if (!rc)
			return rc;

		if (type & server->vals->shared_lock_type)
			posix_lock_type = CIFS_RDLCK;
		else
			posix_lock_type = CIFS_WRLCK;
		rc = CIFSSMBPosixLock(xid, tcon, netfid,
				      hash_lockowner(flock->fl_owner),
				      flock->fl_start, length, flock,
				      posix_lock_type, wait_flag);
		return rc;
	}

	rc = cifs_lock_test(cfile, flock->fl_start, length, type, flock);
	if (!rc)
		return rc;

	/* BB we could chain these into one lock request BB */
	rc = server->ops->mand_lock(xid, cfile, flock->fl_start, length, type,
				    1, 0, false);
	if (rc == 0) {
		rc = server->ops->mand_lock(xid, cfile, flock->fl_start, length,
					    type, 0, 1, false);
		flock->fl_type = F_UNLCK;
		if (rc != 0)
			cifs_dbg(VFS, "Error unlocking previously locked range %d during test of lock\n",
				 rc);
		return 0;
	}

	if (type & server->vals->shared_lock_type) {
		flock->fl_type = F_WRLCK;
		return 0;
	}

	type &= ~server->vals->exclusive_lock_type;

	rc = server->ops->mand_lock(xid, cfile, flock->fl_start, length,
				    type | server->vals->shared_lock_type,
				    1, 0, false);
	if (rc == 0) {
		rc = server->ops->mand_lock(xid, cfile, flock->fl_start, length,
			type | server->vals->shared_lock_type, 0, 1, false);
		flock->fl_type = F_RDLCK;
		if (rc != 0)
			cifs_dbg(VFS, "Error unlocking previously locked range %d during test of lock\n",
				 rc);
	} else
		flock->fl_type = F_WRLCK;

	return 0;
}

void
cifs_move_llist(struct list_head *source, struct list_head *dest)
{
	struct list_head *li, *tmp;
	list_for_each_safe(li, tmp, source)
		list_move(li, dest);
}

void
cifs_free_llist(struct list_head *llist)
{
	struct cifsLockInfo *li, *tmp;
	list_for_each_entry_safe(li, tmp, llist, llist) {
		cifs_del_lock_waiters(li);
		list_del(&li->llist);
		kfree(li);
	}
}

int
cifs_unlock_range(struct cifsFileInfo *cfile, struct file_lock *flock,
		  unsigned int xid)
{
	int rc = 0, stored_rc;
	static const int types[] = {
		LOCKING_ANDX_LARGE_FILES,
		LOCKING_ANDX_SHARED_LOCK | LOCKING_ANDX_LARGE_FILES
	};
	unsigned int i;
	unsigned int max_num, num, max_buf;
	LOCKING_ANDX_RANGE *buf, *cur;
	struct cifs_tcon *tcon = tlink_tcon(cfile->tlink);
	struct cifsInodeInfo *cinode = CIFS_I(d_inode(cfile->dentry));
	struct cifsLockInfo *li, *tmp;
	__u64 length = 1 + flock->fl_end - flock->fl_start;
	struct list_head tmp_llist;

	INIT_LIST_HEAD(&tmp_llist);

	/*
	 * Accessing maxBuf is racy with cifs_reconnect - need to store value
	 * and check it before using.
	 */
	max_buf = tcon->ses->server->maxBuf;
	if (max_buf < (sizeof(struct smb_hdr) + sizeof(LOCKING_ANDX_RANGE)))
		return -EINVAL;

	BUILD_BUG_ON(sizeof(struct smb_hdr) + sizeof(LOCKING_ANDX_RANGE) >
		     PAGE_SIZE);
	max_buf = min_t(unsigned int, max_buf - sizeof(struct smb_hdr),
			PAGE_SIZE);
	max_num = (max_buf - sizeof(struct smb_hdr)) /
						sizeof(LOCKING_ANDX_RANGE);
	buf = kcalloc(max_num, sizeof(LOCKING_ANDX_RANGE), GFP_KERNEL);
	if (!buf)
		return -ENOMEM;

	cifs_down_write(&cinode->lock_sem);
	for (i = 0; i < 2; i++) {
		cur = buf;
		num = 0;
		list_for_each_entry_safe(li, tmp, &cfile->llist->locks, llist) {
			if (flock->fl_start > li->offset ||
			    (flock->fl_start + length) <
			    (li->offset + li->length))
				continue;
			if (current->tgid != li->pid)
				continue;
			if (types[i] != li->type)
				continue;
			if (cinode->can_cache_brlcks) {
				/*
				 * We can cache brlock requests - simply remove
				 * a lock from the file's list.
				 */
				list_del(&li->llist);
				cifs_del_lock_waiters(li);
				kfree(li);
				continue;
			}
			cur->Pid = cpu_to_le16(li->pid);
			cur->LengthLow = cpu_to_le32((u32)li->length);
			cur->LengthHigh = cpu_to_le32((u32)(li->length>>32));
			cur->OffsetLow = cpu_to_le32((u32)li->offset);
			cur->OffsetHigh = cpu_to_le32((u32)(li->offset>>32));
			/*
			 * We need to save a lock here to let us add it again to
			 * the file's list if the unlock range request fails on
			 * the server.
			 */
			list_move(&li->llist, &tmp_llist);
			if (++num == max_num) {
				stored_rc = cifs_lockv(xid, tcon,
						       cfile->fid.netfid,
						       li->type, num, 0, buf);
				if (stored_rc) {
					/*
					 * We failed on the unlock range
					 * request - add all locks from the tmp
					 * list to the head of the file's list.
					 */
					cifs_move_llist(&tmp_llist,
							&cfile->llist->locks);
					rc = stored_rc;
				} else
					/*
					 * The unlock range request succeed -
					 * free the tmp list.
					 */
					cifs_free_llist(&tmp_llist);
				cur = buf;
				num = 0;
			} else
				cur++;
		}
		if (num) {
			stored_rc = cifs_lockv(xid, tcon, cfile->fid.netfid,
					       types[i], num, 0, buf);
			if (stored_rc) {
				cifs_move_llist(&tmp_llist,
						&cfile->llist->locks);
				rc = stored_rc;
			} else
				cifs_free_llist(&tmp_llist);
		}
	}

	up_write(&cinode->lock_sem);
	kfree(buf);
	return rc;
}

static int
cifs_setlk(struct file *file, struct file_lock *flock, __u32 type,
	   bool wait_flag, bool posix_lck, int lock, int unlock,
	   unsigned int xid)
{
	int rc = 0;
	__u64 length = 1 + flock->fl_end - flock->fl_start;
	struct cifsFileInfo *cfile = (struct cifsFileInfo *)file->private_data;
	struct cifs_tcon *tcon = tlink_tcon(cfile->tlink);
	struct TCP_Server_Info *server = tcon->ses->server;
	struct inode *inode = d_inode(cfile->dentry);

	if (posix_lck) {
		int posix_lock_type;

		rc = cifs_posix_lock_set(file, flock);
		if (rc <= FILE_LOCK_DEFERRED)
			return rc;

		if (type & server->vals->shared_lock_type)
			posix_lock_type = CIFS_RDLCK;
		else
			posix_lock_type = CIFS_WRLCK;

		if (unlock == 1)
			posix_lock_type = CIFS_UNLCK;

		rc = CIFSSMBPosixLock(xid, tcon, cfile->fid.netfid,
				      hash_lockowner(flock->fl_owner),
				      flock->fl_start, length,
				      NULL, posix_lock_type, wait_flag);
		goto out;
	}

	if (lock) {
		struct cifsLockInfo *lock;

		lock = cifs_lock_init(flock->fl_start, length, type,
				      flock->fl_flags);
		if (!lock)
			return -ENOMEM;

		rc = cifs_lock_add_if(cfile, lock, wait_flag);
		if (rc < 0) {
			kfree(lock);
			return rc;
		}
		if (!rc)
			goto out;

		/*
		 * Windows 7 server can delay breaking lease from read to None
		 * if we set a byte-range lock on a file - break it explicitly
		 * before sending the lock to the server to be sure the next
		 * read won't conflict with non-overlapted locks due to
		 * pagereading.
		 */
		if (!CIFS_CACHE_WRITE(CIFS_I(inode)) &&
					CIFS_CACHE_READ(CIFS_I(inode))) {
			cifs_zap_mapping(inode);
			cifs_dbg(FYI, "Set no oplock for inode=%p due to mand locks\n",
				 inode);
			CIFS_I(inode)->oplock = 0;
		}

		rc = server->ops->mand_lock(xid, cfile, flock->fl_start, length,
					    type, 1, 0, wait_flag);
		if (rc) {
			kfree(lock);
			return rc;
		}

		cifs_lock_add(cfile, lock);
	} else if (unlock)
		rc = server->ops->mand_unlock_range(cfile, flock, xid);

out:
	if ((flock->fl_flags & FL_POSIX) || (flock->fl_flags & FL_FLOCK)) {
		/*
		 * If this is a request to remove all locks because we
		 * are closing the file, it doesn't matter if the
		 * unlocking failed as both cifs.ko and the SMB server
		 * remove the lock on file close
		 */
		if (rc) {
			cifs_dbg(VFS, "%s failed rc=%d\n", __func__, rc);
			if (!(flock->fl_flags & FL_CLOSE))
				return rc;
		}
		rc = locks_lock_file_wait(file, flock);
	}
	return rc;
}

int cifs_flock(struct file *file, int cmd, struct file_lock *fl)
{
	int rc, xid;
	int lock = 0, unlock = 0;
	bool wait_flag = false;
	bool posix_lck = false;
	struct cifs_sb_info *cifs_sb;
	struct cifs_tcon *tcon;
	struct cifsFileInfo *cfile;
	__u32 type;

	rc = -EACCES;
	xid = get_xid();

	if (!(fl->fl_flags & FL_FLOCK))
		return -ENOLCK;

	cfile = (struct cifsFileInfo *)file->private_data;
	tcon = tlink_tcon(cfile->tlink);

	cifs_read_flock(fl, &type, &lock, &unlock, &wait_flag,
			tcon->ses->server);
	cifs_sb = CIFS_FILE_SB(file);

	if (cap_unix(tcon->ses) &&
	    (CIFS_UNIX_FCNTL_CAP & le64_to_cpu(tcon->fsUnixInfo.Capability)) &&
	    ((cifs_sb->mnt_cifs_flags & CIFS_MOUNT_NOPOSIXBRL) == 0))
		posix_lck = true;

	if (!lock && !unlock) {
		/*
		 * if no lock or unlock then nothing to do since we do not
		 * know what it is
		 */
		free_xid(xid);
		return -EOPNOTSUPP;
	}

	rc = cifs_setlk(file, fl, type, wait_flag, posix_lck, lock, unlock,
			xid);
	free_xid(xid);
	return rc;


}

int cifs_lock(struct file *file, int cmd, struct file_lock *flock)
{
	int rc, xid;
	int lock = 0, unlock = 0;
	bool wait_flag = false;
	bool posix_lck = false;
	struct cifs_sb_info *cifs_sb;
	struct cifs_tcon *tcon;
	struct cifsFileInfo *cfile;
	__u32 type;

	rc = -EACCES;
	xid = get_xid();

	cifs_dbg(FYI, "Lock parm: 0x%x flockflags: 0x%x flocktype: 0x%x start: %lld end: %lld\n",
		 cmd, flock->fl_flags, flock->fl_type,
		 flock->fl_start, flock->fl_end);

	cfile = (struct cifsFileInfo *)file->private_data;
	tcon = tlink_tcon(cfile->tlink);

	cifs_read_flock(flock, &type, &lock, &unlock, &wait_flag,
			tcon->ses->server);
	cifs_sb = CIFS_FILE_SB(file);

	if (cap_unix(tcon->ses) &&
	    (CIFS_UNIX_FCNTL_CAP & le64_to_cpu(tcon->fsUnixInfo.Capability)) &&
	    ((cifs_sb->mnt_cifs_flags & CIFS_MOUNT_NOPOSIXBRL) == 0))
		posix_lck = true;
	/*
	 * BB add code here to normalize offset and length to account for
	 * negative length which we can not accept over the wire.
	 */
	if (IS_GETLK(cmd)) {
		rc = cifs_getlk(file, flock, type, wait_flag, posix_lck, xid);
		free_xid(xid);
		return rc;
	}

	if (!lock && !unlock) {
		/*
		 * if no lock or unlock then nothing to do since we do not
		 * know what it is
		 */
		free_xid(xid);
		return -EOPNOTSUPP;
	}

	rc = cifs_setlk(file, flock, type, wait_flag, posix_lck, lock, unlock,
			xid);
	free_xid(xid);
	return rc;
}

/*
 * update the file size (if needed) after a write. Should be called with
 * the inode->i_lock held
 */
void
cifs_update_eof(struct cifsInodeInfo *cifsi, loff_t offset,
		      unsigned int bytes_written)
{
	loff_t end_of_write = offset + bytes_written;

	if (end_of_write > cifsi->server_eof)
		cifsi->server_eof = end_of_write;
}

static ssize_t
cifs_write(struct cifsFileInfo *open_file, __u32 pid, const char *write_data,
	   size_t write_size, loff_t *offset)
{
	int rc = 0;
	unsigned int bytes_written = 0;
	unsigned int total_written;
	struct cifs_tcon *tcon;
	struct TCP_Server_Info *server;
	unsigned int xid;
	struct dentry *dentry = open_file->dentry;
	struct cifsInodeInfo *cifsi = CIFS_I(d_inode(dentry));
	struct cifs_io_parms io_parms = {0};

	cifs_dbg(FYI, "write %zd bytes to offset %lld of %pd\n",
		 write_size, *offset, dentry);

	tcon = tlink_tcon(open_file->tlink);
	server = tcon->ses->server;

	if (!server->ops->sync_write)
		return -ENOSYS;

	xid = get_xid();

	for (total_written = 0; write_size > total_written;
	     total_written += bytes_written) {
		rc = -EAGAIN;
		while (rc == -EAGAIN) {
			struct kvec iov[2];
			unsigned int len;

			if (open_file->invalidHandle) {
				/* we could deadlock if we called
				   filemap_fdatawait from here so tell
				   reopen_file not to flush data to
				   server now */
				rc = cifs_reopen_file(open_file, false);
				if (rc != 0)
					break;
			}

			len = min(server->ops->wp_retry_size(d_inode(dentry)),
				  (unsigned int)write_size - total_written);
			/* iov[0] is reserved for smb header */
			iov[1].iov_base = (char *)write_data + total_written;
			iov[1].iov_len = len;
			io_parms.pid = pid;
			io_parms.tcon = tcon;
			io_parms.offset = *offset;
			io_parms.length = len;
			rc = server->ops->sync_write(xid, &open_file->fid,
					&io_parms, &bytes_written, iov, 1);
		}
		if (rc || (bytes_written == 0)) {
			if (total_written)
				break;
			else {
				free_xid(xid);
				return rc;
			}
		} else {
			spin_lock(&d_inode(dentry)->i_lock);
			cifs_update_eof(cifsi, *offset, bytes_written);
			spin_unlock(&d_inode(dentry)->i_lock);
			*offset += bytes_written;
		}
	}

	cifs_stats_bytes_written(tcon, total_written);

	if (total_written > 0) {
		spin_lock(&d_inode(dentry)->i_lock);
		if (*offset > d_inode(dentry)->i_size)
			i_size_write(d_inode(dentry), *offset);
		spin_unlock(&d_inode(dentry)->i_lock);
	}
	mark_inode_dirty_sync(d_inode(dentry));
	free_xid(xid);
	return total_written;
}

struct cifsFileInfo *find_readable_file(struct cifsInodeInfo *cifs_inode,
					bool fsuid_only)
{
	struct cifsFileInfo *open_file = NULL;
	struct cifs_sb_info *cifs_sb = CIFS_SB(cifs_inode->vfs_inode.i_sb);

	/* only filter by fsuid on multiuser mounts */
	if (!(cifs_sb->mnt_cifs_flags & CIFS_MOUNT_MULTIUSER))
		fsuid_only = false;

	spin_lock(&cifs_inode->open_file_lock);
	/* we could simply get the first_list_entry since write-only entries
	   are always at the end of the list but since the first entry might
	   have a close pending, we go through the whole list */
	list_for_each_entry(open_file, &cifs_inode->openFileList, flist) {
		if (fsuid_only && !uid_eq(open_file->uid, current_fsuid()))
			continue;
		if (OPEN_FMODE(open_file->f_flags) & FMODE_READ) {
			if (!open_file->invalidHandle) {
				/* found a good file */
				/* lock it so it will not be closed on us */
				cifsFileInfo_get(open_file);
				spin_unlock(&cifs_inode->open_file_lock);
				return open_file;
			} /* else might as well continue, and look for
			     another, or simply have the caller reopen it
			     again rather than trying to fix this handle */
		} else /* write only file */
			break; /* write only files are last so must be done */
	}
	spin_unlock(&cifs_inode->open_file_lock);
	return NULL;
}

/* Return -EBADF if no handle is found and general rc otherwise */
int
cifs_get_writable_file(struct cifsInodeInfo *cifs_inode, int flags,
		       struct cifsFileInfo **ret_file)
{
	struct cifsFileInfo *open_file, *inv_file = NULL;
	struct cifs_sb_info *cifs_sb;
	bool any_available = false;
	int rc = -EBADF;
	unsigned int refind = 0;
	bool fsuid_only = flags & FIND_WR_FSUID_ONLY;
	bool with_delete = flags & FIND_WR_WITH_DELETE;
	*ret_file = NULL;

	/*
	 * Having a null inode here (because mapping->host was set to zero by
	 * the VFS or MM) should not happen but we had reports of on oops (due
	 * to it being zero) during stress testcases so we need to check for it
	 */

	if (cifs_inode == NULL) {
		cifs_dbg(VFS, "Null inode passed to cifs_writeable_file\n");
		dump_stack();
		return rc;
	}

	cifs_sb = CIFS_SB(cifs_inode->vfs_inode.i_sb);

	/* only filter by fsuid on multiuser mounts */
	if (!(cifs_sb->mnt_cifs_flags & CIFS_MOUNT_MULTIUSER))
		fsuid_only = false;

	spin_lock(&cifs_inode->open_file_lock);
refind_writable:
	if (refind > MAX_REOPEN_ATT) {
		spin_unlock(&cifs_inode->open_file_lock);
		return rc;
	}
	list_for_each_entry(open_file, &cifs_inode->openFileList, flist) {
		if (!any_available && open_file->pid != current->tgid)
			continue;
		if (fsuid_only && !uid_eq(open_file->uid, current_fsuid()))
			continue;
		if (with_delete && !(open_file->fid.access & DELETE))
			continue;
		if (OPEN_FMODE(open_file->f_flags) & FMODE_WRITE) {
			if (!open_file->invalidHandle) {
				/* found a good writable file */
				cifsFileInfo_get(open_file);
				spin_unlock(&cifs_inode->open_file_lock);
				*ret_file = open_file;
				return 0;
			} else {
				if (!inv_file)
					inv_file = open_file;
			}
		}
	}
	/* couldn't find useable FH with same pid, try any available */
	if (!any_available) {
		any_available = true;
		goto refind_writable;
	}

	if (inv_file) {
		any_available = false;
		cifsFileInfo_get(inv_file);
	}

	spin_unlock(&cifs_inode->open_file_lock);

	if (inv_file) {
		rc = cifs_reopen_file(inv_file, false);
		if (!rc) {
			*ret_file = inv_file;
			return 0;
		}

		spin_lock(&cifs_inode->open_file_lock);
		list_move_tail(&inv_file->flist, &cifs_inode->openFileList);
		spin_unlock(&cifs_inode->open_file_lock);
		cifsFileInfo_put(inv_file);
		++refind;
		inv_file = NULL;
		spin_lock(&cifs_inode->open_file_lock);
		goto refind_writable;
	}

	return rc;
}

struct cifsFileInfo *
find_writable_file(struct cifsInodeInfo *cifs_inode, int flags)
{
	struct cifsFileInfo *cfile;
	int rc;

	rc = cifs_get_writable_file(cifs_inode, flags, &cfile);
	if (rc)
		cifs_dbg(FYI, "Couldn't find writable handle rc=%d\n", rc);

	return cfile;
}

int
cifs_get_writable_path(struct cifs_tcon *tcon, const char *name,
		       int flags,
		       struct cifsFileInfo **ret_file)
{
	struct list_head *tmp;
	struct cifsFileInfo *cfile;
	struct cifsInodeInfo *cinode;
	char *full_path;

	*ret_file = NULL;

	spin_lock(&tcon->open_file_lock);
	list_for_each(tmp, &tcon->openFileList) {
		cfile = list_entry(tmp, struct cifsFileInfo,
			     tlist);
		full_path = build_path_from_dentry(cfile->dentry);
		if (full_path == NULL) {
			spin_unlock(&tcon->open_file_lock);
			return -ENOMEM;
		}
		if (strcmp(full_path, name)) {
			kfree(full_path);
			continue;
		}

		kfree(full_path);
		cinode = CIFS_I(d_inode(cfile->dentry));
		spin_unlock(&tcon->open_file_lock);
		return cifs_get_writable_file(cinode, flags, ret_file);
	}

	spin_unlock(&tcon->open_file_lock);
	return -ENOENT;
}

int
cifs_get_readable_path(struct cifs_tcon *tcon, const char *name,
		       struct cifsFileInfo **ret_file)
{
	struct list_head *tmp;
	struct cifsFileInfo *cfile;
	struct cifsInodeInfo *cinode;
	char *full_path;

	*ret_file = NULL;

	spin_lock(&tcon->open_file_lock);
	list_for_each(tmp, &tcon->openFileList) {
		cfile = list_entry(tmp, struct cifsFileInfo,
			     tlist);
		full_path = build_path_from_dentry(cfile->dentry);
		if (full_path == NULL) {
			spin_unlock(&tcon->open_file_lock);
			return -ENOMEM;
		}
		if (strcmp(full_path, name)) {
			kfree(full_path);
			continue;
		}

		kfree(full_path);
		cinode = CIFS_I(d_inode(cfile->dentry));
		spin_unlock(&tcon->open_file_lock);
		*ret_file = find_readable_file(cinode, 0);
		return *ret_file ? 0 : -ENOENT;
	}

	spin_unlock(&tcon->open_file_lock);
	return -ENOENT;
}

static int cifs_partialpagewrite(struct page *page, unsigned from, unsigned to)
{
	struct address_space *mapping = page->mapping;
	loff_t offset = (loff_t)page->index << PAGE_SHIFT;
	char *write_data;
	int rc = -EFAULT;
	int bytes_written = 0;
	struct inode *inode;
	struct cifsFileInfo *open_file;

	if (!mapping || !mapping->host)
		return -EFAULT;

	inode = page->mapping->host;

	offset += (loff_t)from;
	write_data = kmap(page);
	write_data += from;

	if ((to > PAGE_SIZE) || (from > to)) {
		kunmap(page);
		return -EIO;
	}

	/* racing with truncate? */
	if (offset > mapping->host->i_size) {
		kunmap(page);
		return 0; /* don't care */
	}

	/* check to make sure that we are not extending the file */
	if (mapping->host->i_size - offset < (loff_t)to)
		to = (unsigned)(mapping->host->i_size - offset);

	rc = cifs_get_writable_file(CIFS_I(mapping->host), FIND_WR_ANY,
				    &open_file);
	if (!rc) {
		bytes_written = cifs_write(open_file, open_file->pid,
					   write_data, to - from, &offset);
		cifsFileInfo_put(open_file);
		/* Does mm or vfs already set times? */
		inode->i_atime = inode->i_mtime = current_time(inode);
		if ((bytes_written > 0) && (offset))
			rc = 0;
		else if (bytes_written < 0)
			rc = bytes_written;
		else
			rc = -EFAULT;
	} else {
		cifs_dbg(FYI, "No writable handle for write page rc=%d\n", rc);
		if (!is_retryable_error(rc))
			rc = -EIO;
	}

	kunmap(page);
	return rc;
}

static struct cifs_writedata *
wdata_alloc_and_fillpages(pgoff_t tofind, struct address_space *mapping,
			  pgoff_t end, pgoff_t *index,
			  unsigned int *found_pages)
{
	struct cifs_writedata *wdata;

	wdata = cifs_writedata_alloc((unsigned int)tofind,
				     cifs_writev_complete);
	if (!wdata)
		return NULL;

	*found_pages = find_get_pages_range_tag(mapping, index, end,
				PAGECACHE_TAG_DIRTY, tofind, wdata->pages);
	return wdata;
}

static unsigned int
wdata_prepare_pages(struct cifs_writedata *wdata, unsigned int found_pages,
		    struct address_space *mapping,
		    struct writeback_control *wbc,
		    pgoff_t end, pgoff_t *index, pgoff_t *next, bool *done)
{
	unsigned int nr_pages = 0, i;
	struct page *page;

	for (i = 0; i < found_pages; i++) {
		page = wdata->pages[i];
		/*
		 * At this point we hold neither the i_pages lock nor the
		 * page lock: the page may be truncated or invalidated
		 * (changing page->mapping to NULL), or even swizzled
		 * back from swapper_space to tmpfs file mapping
		 */

		if (nr_pages == 0)
			lock_page(page);
		else if (!trylock_page(page))
			break;

		if (unlikely(page->mapping != mapping)) {
			unlock_page(page);
			break;
		}

		if (!wbc->range_cyclic && page->index > end) {
			*done = true;
			unlock_page(page);
			break;
		}

		if (*next && (page->index != *next)) {
			/* Not next consecutive page */
			unlock_page(page);
			break;
		}

		if (wbc->sync_mode != WB_SYNC_NONE)
			wait_on_page_writeback(page);

		if (PageWriteback(page) ||
				!clear_page_dirty_for_io(page)) {
			unlock_page(page);
			break;
		}

		/*
		 * This actually clears the dirty bit in the radix tree.
		 * See cifs_writepage() for more commentary.
		 */
		set_page_writeback(page);
		if (page_offset(page) >= i_size_read(mapping->host)) {
			*done = true;
			unlock_page(page);
			end_page_writeback(page);
			break;
		}

		wdata->pages[i] = page;
		*next = page->index + 1;
		++nr_pages;
	}

	/* reset index to refind any pages skipped */
	if (nr_pages == 0)
		*index = wdata->pages[0]->index + 1;

	/* put any pages we aren't going to use */
	for (i = nr_pages; i < found_pages; i++) {
		put_page(wdata->pages[i]);
		wdata->pages[i] = NULL;
	}

	return nr_pages;
}

static int
wdata_send_pages(struct cifs_writedata *wdata, unsigned int nr_pages,
		 struct address_space *mapping, struct writeback_control *wbc)
{
	int rc;

	wdata->sync_mode = wbc->sync_mode;
	wdata->nr_pages = nr_pages;
	wdata->offset = page_offset(wdata->pages[0]);
	wdata->pagesz = PAGE_SIZE;
	wdata->tailsz = min(i_size_read(mapping->host) -
			page_offset(wdata->pages[nr_pages - 1]),
			(loff_t)PAGE_SIZE);
	wdata->bytes = ((nr_pages - 1) * PAGE_SIZE) + wdata->tailsz;
	wdata->pid = wdata->cfile->pid;

	rc = adjust_credits(wdata->server, &wdata->credits, wdata->bytes);
	if (rc)
		return rc;

	if (wdata->cfile->invalidHandle)
		rc = -EAGAIN;
	else
		rc = wdata->server->ops->async_writev(wdata,
						      cifs_writedata_release);

	return rc;
}

static int cifs_writepages(struct address_space *mapping,
			   struct writeback_control *wbc)
{
	struct inode *inode = mapping->host;
	struct cifs_sb_info *cifs_sb = CIFS_SB(inode->i_sb);
	struct TCP_Server_Info *server;
	bool done = false, scanned = false, range_whole = false;
	pgoff_t end, index;
	struct cifs_writedata *wdata;
	struct cifsFileInfo *cfile = NULL;
	int rc = 0;
	int saved_rc = 0;
	unsigned int xid;

	/*
	 * If wsize is smaller than the page cache size, default to writing
	 * one page at a time via cifs_writepage
	 */
	if (cifs_sb->wsize < PAGE_SIZE)
		return generic_writepages(mapping, wbc);

	xid = get_xid();
	if (wbc->range_cyclic) {
		index = mapping->writeback_index; /* Start from prev offset */
		end = -1;
	} else {
		index = wbc->range_start >> PAGE_SHIFT;
		end = wbc->range_end >> PAGE_SHIFT;
		if (wbc->range_start == 0 && wbc->range_end == LLONG_MAX)
			range_whole = true;
		scanned = true;
	}
	server = cifs_pick_channel(cifs_sb_master_tcon(cifs_sb)->ses);

retry:
	while (!done && index <= end) {
		unsigned int i, nr_pages, found_pages, wsize;
		pgoff_t next = 0, tofind, saved_index = index;
		struct cifs_credits credits_on_stack;
		struct cifs_credits *credits = &credits_on_stack;
		int get_file_rc = 0;

		if (cfile)
			cifsFileInfo_put(cfile);

		rc = cifs_get_writable_file(CIFS_I(inode), FIND_WR_ANY, &cfile);

		/* in case of an error store it to return later */
		if (rc)
			get_file_rc = rc;

		rc = server->ops->wait_mtu_credits(server, cifs_sb->wsize,
						   &wsize, credits);
		if (rc != 0) {
			done = true;
			break;
		}

		tofind = min((wsize / PAGE_SIZE) - 1, end - index) + 1;

		wdata = wdata_alloc_and_fillpages(tofind, mapping, end, &index,
						  &found_pages);
		if (!wdata) {
			rc = -ENOMEM;
			done = true;
			add_credits_and_wake_if(server, credits, 0);
			break;
		}

		if (found_pages == 0) {
			kref_put(&wdata->refcount, cifs_writedata_release);
			add_credits_and_wake_if(server, credits, 0);
			break;
		}

		nr_pages = wdata_prepare_pages(wdata, found_pages, mapping, wbc,
					       end, &index, &next, &done);

		/* nothing to write? */
		if (nr_pages == 0) {
			kref_put(&wdata->refcount, cifs_writedata_release);
			add_credits_and_wake_if(server, credits, 0);
			continue;
		}

		wdata->credits = credits_on_stack;
		wdata->cfile = cfile;
		wdata->server = server;
		cfile = NULL;

		if (!wdata->cfile) {
			cifs_dbg(VFS, "No writable handle in writepages rc=%d\n",
				 get_file_rc);
			if (is_retryable_error(get_file_rc))
				rc = get_file_rc;
			else
				rc = -EBADF;
		} else
			rc = wdata_send_pages(wdata, nr_pages, mapping, wbc);

		for (i = 0; i < nr_pages; ++i)
			unlock_page(wdata->pages[i]);

		/* send failure -- clean up the mess */
		if (rc != 0) {
			add_credits_and_wake_if(server, &wdata->credits, 0);
			for (i = 0; i < nr_pages; ++i) {
				if (is_retryable_error(rc))
					redirty_page_for_writepage(wbc,
							   wdata->pages[i]);
				else
					SetPageError(wdata->pages[i]);
				end_page_writeback(wdata->pages[i]);
				put_page(wdata->pages[i]);
			}
			if (!is_retryable_error(rc))
				mapping_set_error(mapping, rc);
		}
		kref_put(&wdata->refcount, cifs_writedata_release);

		if (wbc->sync_mode == WB_SYNC_ALL && rc == -EAGAIN) {
			index = saved_index;
			continue;
		}

		/* Return immediately if we received a signal during writing */
		if (is_interrupt_error(rc)) {
			done = true;
			break;
		}

		if (rc != 0 && saved_rc == 0)
			saved_rc = rc;

		wbc->nr_to_write -= nr_pages;
		if (wbc->nr_to_write <= 0)
			done = true;

		index = next;
	}

	if (!scanned && !done) {
		/*
		 * We hit the last page and there is more work to be done: wrap
		 * back to the start of the file
		 */
		scanned = true;
		index = 0;
		goto retry;
	}

	if (saved_rc != 0)
		rc = saved_rc;

	if (wbc->range_cyclic || (range_whole && wbc->nr_to_write > 0))
		mapping->writeback_index = index;

	if (cfile)
		cifsFileInfo_put(cfile);
	free_xid(xid);
	return rc;
}

static int
cifs_writepage_locked(struct page *page, struct writeback_control *wbc)
{
	int rc;
	unsigned int xid;

	xid = get_xid();
/* BB add check for wbc flags */
	get_page(page);
	if (!PageUptodate(page))
		cifs_dbg(FYI, "ppw - page not up to date\n");

	/*
	 * Set the "writeback" flag, and clear "dirty" in the radix tree.
	 *
	 * A writepage() implementation always needs to do either this,
	 * or re-dirty the page with "redirty_page_for_writepage()" in
	 * the case of a failure.
	 *
	 * Just unlocking the page will cause the radix tree tag-bits
	 * to fail to update with the state of the page correctly.
	 */
	set_page_writeback(page);
retry_write:
	rc = cifs_partialpagewrite(page, 0, PAGE_SIZE);
	if (is_retryable_error(rc)) {
		if (wbc->sync_mode == WB_SYNC_ALL && rc == -EAGAIN)
			goto retry_write;
		redirty_page_for_writepage(wbc, page);
	} else if (rc != 0) {
		SetPageError(page);
		mapping_set_error(page->mapping, rc);
	} else {
		SetPageUptodate(page);
	}
	end_page_writeback(page);
	put_page(page);
	free_xid(xid);
	return rc;
}

static int cifs_writepage(struct page *page, struct writeback_control *wbc)
{
	int rc = cifs_writepage_locked(page, wbc);
	unlock_page(page);
	return rc;
}

static int cifs_write_end(struct file *file, struct address_space *mapping,
			loff_t pos, unsigned len, unsigned copied,
			struct page *page, void *fsdata)
{
	int rc;
	struct inode *inode = mapping->host;
	struct cifsFileInfo *cfile = file->private_data;
	struct cifs_sb_info *cifs_sb = CIFS_SB(cfile->dentry->d_sb);
	__u32 pid;

	if (cifs_sb->mnt_cifs_flags & CIFS_MOUNT_RWPIDFORWARD)
		pid = cfile->pid;
	else
		pid = current->tgid;

	cifs_dbg(FYI, "write_end for page %p from pos %lld with %d bytes\n",
		 page, pos, copied);

	if (PageChecked(page)) {
		if (copied == len)
			SetPageUptodate(page);
		ClearPageChecked(page);
	} else if (!PageUptodate(page) && copied == PAGE_SIZE)
		SetPageUptodate(page);

	if (!PageUptodate(page)) {
		char *page_data;
		unsigned offset = pos & (PAGE_SIZE - 1);
		unsigned int xid;

		xid = get_xid();
		/* this is probably better than directly calling
		   partialpage_write since in this function the file handle is
		   known which we might as well	leverage */
		/* BB check if anything else missing out of ppw
		   such as updating last write time */
		page_data = kmap(page);
		rc = cifs_write(cfile, pid, page_data + offset, copied, &pos);
		/* if (rc < 0) should we set writebehind rc? */
		kunmap(page);

		free_xid(xid);
	} else {
		rc = copied;
		pos += copied;
		set_page_dirty(page);
	}

	if (rc > 0) {
		spin_lock(&inode->i_lock);
		if (pos > inode->i_size)
			i_size_write(inode, pos);
		spin_unlock(&inode->i_lock);
	}

	unlock_page(page);
	put_page(page);

	return rc;
}

int cifs_strict_fsync(struct file *file, loff_t start, loff_t end,
		      int datasync)
{
	unsigned int xid;
	int rc = 0;
	struct cifs_tcon *tcon;
	struct TCP_Server_Info *server;
	struct cifsFileInfo *smbfile = file->private_data;
	struct inode *inode = file_inode(file);
	struct cifs_sb_info *cifs_sb = CIFS_SB(inode->i_sb);

	rc = file_write_and_wait_range(file, start, end);
	if (rc) {
		trace_cifs_fsync_err(inode->i_ino, rc);
		return rc;
	}

	xid = get_xid();

	cifs_dbg(FYI, "Sync file - name: %pD datasync: 0x%x\n",
		 file, datasync);

	if (!CIFS_CACHE_READ(CIFS_I(inode))) {
		rc = cifs_zap_mapping(inode);
		if (rc) {
			cifs_dbg(FYI, "rc: %d during invalidate phase\n", rc);
			rc = 0; /* don't care about it in fsync */
		}
	}

	tcon = tlink_tcon(smbfile->tlink);
	if (!(cifs_sb->mnt_cifs_flags & CIFS_MOUNT_NOSSYNC)) {
		server = tcon->ses->server;
		if (server->ops->flush)
			rc = server->ops->flush(xid, tcon, &smbfile->fid);
		else
			rc = -ENOSYS;
	}

	free_xid(xid);
	return rc;
}

int cifs_fsync(struct file *file, loff_t start, loff_t end, int datasync)
{
	unsigned int xid;
	int rc = 0;
	struct cifs_tcon *tcon;
	struct TCP_Server_Info *server;
	struct cifsFileInfo *smbfile = file->private_data;
	struct cifs_sb_info *cifs_sb = CIFS_FILE_SB(file);

	rc = file_write_and_wait_range(file, start, end);
	if (rc) {
		trace_cifs_fsync_err(file_inode(file)->i_ino, rc);
		return rc;
	}

	xid = get_xid();

	cifs_dbg(FYI, "Sync file - name: %pD datasync: 0x%x\n",
		 file, datasync);

	tcon = tlink_tcon(smbfile->tlink);
	if (!(cifs_sb->mnt_cifs_flags & CIFS_MOUNT_NOSSYNC)) {
		server = tcon->ses->server;
		if (server->ops->flush)
			rc = server->ops->flush(xid, tcon, &smbfile->fid);
		else
			rc = -ENOSYS;
	}

	free_xid(xid);
	return rc;
}

/*
 * As file closes, flush all cached write data for this inode checking
 * for write behind errors.
 */
int cifs_flush(struct file *file, fl_owner_t id)
{
	struct inode *inode = file_inode(file);
	int rc = 0;

	if (file->f_mode & FMODE_WRITE)
		rc = filemap_write_and_wait(inode->i_mapping);

	cifs_dbg(FYI, "Flush inode %p file %p rc %d\n", inode, file, rc);
	if (rc)
		trace_cifs_flush_err(inode->i_ino, rc);
	return rc;
}

static int
cifs_write_allocate_pages(struct page **pages, unsigned long num_pages)
{
	int rc = 0;
	unsigned long i;

	for (i = 0; i < num_pages; i++) {
		pages[i] = alloc_page(GFP_KERNEL|__GFP_HIGHMEM);
		if (!pages[i]) {
			/*
			 * save number of pages we have already allocated and
			 * return with ENOMEM error
			 */
			num_pages = i;
			rc = -ENOMEM;
			break;
		}
	}

	if (rc) {
		for (i = 0; i < num_pages; i++)
			put_page(pages[i]);
	}
	return rc;
}

static inline
size_t get_numpages(const size_t wsize, const size_t len, size_t *cur_len)
{
	size_t num_pages;
	size_t clen;

	clen = min_t(const size_t, len, wsize);
	num_pages = DIV_ROUND_UP(clen, PAGE_SIZE);

	if (cur_len)
		*cur_len = clen;

	return num_pages;
}

static void
cifs_uncached_writedata_release(struct kref *refcount)
{
	int i;
	struct cifs_writedata *wdata = container_of(refcount,
					struct cifs_writedata, refcount);

	kref_put(&wdata->ctx->refcount, cifs_aio_ctx_release);
	for (i = 0; i < wdata->nr_pages; i++)
		put_page(wdata->pages[i]);
	cifs_writedata_release(refcount);
}

static void collect_uncached_write_data(struct cifs_aio_ctx *ctx);

static void
cifs_uncached_writev_complete(struct work_struct *work)
{
	struct cifs_writedata *wdata = container_of(work,
					struct cifs_writedata, work);
	struct inode *inode = d_inode(wdata->cfile->dentry);
	struct cifsInodeInfo *cifsi = CIFS_I(inode);

	spin_lock(&inode->i_lock);
	cifs_update_eof(cifsi, wdata->offset, wdata->bytes);
	if (cifsi->server_eof > inode->i_size)
		i_size_write(inode, cifsi->server_eof);
	spin_unlock(&inode->i_lock);

	complete(&wdata->done);
	collect_uncached_write_data(wdata->ctx);
	/* the below call can possibly free the last ref to aio ctx */
	kref_put(&wdata->refcount, cifs_uncached_writedata_release);
}

static int
wdata_fill_from_iovec(struct cifs_writedata *wdata, struct iov_iter *from,
		      size_t *len, unsigned long *num_pages)
{
	size_t save_len, copied, bytes, cur_len = *len;
	unsigned long i, nr_pages = *num_pages;

	save_len = cur_len;
	for (i = 0; i < nr_pages; i++) {
		bytes = min_t(const size_t, cur_len, PAGE_SIZE);
		copied = copy_page_from_iter(wdata->pages[i], 0, bytes, from);
		cur_len -= copied;
		/*
		 * If we didn't copy as much as we expected, then that
		 * may mean we trod into an unmapped area. Stop copying
		 * at that point. On the next pass through the big
		 * loop, we'll likely end up getting a zero-length
		 * write and bailing out of it.
		 */
		if (copied < bytes)
			break;
	}
	cur_len = save_len - cur_len;
	*len = cur_len;

	/*
	 * If we have no data to send, then that probably means that
	 * the copy above failed altogether. That's most likely because
	 * the address in the iovec was bogus. Return -EFAULT and let
	 * the caller free anything we allocated and bail out.
	 */
	if (!cur_len)
		return -EFAULT;

	/*
	 * i + 1 now represents the number of pages we actually used in
	 * the copy phase above.
	 */
	*num_pages = i + 1;
	return 0;
}

static int
cifs_resend_wdata(struct cifs_writedata *wdata, struct list_head *wdata_list,
	struct cifs_aio_ctx *ctx)
{
	unsigned int wsize;
	struct cifs_credits credits;
	int rc;
	struct TCP_Server_Info *server = wdata->server;

	do {
		if (wdata->cfile->invalidHandle) {
			rc = cifs_reopen_file(wdata->cfile, false);
			if (rc == -EAGAIN)
				continue;
			else if (rc)
				break;
		}


		/*
		 * Wait for credits to resend this wdata.
		 * Note: we are attempting to resend the whole wdata not in
		 * segments
		 */
		do {
			rc = server->ops->wait_mtu_credits(server, wdata->bytes,
						&wsize, &credits);
			if (rc)
				goto fail;

			if (wsize < wdata->bytes) {
				add_credits_and_wake_if(server, &credits, 0);
				msleep(1000);
			}
		} while (wsize < wdata->bytes);
		wdata->credits = credits;

		rc = adjust_credits(server, &wdata->credits, wdata->bytes);

		if (!rc) {
			if (wdata->cfile->invalidHandle)
				rc = -EAGAIN;
			else {
#ifdef CONFIG_CIFS_SMB_DIRECT
				if (wdata->mr) {
					wdata->mr->need_invalidate = true;
					smbd_deregister_mr(wdata->mr);
					wdata->mr = NULL;
				}
#endif
				rc = server->ops->async_writev(wdata,
					cifs_uncached_writedata_release);
			}
		}

		/* If the write was successfully sent, we are done */
		if (!rc) {
			list_add_tail(&wdata->list, wdata_list);
			return 0;
		}

		/* Roll back credits and retry if needed */
		add_credits_and_wake_if(server, &wdata->credits, 0);
	} while (rc == -EAGAIN);

fail:
	kref_put(&wdata->refcount, cifs_uncached_writedata_release);
	return rc;
}

static int
cifs_write_from_iter(loff_t offset, size_t len, struct iov_iter *from,
		     struct cifsFileInfo *open_file,
		     struct cifs_sb_info *cifs_sb, struct list_head *wdata_list,
		     struct cifs_aio_ctx *ctx)
{
	int rc = 0;
	size_t cur_len;
	unsigned long nr_pages, num_pages, i;
	struct cifs_writedata *wdata;
	struct iov_iter saved_from = *from;
	loff_t saved_offset = offset;
	pid_t pid;
	struct TCP_Server_Info *server;
	struct page **pagevec;
	size_t start;
	unsigned int xid;

	if (cifs_sb->mnt_cifs_flags & CIFS_MOUNT_RWPIDFORWARD)
		pid = open_file->pid;
	else
		pid = current->tgid;

	server = cifs_pick_channel(tlink_tcon(open_file->tlink)->ses);
	xid = get_xid();

	do {
		unsigned int wsize;
		struct cifs_credits credits_on_stack;
		struct cifs_credits *credits = &credits_on_stack;

		if (open_file->invalidHandle) {
			rc = cifs_reopen_file(open_file, false);
			if (rc == -EAGAIN)
				continue;
			else if (rc)
				break;
		}

		rc = server->ops->wait_mtu_credits(server, cifs_sb->wsize,
						   &wsize, credits);
		if (rc)
			break;

		cur_len = min_t(const size_t, len, wsize);

		if (ctx->direct_io) {
			ssize_t result;

			result = iov_iter_get_pages_alloc(
				from, &pagevec, cur_len, &start);
			if (result < 0) {
				cifs_dbg(VFS,
					 "direct_writev couldn't get user pages (rc=%zd) iter type %d iov_offset %zd count %zd\n",
					 result, iov_iter_type(from),
					 from->iov_offset, from->count);
				dump_stack();

				rc = result;
				add_credits_and_wake_if(server, credits, 0);
				break;
			}
			cur_len = (size_t)result;
			iov_iter_advance(from, cur_len);

			nr_pages =
				(cur_len + start + PAGE_SIZE - 1) / PAGE_SIZE;

			wdata = cifs_writedata_direct_alloc(pagevec,
					     cifs_uncached_writev_complete);
			if (!wdata) {
				rc = -ENOMEM;
				add_credits_and_wake_if(server, credits, 0);
				break;
			}


			wdata->page_offset = start;
			wdata->tailsz =
				nr_pages > 1 ?
					cur_len - (PAGE_SIZE - start) -
					(nr_pages - 2) * PAGE_SIZE :
					cur_len;
		} else {
			nr_pages = get_numpages(wsize, len, &cur_len);
			wdata = cifs_writedata_alloc(nr_pages,
					     cifs_uncached_writev_complete);
			if (!wdata) {
				rc = -ENOMEM;
				add_credits_and_wake_if(server, credits, 0);
				break;
			}

			rc = cifs_write_allocate_pages(wdata->pages, nr_pages);
			if (rc) {
				kvfree(wdata->pages);
				kfree(wdata);
				add_credits_and_wake_if(server, credits, 0);
				break;
			}

			num_pages = nr_pages;
			rc = wdata_fill_from_iovec(
				wdata, from, &cur_len, &num_pages);
			if (rc) {
				for (i = 0; i < nr_pages; i++)
					put_page(wdata->pages[i]);
				kvfree(wdata->pages);
				kfree(wdata);
				add_credits_and_wake_if(server, credits, 0);
				break;
			}

			/*
			 * Bring nr_pages down to the number of pages we
			 * actually used, and free any pages that we didn't use.
			 */
			for ( ; nr_pages > num_pages; nr_pages--)
				put_page(wdata->pages[nr_pages - 1]);

			wdata->tailsz = cur_len - ((nr_pages - 1) * PAGE_SIZE);
		}

		wdata->sync_mode = WB_SYNC_ALL;
		wdata->nr_pages = nr_pages;
		wdata->offset = (__u64)offset;
		wdata->cfile = cifsFileInfo_get(open_file);
		wdata->server = server;
		wdata->pid = pid;
		wdata->bytes = cur_len;
		wdata->pagesz = PAGE_SIZE;
		wdata->credits = credits_on_stack;
		wdata->ctx = ctx;
		kref_get(&ctx->refcount);

		rc = adjust_credits(server, &wdata->credits, wdata->bytes);

		if (!rc) {
			if (wdata->cfile->invalidHandle)
				rc = -EAGAIN;
			else
				rc = server->ops->async_writev(wdata,
					cifs_uncached_writedata_release);
		}

		if (rc) {
			add_credits_and_wake_if(server, &wdata->credits, 0);
			kref_put(&wdata->refcount,
				 cifs_uncached_writedata_release);
			if (rc == -EAGAIN) {
				*from = saved_from;
				iov_iter_advance(from, offset - saved_offset);
				continue;
			}
			break;
		}

		list_add_tail(&wdata->list, wdata_list);
		offset += cur_len;
		len -= cur_len;
	} while (len > 0);

	free_xid(xid);
	return rc;
}

static void collect_uncached_write_data(struct cifs_aio_ctx *ctx)
{
	struct cifs_writedata *wdata, *tmp;
	struct cifs_tcon *tcon;
	struct cifs_sb_info *cifs_sb;
	struct dentry *dentry = ctx->cfile->dentry;
	int rc;

	tcon = tlink_tcon(ctx->cfile->tlink);
	cifs_sb = CIFS_SB(dentry->d_sb);

	mutex_lock(&ctx->aio_mutex);

	if (list_empty(&ctx->list)) {
		mutex_unlock(&ctx->aio_mutex);
		return;
	}

	rc = ctx->rc;
	/*
	 * Wait for and collect replies for any successful sends in order of
	 * increasing offset. Once an error is hit, then return without waiting
	 * for any more replies.
	 */
restart_loop:
	list_for_each_entry_safe(wdata, tmp, &ctx->list, list) {
		if (!rc) {
			if (!try_wait_for_completion(&wdata->done)) {
				mutex_unlock(&ctx->aio_mutex);
				return;
			}

			if (wdata->result)
				rc = wdata->result;
			else
				ctx->total_len += wdata->bytes;

			/* resend call if it's a retryable error */
			if (rc == -EAGAIN) {
				struct list_head tmp_list;
				struct iov_iter tmp_from = ctx->iter;

				INIT_LIST_HEAD(&tmp_list);
				list_del_init(&wdata->list);

				if (ctx->direct_io)
					rc = cifs_resend_wdata(
						wdata, &tmp_list, ctx);
				else {
					iov_iter_advance(&tmp_from,
						 wdata->offset - ctx->pos);

					rc = cifs_write_from_iter(wdata->offset,
						wdata->bytes, &tmp_from,
						ctx->cfile, cifs_sb, &tmp_list,
						ctx);

					kref_put(&wdata->refcount,
						cifs_uncached_writedata_release);
				}

				list_splice(&tmp_list, &ctx->list);
				goto restart_loop;
			}
		}
		list_del_init(&wdata->list);
		kref_put(&wdata->refcount, cifs_uncached_writedata_release);
	}

	cifs_stats_bytes_written(tcon, ctx->total_len);
	set_bit(CIFS_INO_INVALID_MAPPING, &CIFS_I(dentry->d_inode)->flags);

	ctx->rc = (rc == 0) ? ctx->total_len : rc;

	mutex_unlock(&ctx->aio_mutex);

	if (ctx->iocb && ctx->iocb->ki_complete)
		ctx->iocb->ki_complete(ctx->iocb, ctx->rc, 0);
	else
		complete(&ctx->done);
}

static ssize_t __cifs_writev(
	struct kiocb *iocb, struct iov_iter *from, bool direct)
{
	struct file *file = iocb->ki_filp;
	ssize_t total_written = 0;
	struct cifsFileInfo *cfile;
	struct cifs_tcon *tcon;
	struct cifs_sb_info *cifs_sb;
	struct cifs_aio_ctx *ctx;
	struct iov_iter saved_from = *from;
	size_t len = iov_iter_count(from);
	int rc;

	/*
	 * iov_iter_get_pages_alloc doesn't work with ITER_KVEC.
	 * In this case, fall back to non-direct write function.
	 * this could be improved by getting pages directly in ITER_KVEC
	 */
	if (direct && iov_iter_is_kvec(from)) {
		cifs_dbg(FYI, "use non-direct cifs_writev for kvec I/O\n");
		direct = false;
	}

	rc = generic_write_checks(iocb, from);
	if (rc <= 0)
		return rc;

	cifs_sb = CIFS_FILE_SB(file);
	cfile = file->private_data;
	tcon = tlink_tcon(cfile->tlink);

	if (!tcon->ses->server->ops->async_writev)
		return -ENOSYS;

	ctx = cifs_aio_ctx_alloc();
	if (!ctx)
		return -ENOMEM;

	ctx->cfile = cifsFileInfo_get(cfile);

	if (!is_sync_kiocb(iocb))
		ctx->iocb = iocb;

	ctx->pos = iocb->ki_pos;

	if (direct) {
		ctx->direct_io = true;
		ctx->iter = *from;
		ctx->len = len;
	} else {
		rc = setup_aio_ctx_iter(ctx, from, WRITE);
		if (rc) {
			kref_put(&ctx->refcount, cifs_aio_ctx_release);
			return rc;
		}
	}

	/* grab a lock here due to read response handlers can access ctx */
	mutex_lock(&ctx->aio_mutex);

	rc = cifs_write_from_iter(iocb->ki_pos, ctx->len, &saved_from,
				  cfile, cifs_sb, &ctx->list, ctx);

	/*
	 * If at least one write was successfully sent, then discard any rc
	 * value from the later writes. If the other write succeeds, then
	 * we'll end up returning whatever was written. If it fails, then
	 * we'll get a new rc value from that.
	 */
	if (!list_empty(&ctx->list))
		rc = 0;

	mutex_unlock(&ctx->aio_mutex);

	if (rc) {
		kref_put(&ctx->refcount, cifs_aio_ctx_release);
		return rc;
	}

	if (!is_sync_kiocb(iocb)) {
		kref_put(&ctx->refcount, cifs_aio_ctx_release);
		return -EIOCBQUEUED;
	}

	rc = wait_for_completion_killable(&ctx->done);
	if (rc) {
		mutex_lock(&ctx->aio_mutex);
		ctx->rc = rc = -EINTR;
		total_written = ctx->total_len;
		mutex_unlock(&ctx->aio_mutex);
	} else {
		rc = ctx->rc;
		total_written = ctx->total_len;
	}

	kref_put(&ctx->refcount, cifs_aio_ctx_release);

	if (unlikely(!total_written))
		return rc;

	iocb->ki_pos += total_written;
	return total_written;
}

ssize_t cifs_direct_writev(struct kiocb *iocb, struct iov_iter *from)
{
	return __cifs_writev(iocb, from, true);
}

ssize_t cifs_user_writev(struct kiocb *iocb, struct iov_iter *from)
{
	return __cifs_writev(iocb, from, false);
}

static ssize_t
cifs_writev(struct kiocb *iocb, struct iov_iter *from)
{
	struct file *file = iocb->ki_filp;
	struct cifsFileInfo *cfile = (struct cifsFileInfo *)file->private_data;
	struct inode *inode = file->f_mapping->host;
	struct cifsInodeInfo *cinode = CIFS_I(inode);
	struct TCP_Server_Info *server = tlink_tcon(cfile->tlink)->ses->server;
	ssize_t rc;

	inode_lock(inode);
	/*
	 * We need to hold the sem to be sure nobody modifies lock list
	 * with a brlock that prevents writing.
	 */
	down_read(&cinode->lock_sem);

	rc = generic_write_checks(iocb, from);
	if (rc <= 0)
		goto out;

	if (!cifs_find_lock_conflict(cfile, iocb->ki_pos, iov_iter_count(from),
				     server->vals->exclusive_lock_type, 0,
				     NULL, CIFS_WRITE_OP))
		rc = __generic_file_write_iter(iocb, from);
	else
		rc = -EACCES;
out:
	up_read(&cinode->lock_sem);
	inode_unlock(inode);

	if (rc > 0)
		rc = generic_write_sync(iocb, rc);
	return rc;
}

ssize_t
cifs_strict_writev(struct kiocb *iocb, struct iov_iter *from)
{
	struct inode *inode = file_inode(iocb->ki_filp);
	struct cifsInodeInfo *cinode = CIFS_I(inode);
	struct cifs_sb_info *cifs_sb = CIFS_SB(inode->i_sb);
	struct cifsFileInfo *cfile = (struct cifsFileInfo *)
						iocb->ki_filp->private_data;
	struct cifs_tcon *tcon = tlink_tcon(cfile->tlink);
	ssize_t written;

	written = cifs_get_writer(cinode);
	if (written)
		return written;

	if (CIFS_CACHE_WRITE(cinode)) {
		if (cap_unix(tcon->ses) &&
		(CIFS_UNIX_FCNTL_CAP & le64_to_cpu(tcon->fsUnixInfo.Capability))
		  && ((cifs_sb->mnt_cifs_flags & CIFS_MOUNT_NOPOSIXBRL) == 0)) {
			written = generic_file_write_iter(iocb, from);
			goto out;
		}
		written = cifs_writev(iocb, from);
		goto out;
	}
	/*
	 * For non-oplocked files in strict cache mode we need to write the data
	 * to the server exactly from the pos to pos+len-1 rather than flush all
	 * affected pages because it may cause a error with mandatory locks on
	 * these pages but not on the region from pos to ppos+len-1.
	 */
	written = cifs_user_writev(iocb, from);
	if (CIFS_CACHE_READ(cinode)) {
		/*
		 * We have read level caching and we have just sent a write
		 * request to the server thus making data in the cache stale.
		 * Zap the cache and set oplock/lease level to NONE to avoid
		 * reading stale data from the cache. All subsequent read
		 * operations will read new data from the server.
		 */
		cifs_zap_mapping(inode);
		cifs_dbg(FYI, "Set Oplock/Lease to NONE for inode=%p after write\n",
			 inode);
		cinode->oplock = 0;
	}
out:
	cifs_put_writer(cinode);
	return written;
}

static struct cifs_readdata *
cifs_readdata_direct_alloc(struct page **pages, work_func_t complete)
{
	struct cifs_readdata *rdata;

	rdata = kzalloc(sizeof(*rdata), GFP_KERNEL);
	if (rdata != NULL) {
		rdata->pages = pages;
		kref_init(&rdata->refcount);
		INIT_LIST_HEAD(&rdata->list);
		init_completion(&rdata->done);
		INIT_WORK(&rdata->work, complete);
	}

	return rdata;
}

static struct cifs_readdata *
cifs_readdata_alloc(unsigned int nr_pages, work_func_t complete)
{
	struct page **pages =
		kcalloc(nr_pages, sizeof(struct page *), GFP_KERNEL);
	struct cifs_readdata *ret = NULL;

	if (pages) {
		ret = cifs_readdata_direct_alloc(pages, complete);
		if (!ret)
			kfree(pages);
	}

	return ret;
}

void
cifs_readdata_release(struct kref *refcount)
{
	struct cifs_readdata *rdata = container_of(refcount,
					struct cifs_readdata, refcount);
#ifdef CONFIG_CIFS_SMB_DIRECT
	if (rdata->mr) {
		smbd_deregister_mr(rdata->mr);
		rdata->mr = NULL;
	}
#endif
	if (rdata->cfile)
		cifsFileInfo_put(rdata->cfile);

	kvfree(rdata->pages);
	kfree(rdata);
}

static int
cifs_read_allocate_pages(struct cifs_readdata *rdata, unsigned int nr_pages)
{
	int rc = 0;
	struct page *page;
	unsigned int i;

	for (i = 0; i < nr_pages; i++) {
		page = alloc_page(GFP_KERNEL|__GFP_HIGHMEM);
		if (!page) {
			rc = -ENOMEM;
			break;
		}
		rdata->pages[i] = page;
	}

	if (rc) {
		unsigned int nr_page_failed = i;

		for (i = 0; i < nr_page_failed; i++) {
			put_page(rdata->pages[i]);
			rdata->pages[i] = NULL;
		}
	}
	return rc;
}

static void
cifs_uncached_readdata_release(struct kref *refcount)
{
	struct cifs_readdata *rdata = container_of(refcount,
					struct cifs_readdata, refcount);
	unsigned int i;

	kref_put(&rdata->ctx->refcount, cifs_aio_ctx_release);
	for (i = 0; i < rdata->nr_pages; i++) {
		put_page(rdata->pages[i]);
	}
	cifs_readdata_release(refcount);
}

/**
 * cifs_readdata_to_iov - copy data from pages in response to an iovec
 * @rdata:	the readdata response with list of pages holding data
 * @iter:	destination for our data
 *
 * This function copies data from a list of pages in a readdata response into
 * an array of iovecs. It will first calculate where the data should go
 * based on the info in the readdata and then copy the data into that spot.
 */
static int
cifs_readdata_to_iov(struct cifs_readdata *rdata, struct iov_iter *iter)
{
	size_t remaining = rdata->got_bytes;
	unsigned int i;

	for (i = 0; i < rdata->nr_pages; i++) {
		struct page *page = rdata->pages[i];
		size_t copy = min_t(size_t, remaining, PAGE_SIZE);
		size_t written;

		if (unlikely(iov_iter_is_pipe(iter))) {
			void *addr = kmap_atomic(page);

			written = copy_to_iter(addr, copy, iter);
			kunmap_atomic(addr);
		} else
			written = copy_page_to_iter(page, 0, copy, iter);
		remaining -= written;
		if (written < copy && iov_iter_count(iter) > 0)
			break;
	}
	return remaining ? -EFAULT : 0;
}

static void collect_uncached_read_data(struct cifs_aio_ctx *ctx);

static void
cifs_uncached_readv_complete(struct work_struct *work)
{
	struct cifs_readdata *rdata = container_of(work,
						struct cifs_readdata, work);

	complete(&rdata->done);
	collect_uncached_read_data(rdata->ctx);
	/* the below call can possibly free the last ref to aio ctx */
	kref_put(&rdata->refcount, cifs_uncached_readdata_release);
}

static int
uncached_fill_pages(struct TCP_Server_Info *server,
		    struct cifs_readdata *rdata, struct iov_iter *iter,
		    unsigned int len)
{
	int result = 0;
	unsigned int i;
	unsigned int nr_pages = rdata->nr_pages;
	unsigned int page_offset = rdata->page_offset;

	rdata->got_bytes = 0;
	rdata->tailsz = PAGE_SIZE;
	for (i = 0; i < nr_pages; i++) {
		struct page *page = rdata->pages[i];
		size_t n;
		unsigned int segment_size = rdata->pagesz;

		if (i == 0)
			segment_size -= page_offset;
		else
			page_offset = 0;


		if (len <= 0) {
			/* no need to hold page hostage */
			rdata->pages[i] = NULL;
			rdata->nr_pages--;
			put_page(page);
			continue;
		}

		n = len;
		if (len >= segment_size)
			/* enough data to fill the page */
			n = segment_size;
		else
			rdata->tailsz = len;
		len -= n;

		if (iter)
			result = copy_page_from_iter(
					page, page_offset, n, iter);
#ifdef CONFIG_CIFS_SMB_DIRECT
		else if (rdata->mr)
			result = n;
#endif
		else
			result = cifs_read_page_from_socket(
					server, page, page_offset, n);
		if (result < 0)
			break;

		rdata->got_bytes += result;
	}

	return rdata->got_bytes > 0 && result != -ECONNABORTED ?
						rdata->got_bytes : result;
}

static int
cifs_uncached_read_into_pages(struct TCP_Server_Info *server,
			      struct cifs_readdata *rdata, unsigned int len)
{
	return uncached_fill_pages(server, rdata, NULL, len);
}

static int
cifs_uncached_copy_into_pages(struct TCP_Server_Info *server,
			      struct cifs_readdata *rdata,
			      struct iov_iter *iter)
{
	return uncached_fill_pages(server, rdata, iter, iter->count);
}

static int cifs_resend_rdata(struct cifs_readdata *rdata,
			struct list_head *rdata_list,
			struct cifs_aio_ctx *ctx)
{
	unsigned int rsize;
	struct cifs_credits credits;
	int rc;
	struct TCP_Server_Info *server;

	/* XXX: should we pick a new channel here? */
	server = rdata->server;

	do {
		if (rdata->cfile->invalidHandle) {
			rc = cifs_reopen_file(rdata->cfile, true);
			if (rc == -EAGAIN)
				continue;
			else if (rc)
				break;
		}

		/*
		 * Wait for credits to resend this rdata.
		 * Note: we are attempting to resend the whole rdata not in
		 * segments
		 */
		do {
			rc = server->ops->wait_mtu_credits(server, rdata->bytes,
						&rsize, &credits);

			if (rc)
				goto fail;

			if (rsize < rdata->bytes) {
				add_credits_and_wake_if(server, &credits, 0);
				msleep(1000);
			}
		} while (rsize < rdata->bytes);
		rdata->credits = credits;

		rc = adjust_credits(server, &rdata->credits, rdata->bytes);
		if (!rc) {
			if (rdata->cfile->invalidHandle)
				rc = -EAGAIN;
			else {
#ifdef CONFIG_CIFS_SMB_DIRECT
				if (rdata->mr) {
					rdata->mr->need_invalidate = true;
					smbd_deregister_mr(rdata->mr);
					rdata->mr = NULL;
				}
#endif
				rc = server->ops->async_readv(rdata);
			}
		}

		/* If the read was successfully sent, we are done */
		if (!rc) {
			/* Add to aio pending list */
			list_add_tail(&rdata->list, rdata_list);
			return 0;
		}

		/* Roll back credits and retry if needed */
		add_credits_and_wake_if(server, &rdata->credits, 0);
	} while (rc == -EAGAIN);

fail:
	kref_put(&rdata->refcount, cifs_uncached_readdata_release);
	return rc;
}

static int
cifs_send_async_read(loff_t offset, size_t len, struct cifsFileInfo *open_file,
		     struct cifs_sb_info *cifs_sb, struct list_head *rdata_list,
		     struct cifs_aio_ctx *ctx)
{
	struct cifs_readdata *rdata;
	unsigned int npages, rsize;
	struct cifs_credits credits_on_stack;
	struct cifs_credits *credits = &credits_on_stack;
	size_t cur_len;
	int rc;
	pid_t pid;
	struct TCP_Server_Info *server;
	struct page **pagevec;
	size_t start;
	struct iov_iter direct_iov = ctx->iter;

	server = cifs_pick_channel(tlink_tcon(open_file->tlink)->ses);

	if (cifs_sb->mnt_cifs_flags & CIFS_MOUNT_RWPIDFORWARD)
		pid = open_file->pid;
	else
		pid = current->tgid;

	if (ctx->direct_io)
		iov_iter_advance(&direct_iov, offset - ctx->pos);

	do {
		if (open_file->invalidHandle) {
			rc = cifs_reopen_file(open_file, true);
			if (rc == -EAGAIN)
				continue;
			else if (rc)
				break;
		}

		rc = server->ops->wait_mtu_credits(server, cifs_sb->rsize,
						   &rsize, credits);
		if (rc)
			break;

		cur_len = min_t(const size_t, len, rsize);

		if (ctx->direct_io) {
			ssize_t result;

			result = iov_iter_get_pages_alloc(
					&direct_iov, &pagevec,
					cur_len, &start);
			if (result < 0) {
				cifs_dbg(VFS,
					 "Couldn't get user pages (rc=%zd) iter type %d iov_offset %zd count %zd\n",
					 result, iov_iter_type(&direct_iov),
					 direct_iov.iov_offset,
					 direct_iov.count);
				dump_stack();

				rc = result;
				add_credits_and_wake_if(server, credits, 0);
				break;
			}
			cur_len = (size_t)result;
			iov_iter_advance(&direct_iov, cur_len);

			rdata = cifs_readdata_direct_alloc(
					pagevec, cifs_uncached_readv_complete);
			if (!rdata) {
				add_credits_and_wake_if(server, credits, 0);
				rc = -ENOMEM;
				break;
			}

			npages = (cur_len + start + PAGE_SIZE-1) / PAGE_SIZE;
			rdata->page_offset = start;
			rdata->tailsz = npages > 1 ?
				cur_len-(PAGE_SIZE-start)-(npages-2)*PAGE_SIZE :
				cur_len;

		} else {

			npages = DIV_ROUND_UP(cur_len, PAGE_SIZE);
			/* allocate a readdata struct */
			rdata = cifs_readdata_alloc(npages,
					    cifs_uncached_readv_complete);
			if (!rdata) {
				add_credits_and_wake_if(server, credits, 0);
				rc = -ENOMEM;
				break;
			}

			rc = cifs_read_allocate_pages(rdata, npages);
			if (rc) {
				kvfree(rdata->pages);
				kfree(rdata);
				add_credits_and_wake_if(server, credits, 0);
				break;
			}

			rdata->tailsz = PAGE_SIZE;
		}

		rdata->server = server;
		rdata->cfile = cifsFileInfo_get(open_file);
		rdata->nr_pages = npages;
		rdata->offset = offset;
		rdata->bytes = cur_len;
		rdata->pid = pid;
		rdata->pagesz = PAGE_SIZE;
		rdata->read_into_pages = cifs_uncached_read_into_pages;
		rdata->copy_into_pages = cifs_uncached_copy_into_pages;
		rdata->credits = credits_on_stack;
		rdata->ctx = ctx;
		kref_get(&ctx->refcount);

		rc = adjust_credits(server, &rdata->credits, rdata->bytes);

		if (!rc) {
			if (rdata->cfile->invalidHandle)
				rc = -EAGAIN;
			else
				rc = server->ops->async_readv(rdata);
		}

		if (rc) {
			add_credits_and_wake_if(server, &rdata->credits, 0);
			kref_put(&rdata->refcount,
				cifs_uncached_readdata_release);
			if (rc == -EAGAIN) {
				iov_iter_revert(&direct_iov, cur_len);
				continue;
			}
			break;
		}

		list_add_tail(&rdata->list, rdata_list);
		offset += cur_len;
		len -= cur_len;
	} while (len > 0);

	return rc;
}

static void
collect_uncached_read_data(struct cifs_aio_ctx *ctx)
{
	struct cifs_readdata *rdata, *tmp;
	struct iov_iter *to = &ctx->iter;
	struct cifs_sb_info *cifs_sb;
	int rc;

	cifs_sb = CIFS_SB(ctx->cfile->dentry->d_sb);

	mutex_lock(&ctx->aio_mutex);

	if (list_empty(&ctx->list)) {
		mutex_unlock(&ctx->aio_mutex);
		return;
	}

	rc = ctx->rc;
	/* the loop below should proceed in the order of increasing offsets */
again:
	list_for_each_entry_safe(rdata, tmp, &ctx->list, list) {
		if (!rc) {
			if (!try_wait_for_completion(&rdata->done)) {
				mutex_unlock(&ctx->aio_mutex);
				return;
			}

			if (rdata->result == -EAGAIN) {
				/* resend call if it's a retryable error */
				struct list_head tmp_list;
				unsigned int got_bytes = rdata->got_bytes;

				list_del_init(&rdata->list);
				INIT_LIST_HEAD(&tmp_list);

				/*
				 * Got a part of data and then reconnect has
				 * happened -- fill the buffer and continue
				 * reading.
				 */
				if (got_bytes && got_bytes < rdata->bytes) {
					rc = 0;
					if (!ctx->direct_io)
						rc = cifs_readdata_to_iov(rdata, to);
					if (rc) {
						kref_put(&rdata->refcount,
							cifs_uncached_readdata_release);
						continue;
					}
				}

				if (ctx->direct_io) {
					/*
					 * Re-use rdata as this is a
					 * direct I/O
					 */
					rc = cifs_resend_rdata(
						rdata,
						&tmp_list, ctx);
				} else {
					rc = cifs_send_async_read(
						rdata->offset + got_bytes,
						rdata->bytes - got_bytes,
						rdata->cfile, cifs_sb,
						&tmp_list, ctx);

					kref_put(&rdata->refcount,
						cifs_uncached_readdata_release);
				}

				list_splice(&tmp_list, &ctx->list);

				goto again;
			} else if (rdata->result)
				rc = rdata->result;
			else if (!ctx->direct_io)
				rc = cifs_readdata_to_iov(rdata, to);

			/* if there was a short read -- discard anything left */
			if (rdata->got_bytes && rdata->got_bytes < rdata->bytes)
				rc = -ENODATA;

			ctx->total_len += rdata->got_bytes;
		}
		list_del_init(&rdata->list);
		kref_put(&rdata->refcount, cifs_uncached_readdata_release);
	}

	if (!ctx->direct_io)
		ctx->total_len = ctx->len - iov_iter_count(to);

	/* mask nodata case */
	if (rc == -ENODATA)
		rc = 0;

	ctx->rc = (rc == 0) ? (ssize_t)ctx->total_len : rc;

	mutex_unlock(&ctx->aio_mutex);

	if (ctx->iocb && ctx->iocb->ki_complete)
		ctx->iocb->ki_complete(ctx->iocb, ctx->rc, 0);
	else
		complete(&ctx->done);
}

static ssize_t __cifs_readv(
	struct kiocb *iocb, struct iov_iter *to, bool direct)
{
	size_t len;
	struct file *file = iocb->ki_filp;
	struct cifs_sb_info *cifs_sb;
	struct cifsFileInfo *cfile;
	struct cifs_tcon *tcon;
	ssize_t rc, total_read = 0;
	loff_t offset = iocb->ki_pos;
	struct cifs_aio_ctx *ctx;

	/*
	 * iov_iter_get_pages_alloc() doesn't work with ITER_KVEC,
	 * fall back to data copy read path
	 * this could be improved by getting pages directly in ITER_KVEC
	 */
	if (direct && iov_iter_is_kvec(to)) {
		cifs_dbg(FYI, "use non-direct cifs_user_readv for kvec I/O\n");
		direct = false;
	}

	len = iov_iter_count(to);
	if (!len)
		return 0;

	cifs_sb = CIFS_FILE_SB(file);
	cfile = file->private_data;
	tcon = tlink_tcon(cfile->tlink);

	if (!tcon->ses->server->ops->async_readv)
		return -ENOSYS;

	if ((file->f_flags & O_ACCMODE) == O_WRONLY)
		cifs_dbg(FYI, "attempting read on write only file instance\n");

	ctx = cifs_aio_ctx_alloc();
	if (!ctx)
		return -ENOMEM;

	ctx->cfile = cifsFileInfo_get(cfile);

	if (!is_sync_kiocb(iocb))
		ctx->iocb = iocb;

	if (iter_is_iovec(to))
		ctx->should_dirty = true;

	if (direct) {
		ctx->pos = offset;
		ctx->direct_io = true;
		ctx->iter = *to;
		ctx->len = len;
	} else {
		rc = setup_aio_ctx_iter(ctx, to, READ);
		if (rc) {
			kref_put(&ctx->refcount, cifs_aio_ctx_release);
			return rc;
		}
		len = ctx->len;
	}

	/* grab a lock here due to read response handlers can access ctx */
	mutex_lock(&ctx->aio_mutex);

	rc = cifs_send_async_read(offset, len, cfile, cifs_sb, &ctx->list, ctx);

	/* if at least one read request send succeeded, then reset rc */
	if (!list_empty(&ctx->list))
		rc = 0;

	mutex_unlock(&ctx->aio_mutex);

	if (rc) {
		kref_put(&ctx->refcount, cifs_aio_ctx_release);
		return rc;
	}

	if (!is_sync_kiocb(iocb)) {
		kref_put(&ctx->refcount, cifs_aio_ctx_release);
		return -EIOCBQUEUED;
	}

	rc = wait_for_completion_killable(&ctx->done);
	if (rc) {
		mutex_lock(&ctx->aio_mutex);
		ctx->rc = rc = -EINTR;
		total_read = ctx->total_len;
		mutex_unlock(&ctx->aio_mutex);
	} else {
		rc = ctx->rc;
		total_read = ctx->total_len;
	}

	kref_put(&ctx->refcount, cifs_aio_ctx_release);

	if (total_read) {
		iocb->ki_pos += total_read;
		return total_read;
	}
	return rc;
}

ssize_t cifs_direct_readv(struct kiocb *iocb, struct iov_iter *to)
{
	return __cifs_readv(iocb, to, true);
}

ssize_t cifs_user_readv(struct kiocb *iocb, struct iov_iter *to)
{
	return __cifs_readv(iocb, to, false);
}

ssize_t
cifs_strict_readv(struct kiocb *iocb, struct iov_iter *to)
{
	struct inode *inode = file_inode(iocb->ki_filp);
	struct cifsInodeInfo *cinode = CIFS_I(inode);
	struct cifs_sb_info *cifs_sb = CIFS_SB(inode->i_sb);
	struct cifsFileInfo *cfile = (struct cifsFileInfo *)
						iocb->ki_filp->private_data;
	struct cifs_tcon *tcon = tlink_tcon(cfile->tlink);
	int rc = -EACCES;

	/*
	 * In strict cache mode we need to read from the server all the time
	 * if we don't have level II oplock because the server can delay mtime
	 * change - so we can't make a decision about inode invalidating.
	 * And we can also fail with pagereading if there are mandatory locks
	 * on pages affected by this read but not on the region from pos to
	 * pos+len-1.
	 */
	if (!CIFS_CACHE_READ(cinode))
		return cifs_user_readv(iocb, to);

	if (cap_unix(tcon->ses) &&
	    (CIFS_UNIX_FCNTL_CAP & le64_to_cpu(tcon->fsUnixInfo.Capability)) &&
	    ((cifs_sb->mnt_cifs_flags & CIFS_MOUNT_NOPOSIXBRL) == 0))
		return generic_file_read_iter(iocb, to);

	/*
	 * We need to hold the sem to be sure nobody modifies lock list
	 * with a brlock that prevents reading.
	 */
	down_read(&cinode->lock_sem);
	if (!cifs_find_lock_conflict(cfile, iocb->ki_pos, iov_iter_count(to),
				     tcon->ses->server->vals->shared_lock_type,
				     0, NULL, CIFS_READ_OP))
		rc = generic_file_read_iter(iocb, to);
	up_read(&cinode->lock_sem);
	return rc;
}

static ssize_t
cifs_read(struct file *file, char *read_data, size_t read_size, loff_t *offset)
{
	int rc = -EACCES;
	unsigned int bytes_read = 0;
	unsigned int total_read;
	unsigned int current_read_size;
	unsigned int rsize;
	struct cifs_sb_info *cifs_sb;
	struct cifs_tcon *tcon;
	struct TCP_Server_Info *server;
	unsigned int xid;
	char *cur_offset;
	struct cifsFileInfo *open_file;
	struct cifs_io_parms io_parms = {0};
	int buf_type = CIFS_NO_BUFFER;
	__u32 pid;

	xid = get_xid();
	cifs_sb = CIFS_FILE_SB(file);

	/* FIXME: set up handlers for larger reads and/or convert to async */
	rsize = min_t(unsigned int, cifs_sb->rsize, CIFSMaxBufSize);

	if (file->private_data == NULL) {
		rc = -EBADF;
		free_xid(xid);
		return rc;
	}
	open_file = file->private_data;
	tcon = tlink_tcon(open_file->tlink);
	server = cifs_pick_channel(tcon->ses);

	if (!server->ops->sync_read) {
		free_xid(xid);
		return -ENOSYS;
	}

	if (cifs_sb->mnt_cifs_flags & CIFS_MOUNT_RWPIDFORWARD)
		pid = open_file->pid;
	else
		pid = current->tgid;

	if ((file->f_flags & O_ACCMODE) == O_WRONLY)
		cifs_dbg(FYI, "attempting read on write only file instance\n");

	for (total_read = 0, cur_offset = read_data; read_size > total_read;
	     total_read += bytes_read, cur_offset += bytes_read) {
		do {
			current_read_size = min_t(uint, read_size - total_read,
						  rsize);
			/*
			 * For windows me and 9x we do not want to request more
			 * than it negotiated since it will refuse the read
			 * then.
			 */
			if (!(tcon->ses->capabilities &
				tcon->ses->server->vals->cap_large_files)) {
				current_read_size = min_t(uint,
					current_read_size, CIFSMaxBufSize);
			}
			if (open_file->invalidHandle) {
				rc = cifs_reopen_file(open_file, true);
				if (rc != 0)
					break;
			}
			io_parms.pid = pid;
			io_parms.tcon = tcon;
			io_parms.offset = *offset;
			io_parms.length = current_read_size;
			io_parms.server = server;
			rc = server->ops->sync_read(xid, &open_file->fid, &io_parms,
						    &bytes_read, &cur_offset,
						    &buf_type);
		} while (rc == -EAGAIN);

		if (rc || (bytes_read == 0)) {
			if (total_read) {
				break;
			} else {
				free_xid(xid);
				return rc;
			}
		} else {
			cifs_stats_bytes_read(tcon, total_read);
			*offset += bytes_read;
		}
	}
	free_xid(xid);
	return total_read;
}

/*
 * If the page is mmap'ed into a process' page tables, then we need to make
 * sure that it doesn't change while being written back.
 */
static vm_fault_t
cifs_page_mkwrite(struct vm_fault *vmf)
{
	struct page *page = vmf->page;

	lock_page(page);
	return VM_FAULT_LOCKED;
}

static const struct vm_operations_struct cifs_file_vm_ops = {
	.fault = filemap_fault,
	.map_pages = filemap_map_pages,
	.page_mkwrite = cifs_page_mkwrite,
};

int cifs_file_strict_mmap(struct file *file, struct vm_area_struct *vma)
{
	int xid, rc = 0;
	struct inode *inode = file_inode(file);

	xid = get_xid();

	if (!CIFS_CACHE_READ(CIFS_I(inode)))
		rc = cifs_zap_mapping(inode);
	if (!rc)
		rc = generic_file_mmap(file, vma);
	if (!rc)
		vma->vm_ops = &cifs_file_vm_ops;

	free_xid(xid);
	return rc;
}

int cifs_file_mmap(struct file *file, struct vm_area_struct *vma)
{
	int rc, xid;

	xid = get_xid();

	rc = cifs_revalidate_file(file);
	if (rc)
		cifs_dbg(FYI, "Validation prior to mmap failed, error=%d\n",
			 rc);
	if (!rc)
		rc = generic_file_mmap(file, vma);
	if (!rc)
		vma->vm_ops = &cifs_file_vm_ops;

	free_xid(xid);
	return rc;
}

static void
cifs_readv_complete(struct work_struct *work)
{
	unsigned int i, got_bytes;
	struct cifs_readdata *rdata = container_of(work,
						struct cifs_readdata, work);

	got_bytes = rdata->got_bytes;
	for (i = 0; i < rdata->nr_pages; i++) {
		struct page *page = rdata->pages[i];

		lru_cache_add(page);

		if (rdata->result == 0 ||
		    (rdata->result == -EAGAIN && got_bytes)) {
			flush_dcache_page(page);
			SetPageUptodate(page);
		}

		unlock_page(page);

		if (rdata->result == 0 ||
		    (rdata->result == -EAGAIN && got_bytes))
			cifs_readpage_to_fscache(rdata->mapping->host, page);

		got_bytes -= min_t(unsigned int, PAGE_SIZE, got_bytes);

		put_page(page);
		rdata->pages[i] = NULL;
	}
	kref_put(&rdata->refcount, cifs_readdata_release);
}

static int
readpages_fill_pages(struct TCP_Server_Info *server,
		     struct cifs_readdata *rdata, struct iov_iter *iter,
		     unsigned int len)
{
	int result = 0;
	unsigned int i;
	u64 eof;
	pgoff_t eof_index;
	unsigned int nr_pages = rdata->nr_pages;
	unsigned int page_offset = rdata->page_offset;

	/* determine the eof that the server (probably) has */
	eof = CIFS_I(rdata->mapping->host)->server_eof;
	eof_index = eof ? (eof - 1) >> PAGE_SHIFT : 0;
	cifs_dbg(FYI, "eof=%llu eof_index=%lu\n", eof, eof_index);

	rdata->got_bytes = 0;
	rdata->tailsz = PAGE_SIZE;
	for (i = 0; i < nr_pages; i++) {
		struct page *page = rdata->pages[i];
		unsigned int to_read = rdata->pagesz;
		size_t n;

		if (i == 0)
			to_read -= page_offset;
		else
			page_offset = 0;

		n = to_read;

		if (len >= to_read) {
			len -= to_read;
		} else if (len > 0) {
			/* enough for partial page, fill and zero the rest */
			zero_user(page, len + page_offset, to_read - len);
			n = rdata->tailsz = len;
			len = 0;
		} else if (page->index > eof_index) {
			/*
			 * The VFS will not try to do readahead past the
			 * i_size, but it's possible that we have outstanding
			 * writes with gaps in the middle and the i_size hasn't
			 * caught up yet. Populate those with zeroed out pages
			 * to prevent the VFS from repeatedly attempting to
			 * fill them until the writes are flushed.
			 */
			zero_user(page, 0, PAGE_SIZE);
			lru_cache_add(page);
			flush_dcache_page(page);
			SetPageUptodate(page);
			unlock_page(page);
			put_page(page);
			rdata->pages[i] = NULL;
			rdata->nr_pages--;
			continue;
		} else {
			/* no need to hold page hostage */
			lru_cache_add(page);
			unlock_page(page);
			put_page(page);
			rdata->pages[i] = NULL;
			rdata->nr_pages--;
			continue;
		}

		if (iter)
			result = copy_page_from_iter(
					page, page_offset, n, iter);
#ifdef CONFIG_CIFS_SMB_DIRECT
		else if (rdata->mr)
			result = n;
#endif
		else
			result = cifs_read_page_from_socket(
					server, page, page_offset, n);
		if (result < 0)
			break;

		rdata->got_bytes += result;
	}

	return rdata->got_bytes > 0 && result != -ECONNABORTED ?
						rdata->got_bytes : result;
}

static int
cifs_readpages_read_into_pages(struct TCP_Server_Info *server,
			       struct cifs_readdata *rdata, unsigned int len)
{
	return readpages_fill_pages(server, rdata, NULL, len);
}

static int
cifs_readpages_copy_into_pages(struct TCP_Server_Info *server,
			       struct cifs_readdata *rdata,
			       struct iov_iter *iter)
{
	return readpages_fill_pages(server, rdata, iter, iter->count);
}

static int
readpages_get_pages(struct address_space *mapping, struct list_head *page_list,
		    unsigned int rsize, struct list_head *tmplist,
		    unsigned int *nr_pages, loff_t *offset, unsigned int *bytes)
{
	struct page *page, *tpage;
	unsigned int expected_index;
	int rc;
	gfp_t gfp = readahead_gfp_mask(mapping);

	INIT_LIST_HEAD(tmplist);

	page = lru_to_page(page_list);

	/*
	 * Lock the page and put it in the cache. Since no one else
	 * should have access to this page, we're safe to simply set
	 * PG_locked without checking it first.
	 */
	__SetPageLocked(page);
	rc = add_to_page_cache_locked(page, mapping,
				      page->index, gfp);

	/* give up if we can't stick it in the cache */
	if (rc) {
		__ClearPageLocked(page);
		return rc;
	}

	/* move first page to the tmplist */
	*offset = (loff_t)page->index << PAGE_SHIFT;
	*bytes = PAGE_SIZE;
	*nr_pages = 1;
	list_move_tail(&page->lru, tmplist);

	/* now try and add more pages onto the request */
	expected_index = page->index + 1;
	list_for_each_entry_safe_reverse(page, tpage, page_list, lru) {
		/* discontinuity ? */
		if (page->index != expected_index)
			break;

		/* would this page push the read over the rsize? */
		if (*bytes + PAGE_SIZE > rsize)
			break;

		__SetPageLocked(page);
		rc = add_to_page_cache_locked(page, mapping, page->index, gfp);
		if (rc) {
			__ClearPageLocked(page);
			break;
		}
		list_move_tail(&page->lru, tmplist);
		(*bytes) += PAGE_SIZE;
		expected_index++;
		(*nr_pages)++;
	}
	return rc;
}

static int cifs_readpages(struct file *file, struct address_space *mapping,
	struct list_head *page_list, unsigned num_pages)
{
	int rc;
	int err = 0;
	struct list_head tmplist;
	struct cifsFileInfo *open_file = file->private_data;
	struct cifs_sb_info *cifs_sb = CIFS_FILE_SB(file);
	struct TCP_Server_Info *server;
	pid_t pid;
	unsigned int xid;

	xid = get_xid();
	/*
	 * Reads as many pages as possible from fscache. Returns -ENOBUFS
	 * immediately if the cookie is negative
	 *
	 * After this point, every page in the list might have PG_fscache set,
	 * so we will need to clean that up off of every page we don't use.
	 */
	rc = cifs_readpages_from_fscache(mapping->host, mapping, page_list,
					 &num_pages);
	if (rc == 0) {
		free_xid(xid);
		return rc;
	}

	if (cifs_sb->mnt_cifs_flags & CIFS_MOUNT_RWPIDFORWARD)
		pid = open_file->pid;
	else
		pid = current->tgid;

	rc = 0;
	server = cifs_pick_channel(tlink_tcon(open_file->tlink)->ses);

	cifs_dbg(FYI, "%s: file=%p mapping=%p num_pages=%u\n",
		 __func__, file, mapping, num_pages);

	/*
	 * Start with the page at end of list and move it to private
	 * list. Do the same with any following pages until we hit
	 * the rsize limit, hit an index discontinuity, or run out of
	 * pages. Issue the async read and then start the loop again
	 * until the list is empty.
	 *
	 * Note that list order is important. The page_list is in
	 * the order of declining indexes. When we put the pages in
	 * the rdata->pages, then we want them in increasing order.
	 */
	while (!list_empty(page_list) && !err) {
		unsigned int i, nr_pages, bytes, rsize;
		loff_t offset;
		struct page *page, *tpage;
		struct cifs_readdata *rdata;
		struct cifs_credits credits_on_stack;
		struct cifs_credits *credits = &credits_on_stack;

		if (open_file->invalidHandle) {
			rc = cifs_reopen_file(open_file, true);
			if (rc == -EAGAIN)
				continue;
			else if (rc)
				break;
		}

		rc = server->ops->wait_mtu_credits(server, cifs_sb->rsize,
						   &rsize, credits);
		if (rc)
			break;

		/*
		 * Give up immediately if rsize is too small to read an entire
		 * page. The VFS will fall back to readpage. We should never
		 * reach this point however since we set ra_pages to 0 when the
		 * rsize is smaller than a cache page.
		 */
		if (unlikely(rsize < PAGE_SIZE)) {
			add_credits_and_wake_if(server, credits, 0);
			free_xid(xid);
			return 0;
		}

		nr_pages = 0;
		err = readpages_get_pages(mapping, page_list, rsize, &tmplist,
					 &nr_pages, &offset, &bytes);
		if (!nr_pages) {
			add_credits_and_wake_if(server, credits, 0);
			break;
		}

		rdata = cifs_readdata_alloc(nr_pages, cifs_readv_complete);
		if (!rdata) {
			/* best to give up if we're out of mem */
			list_for_each_entry_safe(page, tpage, &tmplist, lru) {
				list_del(&page->lru);
				lru_cache_add(page);
				unlock_page(page);
				put_page(page);
			}
			rc = -ENOMEM;
			add_credits_and_wake_if(server, credits, 0);
			break;
		}

		rdata->cfile = cifsFileInfo_get(open_file);
		rdata->server = server;
		rdata->mapping = mapping;
		rdata->offset = offset;
		rdata->bytes = bytes;
		rdata->pid = pid;
		rdata->pagesz = PAGE_SIZE;
		rdata->tailsz = PAGE_SIZE;
		rdata->read_into_pages = cifs_readpages_read_into_pages;
		rdata->copy_into_pages = cifs_readpages_copy_into_pages;
		rdata->credits = credits_on_stack;

		list_for_each_entry_safe(page, tpage, &tmplist, lru) {
			list_del(&page->lru);
			rdata->pages[rdata->nr_pages++] = page;
		}

		rc = adjust_credits(server, &rdata->credits, rdata->bytes);

		if (!rc) {
			if (rdata->cfile->invalidHandle)
				rc = -EAGAIN;
			else
				rc = server->ops->async_readv(rdata);
		}

		if (rc) {
			add_credits_and_wake_if(server, &rdata->credits, 0);
			for (i = 0; i < rdata->nr_pages; i++) {
				page = rdata->pages[i];
				lru_cache_add(page);
				unlock_page(page);
				put_page(page);
			}
			/* Fallback to the readpage in error/reconnect cases */
			kref_put(&rdata->refcount, cifs_readdata_release);
			break;
		}

		kref_put(&rdata->refcount, cifs_readdata_release);
	}

	/* Any pages that have been shown to fscache but didn't get added to
	 * the pagecache must be uncached before they get returned to the
	 * allocator.
	 */
	cifs_fscache_readpages_cancel(mapping->host, page_list);
	free_xid(xid);
	return rc;
}

/*
 * cifs_readpage_worker must be called with the page pinned
 */
static int cifs_readpage_worker(struct file *file, struct page *page,
	loff_t *poffset)
{
	char *read_data;
	int rc;

	/* Is the page cached? */
	rc = cifs_readpage_from_fscache(file_inode(file), page);
	if (rc == 0)
		goto read_complete;

	read_data = kmap(page);
	/* for reads over a certain size could initiate async read ahead */

	rc = cifs_read(file, read_data, PAGE_SIZE, poffset);

	if (rc < 0)
		goto io_error;
	else
		cifs_dbg(FYI, "Bytes read %d\n", rc);

	/* we do not want atime to be less than mtime, it broke some apps */
	file_inode(file)->i_atime = current_time(file_inode(file));
	if (timespec64_compare(&(file_inode(file)->i_atime), &(file_inode(file)->i_mtime)))
		file_inode(file)->i_atime = file_inode(file)->i_mtime;
	else
		file_inode(file)->i_atime = current_time(file_inode(file));

	if (PAGE_SIZE > rc)
		memset(read_data + rc, 0, PAGE_SIZE - rc);

	flush_dcache_page(page);
	SetPageUptodate(page);

	/* send this page to the cache */
	cifs_readpage_to_fscache(file_inode(file), page);

	rc = 0;

io_error:
	kunmap(page);
	unlock_page(page);

read_complete:
	return rc;
}

static int cifs_readpage(struct file *file, struct page *page)
{
	loff_t offset = (loff_t)page->index << PAGE_SHIFT;
	int rc = -EACCES;
	unsigned int xid;

	xid = get_xid();

	if (file->private_data == NULL) {
		rc = -EBADF;
		free_xid(xid);
		return rc;
	}

	cifs_dbg(FYI, "readpage %p at offset %d 0x%x\n",
		 page, (int)offset, (int)offset);

	rc = cifs_readpage_worker(file, page, &offset);

	free_xid(xid);
	return rc;
}

static int is_inode_writable(struct cifsInodeInfo *cifs_inode)
{
	struct cifsFileInfo *open_file;

	spin_lock(&cifs_inode->open_file_lock);
	list_for_each_entry(open_file, &cifs_inode->openFileList, flist) {
		if (OPEN_FMODE(open_file->f_flags) & FMODE_WRITE) {
			spin_unlock(&cifs_inode->open_file_lock);
			return 1;
		}
	}
	spin_unlock(&cifs_inode->open_file_lock);
	return 0;
}

/* We do not want to update the file size from server for inodes
   open for write - to avoid races with writepage extending
   the file - in the future we could consider allowing
   refreshing the inode only on increases in the file size
   but this is tricky to do without racing with writebehind
   page caching in the current Linux kernel design */
bool is_size_safe_to_change(struct cifsInodeInfo *cifsInode, __u64 end_of_file)
{
	if (!cifsInode)
		return true;

	if (is_inode_writable(cifsInode)) {
		/* This inode is open for write at least once */
		struct cifs_sb_info *cifs_sb;

		cifs_sb = CIFS_SB(cifsInode->vfs_inode.i_sb);
		if (cifs_sb->mnt_cifs_flags & CIFS_MOUNT_DIRECT_IO) {
			/* since no page cache to corrupt on directio
			we can change size safely */
			return true;
		}

		if (i_size_read(&cifsInode->vfs_inode) < end_of_file)
			return true;

		return false;
	} else
		return true;
}

static int cifs_write_begin(struct file *file, struct address_space *mapping,
			loff_t pos, unsigned len, unsigned flags,
			struct page **pagep, void **fsdata)
{
	int oncethru = 0;
	pgoff_t index = pos >> PAGE_SHIFT;
	loff_t offset = pos & (PAGE_SIZE - 1);
	loff_t page_start = pos & PAGE_MASK;
	loff_t i_size;
	struct page *page;
	int rc = 0;

	cifs_dbg(FYI, "write_begin from %lld len %d\n", (long long)pos, len);

start:
	page = grab_cache_page_write_begin(mapping, index, flags);
	if (!page) {
		rc = -ENOMEM;
		goto out;
	}

	if (PageUptodate(page))
		goto out;

	/*
	 * If we write a full page it will be up to date, no need to read from
	 * the server. If the write is short, we'll end up doing a sync write
	 * instead.
	 */
	if (len == PAGE_SIZE)
		goto out;

	/*
	 * optimize away the read when we have an oplock, and we're not
	 * expecting to use any of the data we'd be reading in. That
	 * is, when the page lies beyond the EOF, or straddles the EOF
	 * and the write will cover all of the existing data.
	 */
	if (CIFS_CACHE_READ(CIFS_I(mapping->host))) {
		i_size = i_size_read(mapping->host);
		if (page_start >= i_size ||
		    (offset == 0 && (pos + len) >= i_size)) {
			zero_user_segments(page, 0, offset,
					   offset + len,
					   PAGE_SIZE);
			/*
			 * PageChecked means that the parts of the page
			 * to which we're not writing are considered up
			 * to date. Once the data is copied to the
			 * page, it can be set uptodate.
			 */
			SetPageChecked(page);
			goto out;
		}
	}

	if ((file->f_flags & O_ACCMODE) != O_WRONLY && !oncethru) {
		/*
		 * might as well read a page, it is fast enough. If we get
		 * an error, we don't need to return it. cifs_write_end will
		 * do a sync write instead since PG_uptodate isn't set.
		 */
		cifs_readpage_worker(file, page, &page_start);
		put_page(page);
		oncethru = 1;
		goto start;
	} else {
		/* we could try using another file handle if there is one -
		   but how would we lock it to prevent close of that handle
		   racing with this read? In any case
		   this will be written out by write_end so is fine */
	}
out:
	*pagep = page;
	return rc;
}

static int cifs_release_page(struct page *page, gfp_t gfp)
{
	if (PagePrivate(page))
		return 0;

	return cifs_fscache_release_page(page, gfp);
}

static void cifs_invalidate_page(struct page *page, unsigned int offset,
				 unsigned int length)
{
	struct cifsInodeInfo *cifsi = CIFS_I(page->mapping->host);

	if (offset == 0 && length == PAGE_SIZE)
		cifs_fscache_invalidate_page(page, &cifsi->vfs_inode);
}

static int cifs_launder_page(struct page *page)
{
	int rc = 0;
	loff_t range_start = page_offset(page);
	loff_t range_end = range_start + (loff_t)(PAGE_SIZE - 1);
	struct writeback_control wbc = {
		.sync_mode = WB_SYNC_ALL,
		.nr_to_write = 0,
		.range_start = range_start,
		.range_end = range_end,
	};

	cifs_dbg(FYI, "Launder page: %p\n", page);

	if (clear_page_dirty_for_io(page))
		rc = cifs_writepage_locked(page, &wbc);

	cifs_fscache_invalidate_page(page, page->mapping->host);
	return rc;
}

void cifs_oplock_break(struct work_struct *work)
{
	struct cifsFileInfo *cfile = container_of(work, struct cifsFileInfo,
						  oplock_break);
	struct inode *inode = d_inode(cfile->dentry);
	struct cifsInodeInfo *cinode = CIFS_I(inode);
	struct cifs_tcon *tcon = tlink_tcon(cfile->tlink);
	struct TCP_Server_Info *server = tcon->ses->server;
	int rc = 0;
	bool purge_cache = false;

	wait_on_bit(&cinode->flags, CIFS_INODE_PENDING_WRITERS,
			TASK_UNINTERRUPTIBLE);

	server->ops->downgrade_oplock(server, cinode, cfile->oplock_level,
				      cfile->oplock_epoch, &purge_cache);

	if (!CIFS_CACHE_WRITE(cinode) && CIFS_CACHE_READ(cinode) &&
						cifs_has_mand_locks(cinode)) {
		cifs_dbg(FYI, "Reset oplock to None for inode=%p due to mand locks\n",
			 inode);
		cinode->oplock = 0;
	}

	if (inode && S_ISREG(inode->i_mode)) {
		if (CIFS_CACHE_READ(cinode))
			break_lease(inode, O_RDONLY);
		else
			break_lease(inode, O_WRONLY);
		rc = filemap_fdatawrite(inode->i_mapping);
		if (!CIFS_CACHE_READ(cinode) || purge_cache) {
			rc = filemap_fdatawait(inode->i_mapping);
			mapping_set_error(inode->i_mapping, rc);
			cifs_zap_mapping(inode);
		}
		cifs_dbg(FYI, "Oplock flush inode %p rc %d\n", inode, rc);
		if (CIFS_CACHE_WRITE(cinode))
			goto oplock_break_ack;
	}

	rc = cifs_push_locks(cfile);
	if (rc)
		cifs_dbg(VFS, "Push locks rc = %d\n", rc);

oplock_break_ack:
	/*
	 * releasing stale oplock after recent reconnect of smb session using
	 * a now incorrect file handle is not a data integrity issue but do
	 * not bother sending an oplock release if session to server still is
	 * disconnected since oplock already released by the server
	 */
	if (!cfile->oplock_break_cancelled) {
		rc = tcon->ses->server->ops->oplock_response(tcon, &cfile->fid,
							     cinode);
		cifs_dbg(FYI, "Oplock release rc = %d\n", rc);
	}
	_cifsFileInfo_put(cfile, false /* do not wait for ourself */, false);
	cifs_done_oplock_break(cinode);
}

/*
 * The presence of cifs_direct_io() in the address space ops vector
 * allowes open() O_DIRECT flags which would have failed otherwise.
 *
 * In the non-cached mode (mount with cache=none), we shunt off direct read and write requests
 * so this method should never be called.
 *
 * Direct IO is not yet supported in the cached mode. 
 */
static ssize_t
cifs_direct_io(struct kiocb *iocb, struct iov_iter *iter)
{
        /*
         * FIXME
         * Eventually need to support direct IO for non forcedirectio mounts
         */
        return -EINVAL;
}

static int cifs_swap_activate(struct swap_info_struct *sis,
			      struct file *swap_file, sector_t *span)
{
	struct cifsFileInfo *cfile = swap_file->private_data;
	struct inode *inode = swap_file->f_mapping->host;
	unsigned long blocks;
	long long isize;

	cifs_dbg(FYI, "swap activate\n");

	spin_lock(&inode->i_lock);
	blocks = inode->i_blocks;
	isize = inode->i_size;
	spin_unlock(&inode->i_lock);
	if (blocks*512 < isize) {
		pr_warn("swap activate: swapfile has holes\n");
		return -EINVAL;
	}
	*span = sis->pages;

	pr_warn_once("Swap support over SMB3 is experimental\n");

	/*
	 * TODO: consider adding ACL (or documenting how) to prevent other
	 * users (on this or other systems) from reading it
	 */


	/* TODO: add sk_set_memalloc(inet) or similar */

	if (cfile)
		cfile->swapfile = true;
	/*
	 * TODO: Since file already open, we can't open with DENY_ALL here
	 * but we could add call to grab a byte range lock to prevent others
	 * from reading or writing the file
	 */

	return 0;
}

static void cifs_swap_deactivate(struct file *file)
{
	struct cifsFileInfo *cfile = file->private_data;

	cifs_dbg(FYI, "swap deactivate\n");

	/* TODO: undo sk_set_memalloc(inet) will eventually be needed */

	if (cfile)
		cfile->swapfile = false;

	/* do we need to unpin (or unlock) the file */
}

const struct address_space_operations cifs_addr_ops = {
	.readpage = cifs_readpage,
	.readpages = cifs_readpages,
	.writepage = cifs_writepage,
	.writepages = cifs_writepages,
	.write_begin = cifs_write_begin,
	.write_end = cifs_write_end,
	.set_page_dirty = __set_page_dirty_nobuffers,
	.releasepage = cifs_release_page,
	.direct_IO = cifs_direct_io,
	.invalidatepage = cifs_invalidate_page,
	.launder_page = cifs_launder_page,
	/*
	 * TODO: investigate and if useful we could add an cifs_migratePage
	 * helper (under an CONFIG_MIGRATION) in the future, and also
	 * investigate and add an is_dirty_writeback helper if needed
	 */
	.swap_activate = cifs_swap_activate,
	.swap_deactivate = cifs_swap_deactivate,
};

/*
 * cifs_readpages requires the server to support a buffer large enough to
 * contain the header plus one complete page of data.  Otherwise, we need
 * to leave cifs_readpages out of the address space operations.
 */
const struct address_space_operations cifs_addr_ops_smallbuf = {
	.readpage = cifs_readpage,
	.writepage = cifs_writepage,
	.writepages = cifs_writepages,
	.write_begin = cifs_write_begin,
	.write_end = cifs_write_end,
	.set_page_dirty = __set_page_dirty_nobuffers,
	.releasepage = cifs_release_page,
	.invalidatepage = cifs_invalidate_page,
	.launder_page = cifs_launder_page,
};<|MERGE_RESOLUTION|>--- conflicted
+++ resolved
@@ -757,13 +757,6 @@
 	if (cfile->f_flags & O_DIRECT)
 		create_options |= CREATE_NO_BUFFER;
 
-	/* O_SYNC also has bit for O_DSYNC so following check picks up either */
-	if (cfile->f_flags & O_SYNC)
-		create_options |= CREATE_WRITE_THROUGH;
-
-	if (cfile->f_flags & O_DIRECT)
-		create_options |= CREATE_NO_BUFFER;
-
 	if (server->ops->get_lease_key)
 		server->ops->get_lease_key(inode, &cfile->fid);
 
@@ -1178,16 +1171,6 @@
 
 	rc = posix_lock_file(file, flock, NULL);
 	up_write(&cinode->lock_sem);
-<<<<<<< HEAD
-	if (rc == FILE_LOCK_DEFERRED) {
-		rc = wait_event_interruptible(flock->fl_wait,
-					list_empty(&flock->fl_blocked_member));
-		if (!rc)
-			goto try_again;
-		locks_delete_block(flock);
-	}
-=======
->>>>>>> d1988041
 	return rc;
 }
 
