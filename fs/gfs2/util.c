// SPDX-License-Identifier: GPL-2.0-only
/*
 * Copyright (C) Sistina Software, Inc.  1997-2003 All rights reserved.
 * Copyright (C) 2004-2006 Red Hat, Inc.  All rights reserved.
 */

#define pr_fmt(fmt) KBUILD_MODNAME ": " fmt

#include <linux/spinlock.h>
#include <linux/completion.h>
#include <linux/buffer_head.h>
#include <linux/crc32.h>
#include <linux/gfs2_ondisk.h>
#include <linux/uaccess.h>

#include "gfs2.h"
#include "incore.h"
#include "glock.h"
#include "rgrp.h"
#include "util.h"

struct kmem_cache *gfs2_glock_cachep __read_mostly;
struct kmem_cache *gfs2_glock_aspace_cachep __read_mostly;
struct kmem_cache *gfs2_inode_cachep __read_mostly;
struct kmem_cache *gfs2_bufdata_cachep __read_mostly;
struct kmem_cache *gfs2_rgrpd_cachep __read_mostly;
struct kmem_cache *gfs2_quotad_cachep __read_mostly;
struct kmem_cache *gfs2_qadata_cachep __read_mostly;
mempool_t *gfs2_page_pool __read_mostly;

void gfs2_assert_i(struct gfs2_sbd *sdp)
{
	fs_emerg(sdp, "fatal assertion failed\n");
}

int gfs2_lm_withdraw(struct gfs2_sbd *sdp, const char *fmt, ...)
{
	struct lm_lockstruct *ls = &sdp->sd_lockstruct;
	const struct lm_lockops *lm = ls->ls_ops;
	va_list args;
	struct va_format vaf;

	if (sdp->sd_args.ar_errors == GFS2_ERRORS_WITHDRAW &&
	    test_and_set_bit(SDF_WITHDRAWN, &sdp->sd_flags))
		return 0;

	if (fmt) {
		va_start(args, fmt);

		vaf.fmt = fmt;
		vaf.va = &args;

		fs_err(sdp, "%pV", &vaf);

		va_end(args);
	}

	if (sdp->sd_args.ar_errors == GFS2_ERRORS_WITHDRAW) {
		fs_err(sdp, "about to withdraw this file system\n");
		BUG_ON(sdp->sd_args.ar_debug);

		kobject_uevent(&sdp->sd_kobj, KOBJ_OFFLINE);

		if (!strcmp(sdp->sd_lockstruct.ls_ops->lm_proto_name, "lock_dlm"))
			wait_for_completion(&sdp->sd_wdack);

		if (lm->lm_unmount) {
			fs_err(sdp, "telling LM to unmount\n");
			lm->lm_unmount(sdp);
		}
		set_bit(SDF_SKIP_DLM_UNLOCK, &sdp->sd_flags);
		fs_err(sdp, "withdrawn\n");
		dump_stack();
	}

	if (sdp->sd_args.ar_errors == GFS2_ERRORS_PANIC)
		panic("GFS2: fsid=%s: panic requested\n", sdp->sd_fsname);

	return -1;
}

/**
 * gfs2_assert_withdraw_i - Cause the machine to withdraw if @assertion is false
 * Returns: -1 if this call withdrew the machine,
 *          -2 if it was already withdrawn
 */

int gfs2_assert_withdraw_i(struct gfs2_sbd *sdp, char *assertion,
			   const char *function, char *file, unsigned int line)
{
	int me;
	me = gfs2_lm_withdraw(sdp,
			      "fatal: assertion \"%s\" failed\n"
			      "   function = %s, file = %s, line = %u\n",
			      assertion, function, file, line);
	dump_stack();
	return (me) ? -1 : -2;
}

/**
 * gfs2_assert_warn_i - Print a message to the console if @assertion is false
 * Returns: -1 if we printed something
 *          -2 if we didn't
 */

int gfs2_assert_warn_i(struct gfs2_sbd *sdp, char *assertion,
		       const char *function, char *file, unsigned int line)
{
	if (time_before(jiffies,
			sdp->sd_last_warning +
			gfs2_tune_get(sdp, gt_complain_secs) * HZ))
		return -2;

	if (sdp->sd_args.ar_errors == GFS2_ERRORS_WITHDRAW)
		fs_warn(sdp, "warning: assertion \"%s\" failed at function = %s, file = %s, line = %u\n",
			assertion, function, file, line);

	if (sdp->sd_args.ar_debug)
		BUG();
	else
		dump_stack();

	if (sdp->sd_args.ar_errors == GFS2_ERRORS_PANIC)
		panic("GFS2: fsid=%s: warning: assertion \"%s\" failed\n"
		      "GFS2: fsid=%s:   function = %s, file = %s, line = %u\n",
		      sdp->sd_fsname, assertion,
		      sdp->sd_fsname, function, file, line);

	sdp->sd_last_warning = jiffies;

	return -1;
}

/**
 * gfs2_consist_i - Flag a filesystem consistency error and withdraw
 * Returns: -1 if this call withdrew the machine,
 *          0 if it was already withdrawn
 */

int gfs2_consist_i(struct gfs2_sbd *sdp, int cluster_wide, const char *function,
		   char *file, unsigned int line)
{
	int rv;
	rv = gfs2_lm_withdraw(sdp,
			      "fatal: filesystem consistency error - function = %s, file = %s, line = %u\n",
			      function, file, line);
	return rv;
}

/**
 * gfs2_consist_inode_i - Flag an inode consistency error and withdraw
 * Returns: -1 if this call withdrew the machine,
 *          0 if it was already withdrawn
 */

int gfs2_consist_inode_i(struct gfs2_inode *ip, int cluster_wide,
			 const char *function, char *file, unsigned int line)
{
	struct gfs2_sbd *sdp = GFS2_SB(&ip->i_inode);
	int rv;
	rv = gfs2_lm_withdraw(sdp,
			      "fatal: filesystem consistency error\n"
			      "  inode = %llu %llu\n"
			      "  function = %s, file = %s, line = %u\n",
			      (unsigned long long)ip->i_no_formal_ino,
			      (unsigned long long)ip->i_no_addr,
			      function, file, line);
	return rv;
}

/**
 * gfs2_consist_rgrpd_i - Flag a RG consistency error and withdraw
 * Returns: -1 if this call withdrew the machine,
 *          0 if it was already withdrawn
 */

int gfs2_consist_rgrpd_i(struct gfs2_rgrpd *rgd, int cluster_wide,
			 const char *function, char *file, unsigned int line)
{
	struct gfs2_sbd *sdp = rgd->rd_sbd;
	char fs_id_buf[sizeof(sdp->sd_fsname) + 7];
	int rv;

	sprintf(fs_id_buf, "fsid=%s: ", sdp->sd_fsname);
	gfs2_rgrp_dump(NULL, rgd->rd_gl, fs_id_buf);
	rv = gfs2_lm_withdraw(sdp,
			      "fatal: filesystem consistency error\n"
			      "  RG = %llu\n"
			      "  function = %s, file = %s, line = %u\n",
			      (unsigned long long)rgd->rd_addr,
			      function, file, line);
	return rv;
}

/**
 * gfs2_meta_check_ii - Flag a magic number consistency error and withdraw
 * Returns: -1 if this call withdrew the machine,
 *          -2 if it was already withdrawn
 */

int gfs2_meta_check_ii(struct gfs2_sbd *sdp, struct buffer_head *bh,
		       const char *type, const char *function, char *file,
		       unsigned int line)
{
	int me;
	me = gfs2_lm_withdraw(sdp,
			      "fatal: invalid metadata block\n"
			      "  bh = %llu (%s)\n"
			      "  function = %s, file = %s, line = %u\n",
			      (unsigned long long)bh->b_blocknr, type,
			      function, file, line);
	return (me) ? -1 : -2;
}

/**
 * gfs2_metatype_check_ii - Flag a metadata type consistency error and withdraw
 * Returns: -1 if this call withdrew the machine,
 *          -2 if it was already withdrawn
 */

int gfs2_metatype_check_ii(struct gfs2_sbd *sdp, struct buffer_head *bh,
			   u16 type, u16 t, const char *function,
			   char *file, unsigned int line)
{
	int me;
	me = gfs2_lm_withdraw(sdp,
			      "fatal: invalid metadata block\n"
			      "  bh = %llu (type: exp=%u, found=%u)\n"
			      "  function = %s, file = %s, line = %u\n",
			      (unsigned long long)bh->b_blocknr, type, t,
			      function, file, line);
	return (me) ? -1 : -2;
}

/**
 * gfs2_io_error_i - Flag an I/O error and withdraw
 * Returns: -1 if this call withdrew the machine,
 *          0 if it was already withdrawn
 */

int gfs2_io_error_i(struct gfs2_sbd *sdp, const char *function, char *file,
		    unsigned int line)
{
	int rv;
	rv = gfs2_lm_withdraw(sdp,
			      "fatal: I/O error\n"
			      "  function = %s, file = %s, line = %u\n",
			      function, file, line);
	return rv;
}

/**
 * gfs2_io_error_bh_i - Flag a buffer I/O error
 * @withdraw: withdraw the filesystem
 */

void gfs2_io_error_bh_i(struct gfs2_sbd *sdp, struct buffer_head *bh,
			const char *function, char *file, unsigned int line,
			bool withdraw)
{
<<<<<<< HEAD
	if (!test_bit(SDF_SHUTDOWN, &sdp->sd_flags))
=======
	if (!test_bit(SDF_WITHDRAWN, &sdp->sd_flags))
>>>>>>> f7688b48
		fs_err(sdp,
		       "fatal: I/O error\n"
		       "  block = %llu\n"
		       "  function = %s, file = %s, line = %u\n",
		       (unsigned long long)bh->b_blocknr,
		       function, file, line);
	if (withdraw)
		gfs2_lm_withdraw(sdp, NULL);
}
<|MERGE_RESOLUTION|>--- conflicted
+++ resolved
@@ -258,11 +258,7 @@
 			const char *function, char *file, unsigned int line,
 			bool withdraw)
 {
-<<<<<<< HEAD
-	if (!test_bit(SDF_SHUTDOWN, &sdp->sd_flags))
-=======
 	if (!test_bit(SDF_WITHDRAWN, &sdp->sd_flags))
->>>>>>> f7688b48
 		fs_err(sdp,
 		       "fatal: I/O error\n"
 		       "  block = %llu\n"
