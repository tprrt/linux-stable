// SPDX-License-Identifier: GPL-2.0-only
/*
 * Copyright (C) Sistina Software, Inc.  1997-2003 All rights reserved.
 * Copyright (C) 2004-2008 Red Hat, Inc.  All rights reserved.
 */

#include <linux/spinlock.h>
#include <linux/completion.h>
#include <linux/buffer_head.h>
#include <linux/gfs2_ondisk.h>
#include <linux/bio.h>
#include <linux/posix_acl.h>
#include <linux/security.h>

#include "gfs2.h"
#include "incore.h"
#include "bmap.h"
#include "glock.h"
#include "glops.h"
#include "inode.h"
#include "log.h"
#include "meta_io.h"
#include "recovery.h"
#include "rgrp.h"
#include "util.h"
#include "trans.h"
#include "dir.h"
#include "lops.h"

struct workqueue_struct *gfs2_freeze_wq;

extern struct workqueue_struct *gfs2_control_wq;

static void gfs2_ail_error(struct gfs2_glock *gl, const struct buffer_head *bh)
{
	fs_err(gl->gl_name.ln_sbd,
	       "AIL buffer %p: blocknr %llu state 0x%08lx mapping %p page "
	       "state 0x%lx\n",
	       bh, (unsigned long long)bh->b_blocknr, bh->b_state,
	       bh->b_page->mapping, bh->b_page->flags);
	fs_err(gl->gl_name.ln_sbd, "AIL glock %u:%llu mapping %p\n",
	       gl->gl_name.ln_type, gl->gl_name.ln_number,
	       gfs2_glock2aspace(gl));
	gfs2_lm(gl->gl_name.ln_sbd, "AIL error\n");
	gfs2_withdraw(gl->gl_name.ln_sbd);
}

/**
 * __gfs2_ail_flush - remove all buffers for a given lock from the AIL
 * @gl: the glock
 * @fsync: set when called from fsync (not all buffers will be clean)
 *
 * None of the buffers should be dirty, locked, or pinned.
 */

static void __gfs2_ail_flush(struct gfs2_glock *gl, bool fsync,
			     unsigned int nr_revokes)
{
	struct gfs2_sbd *sdp = gl->gl_name.ln_sbd;
	struct list_head *head = &gl->gl_ail_list;
	struct gfs2_bufdata *bd, *tmp;
	struct buffer_head *bh;
	const unsigned long b_state = (1UL << BH_Dirty)|(1UL << BH_Pinned)|(1UL << BH_Lock);

	gfs2_log_lock(sdp);
	spin_lock(&sdp->sd_ail_lock);
	list_for_each_entry_safe_reverse(bd, tmp, head, bd_ail_gl_list) {
		if (nr_revokes == 0)
			break;
		bh = bd->bd_bh;
		if (bh->b_state & b_state) {
			if (fsync)
				continue;
			gfs2_ail_error(gl, bh);
		}
		gfs2_trans_add_revoke(sdp, bd);
		nr_revokes--;
	}
	GLOCK_BUG_ON(gl, !fsync && atomic_read(&gl->gl_ail_count));
	spin_unlock(&sdp->sd_ail_lock);
	gfs2_log_unlock(sdp);
}


static int gfs2_ail_empty_gl(struct gfs2_glock *gl)
{
	struct gfs2_sbd *sdp = gl->gl_name.ln_sbd;
	struct gfs2_trans tr;
	int ret;

	memset(&tr, 0, sizeof(tr));
	INIT_LIST_HEAD(&tr.tr_buf);
	INIT_LIST_HEAD(&tr.tr_databuf);
	INIT_LIST_HEAD(&tr.tr_ail1_list);
	INIT_LIST_HEAD(&tr.tr_ail2_list);
	tr.tr_revokes = atomic_read(&gl->gl_ail_count);

	if (!tr.tr_revokes) {
		bool have_revokes;
		bool log_in_flight;

		/*
		 * We have nothing on the ail, but there could be revokes on
		 * the sdp revoke queue, in which case, we still want to flush
		 * the log and wait for it to finish.
		 *
		 * If the sdp revoke list is empty too, we might still have an
		 * io outstanding for writing revokes, so we should wait for
		 * it before returning.
		 *
		 * If none of these conditions are true, our revokes are all
		 * flushed and we can return.
		 */
		gfs2_log_lock(sdp);
		have_revokes = !list_empty(&sdp->sd_log_revokes);
		log_in_flight = atomic_read(&sdp->sd_log_in_flight);
		gfs2_log_unlock(sdp);
		if (have_revokes)
			goto flush;
		if (log_in_flight)
			log_flush_wait(sdp);
<<<<<<< HEAD
		return;
=======
		return 0;
>>>>>>> d1988041
	}

	/* A shortened, inline version of gfs2_trans_begin()
         * tr->alloced is not set since the transaction structure is
         * on the stack */
	tr.tr_reserved = 1 + gfs2_struct2blk(sdp, tr.tr_revokes);
	tr.tr_ip = _RET_IP_;
	ret = gfs2_log_reserve(sdp, tr.tr_reserved);
	if (ret < 0)
		return ret;
	WARN_ON_ONCE(current->journal_info);
	current->journal_info = &tr;

	__gfs2_ail_flush(gl, 0, tr.tr_revokes);

	gfs2_trans_end(sdp);
flush:
	gfs2_log_flush(sdp, NULL, GFS2_LOG_HEAD_FLUSH_NORMAL |
		       GFS2_LFC_AIL_EMPTY_GL);
	return 0;
}

void gfs2_ail_flush(struct gfs2_glock *gl, bool fsync)
{
	struct gfs2_sbd *sdp = gl->gl_name.ln_sbd;
	unsigned int revokes = atomic_read(&gl->gl_ail_count);
	unsigned int max_revokes = (sdp->sd_sb.sb_bsize - sizeof(struct gfs2_log_descriptor)) / sizeof(u64);
	int ret;

	if (!revokes)
		return;

	while (revokes > max_revokes)
		max_revokes += (sdp->sd_sb.sb_bsize - sizeof(struct gfs2_meta_header)) / sizeof(u64);

	ret = gfs2_trans_begin(sdp, 0, max_revokes);
	if (ret)
		return;
	__gfs2_ail_flush(gl, fsync, max_revokes);
	gfs2_trans_end(sdp);
	gfs2_log_flush(sdp, NULL, GFS2_LOG_HEAD_FLUSH_NORMAL |
		       GFS2_LFC_AIL_FLUSH);
}

/**
 * gfs2_rgrp_metasync - sync out the metadata of a resource group
 * @gl: the glock protecting the resource group
 *
 */

static int gfs2_rgrp_metasync(struct gfs2_glock *gl)
{
	struct gfs2_sbd *sdp = gl->gl_name.ln_sbd;
	struct address_space *metamapping = &sdp->sd_aspace;
	struct gfs2_rgrpd *rgd = gfs2_glock2rgrp(gl);
	const unsigned bsize = sdp->sd_sb.sb_bsize;
	loff_t start = (rgd->rd_addr * bsize) & PAGE_MASK;
	loff_t end = PAGE_ALIGN((rgd->rd_addr + rgd->rd_length) * bsize) - 1;
	int error;

	filemap_fdatawrite_range(metamapping, start, end);
	error = filemap_fdatawait_range(metamapping, start, end);
	WARN_ON_ONCE(error && !gfs2_withdrawn(sdp));
	mapping_set_error(metamapping, error);
	if (error)
		gfs2_io_error(sdp);
	return error;
}

/**
 * rgrp_go_sync - sync out the metadata for this glock
 * @gl: the glock
 *
 * Called when demoting or unlocking an EX glock.  We must flush
 * to disk all dirty buffers/pages relating to this glock, and must not
 * return to caller to demote/unlock the glock until I/O is complete.
 */

static int rgrp_go_sync(struct gfs2_glock *gl)
{
	struct gfs2_sbd *sdp = gl->gl_name.ln_sbd;
	struct gfs2_rgrpd *rgd = gfs2_glock2rgrp(gl);
	int error;

	if (!test_and_clear_bit(GLF_DIRTY, &gl->gl_flags))
		return 0;
	GLOCK_BUG_ON(gl, gl->gl_state != LM_ST_EXCLUSIVE);

	gfs2_log_flush(sdp, gl, GFS2_LOG_HEAD_FLUSH_NORMAL |
		       GFS2_LFC_RGRP_GO_SYNC);
	error = gfs2_rgrp_metasync(gl);
	if (!error)
		error = gfs2_ail_empty_gl(gl);
	gfs2_free_clones(rgd);
	return error;
}

/**
 * rgrp_go_inval - invalidate the metadata for this glock
 * @gl: the glock
 * @flags:
 *
 * We never used LM_ST_DEFERRED with resource groups, so that we
 * should always see the metadata flag set here.
 *
 */

static void rgrp_go_inval(struct gfs2_glock *gl, int flags)
{
	struct gfs2_sbd *sdp = gl->gl_name.ln_sbd;
	struct address_space *mapping = &sdp->sd_aspace;
	struct gfs2_rgrpd *rgd = gfs2_glock2rgrp(gl);
	const unsigned bsize = sdp->sd_sb.sb_bsize;
	loff_t start = (rgd->rd_addr * bsize) & PAGE_MASK;
	loff_t end = PAGE_ALIGN((rgd->rd_addr + rgd->rd_length) * bsize) - 1;

	gfs2_rgrp_brelse(rgd);
	WARN_ON_ONCE(!(flags & DIO_METADATA));
	truncate_inode_pages_range(mapping, start, end);
	rgd->rd_flags &= ~GFS2_RDF_UPTODATE;
}

static void gfs2_rgrp_go_dump(struct seq_file *seq, struct gfs2_glock *gl,
			      const char *fs_id_buf)
{
	struct gfs2_rgrpd *rgd = gl->gl_object;

	if (rgd)
		gfs2_rgrp_dump(seq, rgd, fs_id_buf);
}

static struct gfs2_inode *gfs2_glock2inode(struct gfs2_glock *gl)
{
	struct gfs2_inode *ip;

	spin_lock(&gl->gl_lockref.lock);
	ip = gl->gl_object;
	if (ip)
		set_bit(GIF_GLOP_PENDING, &ip->i_flags);
	spin_unlock(&gl->gl_lockref.lock);
	return ip;
}

struct gfs2_rgrpd *gfs2_glock2rgrp(struct gfs2_glock *gl)
{
	struct gfs2_rgrpd *rgd;

	spin_lock(&gl->gl_lockref.lock);
	rgd = gl->gl_object;
	spin_unlock(&gl->gl_lockref.lock);

	return rgd;
}

static void gfs2_clear_glop_pending(struct gfs2_inode *ip)
{
	if (!ip)
		return;

	clear_bit_unlock(GIF_GLOP_PENDING, &ip->i_flags);
	wake_up_bit(&ip->i_flags, GIF_GLOP_PENDING);
}

/**
 * gfs2_inode_metasync - sync out the metadata of an inode
 * @gl: the glock protecting the inode
 *
 */
int gfs2_inode_metasync(struct gfs2_glock *gl)
{
	struct address_space *metamapping = gfs2_glock2aspace(gl);
	int error;

	filemap_fdatawrite(metamapping);
	error = filemap_fdatawait(metamapping);
	if (error)
		gfs2_io_error(gl->gl_name.ln_sbd);
	return error;
}

/**
 * inode_go_sync - Sync the dirty metadata of an inode
 * @gl: the glock protecting the inode
 *
 */

static int inode_go_sync(struct gfs2_glock *gl)
{
	struct gfs2_inode *ip = gfs2_glock2inode(gl);
	int isreg = ip && S_ISREG(ip->i_inode.i_mode);
	struct address_space *metamapping = gfs2_glock2aspace(gl);
	int error = 0, ret;

	if (isreg) {
		if (test_and_clear_bit(GIF_SW_PAGED, &ip->i_flags))
			unmap_shared_mapping_range(ip->i_inode.i_mapping, 0, 0);
		inode_dio_wait(&ip->i_inode);
	}
	if (!test_and_clear_bit(GLF_DIRTY, &gl->gl_flags))
		goto out;

	GLOCK_BUG_ON(gl, gl->gl_state != LM_ST_EXCLUSIVE);

	gfs2_log_flush(gl->gl_name.ln_sbd, gl, GFS2_LOG_HEAD_FLUSH_NORMAL |
		       GFS2_LFC_INODE_GO_SYNC);
	filemap_fdatawrite(metamapping);
	if (isreg) {
		struct address_space *mapping = ip->i_inode.i_mapping;
		filemap_fdatawrite(mapping);
		error = filemap_fdatawait(mapping);
		mapping_set_error(mapping, error);
	}
	ret = gfs2_inode_metasync(gl);
	if (!error)
		error = ret;
	gfs2_ail_empty_gl(gl);
	/*
	 * Writeback of the data mapping may cause the dirty flag to be set
	 * so we have to clear it again here.
	 */
	smp_mb__before_atomic();
	clear_bit(GLF_DIRTY, &gl->gl_flags);

out:
	gfs2_clear_glop_pending(ip);
	return error;
}

/**
 * inode_go_inval - prepare a inode glock to be released
 * @gl: the glock
 * @flags:
 *
 * Normally we invalidate everything, but if we are moving into
 * LM_ST_DEFERRED from LM_ST_SHARED or LM_ST_EXCLUSIVE then we
 * can keep hold of the metadata, since it won't have changed.
 *
 */

static void inode_go_inval(struct gfs2_glock *gl, int flags)
{
	struct gfs2_inode *ip = gfs2_glock2inode(gl);

	if (flags & DIO_METADATA) {
		struct address_space *mapping = gfs2_glock2aspace(gl);
		truncate_inode_pages(mapping, 0);
		if (ip) {
			set_bit(GIF_INVALID, &ip->i_flags);
			forget_all_cached_acls(&ip->i_inode);
			security_inode_invalidate_secctx(&ip->i_inode);
			gfs2_dir_hash_inval(ip);
		}
	}

	if (ip == GFS2_I(gl->gl_name.ln_sbd->sd_rindex)) {
		gfs2_log_flush(gl->gl_name.ln_sbd, NULL,
			       GFS2_LOG_HEAD_FLUSH_NORMAL |
			       GFS2_LFC_INODE_GO_INVAL);
		gl->gl_name.ln_sbd->sd_rindex_uptodate = 0;
	}
	if (ip && S_ISREG(ip->i_inode.i_mode))
		truncate_inode_pages(ip->i_inode.i_mapping, 0);

	gfs2_clear_glop_pending(ip);
}

/**
 * inode_go_demote_ok - Check to see if it's ok to unlock an inode glock
 * @gl: the glock
 *
 * Returns: 1 if it's ok
 */

static int inode_go_demote_ok(const struct gfs2_glock *gl)
{
	struct gfs2_sbd *sdp = gl->gl_name.ln_sbd;

	if (sdp->sd_jindex == gl->gl_object || sdp->sd_rindex == gl->gl_object)
		return 0;

	return 1;
}

static int gfs2_dinode_in(struct gfs2_inode *ip, const void *buf)
{
	const struct gfs2_dinode *str = buf;
	struct timespec64 atime;
	u16 height, depth;

	if (unlikely(ip->i_no_addr != be64_to_cpu(str->di_num.no_addr)))
		goto corrupt;
	ip->i_no_formal_ino = be64_to_cpu(str->di_num.no_formal_ino);
	ip->i_inode.i_mode = be32_to_cpu(str->di_mode);
	ip->i_inode.i_rdev = 0;
	switch (ip->i_inode.i_mode & S_IFMT) {
	case S_IFBLK:
	case S_IFCHR:
		ip->i_inode.i_rdev = MKDEV(be32_to_cpu(str->di_major),
					   be32_to_cpu(str->di_minor));
		break;
	}

	i_uid_write(&ip->i_inode, be32_to_cpu(str->di_uid));
	i_gid_write(&ip->i_inode, be32_to_cpu(str->di_gid));
	set_nlink(&ip->i_inode, be32_to_cpu(str->di_nlink));
	i_size_write(&ip->i_inode, be64_to_cpu(str->di_size));
	gfs2_set_inode_blocks(&ip->i_inode, be64_to_cpu(str->di_blocks));
	atime.tv_sec = be64_to_cpu(str->di_atime);
	atime.tv_nsec = be32_to_cpu(str->di_atime_nsec);
	if (timespec64_compare(&ip->i_inode.i_atime, &atime) < 0)
		ip->i_inode.i_atime = atime;
	ip->i_inode.i_mtime.tv_sec = be64_to_cpu(str->di_mtime);
	ip->i_inode.i_mtime.tv_nsec = be32_to_cpu(str->di_mtime_nsec);
	ip->i_inode.i_ctime.tv_sec = be64_to_cpu(str->di_ctime);
	ip->i_inode.i_ctime.tv_nsec = be32_to_cpu(str->di_ctime_nsec);

	ip->i_goal = be64_to_cpu(str->di_goal_meta);
	ip->i_generation = be64_to_cpu(str->di_generation);

	ip->i_diskflags = be32_to_cpu(str->di_flags);
	ip->i_eattr = be64_to_cpu(str->di_eattr);
	/* i_diskflags and i_eattr must be set before gfs2_set_inode_flags() */
	gfs2_set_inode_flags(&ip->i_inode);
	height = be16_to_cpu(str->di_height);
	if (unlikely(height > GFS2_MAX_META_HEIGHT))
		goto corrupt;
	ip->i_height = (u8)height;

	depth = be16_to_cpu(str->di_depth);
	if (unlikely(depth > GFS2_DIR_MAX_DEPTH))
		goto corrupt;
	ip->i_depth = (u8)depth;
	ip->i_entries = be32_to_cpu(str->di_entries);

	if (S_ISREG(ip->i_inode.i_mode))
		gfs2_set_aops(&ip->i_inode);

	return 0;
corrupt:
	gfs2_consist_inode(ip);
	return -EIO;
}

/**
 * gfs2_inode_refresh - Refresh the incore copy of the dinode
 * @ip: The GFS2 inode
 *
 * Returns: errno
 */

int gfs2_inode_refresh(struct gfs2_inode *ip)
{
	struct buffer_head *dibh;
	int error;

	error = gfs2_meta_inode_buffer(ip, &dibh);
	if (error)
		return error;

	error = gfs2_dinode_in(ip, dibh->b_data);
	brelse(dibh);
	clear_bit(GIF_INVALID, &ip->i_flags);

	return error;
}

/**
 * inode_go_lock - operation done after an inode lock is locked by a process
 * @gl: the glock
 * @flags:
 *
 * Returns: errno
 */

static int inode_go_lock(struct gfs2_holder *gh)
{
	struct gfs2_glock *gl = gh->gh_gl;
	struct gfs2_sbd *sdp = gl->gl_name.ln_sbd;
	struct gfs2_inode *ip = gl->gl_object;
	int error = 0;

	if (!ip || (gh->gh_flags & GL_SKIP))
		return 0;

	if (test_bit(GIF_INVALID, &ip->i_flags)) {
		error = gfs2_inode_refresh(ip);
		if (error)
			return error;
	}

	if (gh->gh_state != LM_ST_DEFERRED)
		inode_dio_wait(&ip->i_inode);

	if ((ip->i_diskflags & GFS2_DIF_TRUNC_IN_PROG) &&
	    (gl->gl_state == LM_ST_EXCLUSIVE) &&
	    (gh->gh_state == LM_ST_EXCLUSIVE)) {
		spin_lock(&sdp->sd_trunc_lock);
		if (list_empty(&ip->i_trunc_list))
			list_add(&ip->i_trunc_list, &sdp->sd_trunc_list);
		spin_unlock(&sdp->sd_trunc_lock);
		wake_up(&sdp->sd_quota_wait);
		return 1;
	}

	return error;
}

/**
 * inode_go_dump - print information about an inode
 * @seq: The iterator
 * @ip: the inode
 * @fs_id_buf: file system id (may be empty)
 *
 */

static void inode_go_dump(struct seq_file *seq, struct gfs2_glock *gl,
			  const char *fs_id_buf)
{
	struct gfs2_inode *ip = gl->gl_object;
	struct inode *inode = &ip->i_inode;
	unsigned long nrpages;

	if (ip == NULL)
		return;

	xa_lock_irq(&inode->i_data.i_pages);
	nrpages = inode->i_data.nrpages;
	xa_unlock_irq(&inode->i_data.i_pages);

	gfs2_print_dbg(seq, "%s I: n:%llu/%llu t:%u f:0x%02lx d:0x%08x s:%llu "
		       "p:%lu\n", fs_id_buf,
		  (unsigned long long)ip->i_no_formal_ino,
		  (unsigned long long)ip->i_no_addr,
		  IF2DT(ip->i_inode.i_mode), ip->i_flags,
		  (unsigned int)ip->i_diskflags,
		  (unsigned long long)i_size_read(inode), nrpages);
}

/**
 * freeze_go_sync - promote/demote the freeze glock
 * @gl: the glock
 * @state: the requested state
 * @flags:
 *
 */

static int freeze_go_sync(struct gfs2_glock *gl)
{
	int error = 0;
	struct gfs2_sbd *sdp = gl->gl_name.ln_sbd;

	/*
	 * We need to check gl_state == LM_ST_SHARED here and not gl_req ==
	 * LM_ST_EXCLUSIVE. That's because when any node does a freeze,
	 * all the nodes should have the freeze glock in SH mode and they all
	 * call do_xmote: One for EX and the others for UN. They ALL must
	 * freeze locally, and they ALL must queue freeze work. The freeze_work
	 * calls freeze_func, which tries to reacquire the freeze glock in SH,
	 * effectively waiting for the thaw on the node who holds it in EX.
	 * Once thawed, the work func acquires the freeze glock in
	 * SH and everybody goes back to thawed.
	 */
	if (gl->gl_state == LM_ST_SHARED && !gfs2_withdrawn(sdp) &&
	    !test_bit(SDF_NORECOVERY, &sdp->sd_flags)) {
		atomic_set(&sdp->sd_freeze_state, SFS_STARTING_FREEZE);
		error = freeze_super(sdp->sd_vfs);
		if (error) {
			fs_info(sdp, "GFS2: couldn't freeze filesystem: %d\n",
				error);
			if (gfs2_withdrawn(sdp)) {
				atomic_set(&sdp->sd_freeze_state, SFS_UNFROZEN);
				return 0;
			}
			gfs2_assert_withdraw(sdp, 0);
		}
		queue_work(gfs2_freeze_wq, &sdp->sd_freeze_work);
		if (test_bit(SDF_JOURNAL_LIVE, &sdp->sd_flags))
			gfs2_log_flush(sdp, NULL, GFS2_LOG_HEAD_FLUSH_FREEZE |
				       GFS2_LFC_FREEZE_GO_SYNC);
		else /* read-only mounts */
			atomic_set(&sdp->sd_freeze_state, SFS_FROZEN);
	}
	return 0;
}

/**
 * freeze_go_xmote_bh - After promoting/demoting the freeze glock
 * @gl: the glock
 *
 */

static int freeze_go_xmote_bh(struct gfs2_glock *gl, struct gfs2_holder *gh)
{
	struct gfs2_sbd *sdp = gl->gl_name.ln_sbd;
	struct gfs2_inode *ip = GFS2_I(sdp->sd_jdesc->jd_inode);
	struct gfs2_glock *j_gl = ip->i_gl;
	struct gfs2_log_header_host head;
	int error;

	if (test_bit(SDF_JOURNAL_LIVE, &sdp->sd_flags)) {
		j_gl->gl_ops->go_inval(j_gl, DIO_METADATA);

		error = gfs2_find_jhead(sdp->sd_jdesc, &head, false);
		if (error)
			gfs2_consist(sdp);
		if (!(head.lh_flags & GFS2_LOG_HEAD_UNMOUNT))
			gfs2_consist(sdp);

		/*  Initialize some head of the log stuff  */
		if (!gfs2_withdrawn(sdp)) {
			sdp->sd_log_sequence = head.lh_sequence + 1;
			gfs2_log_pointers_init(sdp, head.lh_blkno);
		}
	}
	return 0;
}

/**
 * trans_go_demote_ok
 * @gl: the glock
 *
 * Always returns 0
 */

static int freeze_go_demote_ok(const struct gfs2_glock *gl)
{
	return 0;
}

/**
 * iopen_go_callback - schedule the dcache entry for the inode to be deleted
 * @gl: the glock
 *
 * gl_lockref.lock lock is held while calling this
 */
static void iopen_go_callback(struct gfs2_glock *gl, bool remote)
{
	struct gfs2_inode *ip = gl->gl_object;
	struct gfs2_sbd *sdp = gl->gl_name.ln_sbd;

	if (!remote || sb_rdonly(sdp->sd_vfs))
		return;

	if (gl->gl_demote_state == LM_ST_UNLOCKED &&
	    gl->gl_state == LM_ST_SHARED && ip) {
		gl->gl_lockref.count++;
		if (!queue_delayed_work(gfs2_delete_workqueue,
					&gl->gl_delete, 0))
			gl->gl_lockref.count--;
	}
}

static int iopen_go_demote_ok(const struct gfs2_glock *gl)
{
       return !gfs2_delete_work_queued(gl);
}

/**
 * inode_go_free - wake up anyone waiting for dlm's unlock ast to free it
 * @gl: glock being freed
 *
 * For now, this is only used for the journal inode glock. In withdraw
 * situations, we need to wait for the glock to be freed so that we know
 * other nodes may proceed with recovery / journal replay.
 */
static void inode_go_free(struct gfs2_glock *gl)
{
	/* Note that we cannot reference gl_object because it's already set
	 * to NULL by this point in its lifecycle. */
	if (!test_bit(GLF_FREEING, &gl->gl_flags))
		return;
	clear_bit_unlock(GLF_FREEING, &gl->gl_flags);
	wake_up_bit(&gl->gl_flags, GLF_FREEING);
}

/**
 * nondisk_go_callback - used to signal when a node did a withdraw
 * @gl: the nondisk glock
 * @remote: true if this came from a different cluster node
 *
 */
static void nondisk_go_callback(struct gfs2_glock *gl, bool remote)
{
	struct gfs2_sbd *sdp = gl->gl_name.ln_sbd;

	/* Ignore the callback unless it's from another node, and it's the
	   live lock. */
	if (!remote || gl->gl_name.ln_number != GFS2_LIVE_LOCK)
		return;

	/* First order of business is to cancel the demote request. We don't
	 * really want to demote a nondisk glock. At best it's just to inform
	 * us of another node's withdraw. We'll keep it in SH mode. */
	clear_bit(GLF_DEMOTE, &gl->gl_flags);
	clear_bit(GLF_PENDING_DEMOTE, &gl->gl_flags);

	/* Ignore the unlock if we're withdrawn, unmounting, or in recovery. */
	if (test_bit(SDF_NORECOVERY, &sdp->sd_flags) ||
	    test_bit(SDF_WITHDRAWN, &sdp->sd_flags) ||
	    test_bit(SDF_REMOTE_WITHDRAW, &sdp->sd_flags))
		return;

	/* We only care when a node wants us to unlock, because that means
	 * they want a journal recovered. */
	if (gl->gl_demote_state != LM_ST_UNLOCKED)
		return;

	if (sdp->sd_args.ar_spectator) {
		fs_warn(sdp, "Spectator node cannot recover journals.\n");
		return;
	}

	fs_warn(sdp, "Some node has withdrawn; checking for recovery.\n");
	set_bit(SDF_REMOTE_WITHDRAW, &sdp->sd_flags);
	/*
	 * We can't call remote_withdraw directly here or gfs2_recover_journal
	 * because this is called from the glock unlock function and the
	 * remote_withdraw needs to enqueue and dequeue the same "live" glock
	 * we were called from. So we queue it to the control work queue in
	 * lock_dlm.
	 */
	queue_delayed_work(gfs2_control_wq, &sdp->sd_control_work, 0);
}

const struct gfs2_glock_operations gfs2_meta_glops = {
	.go_type = LM_TYPE_META,
	.go_flags = GLOF_NONDISK,
};

const struct gfs2_glock_operations gfs2_inode_glops = {
	.go_sync = inode_go_sync,
	.go_inval = inode_go_inval,
	.go_demote_ok = inode_go_demote_ok,
	.go_lock = inode_go_lock,
	.go_dump = inode_go_dump,
	.go_type = LM_TYPE_INODE,
	.go_flags = GLOF_ASPACE | GLOF_LRU | GLOF_LVB,
	.go_free = inode_go_free,
};

const struct gfs2_glock_operations gfs2_rgrp_glops = {
	.go_sync = rgrp_go_sync,
	.go_inval = rgrp_go_inval,
	.go_lock = gfs2_rgrp_go_lock,
	.go_dump = gfs2_rgrp_go_dump,
	.go_type = LM_TYPE_RGRP,
	.go_flags = GLOF_LVB,
};

const struct gfs2_glock_operations gfs2_freeze_glops = {
	.go_sync = freeze_go_sync,
	.go_xmote_bh = freeze_go_xmote_bh,
	.go_demote_ok = freeze_go_demote_ok,
	.go_type = LM_TYPE_NONDISK,
	.go_flags = GLOF_NONDISK,
};

const struct gfs2_glock_operations gfs2_iopen_glops = {
	.go_type = LM_TYPE_IOPEN,
	.go_callback = iopen_go_callback,
	.go_demote_ok = iopen_go_demote_ok,
	.go_flags = GLOF_LRU | GLOF_NONDISK,
	.go_subclass = 1,
};

const struct gfs2_glock_operations gfs2_flock_glops = {
	.go_type = LM_TYPE_FLOCK,
	.go_flags = GLOF_LRU | GLOF_NONDISK,
};

const struct gfs2_glock_operations gfs2_nondisk_glops = {
	.go_type = LM_TYPE_NONDISK,
	.go_flags = GLOF_NONDISK,
	.go_callback = nondisk_go_callback,
};

const struct gfs2_glock_operations gfs2_quota_glops = {
	.go_type = LM_TYPE_QUOTA,
	.go_flags = GLOF_LVB | GLOF_LRU | GLOF_NONDISK,
};

const struct gfs2_glock_operations gfs2_journal_glops = {
	.go_type = LM_TYPE_JOURNAL,
	.go_flags = GLOF_NONDISK,
};

const struct gfs2_glock_operations *gfs2_glops_list[] = {
	[LM_TYPE_META] = &gfs2_meta_glops,
	[LM_TYPE_INODE] = &gfs2_inode_glops,
	[LM_TYPE_RGRP] = &gfs2_rgrp_glops,
	[LM_TYPE_IOPEN] = &gfs2_iopen_glops,
	[LM_TYPE_FLOCK] = &gfs2_flock_glops,
	[LM_TYPE_NONDISK] = &gfs2_nondisk_glops,
	[LM_TYPE_QUOTA] = &gfs2_quota_glops,
	[LM_TYPE_JOURNAL] = &gfs2_journal_glops,
};
<|MERGE_RESOLUTION|>--- conflicted
+++ resolved
@@ -119,11 +119,7 @@
 			goto flush;
 		if (log_in_flight)
 			log_flush_wait(sdp);
-<<<<<<< HEAD
-		return;
-=======
 		return 0;
->>>>>>> d1988041
 	}
 
 	/* A shortened, inline version of gfs2_trans_begin()
