--- conflicted
+++ resolved
@@ -8,10 +8,6 @@
 
 enum devm_ioremap_type {
 	DEVM_IOREMAP = 0,
-<<<<<<< HEAD
-	DEVM_IOREMAP_NC,
-=======
->>>>>>> d1988041
 	DEVM_IOREMAP_UC,
 	DEVM_IOREMAP_WC,
 };
@@ -43,9 +39,6 @@
 	case DEVM_IOREMAP_UC:
 		addr = ioremap_uc(offset, size);
 		break;
-	case DEVM_IOREMAP_UC:
-		addr = ioremap_uc(offset, size);
-		break;
 	case DEVM_IOREMAP_WC:
 		addr = ioremap_wc(offset, size);
 		break;
@@ -77,24 +70,6 @@
 
 /**
  * devm_ioremap_uc - Managed ioremap_uc()
-<<<<<<< HEAD
- * @dev: Generic device to remap IO address for
- * @offset: Resource address to map
- * @size: Size of map
- *
- * Managed ioremap_uc().  Map is automatically unmapped on driver detach.
- */
-void __iomem *devm_ioremap_uc(struct device *dev, resource_size_t offset,
-			      resource_size_t size)
-{
-	return __devm_ioremap(dev, offset, size, DEVM_IOREMAP_UC);
-}
-EXPORT_SYMBOL_GPL(devm_ioremap_uc);
-
-/**
- * devm_ioremap_nocache - Managed ioremap_nocache()
-=======
->>>>>>> d1988041
  * @dev: Generic device to remap IO address for
  * @offset: Resource address to map
  * @size: Size of map
