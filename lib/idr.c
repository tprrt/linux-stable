--- conflicted
+++ resolved
@@ -237,30 +237,16 @@
 		entry = rcu_dereference_raw(*slot);
 		if (!entry)
 			continue;
-<<<<<<< HEAD
-		if (!radix_tree_deref_retry(entry))
-			break;
-		if (slot != (void *)&idr->idr_rt.rnode &&
-				entry != (void *)RADIX_TREE_INTERNAL_NODE)
-=======
 		if (!xa_is_internal(entry))
 			break;
 		if (slot != &idr->idr_rt.xa_head && !xa_is_retry(entry))
->>>>>>> f7688b48
 			break;
 		slot = radix_tree_iter_retry(&iter);
 	}
 	if (!slot)
 		return NULL;
 
-<<<<<<< HEAD
-	if (WARN_ON_ONCE(id > INT_MAX))
-		return NULL;
-
-	*nextid = id;
-=======
 	*nextid = iter.index + base;
->>>>>>> f7688b48
 	return entry;
 }
 EXPORT_SYMBOL(idr_get_next_ul);
