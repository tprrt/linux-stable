--- conflicted
+++ resolved
@@ -17,38 +17,31 @@
 }
 #endif
 
-<<<<<<< HEAD
+#ifndef vdso_shift_ns
+static __always_inline u64 vdso_shift_ns(u64 ns, u32 shift)
+{
+	return ns >> shift;
+}
+#endif
+
+#ifndef __arch_vdso_hres_capable
+static inline bool __arch_vdso_hres_capable(void)
+{
+	return true;
+}
+#endif
+
+#ifndef vdso_clocksource_ok
+static inline bool vdso_clocksource_ok(const struct vdso_data *vd)
+{
+	return vd->clock_mode != VDSO_CLOCKMODE_NONE;
+}
+#endif
+
 #ifdef CONFIG_TIME_NS
 static int do_hres_timens(const struct vdso_data *vdns, clockid_t clk,
 			  struct __kernel_timespec *ts)
 {
-=======
-#ifndef vdso_shift_ns
-static __always_inline u64 vdso_shift_ns(u64 ns, u32 shift)
-{
-	return ns >> shift;
-}
-#endif
-
-#ifndef __arch_vdso_hres_capable
-static inline bool __arch_vdso_hres_capable(void)
-{
-	return true;
-}
-#endif
-
-#ifndef vdso_clocksource_ok
-static inline bool vdso_clocksource_ok(const struct vdso_data *vd)
-{
-	return vd->clock_mode != VDSO_CLOCKMODE_NONE;
-}
-#endif
-
-#ifdef CONFIG_TIME_NS
-static int do_hres_timens(const struct vdso_data *vdns, clockid_t clk,
-			  struct __kernel_timespec *ts)
-{
->>>>>>> 04d5ce62
 	const struct vdso_data *vd = __arch_get_timens_vdso_data();
 	const struct timens_offset *offs = &vdns->offset[clk];
 	const struct vdso_timestamp *vdso_ts;
@@ -144,10 +137,6 @@
 		sec = vdso_ts->sec;
 	} while (unlikely(vdso_read_retry(vd, seq)));
 
-	/* Add the namespace offset */
-	sec += offs->sec;
-	ns += offs->nsec;
-
 	/*
 	 * Do this outside the loop: a race inside the loop could result
 	 * in __iter_div_u64_rem() being extremely slow.
@@ -157,80 +146,6 @@
 
 	return 0;
 }
-#else
-static __always_inline const struct vdso_data *__arch_get_timens_vdso_data(void)
-{
-	return NULL;
-}
-
-static int do_hres_timens(const struct vdso_data *vdns, clockid_t clk,
-			  struct __kernel_timespec *ts)
-{
-	return -EINVAL;
-}
-#endif
-
-<<<<<<< HEAD
-static __always_inline int do_hres(const struct vdso_data *vd, clockid_t clk,
-				   struct __kernel_timespec *ts)
-=======
-#ifdef CONFIG_TIME_NS
-static int do_coarse_timens(const struct vdso_data *vdns, clockid_t clk,
-			    struct __kernel_timespec *ts)
->>>>>>> 04d5ce62
-{
-	const struct vdso_data *vd = __arch_get_timens_vdso_data();
-	const struct vdso_timestamp *vdso_ts = &vd->basetime[clk];
-<<<<<<< HEAD
-	u64 cycles, last, sec, ns;
-	u32 seq;
-=======
-	const struct timens_offset *offs = &vdns->offset[clk];
-	u64 nsec;
-	s64 sec;
-	s32 seq;
->>>>>>> 04d5ce62
-
-	do {
-		/*
-		 * Open coded to handle VCLOCK_TIMENS. Time namespace
-		 * enabled tasks have a special VVAR page installed which
-		 * has vd->seq set to 1 and vd->clock_mode set to
-		 * VCLOCK_TIMENS. For non time namespace affected tasks
-		 * this does not affect performance because if vd->seq is
-		 * odd, i.e. a concurrent update is in progress the extra
-		 * check for vd->clock_mode is just a few extra
-		 * instructions while spin waiting for vd->seq to become
-		 * even again.
-		 */
-		while (unlikely((seq = READ_ONCE(vd->seq)) & 1)) {
-			if (IS_ENABLED(CONFIG_TIME_NS) &&
-			    vd->clock_mode == VCLOCK_TIMENS)
-				return do_hres_timens(vd, clk, ts);
-			cpu_relax();
-		}
-		smp_rmb();
-
-		cycles = __arch_get_hw_counter(vd->clock_mode);
-		ns = vdso_ts->nsec;
-		last = vd->cycle_last;
-		if (unlikely((s64)cycles < 0))
-			return -1;
-
-		ns += vdso_calc_delta(cycles, last, vd->mask, vd->mult);
-		ns >>= vd->shift;
-		sec = vdso_ts->sec;
-	} while (unlikely(vdso_read_retry(vd, seq)));
-
-	/*
-	 * Do this outside the loop: a race inside the loop could result
-	 * in __iter_div_u64_rem() being extremely slow.
-	 */
-	ts->tv_sec = sec + __iter_div_u64_rem(ns, NSEC_PER_SEC, &ns);
-	ts->tv_nsec = ns;
-
-	return 0;
-}
 
 #ifdef CONFIG_TIME_NS
 static int do_coarse_timens(const struct vdso_data *vdns, clockid_t clk,
@@ -277,20 +192,12 @@
 
 	do {
 		/*
-<<<<<<< HEAD
-		 * Open coded to handle VCLOCK_TIMENS. See comment in
-=======
 		 * Open coded to handle VDSO_CLOCK_TIMENS. See comment in
->>>>>>> 04d5ce62
 		 * do_hres().
 		 */
 		while ((seq = READ_ONCE(vd->seq)) & 1) {
 			if (IS_ENABLED(CONFIG_TIME_NS) &&
-<<<<<<< HEAD
-			    vd->clock_mode == VCLOCK_TIMENS)
-=======
 			    vd->clock_mode == VDSO_CLOCKMODE_TIMENS)
->>>>>>> 04d5ce62
 				return do_coarse_timens(vd, clk, ts);
 			cpu_relax();
 		}
@@ -341,7 +248,6 @@
 	return 0;
 }
 
-#ifdef BUILD_VDSO32
 static __maybe_unused int
 __cvdso_clock_gettime(clockid_t clock, struct __kernel_timespec *ts)
 {
@@ -367,7 +273,6 @@
 
 	return ret;
 }
-#endif /* BUILD_VDSO32 */
 
 static __maybe_unused int
 __cvdso_clock_gettime32(clockid_t clock, struct old_timespec32 *res)
@@ -393,11 +298,7 @@
 
 	if (unlikely(tz != NULL)) {
 		if (IS_ENABLED(CONFIG_TIME_NS) &&
-<<<<<<< HEAD
-		    vd->clock_mode == VCLOCK_TIMENS)
-=======
 		    vd->clock_mode == VDSO_CLOCKMODE_TIMENS)
->>>>>>> 04d5ce62
 			vd = __arch_get_timens_vdso_data();
 
 		tz->tz_minuteswest = vd[CS_HRES_COARSE].tz_minuteswest;
@@ -417,17 +318,10 @@
 static __maybe_unused __kernel_old_time_t
 __cvdso_time_data(const struct vdso_data *vd, __kernel_old_time_t *time)
 {
-<<<<<<< HEAD
-	const struct vdso_data *vd = __arch_get_vdso_data();
-	__kernel_old_time_t t;
-
-	if (IS_ENABLED(CONFIG_TIME_NS) && vd->clock_mode == VCLOCK_TIMENS)
-=======
 	__kernel_old_time_t t;
 
 	if (IS_ENABLED(CONFIG_TIME_NS) &&
 	    vd->clock_mode == VDSO_CLOCKMODE_TIMENS)
->>>>>>> 04d5ce62
 		vd = __arch_get_timens_vdso_data();
 
 	t = READ_ONCE(vd[CS_HRES_COARSE].basetime[CLOCK_REALTIME].sec);
@@ -449,10 +343,6 @@
 int __cvdso_clock_getres_common(const struct vdso_data *vd, clockid_t clock,
 				struct __kernel_timespec *res)
 {
-<<<<<<< HEAD
-	const struct vdso_data *vd = __arch_get_vdso_data();
-=======
->>>>>>> 04d5ce62
 	u32 msk;
 	u64 ns;
 
@@ -460,12 +350,8 @@
 	if (unlikely((u32) clock >= MAX_CLOCKS))
 		return -1;
 
-<<<<<<< HEAD
-	if (IS_ENABLED(CONFIG_TIME_NS) && vd->clock_mode == VCLOCK_TIMENS)
-=======
 	if (IS_ENABLED(CONFIG_TIME_NS) &&
 	    vd->clock_mode == VDSO_CLOCKMODE_TIMENS)
->>>>>>> 04d5ce62
 		vd = __arch_get_timens_vdso_data();
 
 	/*
@@ -495,12 +381,8 @@
 }
 
 static __maybe_unused
-<<<<<<< HEAD
-int __cvdso_clock_getres(clockid_t clock, struct __kernel_timespec *res)
-=======
 int __cvdso_clock_getres_data(const struct vdso_data *vd, clockid_t clock,
 			      struct __kernel_timespec *res)
->>>>>>> 04d5ce62
 {
 	int ret = __cvdso_clock_getres_common(vd, clock, res);
 
@@ -509,15 +391,12 @@
 	return 0;
 }
 
-<<<<<<< HEAD
-=======
 static __maybe_unused
 int __cvdso_clock_getres(clockid_t clock, struct __kernel_timespec *res)
 {
 	return __cvdso_clock_getres_data(__arch_get_vdso_data(), clock, res);
 }
 
->>>>>>> 04d5ce62
 #ifdef BUILD_VDSO32
 static __maybe_unused int
 __cvdso_clock_getres_time32_data(const struct vdso_data *vd, clockid_t clock,
@@ -537,8 +416,6 @@
 	}
 	return ret;
 }
-<<<<<<< HEAD
-=======
 
 static __maybe_unused int
 __cvdso_clock_getres_time32(clockid_t clock, struct old_timespec32 *res)
@@ -546,6 +423,5 @@
 	return __cvdso_clock_getres_time32_data(__arch_get_vdso_data(),
 						clock, res);
 }
->>>>>>> 04d5ce62
 #endif /* BUILD_VDSO32 */
 #endif /* VDSO_HAS_CLOCK_GETRES */