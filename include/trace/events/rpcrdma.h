/* SPDX-License-Identifier: GPL-2.0 */
/*
 * Copyright (c) 2017, 2018 Oracle.  All rights reserved.
 *
 * Trace point definitions for the "rpcrdma" subsystem.
 */
#undef TRACE_SYSTEM
#define TRACE_SYSTEM rpcrdma

#if !defined(_TRACE_RPCRDMA_H) || defined(TRACE_HEADER_MULTI_READ)
#define _TRACE_RPCRDMA_H

#include <linux/scatterlist.h>
#include <linux/sunrpc/rpc_rdma_cid.h>
#include <linux/tracepoint.h>
#include <rdma/ib_cm.h>
#include <trace/events/rdma.h>

/**
 ** Event classes
 **/

DECLARE_EVENT_CLASS(rpcrdma_completion_class,
	TP_PROTO(
		const struct ib_wc *wc,
		const struct rpc_rdma_cid *cid
	),

	TP_ARGS(wc, cid),

	TP_STRUCT__entry(
		__field(u32, cq_id)
		__field(int, completion_id)
		__field(unsigned long, status)
		__field(unsigned int, vendor_err)
	),

	TP_fast_assign(
		__entry->cq_id = cid->ci_queue_id;
		__entry->completion_id = cid->ci_completion_id;
		__entry->status = wc->status;
		if (wc->status)
			__entry->vendor_err = wc->vendor_err;
		else
			__entry->vendor_err = 0;
	),

	TP_printk("cq.id=%u cid=%d status=%s (%lu/0x%x)",
		__entry->cq_id, __entry->completion_id,
		rdma_show_wc_status(__entry->status),
		__entry->status, __entry->vendor_err
	)
);

#define DEFINE_COMPLETION_EVENT(name)					\
		DEFINE_EVENT(rpcrdma_completion_class, name,		\
				TP_PROTO(				\
					const struct ib_wc *wc,		\
					const struct rpc_rdma_cid *cid	\
				),					\
				TP_ARGS(wc, cid))

DECLARE_EVENT_CLASS(xprtrdma_reply_event,
	TP_PROTO(
		const struct rpcrdma_rep *rep
	),

	TP_ARGS(rep),

	TP_STRUCT__entry(
		__field(const void *, rep)
		__field(const void *, r_xprt)
		__field(u32, xid)
		__field(u32, version)
		__field(u32, proc)
	),

	TP_fast_assign(
		__entry->rep = rep;
		__entry->r_xprt = rep->rr_rxprt;
		__entry->xid = be32_to_cpu(rep->rr_xid);
		__entry->version = be32_to_cpu(rep->rr_vers);
		__entry->proc = be32_to_cpu(rep->rr_proc);
	),

	TP_printk("rxprt %p xid=0x%08x rep=%p: version %u proc %u",
		__entry->r_xprt, __entry->xid, __entry->rep,
		__entry->version, __entry->proc
	)
);

#define DEFINE_REPLY_EVENT(name)					\
		DEFINE_EVENT(xprtrdma_reply_event, name,		\
				TP_PROTO(				\
					const struct rpcrdma_rep *rep	\
				),					\
				TP_ARGS(rep))

DECLARE_EVENT_CLASS(xprtrdma_rxprt,
	TP_PROTO(
		const struct rpcrdma_xprt *r_xprt
	),

	TP_ARGS(r_xprt),

	TP_STRUCT__entry(
		__field(const void *, r_xprt)
		__string(addr, rpcrdma_addrstr(r_xprt))
		__string(port, rpcrdma_portstr(r_xprt))
	),

	TP_fast_assign(
		__entry->r_xprt = r_xprt;
		__assign_str(addr, rpcrdma_addrstr(r_xprt));
		__assign_str(port, rpcrdma_portstr(r_xprt));
	),

	TP_printk("peer=[%s]:%s r_xprt=%p",
		__get_str(addr), __get_str(port), __entry->r_xprt
	)
);

#define DEFINE_RXPRT_EVENT(name)					\
		DEFINE_EVENT(xprtrdma_rxprt, name,			\
				TP_PROTO(				\
					const struct rpcrdma_xprt *r_xprt \
				),					\
				TP_ARGS(r_xprt))

DECLARE_EVENT_CLASS(xprtrdma_connect_class,
	TP_PROTO(
		const struct rpcrdma_xprt *r_xprt,
		int rc
	),

	TP_ARGS(r_xprt, rc),

	TP_STRUCT__entry(
		__field(const void *, r_xprt)
		__field(int, rc)
		__field(int, connect_status)
		__string(addr, rpcrdma_addrstr(r_xprt))
		__string(port, rpcrdma_portstr(r_xprt))
	),

	TP_fast_assign(
		__entry->r_xprt = r_xprt;
		__entry->rc = rc;
		__entry->connect_status = r_xprt->rx_ep->re_connect_status;
		__assign_str(addr, rpcrdma_addrstr(r_xprt));
		__assign_str(port, rpcrdma_portstr(r_xprt));
	),

	TP_printk("peer=[%s]:%s r_xprt=%p: rc=%d connection status=%d",
		__get_str(addr), __get_str(port), __entry->r_xprt,
		__entry->rc, __entry->connect_status
	)
);

#define DEFINE_CONN_EVENT(name)						\
		DEFINE_EVENT(xprtrdma_connect_class, xprtrdma_##name,	\
				TP_PROTO(				\
					const struct rpcrdma_xprt *r_xprt, \
					int rc				\
				),					\
				TP_ARGS(r_xprt, rc))

DECLARE_EVENT_CLASS(xprtrdma_rdch_event,
	TP_PROTO(
		const struct rpc_task *task,
		unsigned int pos,
		struct rpcrdma_mr *mr,
		int nsegs
	),

	TP_ARGS(task, pos, mr, nsegs),

	TP_STRUCT__entry(
		__field(unsigned int, task_id)
		__field(unsigned int, client_id)
		__field(unsigned int, pos)
		__field(int, nents)
		__field(u32, handle)
		__field(u32, length)
		__field(u64, offset)
		__field(int, nsegs)
	),

	TP_fast_assign(
		__entry->task_id = task->tk_pid;
		__entry->client_id = task->tk_client->cl_clid;
		__entry->pos = pos;
		__entry->nents = mr->mr_nents;
		__entry->handle = mr->mr_handle;
		__entry->length = mr->mr_length;
		__entry->offset = mr->mr_offset;
		__entry->nsegs = nsegs;
	),

	TP_printk("task:%u@%u pos=%u %u@0x%016llx:0x%08x (%s)",
		__entry->task_id, __entry->client_id,
		__entry->pos, __entry->length,
		(unsigned long long)__entry->offset, __entry->handle,
		__entry->nents < __entry->nsegs ? "more" : "last"
	)
);

#define DEFINE_RDCH_EVENT(name)						\
		DEFINE_EVENT(xprtrdma_rdch_event, xprtrdma_chunk_##name,\
				TP_PROTO(				\
					const struct rpc_task *task,	\
					unsigned int pos,		\
					struct rpcrdma_mr *mr,		\
					int nsegs			\
				),					\
				TP_ARGS(task, pos, mr, nsegs))

DECLARE_EVENT_CLASS(xprtrdma_wrch_event,
	TP_PROTO(
		const struct rpc_task *task,
		struct rpcrdma_mr *mr,
		int nsegs
	),

	TP_ARGS(task, mr, nsegs),

	TP_STRUCT__entry(
		__field(unsigned int, task_id)
		__field(unsigned int, client_id)
		__field(int, nents)
		__field(u32, handle)
		__field(u32, length)
		__field(u64, offset)
		__field(int, nsegs)
	),

	TP_fast_assign(
		__entry->task_id = task->tk_pid;
		__entry->client_id = task->tk_client->cl_clid;
		__entry->nents = mr->mr_nents;
		__entry->handle = mr->mr_handle;
		__entry->length = mr->mr_length;
		__entry->offset = mr->mr_offset;
		__entry->nsegs = nsegs;
	),

	TP_printk("task:%u@%u %u@0x%016llx:0x%08x (%s)",
		__entry->task_id, __entry->client_id,
		__entry->length, (unsigned long long)__entry->offset,
		__entry->handle,
		__entry->nents < __entry->nsegs ? "more" : "last"
	)
);

#define DEFINE_WRCH_EVENT(name)						\
		DEFINE_EVENT(xprtrdma_wrch_event, xprtrdma_chunk_##name,\
				TP_PROTO(				\
					const struct rpc_task *task,	\
					struct rpcrdma_mr *mr,		\
					int nsegs			\
				),					\
				TP_ARGS(task, mr, nsegs))

DECLARE_EVENT_CLASS(xprtrdma_frwr_done,
	TP_PROTO(
		const struct ib_wc *wc,
		const struct rpcrdma_frwr *frwr
	),

	TP_ARGS(wc, frwr),

	TP_STRUCT__entry(
		__field(u32, mr_id)
		__field(unsigned int, status)
		__field(unsigned int, vendor_err)
	),

	TP_fast_assign(
		__entry->mr_id = frwr->fr_mr->res.id;
		__entry->status = wc->status;
		__entry->vendor_err = __entry->status ? wc->vendor_err : 0;
	),

	TP_printk(
		"mr.id=%u: %s (%u/0x%x)",
		__entry->mr_id, rdma_show_wc_status(__entry->status),
		__entry->status, __entry->vendor_err
	)
);

#define DEFINE_FRWR_DONE_EVENT(name)					\
		DEFINE_EVENT(xprtrdma_frwr_done, name,			\
				TP_PROTO(				\
					const struct ib_wc *wc,		\
					const struct rpcrdma_frwr *frwr	\
				),					\
				TP_ARGS(wc, frwr))

TRACE_DEFINE_ENUM(DMA_BIDIRECTIONAL);
TRACE_DEFINE_ENUM(DMA_TO_DEVICE);
TRACE_DEFINE_ENUM(DMA_FROM_DEVICE);
TRACE_DEFINE_ENUM(DMA_NONE);

#define xprtrdma_show_direction(x)					\
		__print_symbolic(x,					\
				{ DMA_BIDIRECTIONAL, "BIDIR" },		\
				{ DMA_TO_DEVICE, "TO_DEVICE" },		\
				{ DMA_FROM_DEVICE, "FROM_DEVICE" },	\
				{ DMA_NONE, "NONE" })

DECLARE_EVENT_CLASS(xprtrdma_mr,
	TP_PROTO(
		const struct rpcrdma_mr *mr
	),

	TP_ARGS(mr),

	TP_STRUCT__entry(
		__field(u32, mr_id)
		__field(int, nents)
		__field(u32, handle)
		__field(u32, length)
		__field(u64, offset)
		__field(u32, dir)
	),

	TP_fast_assign(
		__entry->mr_id  = mr->frwr.fr_mr->res.id;
		__entry->nents  = mr->mr_nents;
		__entry->handle = mr->mr_handle;
		__entry->length = mr->mr_length;
		__entry->offset = mr->mr_offset;
		__entry->dir    = mr->mr_dir;
	),

	TP_printk("mr.id=%u nents=%d %u@0x%016llx:0x%08x (%s)",
		__entry->mr_id, __entry->nents, __entry->length,
		(unsigned long long)__entry->offset, __entry->handle,
		xprtrdma_show_direction(__entry->dir)
	)
);

#define DEFINE_MR_EVENT(name) \
		DEFINE_EVENT(xprtrdma_mr, xprtrdma_mr_##name, \
				TP_PROTO( \
					const struct rpcrdma_mr *mr \
				), \
				TP_ARGS(mr))

DECLARE_EVENT_CLASS(xprtrdma_cb_event,
	TP_PROTO(
		const struct rpc_rqst *rqst
	),

	TP_ARGS(rqst),

	TP_STRUCT__entry(
		__field(const void *, rqst)
		__field(const void *, rep)
		__field(const void *, req)
		__field(u32, xid)
	),

	TP_fast_assign(
		__entry->rqst = rqst;
		__entry->req = rpcr_to_rdmar(rqst);
		__entry->rep = rpcr_to_rdmar(rqst)->rl_reply;
		__entry->xid = be32_to_cpu(rqst->rq_xid);
	),

	TP_printk("xid=0x%08x, rqst=%p req=%p rep=%p",
		__entry->xid, __entry->rqst, __entry->req, __entry->rep
	)
);

#define DEFINE_CB_EVENT(name)						\
		DEFINE_EVENT(xprtrdma_cb_event, name,			\
				TP_PROTO(				\
					const struct rpc_rqst *rqst	\
				),					\
				TP_ARGS(rqst))

/**
 ** Connection events
 **/

TRACE_EVENT(xprtrdma_inline_thresh,
	TP_PROTO(
		const struct rpcrdma_ep *ep
	),

	TP_ARGS(ep),

	TP_STRUCT__entry(
		__field(unsigned int, inline_send)
		__field(unsigned int, inline_recv)
		__field(unsigned int, max_send)
		__field(unsigned int, max_recv)
		__array(unsigned char, srcaddr, sizeof(struct sockaddr_in6))
		__array(unsigned char, dstaddr, sizeof(struct sockaddr_in6))
	),

	TP_fast_assign(
		const struct rdma_cm_id *id = ep->re_id;

		__entry->inline_send = ep->re_inline_send;
		__entry->inline_recv = ep->re_inline_recv;
		__entry->max_send = ep->re_max_inline_send;
		__entry->max_recv = ep->re_max_inline_recv;
		memcpy(__entry->srcaddr, &id->route.addr.src_addr,
		       sizeof(struct sockaddr_in6));
		memcpy(__entry->dstaddr, &id->route.addr.dst_addr,
		       sizeof(struct sockaddr_in6));
	),

	TP_printk("%pISpc -> %pISpc neg send/recv=%u/%u, calc send/recv=%u/%u",
		__entry->srcaddr, __entry->dstaddr,
		__entry->inline_send, __entry->inline_recv,
		__entry->max_send, __entry->max_recv
	)
);

DEFINE_CONN_EVENT(connect);
DEFINE_CONN_EVENT(disconnect);

DEFINE_RXPRT_EVENT(xprtrdma_op_inject_dsc);

TRACE_EVENT(xprtrdma_op_connect,
	TP_PROTO(
		const struct rpcrdma_xprt *r_xprt,
		unsigned long delay
	),

	TP_ARGS(r_xprt, delay),

	TP_STRUCT__entry(
		__field(const void *, r_xprt)
		__field(unsigned long, delay)
		__string(addr, rpcrdma_addrstr(r_xprt))
		__string(port, rpcrdma_portstr(r_xprt))
	),

	TP_fast_assign(
		__entry->r_xprt = r_xprt;
		__entry->delay = delay;
		__assign_str(addr, rpcrdma_addrstr(r_xprt));
		__assign_str(port, rpcrdma_portstr(r_xprt));
	),

	TP_printk("peer=[%s]:%s r_xprt=%p delay=%lu",
		__get_str(addr), __get_str(port), __entry->r_xprt,
		__entry->delay
	)
);


TRACE_EVENT(xprtrdma_op_set_cto,
	TP_PROTO(
		const struct rpcrdma_xprt *r_xprt,
		unsigned long connect,
		unsigned long reconnect
	),

	TP_ARGS(r_xprt, connect, reconnect),

	TP_STRUCT__entry(
		__field(const void *, r_xprt)
		__field(unsigned long, connect)
		__field(unsigned long, reconnect)
		__string(addr, rpcrdma_addrstr(r_xprt))
		__string(port, rpcrdma_portstr(r_xprt))
	),

	TP_fast_assign(
		__entry->r_xprt = r_xprt;
		__entry->connect = connect;
		__entry->reconnect = reconnect;
		__assign_str(addr, rpcrdma_addrstr(r_xprt));
		__assign_str(port, rpcrdma_portstr(r_xprt));
	),

	TP_printk("peer=[%s]:%s r_xprt=%p: connect=%lu reconnect=%lu",
		__get_str(addr), __get_str(port), __entry->r_xprt,
		__entry->connect / HZ, __entry->reconnect / HZ
	)
);

TRACE_EVENT(xprtrdma_qp_event,
	TP_PROTO(
		const struct rpcrdma_ep *ep,
		const struct ib_event *event
	),

	TP_ARGS(ep, event),

	TP_STRUCT__entry(
		__field(unsigned long, event)
		__string(name, event->device->name)
		__array(unsigned char, srcaddr, sizeof(struct sockaddr_in6))
		__array(unsigned char, dstaddr, sizeof(struct sockaddr_in6))
	),

	TP_fast_assign(
		const struct rdma_cm_id *id = ep->re_id;

		__entry->event = event->event;
		__assign_str(name, event->device->name);
		memcpy(__entry->srcaddr, &id->route.addr.src_addr,
		       sizeof(struct sockaddr_in6));
		memcpy(__entry->dstaddr, &id->route.addr.dst_addr,
		       sizeof(struct sockaddr_in6));
	),

	TP_printk("%pISpc -> %pISpc device=%s %s (%lu)",
		__entry->srcaddr, __entry->dstaddr, __get_str(name),
		rdma_show_ib_event(__entry->event), __entry->event
	)
);

/**
 ** Call events
 **/

TRACE_EVENT(xprtrdma_createmrs,
	TP_PROTO(
		const struct rpcrdma_xprt *r_xprt,
		unsigned int count
	),

	TP_ARGS(r_xprt, count),

	TP_STRUCT__entry(
		__field(const void *, r_xprt)
		__string(addr, rpcrdma_addrstr(r_xprt))
		__string(port, rpcrdma_portstr(r_xprt))
		__field(unsigned int, count)
	),

	TP_fast_assign(
		__entry->r_xprt = r_xprt;
		__entry->count = count;
		__assign_str(addr, rpcrdma_addrstr(r_xprt));
		__assign_str(port, rpcrdma_portstr(r_xprt));
	),

	TP_printk("peer=[%s]:%s r_xprt=%p: created %u MRs",
		__get_str(addr), __get_str(port), __entry->r_xprt,
		__entry->count
	)
);

TRACE_EVENT(xprtrdma_mr_get,
	TP_PROTO(
		const struct rpcrdma_req *req
	),

	TP_ARGS(req),

	TP_STRUCT__entry(
		__field(const void *, req)
		__field(unsigned int, task_id)
		__field(unsigned int, client_id)
		__field(u32, xid)
	),

	TP_fast_assign(
		const struct rpc_rqst *rqst = &req->rl_slot;

		__entry->req = req;
		__entry->task_id = rqst->rq_task->tk_pid;
		__entry->client_id = rqst->rq_task->tk_client->cl_clid;
		__entry->xid = be32_to_cpu(rqst->rq_xid);
	),

	TP_printk("task:%u@%u xid=0x%08x req=%p",
		__entry->task_id, __entry->client_id, __entry->xid,
		__entry->req
	)
);

TRACE_EVENT(xprtrdma_nomrs,
	TP_PROTO(
		const struct rpcrdma_req *req
	),

	TP_ARGS(req),

	TP_STRUCT__entry(
		__field(const void *, req)
		__field(unsigned int, task_id)
		__field(unsigned int, client_id)
		__field(u32, xid)
	),

	TP_fast_assign(
		const struct rpc_rqst *rqst = &req->rl_slot;

		__entry->req = req;
		__entry->task_id = rqst->rq_task->tk_pid;
		__entry->client_id = rqst->rq_task->tk_client->cl_clid;
		__entry->xid = be32_to_cpu(rqst->rq_xid);
	),

	TP_printk("task:%u@%u xid=0x%08x req=%p",
		__entry->task_id, __entry->client_id, __entry->xid,
		__entry->req
	)
);

DEFINE_RDCH_EVENT(read);
DEFINE_WRCH_EVENT(write);
DEFINE_WRCH_EVENT(reply);

TRACE_DEFINE_ENUM(rpcrdma_noch);
TRACE_DEFINE_ENUM(rpcrdma_noch_pullup);
TRACE_DEFINE_ENUM(rpcrdma_noch_mapped);
TRACE_DEFINE_ENUM(rpcrdma_readch);
TRACE_DEFINE_ENUM(rpcrdma_areadch);
TRACE_DEFINE_ENUM(rpcrdma_writech);
TRACE_DEFINE_ENUM(rpcrdma_replych);

#define xprtrdma_show_chunktype(x)					\
		__print_symbolic(x,					\
				{ rpcrdma_noch, "inline" },		\
				{ rpcrdma_noch_pullup, "pullup" },	\
				{ rpcrdma_noch_mapped, "mapped" },	\
				{ rpcrdma_readch, "read list" },	\
				{ rpcrdma_areadch, "*read list" },	\
				{ rpcrdma_writech, "write list" },	\
				{ rpcrdma_replych, "reply chunk" })

TRACE_EVENT(xprtrdma_marshal,
	TP_PROTO(
		const struct rpcrdma_req *req,
		unsigned int rtype,
		unsigned int wtype
	),

	TP_ARGS(req, rtype, wtype),

	TP_STRUCT__entry(
		__field(unsigned int, task_id)
		__field(unsigned int, client_id)
		__field(u32, xid)
		__field(unsigned int, hdrlen)
		__field(unsigned int, headlen)
		__field(unsigned int, pagelen)
		__field(unsigned int, taillen)
		__field(unsigned int, rtype)
		__field(unsigned int, wtype)
	),

	TP_fast_assign(
		const struct rpc_rqst *rqst = &req->rl_slot;

		__entry->task_id = rqst->rq_task->tk_pid;
		__entry->client_id = rqst->rq_task->tk_client->cl_clid;
		__entry->xid = be32_to_cpu(rqst->rq_xid);
		__entry->hdrlen = req->rl_hdrbuf.len;
		__entry->headlen = rqst->rq_snd_buf.head[0].iov_len;
		__entry->pagelen = rqst->rq_snd_buf.page_len;
		__entry->taillen = rqst->rq_snd_buf.tail[0].iov_len;
		__entry->rtype = rtype;
		__entry->wtype = wtype;
	),

	TP_printk("task:%u@%u xid=0x%08x: hdr=%u xdr=%u/%u/%u %s/%s",
		__entry->task_id, __entry->client_id, __entry->xid,
		__entry->hdrlen,
		__entry->headlen, __entry->pagelen, __entry->taillen,
		xprtrdma_show_chunktype(__entry->rtype),
		xprtrdma_show_chunktype(__entry->wtype)
	)
);

TRACE_EVENT(xprtrdma_marshal_failed,
	TP_PROTO(const struct rpc_rqst *rqst,
		 int ret
	),

	TP_ARGS(rqst, ret),

	TP_STRUCT__entry(
		__field(unsigned int, task_id)
		__field(unsigned int, client_id)
		__field(u32, xid)
		__field(int, ret)
	),

	TP_fast_assign(
		__entry->task_id = rqst->rq_task->tk_pid;
		__entry->client_id = rqst->rq_task->tk_client->cl_clid;
		__entry->xid = be32_to_cpu(rqst->rq_xid);
		__entry->ret = ret;
	),

	TP_printk("task:%u@%u xid=0x%08x: ret=%d",
		__entry->task_id, __entry->client_id, __entry->xid,
		__entry->ret
	)
);

TRACE_EVENT(xprtrdma_prepsend_failed,
	TP_PROTO(const struct rpc_rqst *rqst,
		 int ret
	),

	TP_ARGS(rqst, ret),

	TP_STRUCT__entry(
		__field(unsigned int, task_id)
		__field(unsigned int, client_id)
		__field(u32, xid)
		__field(int, ret)
	),

	TP_fast_assign(
		__entry->task_id = rqst->rq_task->tk_pid;
		__entry->client_id = rqst->rq_task->tk_client->cl_clid;
		__entry->xid = be32_to_cpu(rqst->rq_xid);
		__entry->ret = ret;
	),

	TP_printk("task:%u@%u xid=0x%08x: ret=%d",
		__entry->task_id, __entry->client_id, __entry->xid,
		__entry->ret
	)
);

TRACE_EVENT(xprtrdma_post_send,
	TP_PROTO(
		const struct rpcrdma_req *req
	),

	TP_ARGS(req),

	TP_STRUCT__entry(
		__field(const void *, req)
		__field(const void *, sc)
		__field(unsigned int, task_id)
		__field(unsigned int, client_id)
		__field(int, num_sge)
		__field(int, signaled)
	),

	TP_fast_assign(
		const struct rpc_rqst *rqst = &req->rl_slot;

		__entry->task_id = rqst->rq_task->tk_pid;
		__entry->client_id = rqst->rq_task->tk_client ?
				     rqst->rq_task->tk_client->cl_clid : -1;
		__entry->req = req;
		__entry->sc = req->rl_sendctx;
		__entry->num_sge = req->rl_wr.num_sge;
		__entry->signaled = req->rl_wr.send_flags & IB_SEND_SIGNALED;
	),

	TP_printk("task:%u@%u req=%p sc=%p (%d SGE%s) %s",
		__entry->task_id, __entry->client_id,
		__entry->req, __entry->sc, __entry->num_sge,
		(__entry->num_sge == 1 ? "" : "s"),
		(__entry->signaled ? "signaled" : "")
	)
);

TRACE_EVENT(xprtrdma_post_recv,
	TP_PROTO(
		const struct rpcrdma_rep *rep
	),

	TP_ARGS(rep),

	TP_STRUCT__entry(
		__field(const void *, rep)
	),

	TP_fast_assign(
		__entry->rep = rep;
	),

	TP_printk("rep=%p",
		__entry->rep
	)
);

TRACE_EVENT(xprtrdma_post_recvs,
	TP_PROTO(
		const struct rpcrdma_xprt *r_xprt,
		unsigned int count,
		int status
	),

	TP_ARGS(r_xprt, count, status),

	TP_STRUCT__entry(
		__field(const void *, r_xprt)
		__field(unsigned int, count)
		__field(int, status)
		__field(int, posted)
		__string(addr, rpcrdma_addrstr(r_xprt))
		__string(port, rpcrdma_portstr(r_xprt))
	),

	TP_fast_assign(
		__entry->r_xprt = r_xprt;
		__entry->count = count;
		__entry->status = status;
		__entry->posted = r_xprt->rx_ep->re_receive_count;
		__assign_str(addr, rpcrdma_addrstr(r_xprt));
		__assign_str(port, rpcrdma_portstr(r_xprt));
	),

	TP_printk("peer=[%s]:%s r_xprt=%p: %u new recvs, %d active (rc %d)",
		__get_str(addr), __get_str(port), __entry->r_xprt,
		__entry->count, __entry->posted, __entry->status
	)
);

TRACE_EVENT(xprtrdma_post_linv,
	TP_PROTO(
		const struct rpcrdma_req *req,
		int status
	),

	TP_ARGS(req, status),

	TP_STRUCT__entry(
		__field(const void *, req)
		__field(int, status)
		__field(u32, xid)
	),

	TP_fast_assign(
		__entry->req = req;
		__entry->status = status;
		__entry->xid = be32_to_cpu(req->rl_slot.rq_xid);
	),

	TP_printk("req=%p xid=0x%08x status=%d",
		__entry->req, __entry->xid, __entry->status
	)
);

/**
 ** Completion events
 **/

TRACE_EVENT(xprtrdma_wc_send,
	TP_PROTO(
		const struct rpcrdma_sendctx *sc,
		const struct ib_wc *wc
	),

	TP_ARGS(sc, wc),

	TP_STRUCT__entry(
		__field(const void *, req)
		__field(const void *, sc)
		__field(unsigned int, unmap_count)
		__field(unsigned int, status)
		__field(unsigned int, vendor_err)
	),

	TP_fast_assign(
		__entry->req = sc->sc_req;
		__entry->sc = sc;
		__entry->unmap_count = sc->sc_unmap_count;
		__entry->status = wc->status;
		__entry->vendor_err = __entry->status ? wc->vendor_err : 0;
	),

	TP_printk("req=%p sc=%p unmapped=%u: %s (%u/0x%x)",
		__entry->req, __entry->sc, __entry->unmap_count,
		rdma_show_wc_status(__entry->status),
		__entry->status, __entry->vendor_err
	)
);

TRACE_EVENT(xprtrdma_wc_receive,
	TP_PROTO(
		const struct ib_wc *wc
	),

	TP_ARGS(wc),

	TP_STRUCT__entry(
		__field(const void *, rep)
		__field(u32, byte_len)
		__field(unsigned int, status)
		__field(u32, vendor_err)
	),

	TP_fast_assign(
		__entry->rep = container_of(wc->wr_cqe, struct rpcrdma_rep,
					    rr_cqe);
		__entry->status = wc->status;
		if (wc->status) {
			__entry->byte_len = 0;
			__entry->vendor_err = wc->vendor_err;
		} else {
			__entry->byte_len = wc->byte_len;
			__entry->vendor_err = 0;
		}
	),

	TP_printk("rep=%p %u bytes: %s (%u/0x%x)",
		__entry->rep, __entry->byte_len,
		rdma_show_wc_status(__entry->status),
		__entry->status, __entry->vendor_err
	)
);

DEFINE_FRWR_DONE_EVENT(xprtrdma_wc_fastreg);
DEFINE_FRWR_DONE_EVENT(xprtrdma_wc_li);
DEFINE_FRWR_DONE_EVENT(xprtrdma_wc_li_wake);
DEFINE_FRWR_DONE_EVENT(xprtrdma_wc_li_done);

TRACE_EVENT(xprtrdma_frwr_alloc,
	TP_PROTO(
		const struct rpcrdma_mr *mr,
		int rc
	),

	TP_ARGS(mr, rc),

	TP_STRUCT__entry(
		__field(u32, mr_id)
		__field(int, rc)
	),

	TP_fast_assign(
		__entry->mr_id = mr->frwr.fr_mr->res.id;
		__entry->rc = rc;
	),

	TP_printk("mr.id=%u: rc=%d",
		__entry->mr_id, __entry->rc
	)
);

TRACE_EVENT(xprtrdma_frwr_dereg,
	TP_PROTO(
		const struct rpcrdma_mr *mr,
		int rc
	),

	TP_ARGS(mr, rc),

	TP_STRUCT__entry(
		__field(u32, mr_id)
		__field(int, nents)
		__field(u32, handle)
		__field(u32, length)
		__field(u64, offset)
		__field(u32, dir)
		__field(int, rc)
	),

	TP_fast_assign(
		__entry->mr_id  = mr->frwr.fr_mr->res.id;
		__entry->nents  = mr->mr_nents;
		__entry->handle = mr->mr_handle;
		__entry->length = mr->mr_length;
		__entry->offset = mr->mr_offset;
		__entry->dir    = mr->mr_dir;
		__entry->rc	= rc;
	),

	TP_printk("mr.id=%u nents=%d %u@0x%016llx:0x%08x (%s): rc=%d",
		__entry->mr_id, __entry->nents, __entry->length,
		(unsigned long long)__entry->offset, __entry->handle,
		xprtrdma_show_direction(__entry->dir),
		__entry->rc
	)
);

TRACE_EVENT(xprtrdma_frwr_sgerr,
	TP_PROTO(
		const struct rpcrdma_mr *mr,
		int sg_nents
	),

	TP_ARGS(mr, sg_nents),

	TP_STRUCT__entry(
		__field(u32, mr_id)
		__field(u64, addr)
		__field(u32, dir)
		__field(int, nents)
	),

	TP_fast_assign(
		__entry->mr_id = mr->frwr.fr_mr->res.id;
		__entry->addr = mr->mr_sg->dma_address;
		__entry->dir = mr->mr_dir;
		__entry->nents = sg_nents;
	),

	TP_printk("mr.id=%u DMA addr=0x%llx (%s) sg_nents=%d",
		__entry->mr_id, __entry->addr,
		xprtrdma_show_direction(__entry->dir),
		__entry->nents
	)
);

TRACE_EVENT(xprtrdma_frwr_maperr,
	TP_PROTO(
		const struct rpcrdma_mr *mr,
		int num_mapped
	),

	TP_ARGS(mr, num_mapped),

	TP_STRUCT__entry(
		__field(u32, mr_id)
		__field(u64, addr)
		__field(u32, dir)
		__field(int, num_mapped)
		__field(int, nents)
	),

	TP_fast_assign(
		__entry->mr_id = mr->frwr.fr_mr->res.id;
		__entry->addr = mr->mr_sg->dma_address;
		__entry->dir = mr->mr_dir;
		__entry->num_mapped = num_mapped;
		__entry->nents = mr->mr_nents;
	),

	TP_printk("mr.id=%u DMA addr=0x%llx (%s) nents=%d of %d",
		__entry->mr_id, __entry->addr,
		xprtrdma_show_direction(__entry->dir),
		__entry->num_mapped, __entry->nents
	)
);

DEFINE_MR_EVENT(localinv);
DEFINE_MR_EVENT(map);
DEFINE_MR_EVENT(unmap);
DEFINE_MR_EVENT(reminv);
DEFINE_MR_EVENT(recycle);

TRACE_EVENT(xprtrdma_dma_maperr,
	TP_PROTO(
		u64 addr
	),

	TP_ARGS(addr),

	TP_STRUCT__entry(
		__field(u64, addr)
	),

	TP_fast_assign(
		__entry->addr = addr;
	),

	TP_printk("dma addr=0x%llx\n", __entry->addr)
);

/**
 ** Reply events
 **/

TRACE_EVENT(xprtrdma_reply,
	TP_PROTO(
		const struct rpc_task *task,
		const struct rpcrdma_rep *rep,
		const struct rpcrdma_req *req,
		unsigned int credits
	),

	TP_ARGS(task, rep, req, credits),

	TP_STRUCT__entry(
		__field(unsigned int, task_id)
		__field(unsigned int, client_id)
		__field(const void *, rep)
		__field(const void *, req)
		__field(u32, xid)
		__field(unsigned int, credits)
	),

	TP_fast_assign(
		__entry->task_id = task->tk_pid;
		__entry->client_id = task->tk_client->cl_clid;
		__entry->rep = rep;
		__entry->req = req;
		__entry->xid = be32_to_cpu(rep->rr_xid);
		__entry->credits = credits;
	),

	TP_printk("task:%u@%u xid=0x%08x, %u credits, rep=%p -> req=%p",
		__entry->task_id, __entry->client_id, __entry->xid,
		__entry->credits, __entry->rep, __entry->req
	)
);

TRACE_EVENT(xprtrdma_defer_cmp,
	TP_PROTO(
		const struct rpcrdma_rep *rep
	),

	TP_ARGS(rep),

	TP_STRUCT__entry(
		__field(unsigned int, task_id)
		__field(unsigned int, client_id)
		__field(const void *, rep)
		__field(u32, xid)
	),

	TP_fast_assign(
		__entry->task_id = rep->rr_rqst->rq_task->tk_pid;
		__entry->client_id = rep->rr_rqst->rq_task->tk_client->cl_clid;
		__entry->rep = rep;
		__entry->xid = be32_to_cpu(rep->rr_xid);
	),

	TP_printk("task:%u@%u xid=0x%08x rep=%p",
		__entry->task_id, __entry->client_id, __entry->xid,
		__entry->rep
	)
);

DEFINE_REPLY_EVENT(xprtrdma_reply_vers);
DEFINE_REPLY_EVENT(xprtrdma_reply_rqst);
DEFINE_REPLY_EVENT(xprtrdma_reply_short);
DEFINE_REPLY_EVENT(xprtrdma_reply_hdr);

TRACE_EVENT(xprtrdma_fixup,
	TP_PROTO(
		const struct rpc_rqst *rqst,
		unsigned long fixup
	),

	TP_ARGS(rqst, fixup),

	TP_STRUCT__entry(
		__field(unsigned int, task_id)
		__field(unsigned int, client_id)
		__field(unsigned long, fixup)
		__field(size_t, headlen)
		__field(unsigned int, pagelen)
		__field(size_t, taillen)
	),

	TP_fast_assign(
		__entry->task_id = rqst->rq_task->tk_pid;
		__entry->client_id = rqst->rq_task->tk_client->cl_clid;
		__entry->fixup = fixup;
		__entry->headlen = rqst->rq_rcv_buf.head[0].iov_len;
		__entry->pagelen = rqst->rq_rcv_buf.page_len;
		__entry->taillen = rqst->rq_rcv_buf.tail[0].iov_len;
	),

	TP_printk("task:%u@%u fixup=%lu xdr=%zu/%u/%zu",
		__entry->task_id, __entry->client_id, __entry->fixup,
		__entry->headlen, __entry->pagelen, __entry->taillen
	)
);

TRACE_EVENT(xprtrdma_decode_seg,
	TP_PROTO(
		u32 handle,
		u32 length,
		u64 offset
	),

	TP_ARGS(handle, length, offset),

	TP_STRUCT__entry(
		__field(u32, handle)
		__field(u32, length)
		__field(u64, offset)
	),

	TP_fast_assign(
		__entry->handle = handle;
		__entry->length = length;
		__entry->offset = offset;
	),

	TP_printk("%u@0x%016llx:0x%08x",
		__entry->length, (unsigned long long)__entry->offset,
		__entry->handle
	)
);

/**
 ** Callback events
 **/

TRACE_EVENT(xprtrdma_cb_setup,
	TP_PROTO(
		const struct rpcrdma_xprt *r_xprt,
		unsigned int reqs
	),

	TP_ARGS(r_xprt, reqs),

	TP_STRUCT__entry(
		__field(const void *, r_xprt)
		__field(unsigned int, reqs)
		__string(addr, rpcrdma_addrstr(r_xprt))
		__string(port, rpcrdma_portstr(r_xprt))
	),

	TP_fast_assign(
		__entry->r_xprt = r_xprt;
		__entry->reqs = reqs;
		__assign_str(addr, rpcrdma_addrstr(r_xprt));
		__assign_str(port, rpcrdma_portstr(r_xprt));
	),

	TP_printk("peer=[%s]:%s r_xprt=%p: %u reqs",
		__get_str(addr), __get_str(port),
		__entry->r_xprt, __entry->reqs
	)
);

DEFINE_CB_EVENT(xprtrdma_cb_call);
DEFINE_CB_EVENT(xprtrdma_cb_reply);

TRACE_EVENT(xprtrdma_leaked_rep,
	TP_PROTO(
		const struct rpc_rqst *rqst,
		const struct rpcrdma_rep *rep
	),

	TP_ARGS(rqst, rep),

	TP_STRUCT__entry(
		__field(unsigned int, task_id)
		__field(unsigned int, client_id)
		__field(u32, xid)
		__field(const void *, rep)
	),

	TP_fast_assign(
		__entry->task_id = rqst->rq_task->tk_pid;
		__entry->client_id = rqst->rq_task->tk_client->cl_clid;
		__entry->xid = be32_to_cpu(rqst->rq_xid);
		__entry->rep = rep;
	),

	TP_printk("task:%u@%u xid=0x%08x rep=%p",
		__entry->task_id, __entry->client_id, __entry->xid,
		__entry->rep
	)
);

/**
 ** Server-side RPC/RDMA events
 **/

DECLARE_EVENT_CLASS(svcrdma_accept_class,
	TP_PROTO(
		const struct svcxprt_rdma *rdma,
		long status
	),

	TP_ARGS(rdma, status),

	TP_STRUCT__entry(
		__field(long, status)
		__string(addr, rdma->sc_xprt.xpt_remotebuf)
	),

	TP_fast_assign(
		__entry->status = status;
		__assign_str(addr, rdma->sc_xprt.xpt_remotebuf);
	),

	TP_printk("addr=%s status=%ld",
		__get_str(addr), __entry->status
	)
);

#define DEFINE_ACCEPT_EVENT(name) \
		DEFINE_EVENT(svcrdma_accept_class, svcrdma_##name##_err, \
				TP_PROTO( \
					const struct svcxprt_rdma *rdma, \
					long status \
				), \
				TP_ARGS(rdma, status))

DEFINE_ACCEPT_EVENT(pd);
DEFINE_ACCEPT_EVENT(qp);
DEFINE_ACCEPT_EVENT(fabric);
DEFINE_ACCEPT_EVENT(initdepth);
DEFINE_ACCEPT_EVENT(accept);

TRACE_DEFINE_ENUM(RDMA_MSG);
TRACE_DEFINE_ENUM(RDMA_NOMSG);
TRACE_DEFINE_ENUM(RDMA_MSGP);
TRACE_DEFINE_ENUM(RDMA_DONE);
TRACE_DEFINE_ENUM(RDMA_ERROR);

#define show_rpcrdma_proc(x)						\
		__print_symbolic(x,					\
				{ RDMA_MSG, "RDMA_MSG" },		\
				{ RDMA_NOMSG, "RDMA_NOMSG" },		\
				{ RDMA_MSGP, "RDMA_MSGP" },		\
				{ RDMA_DONE, "RDMA_DONE" },		\
				{ RDMA_ERROR, "RDMA_ERROR" })

TRACE_EVENT(svcrdma_decode_rqst,
	TP_PROTO(
		const struct svc_rdma_recv_ctxt *ctxt,
		__be32 *p,
		unsigned int hdrlen
	),

	TP_ARGS(ctxt, p, hdrlen),

	TP_STRUCT__entry(
		__field(u32, cq_id)
		__field(int, completion_id)
		__field(u32, xid)
		__field(u32, vers)
		__field(u32, proc)
		__field(u32, credits)
		__field(unsigned int, hdrlen)
	),

	TP_fast_assign(
		__entry->cq_id = ctxt->rc_cid.ci_queue_id;
		__entry->completion_id = ctxt->rc_cid.ci_completion_id;
		__entry->xid = be32_to_cpup(p++);
		__entry->vers = be32_to_cpup(p++);
		__entry->credits = be32_to_cpup(p++);
		__entry->proc = be32_to_cpup(p);
		__entry->hdrlen = hdrlen;
	),

	TP_printk("cq.id=%u cid=%d xid=0x%08x vers=%u credits=%u proc=%s hdrlen=%u",
		__entry->cq_id, __entry->completion_id,
		__entry->xid, __entry->vers, __entry->credits,
		show_rpcrdma_proc(__entry->proc), __entry->hdrlen)
);

TRACE_EVENT(svcrdma_decode_short_err,
	TP_PROTO(
		const struct svc_rdma_recv_ctxt *ctxt,
		unsigned int hdrlen
	),

	TP_ARGS(ctxt, hdrlen),

	TP_STRUCT__entry(
		__field(u32, cq_id)
		__field(int, completion_id)
		__field(unsigned int, hdrlen)
	),

	TP_fast_assign(
		__entry->cq_id = ctxt->rc_cid.ci_queue_id;
		__entry->completion_id = ctxt->rc_cid.ci_completion_id;
		__entry->hdrlen = hdrlen;
	),

	TP_printk("cq.id=%u cid=%d hdrlen=%u",
		__entry->cq_id, __entry->completion_id,
		__entry->hdrlen)
);

DECLARE_EVENT_CLASS(svcrdma_badreq_event,
	TP_PROTO(
		const struct svc_rdma_recv_ctxt *ctxt,
		__be32 *p
	),

	TP_ARGS(ctxt, p),

	TP_STRUCT__entry(
		__field(u32, cq_id)
		__field(int, completion_id)
		__field(u32, xid)
		__field(u32, vers)
		__field(u32, proc)
		__field(u32, credits)
	),

	TP_fast_assign(
		__entry->cq_id = ctxt->rc_cid.ci_queue_id;
		__entry->completion_id = ctxt->rc_cid.ci_completion_id;
		__entry->xid = be32_to_cpup(p++);
		__entry->vers = be32_to_cpup(p++);
		__entry->credits = be32_to_cpup(p++);
		__entry->proc = be32_to_cpup(p);
	),

	TP_printk("cq.id=%u cid=%d xid=0x%08x vers=%u credits=%u proc=%u",
		__entry->cq_id, __entry->completion_id,
		__entry->xid, __entry->vers, __entry->credits, __entry->proc)
);

#define DEFINE_BADREQ_EVENT(name)					\
		DEFINE_EVENT(svcrdma_badreq_event,			\
			     svcrdma_decode_##name##_err,		\
				TP_PROTO(				\
					const struct svc_rdma_recv_ctxt *ctxt,	\
					__be32 *p			\
				),					\
				TP_ARGS(ctxt, p))

DEFINE_BADREQ_EVENT(badvers);
DEFINE_BADREQ_EVENT(drop);
DEFINE_BADREQ_EVENT(badproc);
DEFINE_BADREQ_EVENT(parse);

DECLARE_EVENT_CLASS(svcrdma_segment_event,
	TP_PROTO(
		u32 handle,
		u32 length,
		u64 offset
	),

	TP_ARGS(handle, length, offset),

	TP_STRUCT__entry(
		__field(u32, handle)
		__field(u32, length)
		__field(u64, offset)
	),

	TP_fast_assign(
		__entry->handle = handle;
		__entry->length = length;
		__entry->offset = offset;
	),

	TP_printk("%u@0x%016llx:0x%08x",
		__entry->length, (unsigned long long)__entry->offset,
		__entry->handle
	)
);

#define DEFINE_SEGMENT_EVENT(name)					\
		DEFINE_EVENT(svcrdma_segment_event, svcrdma_##name,\
				TP_PROTO(				\
					u32 handle,			\
					u32 length,			\
					u64 offset			\
				),					\
				TP_ARGS(handle, length, offset))

DEFINE_SEGMENT_EVENT(decode_wseg);
DEFINE_SEGMENT_EVENT(encode_rseg);
DEFINE_SEGMENT_EVENT(send_rseg);
DEFINE_SEGMENT_EVENT(encode_wseg);
DEFINE_SEGMENT_EVENT(send_wseg);

DECLARE_EVENT_CLASS(svcrdma_chunk_event,
	TP_PROTO(
		u32 length
	),

	TP_ARGS(length),

	TP_STRUCT__entry(
		__field(u32, length)
	),

	TP_fast_assign(
		__entry->length = length;
	),

	TP_printk("length=%u",
		__entry->length
	)
);

#define DEFINE_CHUNK_EVENT(name)					\
		DEFINE_EVENT(svcrdma_chunk_event, svcrdma_##name,	\
				TP_PROTO(				\
					u32 length			\
				),					\
				TP_ARGS(length))

DEFINE_CHUNK_EVENT(send_pzr);
DEFINE_CHUNK_EVENT(encode_write_chunk);
DEFINE_CHUNK_EVENT(send_write_chunk);
DEFINE_CHUNK_EVENT(encode_read_chunk);
DEFINE_CHUNK_EVENT(send_reply_chunk);

TRACE_EVENT(svcrdma_send_read_chunk,
	TP_PROTO(
		u32 length,
		u32 position
	),

	TP_ARGS(length, position),

	TP_STRUCT__entry(
		__field(u32, length)
		__field(u32, position)
	),

	TP_fast_assign(
		__entry->length = length;
		__entry->position = position;
	),

	TP_printk("length=%u position=%u",
		__entry->length, __entry->position
	)
);

DECLARE_EVENT_CLASS(svcrdma_error_event,
	TP_PROTO(
		__be32 xid
	),

	TP_ARGS(xid),

	TP_STRUCT__entry(
		__field(u32, xid)
	),

	TP_fast_assign(
		__entry->xid = be32_to_cpu(xid);
	),

	TP_printk("xid=0x%08x",
		__entry->xid
	)
);

#define DEFINE_ERROR_EVENT(name)					\
		DEFINE_EVENT(svcrdma_error_event, svcrdma_err_##name,	\
				TP_PROTO(				\
					__be32 xid			\
				),					\
				TP_ARGS(xid))

DEFINE_ERROR_EVENT(vers);
DEFINE_ERROR_EVENT(chunk);

/**
 ** Server-side RDMA API events
 **/

DECLARE_EVENT_CLASS(svcrdma_dma_map_class,
	TP_PROTO(
		const struct svcxprt_rdma *rdma,
		u64 dma_addr,
		u32 length
	),

	TP_ARGS(rdma, dma_addr, length),

	TP_STRUCT__entry(
		__field(u64, dma_addr)
		__field(u32, length)
		__string(device, rdma->sc_cm_id->device->name)
		__string(addr, rdma->sc_xprt.xpt_remotebuf)
	),

	TP_fast_assign(
		__entry->dma_addr = dma_addr;
		__entry->length = length;
		__assign_str(device, rdma->sc_cm_id->device->name);
		__assign_str(addr, rdma->sc_xprt.xpt_remotebuf);
	),

	TP_printk("addr=%s device=%s dma_addr=%llu length=%u",
		__get_str(addr), __get_str(device),
		__entry->dma_addr, __entry->length
	)
);

#define DEFINE_SVC_DMA_EVENT(name)					\
		DEFINE_EVENT(svcrdma_dma_map_class, svcrdma_##name,	\
				TP_PROTO(				\
					const struct svcxprt_rdma *rdma,\
					u64 dma_addr,			\
					u32 length			\
				),					\
				TP_ARGS(rdma, dma_addr, length))

DEFINE_SVC_DMA_EVENT(dma_map_page);
DEFINE_SVC_DMA_EVENT(dma_unmap_page);

TRACE_EVENT(svcrdma_dma_map_rw_err,
	TP_PROTO(
		const struct svcxprt_rdma *rdma,
		unsigned int nents,
		int status
	),

	TP_ARGS(rdma, nents, status),

	TP_STRUCT__entry(
		__field(int, status)
		__field(unsigned int, nents)
		__string(device, rdma->sc_cm_id->device->name)
		__string(addr, rdma->sc_xprt.xpt_remotebuf)
	),

	TP_fast_assign(
		__entry->status = status;
		__entry->nents = nents;
		__assign_str(device, rdma->sc_cm_id->device->name);
		__assign_str(addr, rdma->sc_xprt.xpt_remotebuf);
	),

	TP_printk("addr=%s device=%s nents=%u status=%d",
		__get_str(addr), __get_str(device), __entry->nents,
		__entry->status
	)
);

TRACE_EVENT(svcrdma_no_rwctx_err,
	TP_PROTO(
		const struct svcxprt_rdma *rdma,
		unsigned int num_sges
	),

	TP_ARGS(rdma, num_sges),

	TP_STRUCT__entry(
		__field(unsigned int, num_sges)
		__string(device, rdma->sc_cm_id->device->name)
		__string(addr, rdma->sc_xprt.xpt_remotebuf)
	),

	TP_fast_assign(
		__entry->num_sges = num_sges;
		__assign_str(device, rdma->sc_cm_id->device->name);
		__assign_str(addr, rdma->sc_xprt.xpt_remotebuf);
	),

	TP_printk("addr=%s device=%s num_sges=%d",
		__get_str(addr), __get_str(device), __entry->num_sges
	)
);

TRACE_EVENT(svcrdma_page_overrun_err,
	TP_PROTO(
		const struct svcxprt_rdma *rdma,
		const struct svc_rqst *rqst,
		unsigned int pageno
	),

	TP_ARGS(rdma, rqst, pageno),

	TP_STRUCT__entry(
		__field(unsigned int, pageno)
		__field(u32, xid)
		__string(device, rdma->sc_cm_id->device->name)
		__string(addr, rdma->sc_xprt.xpt_remotebuf)
	),

	TP_fast_assign(
		__entry->pageno = pageno;
		__entry->xid = __be32_to_cpu(rqst->rq_xid);
		__assign_str(device, rdma->sc_cm_id->device->name);
		__assign_str(addr, rdma->sc_xprt.xpt_remotebuf);
	),

	TP_printk("addr=%s device=%s xid=0x%08x pageno=%u", __get_str(addr),
		__get_str(device), __entry->xid, __entry->pageno
	)
);

TRACE_EVENT(svcrdma_small_wrch_err,
	TP_PROTO(
		const struct svcxprt_rdma *rdma,
		unsigned int remaining,
		unsigned int seg_no,
		unsigned int num_segs
	),

	TP_ARGS(rdma, remaining, seg_no, num_segs),

	TP_STRUCT__entry(
		__field(unsigned int, remaining)
		__field(unsigned int, seg_no)
		__field(unsigned int, num_segs)
		__string(device, rdma->sc_cm_id->device->name)
		__string(addr, rdma->sc_xprt.xpt_remotebuf)
	),

	TP_fast_assign(
		__entry->remaining = remaining;
		__entry->seg_no = seg_no;
		__entry->num_segs = num_segs;
		__assign_str(device, rdma->sc_cm_id->device->name);
		__assign_str(addr, rdma->sc_xprt.xpt_remotebuf);
	),

	TP_printk("addr=%s device=%s remaining=%u seg_no=%u num_segs=%u",
		__get_str(addr), __get_str(device), __entry->remaining,
		__entry->seg_no, __entry->num_segs
	)
);

TRACE_EVENT(svcrdma_send_pullup,
	TP_PROTO(
		unsigned int len
	),

	TP_ARGS(len),

	TP_STRUCT__entry(
		__field(unsigned int, len)
	),

	TP_fast_assign(
		__entry->len = len;
	),

	TP_printk("len=%u", __entry->len)
);

TRACE_EVENT(svcrdma_send_err,
	TP_PROTO(
<<<<<<< HEAD
		const struct ib_send_wr *wr
	),

	TP_ARGS(wr),

	TP_STRUCT__entry(
		__field(const void *, cqe)
		__field(unsigned int, num_sge)
		__field(u32, inv_rkey)
	),

	TP_fast_assign(
		__entry->cqe = wr->wr_cqe;
		__entry->num_sge = wr->num_sge;
		__entry->inv_rkey = (wr->opcode == IB_WR_SEND_WITH_INV) ?
					wr->ex.invalidate_rkey : 0;
	),

	TP_printk("cqe=%p num_sge=%u inv_rkey=0x%08x",
		__entry->cqe, __entry->num_sge,
		__entry->inv_rkey
=======
		const struct svc_rqst *rqst,
		int status
	),

	TP_ARGS(rqst, status),

	TP_STRUCT__entry(
		__field(int, status)
		__field(u32, xid)
		__string(addr, rqst->rq_xprt->xpt_remotebuf)
	),

	TP_fast_assign(
		__entry->status = status;
		__entry->xid = __be32_to_cpu(rqst->rq_xid);
		__assign_str(addr, rqst->rq_xprt->xpt_remotebuf);
	),

	TP_printk("addr=%s xid=0x%08x status=%d", __get_str(addr),
		__entry->xid, __entry->status
>>>>>>> d1988041
	)
);

TRACE_EVENT(svcrdma_post_send,
	TP_PROTO(
		const struct svc_rdma_send_ctxt *ctxt
	),

	TP_ARGS(ctxt),

	TP_STRUCT__entry(
		__field(u32, cq_id)
		__field(int, completion_id)
		__field(unsigned int, num_sge)
		__field(u32, inv_rkey)
	),

	TP_fast_assign(
		const struct ib_send_wr *wr = &ctxt->sc_send_wr;

		__entry->cq_id = ctxt->sc_cid.ci_queue_id;
		__entry->completion_id = ctxt->sc_cid.ci_completion_id;
		__entry->num_sge = wr->num_sge;
		__entry->inv_rkey = (wr->opcode == IB_WR_SEND_WITH_INV) ?
					wr->ex.invalidate_rkey : 0;
	),

	TP_printk("cq_id=%u cid=%d num_sge=%u inv_rkey=0x%08x",
		__entry->cq_id, __entry->completion_id,
		__entry->num_sge, __entry->inv_rkey
	)
);

DEFINE_COMPLETION_EVENT(svcrdma_wc_send);

TRACE_EVENT(svcrdma_post_recv,
	TP_PROTO(
		const struct svc_rdma_recv_ctxt *ctxt
	),

	TP_ARGS(ctxt),

	TP_STRUCT__entry(
		__field(u32, cq_id)
		__field(int, completion_id)
	),

	TP_fast_assign(
		__entry->cq_id = ctxt->rc_cid.ci_queue_id;
		__entry->completion_id = ctxt->rc_cid.ci_completion_id;
	),

	TP_printk("cq.id=%d cid=%d",
		__entry->cq_id, __entry->completion_id
	)
);

DEFINE_COMPLETION_EVENT(svcrdma_wc_receive);

TRACE_EVENT(svcrdma_rq_post_err,
	TP_PROTO(
<<<<<<< HEAD
		const void *cqe,
		int sqecount
	),

	TP_ARGS(cqe, sqecount),

	TP_STRUCT__entry(
		__field(const void *, cqe)
		__field(int, sqecount)
	),

	TP_fast_assign(
		__entry->cqe = cqe;
		__entry->sqecount = sqecount;
	),

	TP_printk("cqe=%p sqecount=%d",
		__entry->cqe, __entry->sqecount
=======
		const struct svcxprt_rdma *rdma,
		int status
	),

	TP_ARGS(rdma, status),

	TP_STRUCT__entry(
		__field(int, status)
		__string(addr, rdma->sc_xprt.xpt_remotebuf)
	),

	TP_fast_assign(
		__entry->status = status;
		__assign_str(addr, rdma->sc_xprt.xpt_remotebuf);
	),

	TP_printk("addr=%s status=%d",
		__get_str(addr), __entry->status
>>>>>>> d1988041
	)
);

TRACE_EVENT(svcrdma_post_chunk,
	TP_PROTO(
		const struct rpc_rdma_cid *cid,
		int sqecount
	),

	TP_ARGS(cid, sqecount),

	TP_STRUCT__entry(
		__field(u32, cq_id)
		__field(int, completion_id)
		__field(int, sqecount)
	),

	TP_fast_assign(
		__entry->cq_id = cid->ci_queue_id;
		__entry->completion_id = cid->ci_completion_id;
		__entry->sqecount = sqecount;
	),

	TP_printk("cq.id=%u cid=%d sqecount=%d",
		__entry->cq_id, __entry->completion_id,
		__entry->sqecount
	)
);

DEFINE_COMPLETION_EVENT(svcrdma_wc_read);
DEFINE_COMPLETION_EVENT(svcrdma_wc_write);

TRACE_EVENT(svcrdma_qp_error,
	TP_PROTO(
		const struct ib_event *event,
		const struct sockaddr *sap
	),

	TP_ARGS(event, sap),

	TP_STRUCT__entry(
		__field(unsigned int, event)
		__string(device, event->device->name)
		__array(__u8, addr, INET6_ADDRSTRLEN + 10)
	),

	TP_fast_assign(
		__entry->event = event->event;
		__assign_str(device, event->device->name);
		snprintf(__entry->addr, sizeof(__entry->addr) - 1,
			 "%pISpc", sap);
	),

	TP_printk("addr=%s dev=%s event=%s (%u)",
		__entry->addr, __get_str(device),
		rdma_show_ib_event(__entry->event), __entry->event
	)
);

DECLARE_EVENT_CLASS(svcrdma_sendqueue_event,
	TP_PROTO(
		const struct svcxprt_rdma *rdma
	),

	TP_ARGS(rdma),

	TP_STRUCT__entry(
		__field(int, avail)
		__field(int, depth)
		__string(addr, rdma->sc_xprt.xpt_remotebuf)
	),

	TP_fast_assign(
		__entry->avail = atomic_read(&rdma->sc_sq_avail);
		__entry->depth = rdma->sc_sq_depth;
		__assign_str(addr, rdma->sc_xprt.xpt_remotebuf);
	),

	TP_printk("addr=%s sc_sq_avail=%d/%d",
		__get_str(addr), __entry->avail, __entry->depth
	)
);

#define DEFINE_SQ_EVENT(name)						\
		DEFINE_EVENT(svcrdma_sendqueue_event, svcrdma_sq_##name,\
				TP_PROTO(				\
					const struct svcxprt_rdma *rdma \
				),					\
				TP_ARGS(rdma))

DEFINE_SQ_EVENT(full);
DEFINE_SQ_EVENT(retry);

TRACE_EVENT(svcrdma_sq_post_err,
	TP_PROTO(
		const struct svcxprt_rdma *rdma,
		int status
	),

	TP_ARGS(rdma, status),

	TP_STRUCT__entry(
		__field(int, avail)
		__field(int, depth)
		__field(int, status)
		__string(addr, rdma->sc_xprt.xpt_remotebuf)
	),

	TP_fast_assign(
		__entry->avail = atomic_read(&rdma->sc_sq_avail);
		__entry->depth = rdma->sc_sq_depth;
		__entry->status = status;
		__assign_str(addr, rdma->sc_xprt.xpt_remotebuf);
	),

	TP_printk("addr=%s sc_sq_avail=%d/%d status=%d",
		__get_str(addr), __entry->avail, __entry->depth,
		__entry->status
	)
);

#endif /* _TRACE_RPCRDMA_H */

#include <trace/define_trace.h><|MERGE_RESOLUTION|>--- conflicted
+++ resolved
@@ -1717,29 +1717,6 @@
 
 TRACE_EVENT(svcrdma_send_err,
 	TP_PROTO(
-<<<<<<< HEAD
-		const struct ib_send_wr *wr
-	),
-
-	TP_ARGS(wr),
-
-	TP_STRUCT__entry(
-		__field(const void *, cqe)
-		__field(unsigned int, num_sge)
-		__field(u32, inv_rkey)
-	),
-
-	TP_fast_assign(
-		__entry->cqe = wr->wr_cqe;
-		__entry->num_sge = wr->num_sge;
-		__entry->inv_rkey = (wr->opcode == IB_WR_SEND_WITH_INV) ?
-					wr->ex.invalidate_rkey : 0;
-	),
-
-	TP_printk("cqe=%p num_sge=%u inv_rkey=0x%08x",
-		__entry->cqe, __entry->num_sge,
-		__entry->inv_rkey
-=======
 		const struct svc_rqst *rqst,
 		int status
 	),
@@ -1760,7 +1737,6 @@
 
 	TP_printk("addr=%s xid=0x%08x status=%d", __get_str(addr),
 		__entry->xid, __entry->status
->>>>>>> d1988041
 	)
 );
 
@@ -1822,26 +1798,6 @@
 
 TRACE_EVENT(svcrdma_rq_post_err,
 	TP_PROTO(
-<<<<<<< HEAD
-		const void *cqe,
-		int sqecount
-	),
-
-	TP_ARGS(cqe, sqecount),
-
-	TP_STRUCT__entry(
-		__field(const void *, cqe)
-		__field(int, sqecount)
-	),
-
-	TP_fast_assign(
-		__entry->cqe = cqe;
-		__entry->sqecount = sqecount;
-	),
-
-	TP_printk("cqe=%p sqecount=%d",
-		__entry->cqe, __entry->sqecount
-=======
 		const struct svcxprt_rdma *rdma,
 		int status
 	),
@@ -1860,7 +1816,6 @@
 
 	TP_printk("addr=%s status=%d",
 		__get_str(addr), __entry->status
->>>>>>> d1988041
 	)
 );
 
