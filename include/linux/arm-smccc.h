--- conflicted
+++ resolved
@@ -89,8 +89,6 @@
 
 #define SMCCC_ARCH_WORKAROUND_RET_UNAFFECTED	1
 
-<<<<<<< HEAD
-=======
 /* Paravirtualised time calls (defined by ARM DEN0057A) */
 #define ARM_SMCCC_HV_PV_TIME_FEATURES				\
 	ARM_SMCCC_CALL_VAL(ARM_SMCCC_FAST_CALL,			\
@@ -113,7 +111,6 @@
 #define SMCCC_RET_NOT_REQUIRED			-2
 #define SMCCC_RET_INVALID_PARAMETER		-3
 
->>>>>>> d1988041
 #ifndef __ASSEMBLY__
 
 #include <linux/linkage.h>
