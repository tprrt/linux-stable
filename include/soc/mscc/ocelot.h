--- conflicted
+++ resolved
@@ -744,34 +744,6 @@
 int ocelot_xtr_poll_frame(struct ocelot *ocelot, int grp, struct sk_buff **skb);
 void ocelot_drain_cpu_queue(struct ocelot *ocelot, int grp);
 
-<<<<<<< HEAD
-#else
-
-static inline bool ocelot_can_inject(struct ocelot *ocelot, int grp)
-{
-	return false;
-}
-
-static inline void ocelot_port_inject_frame(struct ocelot *ocelot, int port,
-					    int grp, u32 rew_op,
-					    struct sk_buff *skb)
-{
-}
-
-static inline int ocelot_xtr_poll_frame(struct ocelot *ocelot, int grp,
-					struct sk_buff **skb)
-{
-	return -EIO;
-}
-
-static inline void ocelot_drain_cpu_queue(struct ocelot *ocelot, int grp)
-{
-}
-
-#endif
-
-=======
->>>>>>> 3b17187f
 /* Hardware initialization */
 int ocelot_regfields_init(struct ocelot *ocelot,
 			  const struct reg_field *const regfields);
