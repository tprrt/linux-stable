/* SPDX-License-Identifier: GPL-2.0 */
#ifndef _NET_XFRM_H
#define _NET_XFRM_H

#include <linux/compiler.h>
#include <linux/xfrm.h>
#include <linux/spinlock.h>
#include <linux/list.h>
#include <linux/skbuff.h>
#include <linux/socket.h>
#include <linux/pfkeyv2.h>
#include <linux/ipsec.h>
#include <linux/in6.h>
#include <linux/mutex.h>
#include <linux/audit.h>
#include <linux/slab.h>
#include <linux/refcount.h>
#include <linux/sockptr.h>

#include <net/sock.h>
#include <net/dst.h>
#include <net/ip.h>
#include <net/route.h>
#include <net/ipv6.h>
#include <net/ip6_fib.h>
#include <net/flow.h>
#include <net/gro_cells.h>

#include <linux/interrupt.h>

#ifdef CONFIG_XFRM_STATISTICS
#include <net/snmp.h>
#endif

#define XFRM_PROTO_ESP		50
#define XFRM_PROTO_AH		51
#define XFRM_PROTO_COMP		108
#define XFRM_PROTO_IPIP		4
#define XFRM_PROTO_IPV6		41
#define XFRM_PROTO_ROUTING	IPPROTO_ROUTING
#define XFRM_PROTO_DSTOPTS	IPPROTO_DSTOPTS

#define XFRM_ALIGN4(len)	(((len) + 3) & ~3)
#define XFRM_ALIGN8(len)	(((len) + 7) & ~7)
#define MODULE_ALIAS_XFRM_MODE(family, encap) \
	MODULE_ALIAS("xfrm-mode-" __stringify(family) "-" __stringify(encap))
#define MODULE_ALIAS_XFRM_TYPE(family, proto) \
	MODULE_ALIAS("xfrm-type-" __stringify(family) "-" __stringify(proto))
#define MODULE_ALIAS_XFRM_OFFLOAD_TYPE(family, proto) \
	MODULE_ALIAS("xfrm-offload-" __stringify(family) "-" __stringify(proto))

#ifdef CONFIG_XFRM_STATISTICS
#define XFRM_INC_STATS(net, field)	SNMP_INC_STATS((net)->mib.xfrm_statistics, field)
#else
#define XFRM_INC_STATS(net, field)	((void)(net))
#endif


/* Organization of SPD aka "XFRM rules"
   ------------------------------------

   Basic objects:
   - policy rule, struct xfrm_policy (=SPD entry)
   - bundle of transformations, struct dst_entry == struct xfrm_dst (=SA bundle)
   - instance of a transformer, struct xfrm_state (=SA)
   - template to clone xfrm_state, struct xfrm_tmpl

   SPD is plain linear list of xfrm_policy rules, ordered by priority.
   (To be compatible with existing pfkeyv2 implementations,
   many rules with priority of 0x7fffffff are allowed to exist and
   such rules are ordered in an unpredictable way, thanks to bsd folks.)

   Lookup is plain linear search until the first match with selector.

   If "action" is "block", then we prohibit the flow, otherwise:
   if "xfrms_nr" is zero, the flow passes untransformed. Otherwise,
   policy entry has list of up to XFRM_MAX_DEPTH transformations,
   described by templates xfrm_tmpl. Each template is resolved
   to a complete xfrm_state (see below) and we pack bundle of transformations
   to a dst_entry returned to requestor.

   dst -. xfrm  .-> xfrm_state #1
    |---. child .-> dst -. xfrm .-> xfrm_state #2
                     |---. child .-> dst -. xfrm .-> xfrm_state #3
                                      |---. child .-> NULL

   Bundles are cached at xrfm_policy struct (field ->bundles).


   Resolution of xrfm_tmpl
   -----------------------
   Template contains:
   1. ->mode		Mode: transport or tunnel
   2. ->id.proto	Protocol: AH/ESP/IPCOMP
   3. ->id.daddr	Remote tunnel endpoint, ignored for transport mode.
      Q: allow to resolve security gateway?
   4. ->id.spi          If not zero, static SPI.
   5. ->saddr		Local tunnel endpoint, ignored for transport mode.
   6. ->algos		List of allowed algos. Plain bitmask now.
      Q: ealgos, aalgos, calgos. What a mess...
   7. ->share		Sharing mode.
      Q: how to implement private sharing mode? To add struct sock* to
      flow id?

   Having this template we search through SAD searching for entries
   with appropriate mode/proto/algo, permitted by selector.
   If no appropriate entry found, it is requested from key manager.

   PROBLEMS:
   Q: How to find all the bundles referring to a physical path for
      PMTU discovery? Seems, dst should contain list of all parents...
      and enter to infinite locking hierarchy disaster.
      No! It is easier, we will not search for them, let them find us.
      We add genid to each dst plus pointer to genid of raw IP route,
      pmtu disc will update pmtu on raw IP route and increase its genid.
      dst_check() will see this for top level and trigger resyncing
      metrics. Plus, it will be made via sk->sk_dst_cache. Solved.
 */

struct xfrm_state_walk {
	struct list_head	all;
	u8			state;
	u8			dying;
	u8			proto;
	u32			seq;
	struct xfrm_address_filter *filter;
};

struct xfrm_state_offload {
	struct net_device	*dev;
	struct net_device	*real_dev;
	unsigned long		offload_handle;
	unsigned int		num_exthdrs;
	u8			flags;
};

struct xfrm_mode {
	u8 encap;
	u8 family;
	u8 flags;
};

/* Flags for xfrm_mode. */
enum {
	XFRM_MODE_FLAG_TUNNEL = 1,
};

enum xfrm_replay_mode {
	XFRM_REPLAY_MODE_LEGACY,
	XFRM_REPLAY_MODE_BMP,
	XFRM_REPLAY_MODE_ESN,
};

/* Full description of state of transformer. */
struct xfrm_state {
	possible_net_t		xs_net;
	union {
		struct hlist_node	gclist;
		struct hlist_node	bydst;
	};
	struct hlist_node	bysrc;
	struct hlist_node	byspi;
	struct hlist_node	byseq;

	refcount_t		refcnt;
	spinlock_t		lock;

	struct xfrm_id		id;
	struct xfrm_selector	sel;
	struct xfrm_mark	mark;
	u32			if_id;
	u32			tfcpad;

	u32			genid;

	/* Key manager bits */
	struct xfrm_state_walk	km;

	/* Parameters of this state. */
	struct {
		u32		reqid;
		u8		mode;
		u8		replay_window;
		u8		aalgo, ealgo, calgo;
		u8		flags;
		u16		family;
		xfrm_address_t	saddr;
		int		header_len;
		int		trailer_len;
		u32		extra_flags;
		struct xfrm_mark	smark;
	} props;

	struct xfrm_lifetime_cfg lft;

	/* Data for transformer */
	struct xfrm_algo_auth	*aalg;
	struct xfrm_algo	*ealg;
	struct xfrm_algo	*calg;
	struct xfrm_algo_aead	*aead;
	const char		*geniv;

	/* Data for encapsulator */
	struct xfrm_encap_tmpl	*encap;
	struct sock __rcu	*encap_sk;

	/* Data for care-of address */
	xfrm_address_t	*coaddr;

	/* IPComp needs an IPIP tunnel for handling uncompressed packets */
	struct xfrm_state	*tunnel;

	/* If a tunnel, number of users + 1 */
	atomic_t		tunnel_users;

	/* State for replay detection */
	struct xfrm_replay_state replay;
	struct xfrm_replay_state_esn *replay_esn;

	/* Replay detection state at the time we sent the last notification */
	struct xfrm_replay_state preplay;
	struct xfrm_replay_state_esn *preplay_esn;

	/* replay detection mode */
	enum xfrm_replay_mode    repl_mode;
	/* internal flag that only holds state for delayed aevent at the
	 * moment
	*/
	u32			xflags;

	/* Replay detection notification settings */
	u32			replay_maxage;
	u32			replay_maxdiff;

	/* Replay detection notification timer */
	struct timer_list	rtimer;

	/* Statistics */
	struct xfrm_stats	stats;

	struct xfrm_lifetime_cur curlft;
	struct hrtimer		mtimer;

	struct xfrm_state_offload xso;

	/* used to fix curlft->add_time when changing date */
	long		saved_tmo;

	/* Last used time */
	time64_t		lastused;

	struct page_frag xfrag;

	/* Reference to data common to all the instances of this
	 * transformer. */
	const struct xfrm_type	*type;
	struct xfrm_mode	inner_mode;
	struct xfrm_mode	inner_mode_iaf;
	struct xfrm_mode	outer_mode;

	const struct xfrm_type_offload	*type_offload;

	/* Security context */
	struct xfrm_sec_ctx	*security;

	/* Private data of this transformer, format is opaque,
	 * interpreted by xfrm_type methods. */
	void			*data;
};

static inline struct net *xs_net(struct xfrm_state *x)
{
	return read_pnet(&x->xs_net);
}

/* xflags - make enum if more show up */
#define XFRM_TIME_DEFER	1
#define XFRM_SOFT_EXPIRE 2

enum {
	XFRM_STATE_VOID,
	XFRM_STATE_ACQ,
	XFRM_STATE_VALID,
	XFRM_STATE_ERROR,
	XFRM_STATE_EXPIRED,
	XFRM_STATE_DEAD
};

/* callback structure passed from either netlink or pfkey */
struct km_event {
	union {
		u32 hard;
		u32 proto;
		u32 byid;
		u32 aevent;
		u32 type;
	} data;

	u32	seq;
	u32	portid;
	u32	event;
	struct net *net;
};

struct xfrm_if_cb {
	struct xfrm_if	*(*decode_session)(struct sk_buff *skb,
					   unsigned short family);
};

void xfrm_if_register_cb(const struct xfrm_if_cb *ifcb);
void xfrm_if_unregister_cb(void);

struct net_device;
struct xfrm_type;
struct xfrm_dst;
struct xfrm_policy_afinfo {
	struct dst_ops		*dst_ops;
	struct dst_entry	*(*dst_lookup)(struct net *net,
					       int tos, int oif,
					       const xfrm_address_t *saddr,
					       const xfrm_address_t *daddr,
					       u32 mark);
	int			(*get_saddr)(struct net *net, int oif,
					     xfrm_address_t *saddr,
					     xfrm_address_t *daddr,
					     u32 mark);
	int			(*fill_dst)(struct xfrm_dst *xdst,
					    struct net_device *dev,
					    const struct flowi *fl);
	struct dst_entry	*(*blackhole_route)(struct net *net, struct dst_entry *orig);
};

int xfrm_policy_register_afinfo(const struct xfrm_policy_afinfo *afinfo, int family);
void xfrm_policy_unregister_afinfo(const struct xfrm_policy_afinfo *afinfo);
void km_policy_notify(struct xfrm_policy *xp, int dir,
		      const struct km_event *c);
void km_state_notify(struct xfrm_state *x, const struct km_event *c);

struct xfrm_tmpl;
int km_query(struct xfrm_state *x, struct xfrm_tmpl *t,
	     struct xfrm_policy *pol);
void km_state_expired(struct xfrm_state *x, int hard, u32 portid);
int __xfrm_state_delete(struct xfrm_state *x);

struct xfrm_state_afinfo {
	u8				family;
	u8				proto;

	const struct xfrm_type_offload *type_offload_esp;

	const struct xfrm_type		*type_esp;
	const struct xfrm_type		*type_ipip;
	const struct xfrm_type		*type_ipip6;
	const struct xfrm_type		*type_comp;
	const struct xfrm_type		*type_ah;
	const struct xfrm_type		*type_routing;
	const struct xfrm_type		*type_dstopts;

	int			(*output)(struct net *net, struct sock *sk, struct sk_buff *skb);
	int			(*transport_finish)(struct sk_buff *skb,
						    int async);
	void			(*local_error)(struct sk_buff *skb, u32 mtu);
};

int xfrm_state_register_afinfo(struct xfrm_state_afinfo *afinfo);
int xfrm_state_unregister_afinfo(struct xfrm_state_afinfo *afinfo);
struct xfrm_state_afinfo *xfrm_state_get_afinfo(unsigned int family);
struct xfrm_state_afinfo *xfrm_state_afinfo_get_rcu(unsigned int family);

struct xfrm_input_afinfo {
	u8			family;
	bool			is_ipip;
	int			(*callback)(struct sk_buff *skb, u8 protocol,
					    int err);
};

int xfrm_input_register_afinfo(const struct xfrm_input_afinfo *afinfo);
int xfrm_input_unregister_afinfo(const struct xfrm_input_afinfo *afinfo);

void xfrm_flush_gc(void);
void xfrm_state_delete_tunnel(struct xfrm_state *x);

struct xfrm_type {
	struct module		*owner;
	u8			proto;
	u8			flags;
#define XFRM_TYPE_NON_FRAGMENT	1
#define XFRM_TYPE_REPLAY_PROT	2
#define XFRM_TYPE_LOCAL_COADDR	4
#define XFRM_TYPE_REMOTE_COADDR	8

	int			(*init_state)(struct xfrm_state *x);
	void			(*destructor)(struct xfrm_state *);
	int			(*input)(struct xfrm_state *, struct sk_buff *skb);
	int			(*output)(struct xfrm_state *, struct sk_buff *pskb);
	int			(*reject)(struct xfrm_state *, struct sk_buff *,
					  const struct flowi *);
};

int xfrm_register_type(const struct xfrm_type *type, unsigned short family);
void xfrm_unregister_type(const struct xfrm_type *type, unsigned short family);

struct xfrm_type_offload {
	struct module	*owner;
	u8		proto;
	void		(*encap)(struct xfrm_state *, struct sk_buff *pskb);
	int		(*input_tail)(struct xfrm_state *x, struct sk_buff *skb);
	int		(*xmit)(struct xfrm_state *, struct sk_buff *pskb, netdev_features_t features);
};

int xfrm_register_type_offload(const struct xfrm_type_offload *type, unsigned short family);
void xfrm_unregister_type_offload(const struct xfrm_type_offload *type, unsigned short family);

static inline int xfrm_af2proto(unsigned int family)
{
	switch(family) {
	case AF_INET:
		return IPPROTO_IPIP;
	case AF_INET6:
		return IPPROTO_IPV6;
	default:
		return 0;
	}
}

static inline const struct xfrm_mode *xfrm_ip2inner_mode(struct xfrm_state *x, int ipproto)
{
	if ((ipproto == IPPROTO_IPIP && x->props.family == AF_INET) ||
	    (ipproto == IPPROTO_IPV6 && x->props.family == AF_INET6))
		return &x->inner_mode;
	else
		return &x->inner_mode_iaf;
}

struct xfrm_tmpl {
/* id in template is interpreted as:
 * daddr - destination of tunnel, may be zero for transport mode.
 * spi   - zero to acquire spi. Not zero if spi is static, then
 *	   daddr must be fixed too.
 * proto - AH/ESP/IPCOMP
 */
	struct xfrm_id		id;

/* Source address of tunnel. Ignored, if it is not a tunnel. */
	xfrm_address_t		saddr;

	unsigned short		encap_family;

	u32			reqid;

/* Mode: transport, tunnel etc. */
	u8			mode;

/* Sharing mode: unique, this session only, this user only etc. */
	u8			share;

/* May skip this transfomration if no SA is found */
	u8			optional;

/* Skip aalgos/ealgos/calgos checks. */
	u8			allalgs;

/* Bit mask of algos allowed for acquisition */
	u32			aalgos;
	u32			ealgos;
	u32			calgos;
};

#define XFRM_MAX_DEPTH		6
#define XFRM_MAX_OFFLOAD_DEPTH	1

struct xfrm_policy_walk_entry {
	struct list_head	all;
	u8			dead;
};

struct xfrm_policy_walk {
	struct xfrm_policy_walk_entry walk;
	u8 type;
	u32 seq;
};

struct xfrm_policy_queue {
	struct sk_buff_head	hold_queue;
	struct timer_list	hold_timer;
	unsigned long		timeout;
};

struct xfrm_policy {
	possible_net_t		xp_net;
	struct hlist_node	bydst;
	struct hlist_node	byidx;

	/* This lock only affects elements except for entry. */
	rwlock_t		lock;
	refcount_t		refcnt;
	u32			pos;
	struct timer_list	timer;

	atomic_t		genid;
	u32			priority;
	u32			index;
	u32			if_id;
	struct xfrm_mark	mark;
	struct xfrm_selector	selector;
	struct xfrm_lifetime_cfg lft;
	struct xfrm_lifetime_cur curlft;
	struct xfrm_policy_walk_entry walk;
	struct xfrm_policy_queue polq;
	bool                    bydst_reinsert;
	u8			type;
	u8			action;
	u8			flags;
	u8			xfrm_nr;
	u16			family;
	struct xfrm_sec_ctx	*security;
	struct xfrm_tmpl       	xfrm_vec[XFRM_MAX_DEPTH];
	struct hlist_node	bydst_inexact_list;
	struct rcu_head		rcu;
};

static inline struct net *xp_net(const struct xfrm_policy *xp)
{
	return read_pnet(&xp->xp_net);
}

struct xfrm_kmaddress {
	xfrm_address_t          local;
	xfrm_address_t          remote;
	u32			reserved;
	u16			family;
};

struct xfrm_migrate {
	xfrm_address_t		old_daddr;
	xfrm_address_t		old_saddr;
	xfrm_address_t		new_daddr;
	xfrm_address_t		new_saddr;
	u8			proto;
	u8			mode;
	u16			reserved;
	u32			reqid;
	u16			old_family;
	u16			new_family;
};

#define XFRM_KM_TIMEOUT                30
/* what happened */
#define XFRM_REPLAY_UPDATE	XFRM_AE_CR
#define XFRM_REPLAY_TIMEOUT	XFRM_AE_CE

/* default aevent timeout in units of 100ms */
#define XFRM_AE_ETIME			10
/* Async Event timer multiplier */
#define XFRM_AE_ETH_M			10
/* default seq threshold size */
#define XFRM_AE_SEQT_SIZE		2

struct xfrm_mgr {
	struct list_head	list;
	int			(*notify)(struct xfrm_state *x, const struct km_event *c);
	int			(*acquire)(struct xfrm_state *x, struct xfrm_tmpl *, struct xfrm_policy *xp);
	struct xfrm_policy	*(*compile_policy)(struct sock *sk, int opt, u8 *data, int len, int *dir);
	int			(*new_mapping)(struct xfrm_state *x, xfrm_address_t *ipaddr, __be16 sport);
	int			(*notify_policy)(struct xfrm_policy *x, int dir, const struct km_event *c);
	int			(*report)(struct net *net, u8 proto, struct xfrm_selector *sel, xfrm_address_t *addr);
	int			(*migrate)(const struct xfrm_selector *sel,
					   u8 dir, u8 type,
					   const struct xfrm_migrate *m,
					   int num_bundles,
					   const struct xfrm_kmaddress *k,
					   const struct xfrm_encap_tmpl *encap);
	bool			(*is_alive)(const struct km_event *c);
};

int xfrm_register_km(struct xfrm_mgr *km);
int xfrm_unregister_km(struct xfrm_mgr *km);

struct xfrm_tunnel_skb_cb {
	union {
		struct inet_skb_parm h4;
		struct inet6_skb_parm h6;
	} header;

	union {
		struct ip_tunnel *ip4;
		struct ip6_tnl *ip6;
	} tunnel;
};

#define XFRM_TUNNEL_SKB_CB(__skb) ((struct xfrm_tunnel_skb_cb *)&((__skb)->cb[0]))

/*
 * This structure is used for the duration where packets are being
 * transformed by IPsec.  As soon as the packet leaves IPsec the
 * area beyond the generic IP part may be overwritten.
 */
struct xfrm_skb_cb {
	struct xfrm_tunnel_skb_cb header;

        /* Sequence number for replay protection. */
	union {
		struct {
			__u32 low;
			__u32 hi;
		} output;
		struct {
			__be32 low;
			__be32 hi;
		} input;
	} seq;
};

#define XFRM_SKB_CB(__skb) ((struct xfrm_skb_cb *)&((__skb)->cb[0]))

/*
 * This structure is used by the afinfo prepare_input/prepare_output functions
 * to transmit header information to the mode input/output functions.
 */
struct xfrm_mode_skb_cb {
	struct xfrm_tunnel_skb_cb header;

	/* Copied from header for IPv4, always set to zero and DF for IPv6. */
	__be16 id;
	__be16 frag_off;

	/* IP header length (excluding options or extension headers). */
	u8 ihl;

	/* TOS for IPv4, class for IPv6. */
	u8 tos;

	/* TTL for IPv4, hop limitfor IPv6. */
	u8 ttl;

	/* Protocol for IPv4, NH for IPv6. */
	u8 protocol;

	/* Option length for IPv4, zero for IPv6. */
	u8 optlen;

	/* Used by IPv6 only, zero for IPv4. */
	u8 flow_lbl[3];
};

#define XFRM_MODE_SKB_CB(__skb) ((struct xfrm_mode_skb_cb *)&((__skb)->cb[0]))

/*
 * This structure is used by the input processing to locate the SPI and
 * related information.
 */
struct xfrm_spi_skb_cb {
	struct xfrm_tunnel_skb_cb header;

	unsigned int daddroff;
	unsigned int family;
	__be32 seq;
};

#define XFRM_SPI_SKB_CB(__skb) ((struct xfrm_spi_skb_cb *)&((__skb)->cb[0]))

#ifdef CONFIG_AUDITSYSCALL
static inline struct audit_buffer *xfrm_audit_start(const char *op)
{
	struct audit_buffer *audit_buf = NULL;

	if (audit_enabled == AUDIT_OFF)
		return NULL;
	audit_buf = audit_log_start(audit_context(), GFP_ATOMIC,
				    AUDIT_MAC_IPSEC_EVENT);
	if (audit_buf == NULL)
		return NULL;
	audit_log_format(audit_buf, "op=%s", op);
	return audit_buf;
}

static inline void xfrm_audit_helper_usrinfo(bool task_valid,
					     struct audit_buffer *audit_buf)
{
	const unsigned int auid = from_kuid(&init_user_ns, task_valid ?
					    audit_get_loginuid(current) :
					    INVALID_UID);
	const unsigned int ses = task_valid ? audit_get_sessionid(current) :
		AUDIT_SID_UNSET;

	audit_log_format(audit_buf, " auid=%u ses=%u", auid, ses);
	audit_log_task_context(audit_buf);
}

void xfrm_audit_policy_add(struct xfrm_policy *xp, int result, bool task_valid);
void xfrm_audit_policy_delete(struct xfrm_policy *xp, int result,
			      bool task_valid);
void xfrm_audit_state_add(struct xfrm_state *x, int result, bool task_valid);
void xfrm_audit_state_delete(struct xfrm_state *x, int result, bool task_valid);
void xfrm_audit_state_replay_overflow(struct xfrm_state *x,
				      struct sk_buff *skb);
void xfrm_audit_state_replay(struct xfrm_state *x, struct sk_buff *skb,
			     __be32 net_seq);
void xfrm_audit_state_notfound_simple(struct sk_buff *skb, u16 family);
void xfrm_audit_state_notfound(struct sk_buff *skb, u16 family, __be32 net_spi,
			       __be32 net_seq);
void xfrm_audit_state_icvfail(struct xfrm_state *x, struct sk_buff *skb,
			      u8 proto);
#else

static inline void xfrm_audit_policy_add(struct xfrm_policy *xp, int result,
					 bool task_valid)
{
}

static inline void xfrm_audit_policy_delete(struct xfrm_policy *xp, int result,
					    bool task_valid)
{
}

static inline void xfrm_audit_state_add(struct xfrm_state *x, int result,
					bool task_valid)
{
}

static inline void xfrm_audit_state_delete(struct xfrm_state *x, int result,
					   bool task_valid)
{
}

static inline void xfrm_audit_state_replay_overflow(struct xfrm_state *x,
					     struct sk_buff *skb)
{
}

static inline void xfrm_audit_state_replay(struct xfrm_state *x,
					   struct sk_buff *skb, __be32 net_seq)
{
}

static inline void xfrm_audit_state_notfound_simple(struct sk_buff *skb,
				      u16 family)
{
}

static inline void xfrm_audit_state_notfound(struct sk_buff *skb, u16 family,
				      __be32 net_spi, __be32 net_seq)
{
}

static inline void xfrm_audit_state_icvfail(struct xfrm_state *x,
				     struct sk_buff *skb, u8 proto)
{
}
#endif /* CONFIG_AUDITSYSCALL */

static inline void xfrm_pol_hold(struct xfrm_policy *policy)
{
	if (likely(policy != NULL))
		refcount_inc(&policy->refcnt);
}

void xfrm_policy_destroy(struct xfrm_policy *policy);

static inline void xfrm_pol_put(struct xfrm_policy *policy)
{
	if (refcount_dec_and_test(&policy->refcnt))
		xfrm_policy_destroy(policy);
}

static inline void xfrm_pols_put(struct xfrm_policy **pols, int npols)
{
	int i;
	for (i = npols - 1; i >= 0; --i)
		xfrm_pol_put(pols[i]);
}

void __xfrm_state_destroy(struct xfrm_state *, bool);

static inline void __xfrm_state_put(struct xfrm_state *x)
{
	refcount_dec(&x->refcnt);
}

static inline void xfrm_state_put(struct xfrm_state *x)
{
	if (refcount_dec_and_test(&x->refcnt))
		__xfrm_state_destroy(x, false);
}

static inline void xfrm_state_put_sync(struct xfrm_state *x)
{
	if (refcount_dec_and_test(&x->refcnt))
		__xfrm_state_destroy(x, true);
}

static inline void xfrm_state_hold(struct xfrm_state *x)
{
	refcount_inc(&x->refcnt);
}

static inline bool addr_match(const void *token1, const void *token2,
			      unsigned int prefixlen)
{
	const __be32 *a1 = token1;
	const __be32 *a2 = token2;
	unsigned int pdw;
	unsigned int pbi;

	pdw = prefixlen >> 5;	  /* num of whole u32 in prefix */
	pbi = prefixlen &  0x1f;  /* num of bits in incomplete u32 in prefix */

	if (pdw)
		if (memcmp(a1, a2, pdw << 2))
			return false;

	if (pbi) {
		__be32 mask;

		mask = htonl((0xffffffff) << (32 - pbi));

		if ((a1[pdw] ^ a2[pdw]) & mask)
			return false;
	}

	return true;
}

static inline bool addr4_match(__be32 a1, __be32 a2, u8 prefixlen)
{
	/* C99 6.5.7 (3): u32 << 32 is undefined behaviour */
	if (sizeof(long) == 4 && prefixlen == 0)
		return true;
	return !((a1 ^ a2) & htonl(~0UL << (32 - prefixlen)));
}

static __inline__
__be16 xfrm_flowi_sport(const struct flowi *fl, const union flowi_uli *uli)
{
	__be16 port;
	switch(fl->flowi_proto) {
	case IPPROTO_TCP:
	case IPPROTO_UDP:
	case IPPROTO_UDPLITE:
	case IPPROTO_SCTP:
		port = uli->ports.sport;
		break;
	case IPPROTO_ICMP:
	case IPPROTO_ICMPV6:
		port = htons(uli->icmpt.type);
		break;
	case IPPROTO_MH:
		port = htons(uli->mht.type);
		break;
	case IPPROTO_GRE:
		port = htons(ntohl(uli->gre_key) >> 16);
		break;
	default:
		port = 0;	/*XXX*/
	}
	return port;
}

static __inline__
__be16 xfrm_flowi_dport(const struct flowi *fl, const union flowi_uli *uli)
{
	__be16 port;
	switch(fl->flowi_proto) {
	case IPPROTO_TCP:
	case IPPROTO_UDP:
	case IPPROTO_UDPLITE:
	case IPPROTO_SCTP:
		port = uli->ports.dport;
		break;
	case IPPROTO_ICMP:
	case IPPROTO_ICMPV6:
		port = htons(uli->icmpt.code);
		break;
	case IPPROTO_GRE:
		port = htons(ntohl(uli->gre_key) & 0xffff);
		break;
	default:
		port = 0;	/*XXX*/
	}
	return port;
}

bool xfrm_selector_match(const struct xfrm_selector *sel,
			 const struct flowi *fl, unsigned short family);

#ifdef CONFIG_SECURITY_NETWORK_XFRM
/*	If neither has a context --> match
 * 	Otherwise, both must have a context and the sids, doi, alg must match
 */
static inline bool xfrm_sec_ctx_match(struct xfrm_sec_ctx *s1, struct xfrm_sec_ctx *s2)
{
	return ((!s1 && !s2) ||
		(s1 && s2 &&
		 (s1->ctx_sid == s2->ctx_sid) &&
		 (s1->ctx_doi == s2->ctx_doi) &&
		 (s1->ctx_alg == s2->ctx_alg)));
}
#else
static inline bool xfrm_sec_ctx_match(struct xfrm_sec_ctx *s1, struct xfrm_sec_ctx *s2)
{
	return true;
}
#endif

/* A struct encoding bundle of transformations to apply to some set of flow.
 *
 * xdst->child points to the next element of bundle.
 * dst->xfrm  points to an instanse of transformer.
 *
 * Due to unfortunate limitations of current routing cache, which we
 * have no time to fix, it mirrors struct rtable and bound to the same
 * routing key, including saddr,daddr. However, we can have many of
 * bundles differing by session id. All the bundles grow from a parent
 * policy rule.
 */
struct xfrm_dst {
	union {
		struct dst_entry	dst;
		struct rtable		rt;
		struct rt6_info		rt6;
	} u;
	struct dst_entry *route;
	struct dst_entry *child;
	struct dst_entry *path;
	struct xfrm_policy *pols[XFRM_POLICY_TYPE_MAX];
	int num_pols, num_xfrms;
	u32 xfrm_genid;
	u32 policy_genid;
	u32 route_mtu_cached;
	u32 child_mtu_cached;
	u32 route_cookie;
	u32 path_cookie;
};

static inline struct dst_entry *xfrm_dst_path(const struct dst_entry *dst)
{
#ifdef CONFIG_XFRM
	if (dst->xfrm || (dst->flags & DST_XFRM_QUEUE)) {
		const struct xfrm_dst *xdst = (const struct xfrm_dst *) dst;

		return xdst->path;
	}
#endif
	return (struct dst_entry *) dst;
}

static inline struct dst_entry *xfrm_dst_child(const struct dst_entry *dst)
{
#ifdef CONFIG_XFRM
	if (dst->xfrm || (dst->flags & DST_XFRM_QUEUE)) {
		struct xfrm_dst *xdst = (struct xfrm_dst *) dst;
		return xdst->child;
	}
#endif
	return NULL;
}

#ifdef CONFIG_XFRM
static inline void xfrm_dst_set_child(struct xfrm_dst *xdst, struct dst_entry *child)
{
	xdst->child = child;
}

static inline void xfrm_dst_destroy(struct xfrm_dst *xdst)
{
	xfrm_pols_put(xdst->pols, xdst->num_pols);
	dst_release(xdst->route);
	if (likely(xdst->u.dst.xfrm))
		xfrm_state_put(xdst->u.dst.xfrm);
}
#endif

void xfrm_dst_ifdown(struct dst_entry *dst, struct net_device *dev);

struct xfrm_if_parms {
	int link;		/* ifindex of underlying L2 interface */
	u32 if_id;		/* interface identifyer */
};

struct xfrm_if {
	struct xfrm_if __rcu *next;	/* next interface in list */
	struct net_device *dev;		/* virtual device associated with interface */
	struct net *net;		/* netns for packet i/o */
	struct xfrm_if_parms p;		/* interface parms */

	struct gro_cells gro_cells;
};

struct xfrm_offload {
	/* Output sequence number for replay protection on offloading. */
	struct {
		__u32 low;
		__u32 hi;
	} seq;

	__u32			flags;
#define	SA_DELETE_REQ		1
#define	CRYPTO_DONE		2
#define	CRYPTO_NEXT_DONE	4
#define	CRYPTO_FALLBACK		8
#define	XFRM_GSO_SEGMENT	16
#define	XFRM_GRO		32
#define	XFRM_ESP_NO_TRAILER	64
#define	XFRM_DEV_RESUME		128
#define	XFRM_XMIT		256

	__u32			status;
#define CRYPTO_SUCCESS				1
#define CRYPTO_GENERIC_ERROR			2
#define CRYPTO_TRANSPORT_AH_AUTH_FAILED		4
#define CRYPTO_TRANSPORT_ESP_AUTH_FAILED	8
#define CRYPTO_TUNNEL_AH_AUTH_FAILED		16
#define CRYPTO_TUNNEL_ESP_AUTH_FAILED		32
#define CRYPTO_INVALID_PACKET_SYNTAX		64
#define CRYPTO_INVALID_PROTOCOL			128

	__u8			proto;
	__u8			inner_ipproto;
};

struct sec_path {
	int			len;
	int			olen;

	struct xfrm_state	*xvec[XFRM_MAX_DEPTH];
	struct xfrm_offload	ovec[XFRM_MAX_OFFLOAD_DEPTH];
};

struct sec_path *secpath_set(struct sk_buff *skb);

static inline void
secpath_reset(struct sk_buff *skb)
{
#ifdef CONFIG_XFRM
	skb_ext_del(skb, SKB_EXT_SEC_PATH);
#endif
}

static inline int
xfrm_addr_any(const xfrm_address_t *addr, unsigned short family)
{
	switch (family) {
	case AF_INET:
		return addr->a4 == 0;
	case AF_INET6:
		return ipv6_addr_any(&addr->in6);
	}
	return 0;
}

static inline int
__xfrm4_state_addr_cmp(const struct xfrm_tmpl *tmpl, const struct xfrm_state *x)
{
	return	(tmpl->saddr.a4 &&
		 tmpl->saddr.a4 != x->props.saddr.a4);
}

static inline int
__xfrm6_state_addr_cmp(const struct xfrm_tmpl *tmpl, const struct xfrm_state *x)
{
	return	(!ipv6_addr_any((struct in6_addr*)&tmpl->saddr) &&
		 !ipv6_addr_equal((struct in6_addr *)&tmpl->saddr, (struct in6_addr*)&x->props.saddr));
}

static inline int
xfrm_state_addr_cmp(const struct xfrm_tmpl *tmpl, const struct xfrm_state *x, unsigned short family)
{
	switch (family) {
	case AF_INET:
		return __xfrm4_state_addr_cmp(tmpl, x);
	case AF_INET6:
		return __xfrm6_state_addr_cmp(tmpl, x);
	}
	return !0;
}

#ifdef CONFIG_XFRM
static inline bool
xfrm_default_allow(struct net *net, int dir)
{
	u8 def = net->xfrm.policy_default;

	switch (dir) {
	case XFRM_POLICY_IN:
		return def & XFRM_POL_DEFAULT_IN ? false : true;
	case XFRM_POLICY_OUT:
		return def & XFRM_POL_DEFAULT_OUT ? false : true;
	case XFRM_POLICY_FWD:
		return def & XFRM_POL_DEFAULT_FWD ? false : true;
	}
	return false;
}

int __xfrm_policy_check(struct sock *, int dir, struct sk_buff *skb,
			unsigned short family);

static inline int __xfrm_policy_check2(struct sock *sk, int dir,
				       struct sk_buff *skb,
				       unsigned int family, int reverse)
{
	struct net *net = dev_net(skb->dev);
	int ndir = dir | (reverse ? XFRM_POLICY_MASK + 1 : 0);

	if (sk && sk->sk_policy[XFRM_POLICY_IN])
		return __xfrm_policy_check(sk, ndir, skb, family);

<<<<<<< HEAD
	return	(!net->xfrm.policy_count[dir] && !secpath_exists(skb)) ||
		(skb_dst(skb) && (skb_dst(skb)->flags & DST_NOPOLICY)) ||
		__xfrm_policy_check(sk, ndir, skb, family);
=======
	if (xfrm_default_allow(net, dir))
		return (!net->xfrm.policy_count[dir] && !secpath_exists(skb)) ||
		       (skb_dst(skb) && (skb_dst(skb)->flags & DST_NOPOLICY)) ||
		       __xfrm_policy_check(sk, ndir, skb, family);
	else
		return (skb_dst(skb) && (skb_dst(skb)->flags & DST_NOPOLICY)) ||
		       __xfrm_policy_check(sk, ndir, skb, family);
>>>>>>> 3b17187f
}

static inline int xfrm_policy_check(struct sock *sk, int dir, struct sk_buff *skb, unsigned short family)
{
	return __xfrm_policy_check2(sk, dir, skb, family, 0);
}

static inline int xfrm4_policy_check(struct sock *sk, int dir, struct sk_buff *skb)
{
	return xfrm_policy_check(sk, dir, skb, AF_INET);
}

static inline int xfrm6_policy_check(struct sock *sk, int dir, struct sk_buff *skb)
{
	return xfrm_policy_check(sk, dir, skb, AF_INET6);
}

static inline int xfrm4_policy_check_reverse(struct sock *sk, int dir,
					     struct sk_buff *skb)
{
	return __xfrm_policy_check2(sk, dir, skb, AF_INET, 1);
}

static inline int xfrm6_policy_check_reverse(struct sock *sk, int dir,
					     struct sk_buff *skb)
{
	return __xfrm_policy_check2(sk, dir, skb, AF_INET6, 1);
}

int __xfrm_decode_session(struct sk_buff *skb, struct flowi *fl,
			  unsigned int family, int reverse);

static inline int xfrm_decode_session(struct sk_buff *skb, struct flowi *fl,
				      unsigned int family)
{
	return __xfrm_decode_session(skb, fl, family, 0);
}

static inline int xfrm_decode_session_reverse(struct sk_buff *skb,
					      struct flowi *fl,
					      unsigned int family)
{
	return __xfrm_decode_session(skb, fl, family, 1);
}

int __xfrm_route_forward(struct sk_buff *skb, unsigned short family);

static inline int xfrm_route_forward(struct sk_buff *skb, unsigned short family)
{
	struct net *net = dev_net(skb->dev);

	if (xfrm_default_allow(net, XFRM_POLICY_FWD))
		return !net->xfrm.policy_count[XFRM_POLICY_OUT] ||
			(skb_dst(skb)->flags & DST_NOXFRM) ||
			__xfrm_route_forward(skb, family);
	else
		return (skb_dst(skb)->flags & DST_NOXFRM) ||
			__xfrm_route_forward(skb, family);
}

static inline int xfrm4_route_forward(struct sk_buff *skb)
{
	return xfrm_route_forward(skb, AF_INET);
}

static inline int xfrm6_route_forward(struct sk_buff *skb)
{
	return xfrm_route_forward(skb, AF_INET6);
}

int __xfrm_sk_clone_policy(struct sock *sk, const struct sock *osk);

static inline int xfrm_sk_clone_policy(struct sock *sk, const struct sock *osk)
{
	sk->sk_policy[0] = NULL;
	sk->sk_policy[1] = NULL;
	if (unlikely(osk->sk_policy[0] || osk->sk_policy[1]))
		return __xfrm_sk_clone_policy(sk, osk);
	return 0;
}

int xfrm_policy_delete(struct xfrm_policy *pol, int dir);

static inline void xfrm_sk_free_policy(struct sock *sk)
{
	struct xfrm_policy *pol;

	pol = rcu_dereference_protected(sk->sk_policy[0], 1);
	if (unlikely(pol != NULL)) {
		xfrm_policy_delete(pol, XFRM_POLICY_MAX);
		sk->sk_policy[0] = NULL;
	}
	pol = rcu_dereference_protected(sk->sk_policy[1], 1);
	if (unlikely(pol != NULL)) {
		xfrm_policy_delete(pol, XFRM_POLICY_MAX+1);
		sk->sk_policy[1] = NULL;
	}
}

#else

static inline void xfrm_sk_free_policy(struct sock *sk) {}
static inline int xfrm_sk_clone_policy(struct sock *sk, const struct sock *osk) { return 0; }
static inline int xfrm6_route_forward(struct sk_buff *skb) { return 1; }
static inline int xfrm4_route_forward(struct sk_buff *skb) { return 1; }
static inline int xfrm6_policy_check(struct sock *sk, int dir, struct sk_buff *skb)
{
	return 1;
}
static inline int xfrm4_policy_check(struct sock *sk, int dir, struct sk_buff *skb)
{
	return 1;
}
static inline int xfrm_policy_check(struct sock *sk, int dir, struct sk_buff *skb, unsigned short family)
{
	return 1;
}
static inline int xfrm_decode_session_reverse(struct sk_buff *skb,
					      struct flowi *fl,
					      unsigned int family)
{
	return -ENOSYS;
}
static inline int xfrm4_policy_check_reverse(struct sock *sk, int dir,
					     struct sk_buff *skb)
{
	return 1;
}
static inline int xfrm6_policy_check_reverse(struct sock *sk, int dir,
					     struct sk_buff *skb)
{
	return 1;
}
#endif

static __inline__
xfrm_address_t *xfrm_flowi_daddr(const struct flowi *fl, unsigned short family)
{
	switch (family){
	case AF_INET:
		return (xfrm_address_t *)&fl->u.ip4.daddr;
	case AF_INET6:
		return (xfrm_address_t *)&fl->u.ip6.daddr;
	}
	return NULL;
}

static __inline__
xfrm_address_t *xfrm_flowi_saddr(const struct flowi *fl, unsigned short family)
{
	switch (family){
	case AF_INET:
		return (xfrm_address_t *)&fl->u.ip4.saddr;
	case AF_INET6:
		return (xfrm_address_t *)&fl->u.ip6.saddr;
	}
	return NULL;
}

static __inline__
void xfrm_flowi_addr_get(const struct flowi *fl,
			 xfrm_address_t *saddr, xfrm_address_t *daddr,
			 unsigned short family)
{
	switch(family) {
	case AF_INET:
		memcpy(&saddr->a4, &fl->u.ip4.saddr, sizeof(saddr->a4));
		memcpy(&daddr->a4, &fl->u.ip4.daddr, sizeof(daddr->a4));
		break;
	case AF_INET6:
		saddr->in6 = fl->u.ip6.saddr;
		daddr->in6 = fl->u.ip6.daddr;
		break;
	}
}

static __inline__ int
__xfrm4_state_addr_check(const struct xfrm_state *x,
			 const xfrm_address_t *daddr, const xfrm_address_t *saddr)
{
	if (daddr->a4 == x->id.daddr.a4 &&
	    (saddr->a4 == x->props.saddr.a4 || !saddr->a4 || !x->props.saddr.a4))
		return 1;
	return 0;
}

static __inline__ int
__xfrm6_state_addr_check(const struct xfrm_state *x,
			 const xfrm_address_t *daddr, const xfrm_address_t *saddr)
{
	if (ipv6_addr_equal((struct in6_addr *)daddr, (struct in6_addr *)&x->id.daddr) &&
	    (ipv6_addr_equal((struct in6_addr *)saddr, (struct in6_addr *)&x->props.saddr) ||
	     ipv6_addr_any((struct in6_addr *)saddr) ||
	     ipv6_addr_any((struct in6_addr *)&x->props.saddr)))
		return 1;
	return 0;
}

static __inline__ int
xfrm_state_addr_check(const struct xfrm_state *x,
		      const xfrm_address_t *daddr, const xfrm_address_t *saddr,
		      unsigned short family)
{
	switch (family) {
	case AF_INET:
		return __xfrm4_state_addr_check(x, daddr, saddr);
	case AF_INET6:
		return __xfrm6_state_addr_check(x, daddr, saddr);
	}
	return 0;
}

static __inline__ int
xfrm_state_addr_flow_check(const struct xfrm_state *x, const struct flowi *fl,
			   unsigned short family)
{
	switch (family) {
	case AF_INET:
		return __xfrm4_state_addr_check(x,
						(const xfrm_address_t *)&fl->u.ip4.daddr,
						(const xfrm_address_t *)&fl->u.ip4.saddr);
	case AF_INET6:
		return __xfrm6_state_addr_check(x,
						(const xfrm_address_t *)&fl->u.ip6.daddr,
						(const xfrm_address_t *)&fl->u.ip6.saddr);
	}
	return 0;
}

static inline int xfrm_state_kern(const struct xfrm_state *x)
{
	return atomic_read(&x->tunnel_users);
}

static inline bool xfrm_id_proto_valid(u8 proto)
{
	switch (proto) {
	case IPPROTO_AH:
	case IPPROTO_ESP:
	case IPPROTO_COMP:
#if IS_ENABLED(CONFIG_IPV6)
	case IPPROTO_ROUTING:
	case IPPROTO_DSTOPTS:
#endif
		return true;
	default:
		return false;
	}
}

/* IPSEC_PROTO_ANY only matches 3 IPsec protocols, 0 could match all. */
static inline int xfrm_id_proto_match(u8 proto, u8 userproto)
{
	return (!userproto || proto == userproto ||
		(userproto == IPSEC_PROTO_ANY && (proto == IPPROTO_AH ||
						  proto == IPPROTO_ESP ||
						  proto == IPPROTO_COMP)));
}

/*
 * xfrm algorithm information
 */
struct xfrm_algo_aead_info {
	char *geniv;
	u16 icv_truncbits;
};

struct xfrm_algo_auth_info {
	u16 icv_truncbits;
	u16 icv_fullbits;
};

struct xfrm_algo_encr_info {
	char *geniv;
	u16 blockbits;
	u16 defkeybits;
};

struct xfrm_algo_comp_info {
	u16 threshold;
};

struct xfrm_algo_desc {
	char *name;
	char *compat;
	u8 available:1;
	u8 pfkey_supported:1;
	union {
		struct xfrm_algo_aead_info aead;
		struct xfrm_algo_auth_info auth;
		struct xfrm_algo_encr_info encr;
		struct xfrm_algo_comp_info comp;
	} uinfo;
	struct sadb_alg desc;
};

/* XFRM protocol handlers.  */
struct xfrm4_protocol {
	int (*handler)(struct sk_buff *skb);
	int (*input_handler)(struct sk_buff *skb, int nexthdr, __be32 spi,
			     int encap_type);
	int (*cb_handler)(struct sk_buff *skb, int err);
	int (*err_handler)(struct sk_buff *skb, u32 info);

	struct xfrm4_protocol __rcu *next;
	int priority;
};

struct xfrm6_protocol {
	int (*handler)(struct sk_buff *skb);
	int (*input_handler)(struct sk_buff *skb, int nexthdr, __be32 spi,
			     int encap_type);
	int (*cb_handler)(struct sk_buff *skb, int err);
	int (*err_handler)(struct sk_buff *skb, struct inet6_skb_parm *opt,
			   u8 type, u8 code, int offset, __be32 info);

	struct xfrm6_protocol __rcu *next;
	int priority;
};

/* XFRM tunnel handlers.  */
struct xfrm_tunnel {
	int (*handler)(struct sk_buff *skb);
	int (*cb_handler)(struct sk_buff *skb, int err);
	int (*err_handler)(struct sk_buff *skb, u32 info);

	struct xfrm_tunnel __rcu *next;
	int priority;
};

struct xfrm6_tunnel {
	int (*handler)(struct sk_buff *skb);
	int (*cb_handler)(struct sk_buff *skb, int err);
	int (*err_handler)(struct sk_buff *skb, struct inet6_skb_parm *opt,
			   u8 type, u8 code, int offset, __be32 info);
	struct xfrm6_tunnel __rcu *next;
	int priority;
};

void xfrm_init(void);
void xfrm4_init(void);
int xfrm_state_init(struct net *net);
void xfrm_state_fini(struct net *net);
void xfrm4_state_init(void);
void xfrm4_protocol_init(void);
#ifdef CONFIG_XFRM
int xfrm6_init(void);
void xfrm6_fini(void);
int xfrm6_state_init(void);
void xfrm6_state_fini(void);
int xfrm6_protocol_init(void);
void xfrm6_protocol_fini(void);
#else
static inline int xfrm6_init(void)
{
	return 0;
}
static inline void xfrm6_fini(void)
{
	;
}
#endif

#ifdef CONFIG_XFRM_STATISTICS
int xfrm_proc_init(struct net *net);
void xfrm_proc_fini(struct net *net);
#endif

int xfrm_sysctl_init(struct net *net);
#ifdef CONFIG_SYSCTL
void xfrm_sysctl_fini(struct net *net);
#else
static inline void xfrm_sysctl_fini(struct net *net)
{
}
#endif

void xfrm_state_walk_init(struct xfrm_state_walk *walk, u8 proto,
			  struct xfrm_address_filter *filter);
int xfrm_state_walk(struct net *net, struct xfrm_state_walk *walk,
		    int (*func)(struct xfrm_state *, int, void*), void *);
void xfrm_state_walk_done(struct xfrm_state_walk *walk, struct net *net);
struct xfrm_state *xfrm_state_alloc(struct net *net);
void xfrm_state_free(struct xfrm_state *x);
struct xfrm_state *xfrm_state_find(const xfrm_address_t *daddr,
				   const xfrm_address_t *saddr,
				   const struct flowi *fl,
				   struct xfrm_tmpl *tmpl,
				   struct xfrm_policy *pol, int *err,
				   unsigned short family, u32 if_id);
struct xfrm_state *xfrm_stateonly_find(struct net *net, u32 mark, u32 if_id,
				       xfrm_address_t *daddr,
				       xfrm_address_t *saddr,
				       unsigned short family,
				       u8 mode, u8 proto, u32 reqid);
struct xfrm_state *xfrm_state_lookup_byspi(struct net *net, __be32 spi,
					      unsigned short family);
int xfrm_state_check_expire(struct xfrm_state *x);
void xfrm_state_insert(struct xfrm_state *x);
int xfrm_state_add(struct xfrm_state *x);
int xfrm_state_update(struct xfrm_state *x);
struct xfrm_state *xfrm_state_lookup(struct net *net, u32 mark,
				     const xfrm_address_t *daddr, __be32 spi,
				     u8 proto, unsigned short family);
struct xfrm_state *xfrm_state_lookup_byaddr(struct net *net, u32 mark,
					    const xfrm_address_t *daddr,
					    const xfrm_address_t *saddr,
					    u8 proto,
					    unsigned short family);
#ifdef CONFIG_XFRM_SUB_POLICY
void xfrm_tmpl_sort(struct xfrm_tmpl **dst, struct xfrm_tmpl **src, int n,
		    unsigned short family);
void xfrm_state_sort(struct xfrm_state **dst, struct xfrm_state **src, int n,
		     unsigned short family);
#else
static inline void xfrm_tmpl_sort(struct xfrm_tmpl **d, struct xfrm_tmpl **s,
				  int n, unsigned short family)
{
}

static inline void xfrm_state_sort(struct xfrm_state **d, struct xfrm_state **s,
				   int n, unsigned short family)
{
}
#endif

struct xfrmk_sadinfo {
	u32 sadhcnt; /* current hash bkts */
	u32 sadhmcnt; /* max allowed hash bkts */
	u32 sadcnt; /* current running count */
};

struct xfrmk_spdinfo {
	u32 incnt;
	u32 outcnt;
	u32 fwdcnt;
	u32 inscnt;
	u32 outscnt;
	u32 fwdscnt;
	u32 spdhcnt;
	u32 spdhmcnt;
};

struct xfrm_state *xfrm_find_acq_byseq(struct net *net, u32 mark, u32 seq);
int xfrm_state_delete(struct xfrm_state *x);
int xfrm_state_flush(struct net *net, u8 proto, bool task_valid, bool sync);
int xfrm_dev_state_flush(struct net *net, struct net_device *dev, bool task_valid);
void xfrm_sad_getinfo(struct net *net, struct xfrmk_sadinfo *si);
void xfrm_spd_getinfo(struct net *net, struct xfrmk_spdinfo *si);
u32 xfrm_replay_seqhi(struct xfrm_state *x, __be32 net_seq);
int xfrm_init_replay(struct xfrm_state *x);
u32 __xfrm_state_mtu(struct xfrm_state *x, int mtu);
u32 xfrm_state_mtu(struct xfrm_state *x, int mtu);
int __xfrm_init_state(struct xfrm_state *x, bool init_replay, bool offload);
int xfrm_init_state(struct xfrm_state *x);
int xfrm_input(struct sk_buff *skb, int nexthdr, __be32 spi, int encap_type);
int xfrm_input_resume(struct sk_buff *skb, int nexthdr);
int xfrm_trans_queue_net(struct net *net, struct sk_buff *skb,
			 int (*finish)(struct net *, struct sock *,
				       struct sk_buff *));
int xfrm_trans_queue(struct sk_buff *skb,
		     int (*finish)(struct net *, struct sock *,
				   struct sk_buff *));
int xfrm_output_resume(struct sock *sk, struct sk_buff *skb, int err);
int xfrm_output(struct sock *sk, struct sk_buff *skb);

#if IS_ENABLED(CONFIG_NET_PKTGEN)
int pktgen_xfrm_outer_mode_output(struct xfrm_state *x, struct sk_buff *skb);
#endif

void xfrm_local_error(struct sk_buff *skb, int mtu);
int xfrm4_extract_input(struct xfrm_state *x, struct sk_buff *skb);
int xfrm4_rcv_encap(struct sk_buff *skb, int nexthdr, __be32 spi,
		    int encap_type);
int xfrm4_transport_finish(struct sk_buff *skb, int async);
int xfrm4_rcv(struct sk_buff *skb);

static inline int xfrm4_rcv_spi(struct sk_buff *skb, int nexthdr, __be32 spi)
{
	XFRM_TUNNEL_SKB_CB(skb)->tunnel.ip4 = NULL;
	XFRM_SPI_SKB_CB(skb)->family = AF_INET;
	XFRM_SPI_SKB_CB(skb)->daddroff = offsetof(struct iphdr, daddr);
	return xfrm_input(skb, nexthdr, spi, 0);
}

int xfrm4_output(struct net *net, struct sock *sk, struct sk_buff *skb);
int xfrm4_protocol_register(struct xfrm4_protocol *handler, unsigned char protocol);
int xfrm4_protocol_deregister(struct xfrm4_protocol *handler, unsigned char protocol);
int xfrm4_tunnel_register(struct xfrm_tunnel *handler, unsigned short family);
int xfrm4_tunnel_deregister(struct xfrm_tunnel *handler, unsigned short family);
void xfrm4_local_error(struct sk_buff *skb, u32 mtu);
int xfrm6_extract_input(struct xfrm_state *x, struct sk_buff *skb);
int xfrm6_rcv_spi(struct sk_buff *skb, int nexthdr, __be32 spi,
		  struct ip6_tnl *t);
int xfrm6_rcv_encap(struct sk_buff *skb, int nexthdr, __be32 spi,
		    int encap_type);
int xfrm6_transport_finish(struct sk_buff *skb, int async);
int xfrm6_rcv_tnl(struct sk_buff *skb, struct ip6_tnl *t);
int xfrm6_rcv(struct sk_buff *skb);
int xfrm6_input_addr(struct sk_buff *skb, xfrm_address_t *daddr,
		     xfrm_address_t *saddr, u8 proto);
void xfrm6_local_error(struct sk_buff *skb, u32 mtu);
int xfrm6_protocol_register(struct xfrm6_protocol *handler, unsigned char protocol);
int xfrm6_protocol_deregister(struct xfrm6_protocol *handler, unsigned char protocol);
int xfrm6_tunnel_register(struct xfrm6_tunnel *handler, unsigned short family);
int xfrm6_tunnel_deregister(struct xfrm6_tunnel *handler, unsigned short family);
__be32 xfrm6_tunnel_alloc_spi(struct net *net, xfrm_address_t *saddr);
__be32 xfrm6_tunnel_spi_lookup(struct net *net, const xfrm_address_t *saddr);
int xfrm6_output(struct net *net, struct sock *sk, struct sk_buff *skb);

#ifdef CONFIG_XFRM
void xfrm6_local_rxpmtu(struct sk_buff *skb, u32 mtu);
int xfrm4_udp_encap_rcv(struct sock *sk, struct sk_buff *skb);
int xfrm6_udp_encap_rcv(struct sock *sk, struct sk_buff *skb);
int xfrm_user_policy(struct sock *sk, int optname, sockptr_t optval,
		     int optlen);
#else
static inline int xfrm_user_policy(struct sock *sk, int optname,
				   sockptr_t optval, int optlen)
{
 	return -ENOPROTOOPT;
}
#endif

struct dst_entry *__xfrm_dst_lookup(struct net *net, int tos, int oif,
				    const xfrm_address_t *saddr,
				    const xfrm_address_t *daddr,
				    int family, u32 mark);

struct xfrm_policy *xfrm_policy_alloc(struct net *net, gfp_t gfp);

void xfrm_policy_walk_init(struct xfrm_policy_walk *walk, u8 type);
int xfrm_policy_walk(struct net *net, struct xfrm_policy_walk *walk,
		     int (*func)(struct xfrm_policy *, int, int, void*),
		     void *);
void xfrm_policy_walk_done(struct xfrm_policy_walk *walk, struct net *net);
int xfrm_policy_insert(int dir, struct xfrm_policy *policy, int excl);
struct xfrm_policy *xfrm_policy_bysel_ctx(struct net *net,
					  const struct xfrm_mark *mark,
					  u32 if_id, u8 type, int dir,
					  struct xfrm_selector *sel,
					  struct xfrm_sec_ctx *ctx, int delete,
					  int *err);
struct xfrm_policy *xfrm_policy_byid(struct net *net,
				     const struct xfrm_mark *mark, u32 if_id,
				     u8 type, int dir, u32 id, int delete,
				     int *err);
int xfrm_policy_flush(struct net *net, u8 type, bool task_valid);
void xfrm_policy_hash_rebuild(struct net *net);
u32 xfrm_get_acqseq(void);
int verify_spi_info(u8 proto, u32 min, u32 max);
int xfrm_alloc_spi(struct xfrm_state *x, u32 minspi, u32 maxspi);
struct xfrm_state *xfrm_find_acq(struct net *net, const struct xfrm_mark *mark,
				 u8 mode, u32 reqid, u32 if_id, u8 proto,
				 const xfrm_address_t *daddr,
				 const xfrm_address_t *saddr, int create,
				 unsigned short family);
int xfrm_sk_policy_insert(struct sock *sk, int dir, struct xfrm_policy *pol);

#ifdef CONFIG_XFRM_MIGRATE
int km_migrate(const struct xfrm_selector *sel, u8 dir, u8 type,
	       const struct xfrm_migrate *m, int num_bundles,
	       const struct xfrm_kmaddress *k,
	       const struct xfrm_encap_tmpl *encap);
struct xfrm_state *xfrm_migrate_state_find(struct xfrm_migrate *m, struct net *net);
struct xfrm_state *xfrm_state_migrate(struct xfrm_state *x,
				      struct xfrm_migrate *m,
				      struct xfrm_encap_tmpl *encap);
int xfrm_migrate(const struct xfrm_selector *sel, u8 dir, u8 type,
		 struct xfrm_migrate *m, int num_bundles,
		 struct xfrm_kmaddress *k, struct net *net,
		 struct xfrm_encap_tmpl *encap);
#endif

int km_new_mapping(struct xfrm_state *x, xfrm_address_t *ipaddr, __be16 sport);
void km_policy_expired(struct xfrm_policy *pol, int dir, int hard, u32 portid);
int km_report(struct net *net, u8 proto, struct xfrm_selector *sel,
	      xfrm_address_t *addr);

void xfrm_input_init(void);
int xfrm_parse_spi(struct sk_buff *skb, u8 nexthdr, __be32 *spi, __be32 *seq);

void xfrm_probe_algs(void);
int xfrm_count_pfkey_auth_supported(void);
int xfrm_count_pfkey_enc_supported(void);
struct xfrm_algo_desc *xfrm_aalg_get_byidx(unsigned int idx);
struct xfrm_algo_desc *xfrm_ealg_get_byidx(unsigned int idx);
struct xfrm_algo_desc *xfrm_aalg_get_byid(int alg_id);
struct xfrm_algo_desc *xfrm_ealg_get_byid(int alg_id);
struct xfrm_algo_desc *xfrm_calg_get_byid(int alg_id);
struct xfrm_algo_desc *xfrm_aalg_get_byname(const char *name, int probe);
struct xfrm_algo_desc *xfrm_ealg_get_byname(const char *name, int probe);
struct xfrm_algo_desc *xfrm_calg_get_byname(const char *name, int probe);
struct xfrm_algo_desc *xfrm_aead_get_byname(const char *name, int icv_len,
					    int probe);

static inline bool xfrm6_addr_equal(const xfrm_address_t *a,
				    const xfrm_address_t *b)
{
	return ipv6_addr_equal((const struct in6_addr *)a,
			       (const struct in6_addr *)b);
}

static inline bool xfrm_addr_equal(const xfrm_address_t *a,
				   const xfrm_address_t *b,
				   sa_family_t family)
{
	switch (family) {
	default:
	case AF_INET:
		return ((__force u32)a->a4 ^ (__force u32)b->a4) == 0;
	case AF_INET6:
		return xfrm6_addr_equal(a, b);
	}
}

static inline int xfrm_policy_id2dir(u32 index)
{
	return index & 7;
}

#ifdef CONFIG_XFRM
void xfrm_replay_advance(struct xfrm_state *x, __be32 net_seq);
int xfrm_replay_check(struct xfrm_state *x, struct sk_buff *skb, __be32 net_seq);
void xfrm_replay_notify(struct xfrm_state *x, int event);
int xfrm_replay_overflow(struct xfrm_state *x, struct sk_buff *skb);
int xfrm_replay_recheck(struct xfrm_state *x, struct sk_buff *skb, __be32 net_seq);

static inline int xfrm_aevent_is_on(struct net *net)
{
	struct sock *nlsk;
	int ret = 0;

	rcu_read_lock();
	nlsk = rcu_dereference(net->xfrm.nlsk);
	if (nlsk)
		ret = netlink_has_listeners(nlsk, XFRMNLGRP_AEVENTS);
	rcu_read_unlock();
	return ret;
}

static inline int xfrm_acquire_is_on(struct net *net)
{
	struct sock *nlsk;
	int ret = 0;

	rcu_read_lock();
	nlsk = rcu_dereference(net->xfrm.nlsk);
	if (nlsk)
		ret = netlink_has_listeners(nlsk, XFRMNLGRP_ACQUIRE);
	rcu_read_unlock();

	return ret;
}
#endif

static inline unsigned int aead_len(struct xfrm_algo_aead *alg)
{
	return sizeof(*alg) + ((alg->alg_key_len + 7) / 8);
}

static inline unsigned int xfrm_alg_len(const struct xfrm_algo *alg)
{
	return sizeof(*alg) + ((alg->alg_key_len + 7) / 8);
}

static inline unsigned int xfrm_alg_auth_len(const struct xfrm_algo_auth *alg)
{
	return sizeof(*alg) + ((alg->alg_key_len + 7) / 8);
}

static inline unsigned int xfrm_replay_state_esn_len(struct xfrm_replay_state_esn *replay_esn)
{
	return sizeof(*replay_esn) + replay_esn->bmp_len * sizeof(__u32);
}

#ifdef CONFIG_XFRM_MIGRATE
static inline int xfrm_replay_clone(struct xfrm_state *x,
				     struct xfrm_state *orig)
{

	x->replay_esn = kmemdup(orig->replay_esn,
				xfrm_replay_state_esn_len(orig->replay_esn),
				GFP_KERNEL);
	if (!x->replay_esn)
		return -ENOMEM;
	x->preplay_esn = kmemdup(orig->preplay_esn,
				 xfrm_replay_state_esn_len(orig->preplay_esn),
				 GFP_KERNEL);
	if (!x->preplay_esn)
		return -ENOMEM;

	return 0;
}

static inline struct xfrm_algo_aead *xfrm_algo_aead_clone(struct xfrm_algo_aead *orig)
{
	return kmemdup(orig, aead_len(orig), GFP_KERNEL);
}


static inline struct xfrm_algo *xfrm_algo_clone(struct xfrm_algo *orig)
{
	return kmemdup(orig, xfrm_alg_len(orig), GFP_KERNEL);
}

static inline struct xfrm_algo_auth *xfrm_algo_auth_clone(struct xfrm_algo_auth *orig)
{
	return kmemdup(orig, xfrm_alg_auth_len(orig), GFP_KERNEL);
}

static inline void xfrm_states_put(struct xfrm_state **states, int n)
{
	int i;
	for (i = 0; i < n; i++)
		xfrm_state_put(*(states + i));
}

static inline void xfrm_states_delete(struct xfrm_state **states, int n)
{
	int i;
	for (i = 0; i < n; i++)
		xfrm_state_delete(*(states + i));
}
#endif

#ifdef CONFIG_XFRM
static inline struct xfrm_state *xfrm_input_state(struct sk_buff *skb)
{
	struct sec_path *sp = skb_sec_path(skb);

	return sp->xvec[sp->len - 1];
}
#endif

static inline struct xfrm_offload *xfrm_offload(struct sk_buff *skb)
{
#ifdef CONFIG_XFRM
	struct sec_path *sp = skb_sec_path(skb);

	if (!sp || !sp->olen || sp->len != sp->olen)
		return NULL;

	return &sp->ovec[sp->olen - 1];
#else
	return NULL;
#endif
}

void __init xfrm_dev_init(void);

#ifdef CONFIG_XFRM_OFFLOAD
void xfrm_dev_resume(struct sk_buff *skb);
void xfrm_dev_backlog(struct softnet_data *sd);
struct sk_buff *validate_xmit_xfrm(struct sk_buff *skb, netdev_features_t features, bool *again);
int xfrm_dev_state_add(struct net *net, struct xfrm_state *x,
		       struct xfrm_user_offload *xuo);
bool xfrm_dev_offload_ok(struct sk_buff *skb, struct xfrm_state *x);

static inline void xfrm_dev_state_advance_esn(struct xfrm_state *x)
{
	struct xfrm_state_offload *xso = &x->xso;

	if (xso->dev && xso->dev->xfrmdev_ops->xdo_dev_state_advance_esn)
		xso->dev->xfrmdev_ops->xdo_dev_state_advance_esn(x);
}

static inline bool xfrm_dst_offload_ok(struct dst_entry *dst)
{
	struct xfrm_state *x = dst->xfrm;
	struct xfrm_dst *xdst;

	if (!x || !x->type_offload)
		return false;

	xdst = (struct xfrm_dst *) dst;
	if (!x->xso.offload_handle && !xdst->child->xfrm)
		return true;
	if (x->xso.offload_handle && (x->xso.dev == xfrm_dst_path(dst)->dev) &&
	    !xdst->child->xfrm)
		return true;

	return false;
}

static inline void xfrm_dev_state_delete(struct xfrm_state *x)
{
	struct xfrm_state_offload *xso = &x->xso;

	if (xso->dev)
		xso->dev->xfrmdev_ops->xdo_dev_state_delete(x);
}

static inline void xfrm_dev_state_free(struct xfrm_state *x)
{
	struct xfrm_state_offload *xso = &x->xso;
	struct net_device *dev = xso->dev;

	if (dev && dev->xfrmdev_ops) {
		if (dev->xfrmdev_ops->xdo_dev_state_free)
			dev->xfrmdev_ops->xdo_dev_state_free(x);
		xso->dev = NULL;
		dev_put(dev);
	}
}
#else
static inline void xfrm_dev_resume(struct sk_buff *skb)
{
}

static inline void xfrm_dev_backlog(struct softnet_data *sd)
{
}

static inline struct sk_buff *validate_xmit_xfrm(struct sk_buff *skb, netdev_features_t features, bool *again)
{
	return skb;
}

static inline int xfrm_dev_state_add(struct net *net, struct xfrm_state *x, struct xfrm_user_offload *xuo)
{
	return 0;
}

static inline void xfrm_dev_state_delete(struct xfrm_state *x)
{
}

static inline void xfrm_dev_state_free(struct xfrm_state *x)
{
}

static inline bool xfrm_dev_offload_ok(struct sk_buff *skb, struct xfrm_state *x)
{
	return false;
}

static inline void xfrm_dev_state_advance_esn(struct xfrm_state *x)
{
}

static inline bool xfrm_dst_offload_ok(struct dst_entry *dst)
{
	return false;
}
#endif

static inline int xfrm_mark_get(struct nlattr **attrs, struct xfrm_mark *m)
{
	if (attrs[XFRMA_MARK])
		memcpy(m, nla_data(attrs[XFRMA_MARK]), sizeof(struct xfrm_mark));
	else
		m->v = m->m = 0;

	return m->v & m->m;
}

static inline int xfrm_mark_put(struct sk_buff *skb, const struct xfrm_mark *m)
{
	int ret = 0;

	if (m->m | m->v)
		ret = nla_put(skb, XFRMA_MARK, sizeof(struct xfrm_mark), m);
	return ret;
}

static inline __u32 xfrm_smark_get(__u32 mark, struct xfrm_state *x)
{
	struct xfrm_mark *m = &x->props.smark;

	return (m->v & m->m) | (mark & ~m->m);
}

static inline int xfrm_if_id_put(struct sk_buff *skb, __u32 if_id)
{
	int ret = 0;

	if (if_id)
		ret = nla_put_u32(skb, XFRMA_IF_ID, if_id);
	return ret;
}

static inline int xfrm_tunnel_check(struct sk_buff *skb, struct xfrm_state *x,
				    unsigned int family)
{
	bool tunnel = false;

	switch(family) {
	case AF_INET:
		if (XFRM_TUNNEL_SKB_CB(skb)->tunnel.ip4)
			tunnel = true;
		break;
	case AF_INET6:
		if (XFRM_TUNNEL_SKB_CB(skb)->tunnel.ip6)
			tunnel = true;
		break;
	}
	if (tunnel && !(x->outer_mode.flags & XFRM_MODE_FLAG_TUNNEL))
		return -EINVAL;

	return 0;
}

extern const int xfrm_msg_min[XFRM_NR_MSGTYPES];
extern const struct nla_policy xfrma_policy[XFRMA_MAX+1];

struct xfrm_translator {
	/* Allocate frag_list and put compat translation there */
	int (*alloc_compat)(struct sk_buff *skb, const struct nlmsghdr *src);

	/* Allocate nlmsg with 64-bit translaton of received 32-bit message */
	struct nlmsghdr *(*rcv_msg_compat)(const struct nlmsghdr *nlh,
			int maxtype, const struct nla_policy *policy,
			struct netlink_ext_ack *extack);

	/* Translate 32-bit user_policy from sockptr */
	int (*xlate_user_policy_sockptr)(u8 **pdata32, int optlen);

	struct module *owner;
};

#if IS_ENABLED(CONFIG_XFRM_USER_COMPAT)
extern int xfrm_register_translator(struct xfrm_translator *xtr);
extern int xfrm_unregister_translator(struct xfrm_translator *xtr);
extern struct xfrm_translator *xfrm_get_translator(void);
extern void xfrm_put_translator(struct xfrm_translator *xtr);
#else
static inline struct xfrm_translator *xfrm_get_translator(void)
{
	return NULL;
}
static inline void xfrm_put_translator(struct xfrm_translator *xtr)
{
}
#endif

#if IS_ENABLED(CONFIG_IPV6)
static inline bool xfrm6_local_dontfrag(const struct sock *sk)
{
	int proto;

	if (!sk || sk->sk_family != AF_INET6)
		return false;

	proto = sk->sk_protocol;
	if (proto == IPPROTO_UDP || proto == IPPROTO_RAW)
		return inet6_sk(sk)->dontfrag;

	return false;
}
#endif
#endif	/* _NET_XFRM_H */<|MERGE_RESOLUTION|>--- conflicted
+++ resolved
@@ -1104,11 +1104,6 @@
 	if (sk && sk->sk_policy[XFRM_POLICY_IN])
 		return __xfrm_policy_check(sk, ndir, skb, family);
 
-<<<<<<< HEAD
-	return	(!net->xfrm.policy_count[dir] && !secpath_exists(skb)) ||
-		(skb_dst(skb) && (skb_dst(skb)->flags & DST_NOPOLICY)) ||
-		__xfrm_policy_check(sk, ndir, skb, family);
-=======
 	if (xfrm_default_allow(net, dir))
 		return (!net->xfrm.policy_count[dir] && !secpath_exists(skb)) ||
 		       (skb_dst(skb) && (skb_dst(skb)->flags & DST_NOPOLICY)) ||
@@ -1116,7 +1111,6 @@
 	else
 		return (skb_dst(skb) && (skb_dst(skb)->flags & DST_NOPOLICY)) ||
 		       __xfrm_policy_check(sk, ndir, skb, family);
->>>>>>> 3b17187f
 }
 
 static inline int xfrm_policy_check(struct sock *sk, int dir, struct sk_buff *skb, unsigned short family)
