/**************************************************************************
 *
 * Copyright (c) 2006-2009 VMware, Inc., Palo Alto, CA., USA
 * All Rights Reserved.
 *
 * Permission is hereby granted, free of charge, to any person obtaining a
 * copy of this software and associated documentation files (the
 * "Software"), to deal in the Software without restriction, including
 * without limitation the rights to use, copy, modify, merge, publish,
 * distribute, sub license, and/or sell copies of the Software, and to
 * permit persons to whom the Software is furnished to do so, subject to
 * the following conditions:
 *
 * The above copyright notice and this permission notice (including the
 * next paragraph) shall be included in all copies or substantial portions
 * of the Software.
 *
 * THE SOFTWARE IS PROVIDED "AS IS", WITHOUT WARRANTY OF ANY KIND, EXPRESS OR
 * IMPLIED, INCLUDING BUT NOT LIMITED TO THE WARRANTIES OF MERCHANTABILITY,
 * FITNESS FOR A PARTICULAR PURPOSE AND NON-INFRINGEMENT. IN NO EVENT SHALL
 * THE COPYRIGHT HOLDERS, AUTHORS AND/OR ITS SUPPLIERS BE LIABLE FOR ANY CLAIM,
 * DAMAGES OR OTHER LIABILITY, WHETHER IN AN ACTION OF CONTRACT, TORT OR
 * OTHERWISE, ARISING FROM, OUT OF OR IN CONNECTION WITH THE SOFTWARE OR THE
 * USE OR OTHER DEALINGS IN THE SOFTWARE.
 *
 **************************************************************************/
/*
 * Authors: Thomas Hellstrom <thellstrom-at-vmware-dot-com>
 */

#ifndef _TTM_BO_API_H_
#define _TTM_BO_API_H_

#include <drm/drm_gem.h>
#include <drm/drm_hashtab.h>
#include <drm/drm_vma_manager.h>
#include <linux/kref.h>
#include <linux/list.h>
#include <linux/wait.h>
#include <linux/mutex.h>
#include <linux/mm.h>
#include <linux/bitmap.h>
#include <linux/dma-resv.h>

#include "ttm_resource.h"

struct ttm_bo_global;

struct ttm_bo_device;

struct dma_buf_map;

struct drm_mm_node;

struct ttm_placement;

struct ttm_place;

struct ttm_lru_bulk_move;

/**
 * enum ttm_bo_type
 *
 * @ttm_bo_type_device:	These are 'normal' buffers that can
 * be mmapped by user space. Each of these bos occupy a slot in the
 * device address space, that can be used for normal vm operations.
 *
 * @ttm_bo_type_kernel: These buffers are like ttm_bo_type_device buffers,
 * but they cannot be accessed from user-space. For kernel-only use.
 *
 * @ttm_bo_type_sg: Buffer made from dmabuf sg table shared with another
 * driver.
 */

enum ttm_bo_type {
	ttm_bo_type_device,
	ttm_bo_type_kernel,
	ttm_bo_type_sg
};

struct ttm_tt;

/**
 * struct ttm_buffer_object
 *
 * @base: drm_gem_object superclass data.
 * @bdev: Pointer to the buffer object device structure.
 * @type: The bo type.
 * @destroy: Destruction function. If NULL, kfree is used.
 * @num_pages: Actual number of pages.
 * @acc_size: Accounted size for this object.
 * @kref: Reference count of this buffer object. When this refcount reaches
 * zero, the object is destroyed or put on the delayed delete list.
 * @mem: structure describing current placement.
 * @ttm: TTM structure holding system pages.
 * @evicted: Whether the object was evicted without user-space knowing.
 * @deleted: True if the object is only a zombie and already deleted.
 * @lru: List head for the lru list.
 * @ddestroy: List head for the delayed destroy list.
 * @swap: List head for swap LRU list.
 * @moving: Fence set when BO is moving
 * @offset: The current GPU offset, which can have different meanings
 * depending on the memory type. For SYSTEM type memory, it should be 0.
 * @cur_placement: Hint of current placement.
 *
 * Base class for TTM buffer object, that deals with data placement and CPU
 * mappings. GPU mappings are really up to the driver, but for simpler GPUs
 * the driver can usually use the placement offset @offset directly as the
 * GPU virtual address. For drivers implementing multiple
 * GPU memory manager contexts, the driver should manage the address space
 * in these contexts separately and use these objects to get the correct
 * placement and caching for these GPU maps. This makes it possible to use
 * these objects for even quite elaborate memory management schemes.
 * The destroy member, the API visibility of this object makes it possible
 * to derive driver specific types.
 */

struct ttm_buffer_object {
	struct drm_gem_object base;

	/**
	 * Members constant at init.
	 */

	struct ttm_bo_device *bdev;
	enum ttm_bo_type type;
	void (*destroy) (struct ttm_buffer_object *);
	size_t acc_size;

	/**
	* Members not needing protection.
	*/
	struct kref kref;

	/**
	 * Members protected by the bo::resv::reserved lock.
	 */

	struct ttm_resource mem;
	struct ttm_tt *ttm;
	bool deleted;

	/**
	 * Members protected by the bdev::lru_lock.
	 */

	struct list_head lru;
	struct list_head ddestroy;
	struct list_head swap;

	/**
	 * Members protected by a bo reservation.
	 */

	struct dma_fence *moving;
	unsigned priority;
	unsigned pin_count;

	/**
	 * Special members that are protected by the reserve lock
	 * and the bo::lock when written to. Can be read with
	 * either of these locks held.
	 */

	struct sg_table *sg;
};

/**
 * struct ttm_bo_kmap_obj
 *
 * @virtual: The current kernel virtual address.
 * @page: The page when kmap'ing a single page.
 * @bo_kmap_type: Type of bo_kmap.
 *
 * Object describing a kernel mapping. Since a TTM bo may be located
 * in various memory types with various caching policies, the
 * mapping can either be an ioremap, a vmap, a kmap or part of a
 * premapped region.
 */

#define TTM_BO_MAP_IOMEM_MASK 0x80
struct ttm_bo_kmap_obj {
	void *virtual;
	struct page *page;
	enum {
		ttm_bo_map_iomap        = 1 | TTM_BO_MAP_IOMEM_MASK,
		ttm_bo_map_vmap         = 2,
		ttm_bo_map_kmap         = 3,
		ttm_bo_map_premapped    = 4 | TTM_BO_MAP_IOMEM_MASK,
	} bo_kmap_type;
	struct ttm_buffer_object *bo;
};

/**
 * struct ttm_operation_ctx
 *
 * @interruptible: Sleep interruptible if sleeping.
 * @no_wait_gpu: Return immediately if the GPU is busy.
 * @gfp_retry_mayfail: Set the __GFP_RETRY_MAYFAIL when allocation pages.
 * @allow_res_evict: Allow eviction of reserved BOs. Can be used when multiple
 * BOs share the same reservation object.
 * @force_alloc: Don't check the memory account during suspend or CPU page
 * faults. Should only be used by TTM internally.
 * @resv: Reservation object to allow reserved evictions with.
 *
 * Context for TTM operations like changing buffer placement or general memory
 * allocation.
 */
struct ttm_operation_ctx {
	bool interruptible;
	bool no_wait_gpu;
	bool gfp_retry_mayfail;
	bool allow_res_evict;
	bool force_alloc;
	struct dma_resv *resv;
	uint64_t bytes_moved;
};

/**
 * ttm_bo_get - reference a struct ttm_buffer_object
 *
 * @bo: The buffer object.
 */
static inline void ttm_bo_get(struct ttm_buffer_object *bo)
{
	kref_get(&bo->kref);
}

/**
 * ttm_bo_get_unless_zero - reference a struct ttm_buffer_object unless
 * its refcount has already reached zero.
 * @bo: The buffer object.
 *
 * Used to reference a TTM buffer object in lookups where the object is removed
 * from the lookup structure during the destructor and for RCU lookups.
 *
 * Returns: @bo if the referencing was successful, NULL otherwise.
 */
static inline __must_check struct ttm_buffer_object *
ttm_bo_get_unless_zero(struct ttm_buffer_object *bo)
{
	if (!kref_get_unless_zero(&bo->kref))
		return NULL;
	return bo;
}

/**
 * ttm_bo_wait - wait for buffer idle.
 *
 * @bo:  The buffer object.
 * @interruptible:  Use interruptible wait.
 * @no_wait:  Return immediately if buffer is busy.
 *
 * This function must be called with the bo::mutex held, and makes
 * sure any previous rendering to the buffer is completed.
 * Note: It might be necessary to block validations before the
 * wait by reserving the buffer.
 * Returns -EBUSY if no_wait is true and the buffer is busy.
 * Returns -ERESTARTSYS if interrupted by a signal.
 */
int ttm_bo_wait(struct ttm_buffer_object *bo, bool interruptible, bool no_wait);

static inline int ttm_bo_wait_ctx(struct ttm_buffer_object *bo, struct ttm_operation_ctx *ctx)
{
	return ttm_bo_wait(bo, ctx->interruptible, ctx->no_wait_gpu);
}

/**
 * ttm_bo_mem_compat - Check if proposed placement is compatible with a bo
 *
 * @placement:  Return immediately if buffer is busy.
 * @mem:  The struct ttm_resource indicating the region where the bo resides
 * @new_flags: Describes compatible placement found
 *
 * Returns true if the placement is compatible
 */
bool ttm_bo_mem_compat(struct ttm_placement *placement, struct ttm_resource *mem,
		       uint32_t *new_flags);

/**
 * ttm_bo_validate
 *
 * @bo: The buffer object.
 * @placement: Proposed placement for the buffer object.
 * @ctx: validation parameters.
 *
 * Changes placement and caching policy of the buffer object
 * according proposed placement.
 * Returns
 * -EINVAL on invalid proposed placement.
 * -ENOMEM on out-of-memory condition.
 * -EBUSY if no_wait is true and buffer busy.
 * -ERESTARTSYS if interrupted by a signal.
 */
int ttm_bo_validate(struct ttm_buffer_object *bo,
		    struct ttm_placement *placement,
		    struct ttm_operation_ctx *ctx);

/**
 * ttm_bo_put
 *
 * @bo: The buffer object.
 *
 * Unreference a buffer object.
 */
void ttm_bo_put(struct ttm_buffer_object *bo);

/**
 * ttm_bo_move_to_lru_tail
 *
 * @bo: The buffer object.
 * @mem: Resource object.
 * @bulk: optional bulk move structure to remember BO positions
 *
 * Move this BO to the tail of all lru lists used to lookup and reserve an
 * object. This function must be called with struct ttm_bo_global::lru_lock
 * held, and is used to make a BO less likely to be considered for eviction.
 */
void ttm_bo_move_to_lru_tail(struct ttm_buffer_object *bo,
			     struct ttm_resource *mem,
			     struct ttm_lru_bulk_move *bulk);

/**
 * ttm_bo_bulk_move_lru_tail
 *
 * @bulk: bulk move structure
 *
 * Bulk move BOs to the LRU tail, only valid to use when driver makes sure that
 * BO order never changes. Should be called with ttm_bo_global::lru_lock held.
 */
void ttm_bo_bulk_move_lru_tail(struct ttm_lru_bulk_move *bulk);

/**
 * ttm_bo_lock_delayed_workqueue
 *
 * Prevent the delayed workqueue from running.
 * Returns
 * True if the workqueue was queued at the time
 */
int ttm_bo_lock_delayed_workqueue(struct ttm_bo_device *bdev);

/**
 * ttm_bo_unlock_delayed_workqueue
 *
 * Allows the delayed workqueue to run.
 */
void ttm_bo_unlock_delayed_workqueue(struct ttm_bo_device *bdev, int resched);

/**
 * ttm_bo_eviction_valuable
 *
 * @bo: The buffer object to evict
 * @place: the placement we need to make room for
 *
 * Check if it is valuable to evict the BO to make room for the given placement.
 */
bool ttm_bo_eviction_valuable(struct ttm_buffer_object *bo,
			      const struct ttm_place *place);

size_t ttm_bo_dma_acc_size(struct ttm_bo_device *bdev,
			   unsigned long bo_size,
			   unsigned struct_size);

/**
 * ttm_bo_init_reserved
 *
 * @bdev: Pointer to a ttm_bo_device struct.
 * @bo: Pointer to a ttm_buffer_object to be initialized.
 * @size: Requested size of buffer object.
 * @type: Requested type of buffer object.
 * @flags: Initial placement flags.
 * @page_alignment: Data alignment in pages.
 * @ctx: TTM operation context for memory allocation.
 * @acc_size: Accounted size for this object.
 * @resv: Pointer to a dma_resv, or NULL to let ttm allocate one.
 * @destroy: Destroy function. Use NULL for kfree().
 *
 * This function initializes a pre-allocated struct ttm_buffer_object.
 * As this object may be part of a larger structure, this function,
 * together with the @destroy function,
 * enables driver-specific objects derived from a ttm_buffer_object.
 *
 * On successful return, the caller owns an object kref to @bo. The kref and
 * list_kref are usually set to 1, but note that in some situations, other
 * tasks may already be holding references to @bo as well.
 * Furthermore, if resv == NULL, the buffer's reservation lock will be held,
 * and it is the caller's responsibility to call ttm_bo_unreserve.
 *
 * If a failure occurs, the function will call the @destroy function, or
 * kfree() if @destroy is NULL. Thus, after a failure, dereferencing @bo is
 * illegal and will likely cause memory corruption.
 *
 * Returns
 * -ENOMEM: Out of memory.
 * -EINVAL: Invalid placement flags.
 * -ERESTARTSYS: Interrupted by signal while sleeping waiting for resources.
 */

int ttm_bo_init_reserved(struct ttm_bo_device *bdev,
			 struct ttm_buffer_object *bo,
			 size_t size, enum ttm_bo_type type,
			 struct ttm_placement *placement,
			 uint32_t page_alignment,
			 struct ttm_operation_ctx *ctx,
			 size_t acc_size, struct sg_table *sg,
			 struct dma_resv *resv,
			 void (*destroy) (struct ttm_buffer_object *));

/**
 * ttm_bo_init
 *
 * @bdev: Pointer to a ttm_bo_device struct.
 * @bo: Pointer to a ttm_buffer_object to be initialized.
 * @size: Requested size of buffer object.
 * @type: Requested type of buffer object.
 * @flags: Initial placement flags.
 * @page_alignment: Data alignment in pages.
 * @interruptible: If needing to sleep to wait for GPU resources,
 * sleep interruptible.
 * pinned in physical memory. If this behaviour is not desired, this member
 * holds a pointer to a persistent shmem object. Typically, this would
 * point to the shmem object backing a GEM object if TTM is used to back a
 * GEM user interface.
 * @acc_size: Accounted size for this object.
 * @resv: Pointer to a dma_resv, or NULL to let ttm allocate one.
 * @destroy: Destroy function. Use NULL for kfree().
 *
 * This function initializes a pre-allocated struct ttm_buffer_object.
 * As this object may be part of a larger structure, this function,
 * together with the @destroy function,
 * enables driver-specific objects derived from a ttm_buffer_object.
 *
 * On successful return, the caller owns an object kref to @bo. The kref and
 * list_kref are usually set to 1, but note that in some situations, other
 * tasks may already be holding references to @bo as well.
 *
 * If a failure occurs, the function will call the @destroy function, or
 * kfree() if @destroy is NULL. Thus, after a failure, dereferencing @bo is
 * illegal and will likely cause memory corruption.
 *
 * Returns
 * -ENOMEM: Out of memory.
 * -EINVAL: Invalid placement flags.
 * -ERESTARTSYS: Interrupted by signal while sleeping waiting for resources.
 */
int ttm_bo_init(struct ttm_bo_device *bdev, struct ttm_buffer_object *bo,
		size_t size, enum ttm_bo_type type,
		struct ttm_placement *placement,
		uint32_t page_alignment, bool interrubtible, size_t acc_size,
		struct sg_table *sg, struct dma_resv *resv,
		void (*destroy) (struct ttm_buffer_object *));

/**
 * ttm_kmap_obj_virtual
 *
 * @map: A struct ttm_bo_kmap_obj returned from ttm_bo_kmap.
 * @is_iomem: Pointer to an integer that on return indicates 1 if the
 * virtual map is io memory, 0 if normal memory.
 *
 * Returns the virtual address of a buffer object area mapped by ttm_bo_kmap.
 * If *is_iomem is 1 on return, the virtual address points to an io memory area,
 * that should strictly be accessed by the iowriteXX() and similar functions.
 */
static inline void *ttm_kmap_obj_virtual(struct ttm_bo_kmap_obj *map,
					 bool *is_iomem)
{
	*is_iomem = !!(map->bo_kmap_type & TTM_BO_MAP_IOMEM_MASK);
	return map->virtual;
}

/**
 * ttm_bo_kmap
 *
 * @bo: The buffer object.
 * @start_page: The first page to map.
 * @num_pages: Number of pages to map.
 * @map: pointer to a struct ttm_bo_kmap_obj representing the map.
 *
 * Sets up a kernel virtual mapping, using ioremap, vmap or kmap to the
 * data in the buffer object. The ttm_kmap_obj_virtual function can then be
 * used to obtain a virtual address to the data.
 *
 * Returns
 * -ENOMEM: Out of memory.
 * -EINVAL: Invalid range.
 */
int ttm_bo_kmap(struct ttm_buffer_object *bo, unsigned long start_page,
		unsigned long num_pages, struct ttm_bo_kmap_obj *map);

/**
 * ttm_bo_kunmap
 *
 * @map: Object describing the map to unmap.
 *
 * Unmaps a kernel map set up by ttm_bo_kmap.
 */
void ttm_bo_kunmap(struct ttm_bo_kmap_obj *map);

/**
 * ttm_bo_vmap
 *
 * @bo: The buffer object.
 * @map: pointer to a struct dma_buf_map representing the map.
 *
 * Sets up a kernel virtual mapping, using ioremap or vmap to the
 * data in the buffer object. The parameter @map returns the virtual
 * address as struct dma_buf_map. Unmap the buffer with ttm_bo_vunmap().
 *
 * Returns
 * -ENOMEM: Out of memory.
 * -EINVAL: Invalid range.
 */
int ttm_bo_vmap(struct ttm_buffer_object *bo, struct dma_buf_map *map);

/**
 * ttm_bo_vunmap
 *
 * @bo: The buffer object.
 * @map: Object describing the map to unmap.
 *
 * Unmaps a kernel map set up by ttm_bo_vmap().
 */
void ttm_bo_vunmap(struct ttm_buffer_object *bo, struct dma_buf_map *map);

/**
 * ttm_bo_mmap_obj - mmap memory backed by a ttm buffer object.
 *
 * @vma:       vma as input from the fbdev mmap method.
 * @bo:        The bo backing the address space.
 *
 * Maps a buffer object.
 */
int ttm_bo_mmap_obj(struct vm_area_struct *vma, struct ttm_buffer_object *bo);

/**
 * ttm_bo_mmap - mmap out of the ttm device address space.
 *
 * @filp:      filp as input from the mmap method.
 * @vma:       vma as input from the mmap method.
 * @bdev:      Pointer to the ttm_bo_device with the address space manager.
 *
 * This function is intended to be called by the device mmap method.
 * if the device address space is to be backed by the bo manager.
 */
int ttm_bo_mmap(struct file *filp, struct vm_area_struct *vma,
		struct ttm_bo_device *bdev);

/**
 * ttm_bo_io
 *
 * @bdev:      Pointer to the struct ttm_bo_device.
 * @filp:      Pointer to the struct file attempting to read / write.
 * @wbuf:      User-space pointer to address of buffer to write. NULL on read.
 * @rbuf:      User-space pointer to address of buffer to read into.
 * Null on write.
 * @count:     Number of bytes to read / write.
 * @f_pos:     Pointer to current file position.
 * @write:     1 for read, 0 for write.
 *
 * This function implements read / write into ttm buffer objects, and is
 * intended to
 * be called from the fops::read and fops::write method.
 * Returns:
 * See man (2) write, man(2) read. In particular,
 * the function may return -ERESTARTSYS if
 * interrupted by a signal.
 */
ssize_t ttm_bo_io(struct ttm_bo_device *bdev, struct file *filp,
		  const char __user *wbuf, char __user *rbuf,
		  size_t count, loff_t *f_pos, bool write);

int ttm_bo_swapout(struct ttm_operation_ctx *ctx);

/**
 * ttm_bo_uses_embedded_gem_object - check if the given bo uses the
 * embedded drm_gem_object.
 *
 * Most ttm drivers are using gem too, so the embedded
 * ttm_buffer_object.base will be initialized by the driver (before
 * calling ttm_bo_init).  It is also possible to use ttm without gem
 * though (vmwgfx does that).
 *
 * This helper will figure whenever a given ttm bo is a gem object too
 * or not.
 *
 * @bo: The bo to check.
 */
static inline bool ttm_bo_uses_embedded_gem_object(struct ttm_buffer_object *bo)
{
	return bo->base.dev != NULL;
}

/**
 * ttm_bo_pin - Pin the buffer object.
 * @bo: The buffer object to pin
 *
 * Make sure the buffer is not evicted any more during memory pressure.
 */
static inline void ttm_bo_pin(struct ttm_buffer_object *bo)
{
	dma_resv_assert_held(bo->base.resv);
	WARN_ON_ONCE(!kref_read(&bo->kref));
	++bo->pin_count;
}

/**
 * ttm_bo_unpin - Unpin the buffer object.
 * @bo: The buffer object to unpin
 *
 * Allows the buffer object to be evicted again during memory pressure.
 */
static inline void ttm_bo_unpin(struct ttm_buffer_object *bo)
{
	dma_resv_assert_held(bo->base.resv);
<<<<<<< HEAD
=======
	WARN_ON_ONCE(!kref_read(&bo->kref));
>>>>>>> 4bcf3b75
	if (bo->pin_count)
		--bo->pin_count;
	else
		WARN_ON_ONCE(true);
}

int ttm_mem_evict_first(struct ttm_bo_device *bdev,
			struct ttm_resource_manager *man,
			const struct ttm_place *place,
			struct ttm_operation_ctx *ctx,
			struct ww_acquire_ctx *ticket);

/* Default number of pre-faulted pages in the TTM fault handler */
#define TTM_BO_VM_NUM_PREFAULT 16

vm_fault_t ttm_bo_vm_reserve(struct ttm_buffer_object *bo,
			     struct vm_fault *vmf);

vm_fault_t ttm_bo_vm_fault_reserved(struct vm_fault *vmf,
				    pgprot_t prot,
				    pgoff_t num_prefault,
				    pgoff_t fault_page_size);

vm_fault_t ttm_bo_vm_fault(struct vm_fault *vmf);

void ttm_bo_vm_open(struct vm_area_struct *vma);

void ttm_bo_vm_close(struct vm_area_struct *vma);

int ttm_bo_vm_access(struct vm_area_struct *vma, unsigned long addr,
		     void *buf, int len, int write);

#endif<|MERGE_RESOLUTION|>--- conflicted
+++ resolved
@@ -612,10 +612,7 @@
 static inline void ttm_bo_unpin(struct ttm_buffer_object *bo)
 {
 	dma_resv_assert_held(bo->base.resv);
-<<<<<<< HEAD
-=======
 	WARN_ON_ONCE(!kref_read(&bo->kref));
->>>>>>> 4bcf3b75
 	if (bo->pin_count)
 		--bo->pin_count;
 	else
