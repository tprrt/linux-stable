--- conflicted
+++ resolved
@@ -43,10 +43,6 @@
 	DRM_SCHED_PRIORITY_KERNEL,
 
 	DRM_SCHED_PRIORITY_COUNT,
-<<<<<<< HEAD
-	DRM_SCHED_PRIORITY_INVALID = -1,
-=======
->>>>>>> d1988041
 	DRM_SCHED_PRIORITY_UNSET = -2
 };
 
