// SPDX-License-Identifier: GPL-2.0-or-later
/*
 * Procedures for maintaining information about logical memory blocks.
 *
 * Peter Bergner, IBM Corp.	June 2001.
 * Copyright (C) 2001 Peter Bergner.
 */

#include <linux/kernel.h>
#include <linux/slab.h>
#include <linux/init.h>
#include <linux/bitops.h>
#include <linux/poison.h>
#include <linux/pfn.h>
#include <linux/debugfs.h>
#include <linux/kmemleak.h>
#include <linux/seq_file.h>
#include <linux/memblock.h>

#include <asm/sections.h>
#include <linux/io.h>

#include "internal.h"

#define INIT_MEMBLOCK_REGIONS			128
#define INIT_PHYSMEM_REGIONS			4

#ifndef INIT_MEMBLOCK_RESERVED_REGIONS
# define INIT_MEMBLOCK_RESERVED_REGIONS		INIT_MEMBLOCK_REGIONS
#endif

/**
 * DOC: memblock overview
 *
 * Memblock is a method of managing memory regions during the early
 * boot period when the usual kernel memory allocators are not up and
 * running.
 *
 * Memblock views the system memory as collections of contiguous
 * regions. There are several types of these collections:
 *
 * * ``memory`` - describes the physical memory available to the
 *   kernel; this may differ from the actual physical memory installed
 *   in the system, for instance when the memory is restricted with
 *   ``mem=`` command line parameter
 * * ``reserved`` - describes the regions that were allocated
 * * ``physmap`` - describes the actual physical memory regardless of
 *   the possible restrictions; the ``physmap`` type is only available
 *   on some architectures.
 *
 * Each region is represented by :c:type:`struct memblock_region` that
 * defines the region extents, its attributes and NUMA node id on NUMA
 * systems. Every memory type is described by the :c:type:`struct
 * memblock_type` which contains an array of memory regions along with
 * the allocator metadata. The memory types are nicely wrapped with
 * :c:type:`struct memblock`. This structure is statically initialzed
 * at build time. The region arrays for the "memory" and "reserved"
 * types are initially sized to %INIT_MEMBLOCK_REGIONS and for the
 * "physmap" type to %INIT_PHYSMEM_REGIONS.
 * The :c:func:`memblock_allow_resize` enables automatic resizing of
 * the region arrays during addition of new regions. This feature
 * should be used with care so that memory allocated for the region
 * array will not overlap with areas that should be reserved, for
 * example initrd.
 *
 * The early architecture setup should tell memblock what the physical
 * memory layout is by using :c:func:`memblock_add` or
 * :c:func:`memblock_add_node` functions. The first function does not
 * assign the region to a NUMA node and it is appropriate for UMA
 * systems. Yet, it is possible to use it on NUMA systems as well and
 * assign the region to a NUMA node later in the setup process using
 * :c:func:`memblock_set_node`. The :c:func:`memblock_add_node`
 * performs such an assignment directly.
 *
 * Once memblock is setup the memory can be allocated using one of the
 * API variants:
 *
 * * :c:func:`memblock_phys_alloc*` - these functions return the
 *   **physical** address of the allocated memory
 * * :c:func:`memblock_alloc*` - these functions return the **virtual**
 *   address of the allocated memory.
 *
 * Note, that both API variants use implict assumptions about allowed
 * memory ranges and the fallback methods. Consult the documentation
 * of :c:func:`memblock_alloc_internal` and
 * :c:func:`memblock_alloc_range_nid` functions for more elaboarte
 * description.
 *
 * As the system boot progresses, the architecture specific
 * :c:func:`mem_init` function frees all the memory to the buddy page
 * allocator.
 *
 * Unless an architecure enables %CONFIG_ARCH_KEEP_MEMBLOCK, the
 * memblock data structures will be discarded after the system
 * initialization compltes.
 */

#ifndef CONFIG_NEED_MULTIPLE_NODES
struct pglist_data __refdata contig_page_data;
EXPORT_SYMBOL(contig_page_data);
#endif

unsigned long max_low_pfn;
unsigned long min_low_pfn;
unsigned long max_pfn;
unsigned long long max_possible_pfn;

static struct memblock_region memblock_memory_init_regions[INIT_MEMBLOCK_REGIONS] __initdata_memblock;
static struct memblock_region memblock_reserved_init_regions[INIT_MEMBLOCK_RESERVED_REGIONS] __initdata_memblock;
#ifdef CONFIG_HAVE_MEMBLOCK_PHYS_MAP
static struct memblock_region memblock_physmem_init_regions[INIT_PHYSMEM_REGIONS] __initdata_memblock;
#endif

struct memblock memblock __initdata_memblock = {
	.memory.regions		= memblock_memory_init_regions,
	.memory.cnt		= 1,	/* empty dummy entry */
	.memory.max		= INIT_MEMBLOCK_REGIONS,
	.memory.name		= "memory",

	.reserved.regions	= memblock_reserved_init_regions,
	.reserved.cnt		= 1,	/* empty dummy entry */
	.reserved.max		= INIT_MEMBLOCK_RESERVED_REGIONS,
	.reserved.name		= "reserved",

#ifdef CONFIG_HAVE_MEMBLOCK_PHYS_MAP
	.physmem.regions	= memblock_physmem_init_regions,
	.physmem.cnt		= 1,	/* empty dummy entry */
	.physmem.max		= INIT_PHYSMEM_REGIONS,
	.physmem.name		= "physmem",
#endif

	.bottom_up		= false,
	.current_limit		= MEMBLOCK_ALLOC_ANYWHERE,
};

int memblock_debug __initdata_memblock;
static bool system_has_some_mirror __initdata_memblock = false;
static int memblock_can_resize __initdata_memblock;
static int memblock_memory_in_slab __initdata_memblock = 0;
static int memblock_reserved_in_slab __initdata_memblock = 0;

static enum memblock_flags __init_memblock choose_memblock_flags(void)
{
	return system_has_some_mirror ? MEMBLOCK_MIRROR : MEMBLOCK_NONE;
}

/* adjust *@size so that (@base + *@size) doesn't overflow, return new size */
static inline phys_addr_t memblock_cap_size(phys_addr_t base, phys_addr_t *size)
{
	return *size = min(*size, PHYS_ADDR_MAX - base);
}

/*
 * Address comparison utilities
 */
static unsigned long __init_memblock memblock_addrs_overlap(phys_addr_t base1, phys_addr_t size1,
				       phys_addr_t base2, phys_addr_t size2)
{
	return ((base1 < (base2 + size2)) && (base2 < (base1 + size1)));
}

bool __init_memblock memblock_overlaps_region(struct memblock_type *type,
					phys_addr_t base, phys_addr_t size)
{
	unsigned long i;

	for (i = 0; i < type->cnt; i++)
		if (memblock_addrs_overlap(base, size, type->regions[i].base,
					   type->regions[i].size))
			break;
	return i < type->cnt;
}

/**
 * __memblock_find_range_bottom_up - find free area utility in bottom-up
 * @start: start of candidate range
 * @end: end of candidate range, can be %MEMBLOCK_ALLOC_ANYWHERE or
 *       %MEMBLOCK_ALLOC_ACCESSIBLE
 * @size: size of free area to find
 * @align: alignment of free area to find
 * @nid: nid of the free area to find, %NUMA_NO_NODE for any node
 * @flags: pick from blocks based on memory attributes
 *
 * Utility called from memblock_find_in_range_node(), find free area bottom-up.
 *
 * Return:
 * Found address on success, 0 on failure.
 */
static phys_addr_t __init_memblock
__memblock_find_range_bottom_up(phys_addr_t start, phys_addr_t end,
				phys_addr_t size, phys_addr_t align, int nid,
				enum memblock_flags flags)
{
	phys_addr_t this_start, this_end, cand;
	u64 i;

	for_each_free_mem_range(i, nid, flags, &this_start, &this_end, NULL) {
		this_start = clamp(this_start, start, end);
		this_end = clamp(this_end, start, end);

		cand = round_up(this_start, align);
		if (cand < this_end && this_end - cand >= size)
			return cand;
	}

	return 0;
}

/**
 * __memblock_find_range_top_down - find free area utility, in top-down
 * @start: start of candidate range
 * @end: end of candidate range, can be %MEMBLOCK_ALLOC_ANYWHERE or
 *       %MEMBLOCK_ALLOC_ACCESSIBLE
 * @size: size of free area to find
 * @align: alignment of free area to find
 * @nid: nid of the free area to find, %NUMA_NO_NODE for any node
 * @flags: pick from blocks based on memory attributes
 *
 * Utility called from memblock_find_in_range_node(), find free area top-down.
 *
 * Return:
 * Found address on success, 0 on failure.
 */
static phys_addr_t __init_memblock
__memblock_find_range_top_down(phys_addr_t start, phys_addr_t end,
			       phys_addr_t size, phys_addr_t align, int nid,
			       enum memblock_flags flags)
{
	phys_addr_t this_start, this_end, cand;
	u64 i;

	for_each_free_mem_range_reverse(i, nid, flags, &this_start, &this_end,
					NULL) {
		this_start = clamp(this_start, start, end);
		this_end = clamp(this_end, start, end);

		if (this_end < size)
			continue;

		cand = round_down(this_end - size, align);
		if (cand >= this_start)
			return cand;
	}

	return 0;
}

/**
 * memblock_find_in_range_node - find free area in given range and node
 * @size: size of free area to find
 * @align: alignment of free area to find
 * @start: start of candidate range
 * @end: end of candidate range, can be %MEMBLOCK_ALLOC_ANYWHERE or
 *       %MEMBLOCK_ALLOC_ACCESSIBLE
 * @nid: nid of the free area to find, %NUMA_NO_NODE for any node
 * @flags: pick from blocks based on memory attributes
 *
 * Find @size free area aligned to @align in the specified range and node.
 *
 * When allocation direction is bottom-up, the @start should be greater
 * than the end of the kernel image. Otherwise, it will be trimmed. The
 * reason is that we want the bottom-up allocation just near the kernel
 * image so it is highly likely that the allocated memory and the kernel
 * will reside in the same node.
 *
 * If bottom-up allocation failed, will try to allocate memory top-down.
 *
 * Return:
 * Found address on success, 0 on failure.
 */
static phys_addr_t __init_memblock memblock_find_in_range_node(phys_addr_t size,
					phys_addr_t align, phys_addr_t start,
					phys_addr_t end, int nid,
					enum memblock_flags flags)
{
	phys_addr_t kernel_end, ret;

	/* pump up @end */
	if (end == MEMBLOCK_ALLOC_ACCESSIBLE ||
	    end == MEMBLOCK_ALLOC_KASAN)
		end = memblock.current_limit;

	/* avoid allocating the first page */
	start = max_t(phys_addr_t, start, PAGE_SIZE);
	end = max(start, end);
	kernel_end = __pa_symbol(_end);

	/*
	 * try bottom-up allocation only when bottom-up mode
	 * is set and @end is above the kernel image.
	 */
	if (memblock_bottom_up() && end > kernel_end) {
		phys_addr_t bottom_up_start;

		/* make sure we will allocate above the kernel */
		bottom_up_start = max(start, kernel_end);

		/* ok, try bottom-up allocation first */
		ret = __memblock_find_range_bottom_up(bottom_up_start, end,
						      size, align, nid, flags);
		if (ret)
			return ret;

		/*
		 * we always limit bottom-up allocation above the kernel,
		 * but top-down allocation doesn't have the limit, so
		 * retrying top-down allocation may succeed when bottom-up
		 * allocation failed.
		 *
		 * bottom-up allocation is expected to be fail very rarely,
		 * so we use WARN_ONCE() here to see the stack trace if
		 * fail happens.
		 */
		WARN_ONCE(IS_ENABLED(CONFIG_MEMORY_HOTREMOVE),
			  "memblock: bottom-up allocation failed, memory hotremove may be affected\n");
	}

	return __memblock_find_range_top_down(start, end, size, align, nid,
					      flags);
}

/**
 * memblock_find_in_range - find free area in given range
 * @start: start of candidate range
 * @end: end of candidate range, can be %MEMBLOCK_ALLOC_ANYWHERE or
 *       %MEMBLOCK_ALLOC_ACCESSIBLE
 * @size: size of free area to find
 * @align: alignment of free area to find
 *
 * Find @size free area aligned to @align in the specified range.
 *
 * Return:
 * Found address on success, 0 on failure.
 */
phys_addr_t __init_memblock memblock_find_in_range(phys_addr_t start,
					phys_addr_t end, phys_addr_t size,
					phys_addr_t align)
{
	phys_addr_t ret;
	enum memblock_flags flags = choose_memblock_flags();

again:
	ret = memblock_find_in_range_node(size, align, start, end,
					    NUMA_NO_NODE, flags);

	if (!ret && (flags & MEMBLOCK_MIRROR)) {
		pr_warn("Could not allocate %pap bytes of mirrored memory\n",
			&size);
		flags &= ~MEMBLOCK_MIRROR;
		goto again;
	}

	return ret;
}

static void __init_memblock memblock_remove_region(struct memblock_type *type, unsigned long r)
{
	type->total_size -= type->regions[r].size;
	memmove(&type->regions[r], &type->regions[r + 1],
		(type->cnt - (r + 1)) * sizeof(type->regions[r]));
	type->cnt--;

	/* Special case for empty arrays */
	if (type->cnt == 0) {
		WARN_ON(type->total_size != 0);
		type->cnt = 1;
		type->regions[0].base = 0;
		type->regions[0].size = 0;
		type->regions[0].flags = 0;
		memblock_set_region_node(&type->regions[0], MAX_NUMNODES);
	}
}

#ifndef CONFIG_ARCH_KEEP_MEMBLOCK
/**
 * memblock_discard - discard memory and reserved arrays if they were allocated
 */
void __init memblock_discard(void)
{
	phys_addr_t addr, size;

	if (memblock.reserved.regions != memblock_reserved_init_regions) {
		addr = __pa(memblock.reserved.regions);
		size = PAGE_ALIGN(sizeof(struct memblock_region) *
				  memblock.reserved.max);
		__memblock_free_late(addr, size);
	}

	if (memblock.memory.regions != memblock_memory_init_regions) {
		addr = __pa(memblock.memory.regions);
		size = PAGE_ALIGN(sizeof(struct memblock_region) *
				  memblock.memory.max);
		__memblock_free_late(addr, size);
	}
}
#endif

/**
 * memblock_double_array - double the size of the memblock regions array
 * @type: memblock type of the regions array being doubled
 * @new_area_start: starting address of memory range to avoid overlap with
 * @new_area_size: size of memory range to avoid overlap with
 *
 * Double the size of the @type regions array. If memblock is being used to
 * allocate memory for a new reserved regions array and there is a previously
 * allocated memory range [@new_area_start, @new_area_start + @new_area_size]
 * waiting to be reserved, ensure the memory used by the new array does
 * not overlap.
 *
 * Return:
 * 0 on success, -1 on failure.
 */
static int __init_memblock memblock_double_array(struct memblock_type *type,
						phys_addr_t new_area_start,
						phys_addr_t new_area_size)
{
	struct memblock_region *new_array, *old_array;
	phys_addr_t old_alloc_size, new_alloc_size;
	phys_addr_t old_size, new_size, addr, new_end;
	int use_slab = slab_is_available();
	int *in_slab;

	/* We don't allow resizing until we know about the reserved regions
	 * of memory that aren't suitable for allocation
	 */
	if (!memblock_can_resize)
		return -1;

	/* Calculate new doubled size */
	old_size = type->max * sizeof(struct memblock_region);
	new_size = old_size << 1;
	/*
	 * We need to allocated new one align to PAGE_SIZE,
	 *   so we can free them completely later.
	 */
	old_alloc_size = PAGE_ALIGN(old_size);
	new_alloc_size = PAGE_ALIGN(new_size);

	/* Retrieve the slab flag */
	if (type == &memblock.memory)
		in_slab = &memblock_memory_in_slab;
	else
		in_slab = &memblock_reserved_in_slab;

	/* Try to find some space for it */
	if (use_slab) {
		new_array = kmalloc(new_size, GFP_KERNEL);
		addr = new_array ? __pa(new_array) : 0;
	} else {
		/* only exclude range when trying to double reserved.regions */
		if (type != &memblock.reserved)
			new_area_start = new_area_size = 0;

		addr = memblock_find_in_range(new_area_start + new_area_size,
						memblock.current_limit,
						new_alloc_size, PAGE_SIZE);
		if (!addr && new_area_size)
			addr = memblock_find_in_range(0,
				min(new_area_start, memblock.current_limit),
				new_alloc_size, PAGE_SIZE);

		new_array = addr ? __va(addr) : NULL;
	}
	if (!addr) {
		pr_err("memblock: Failed to double %s array from %ld to %ld entries !\n",
		       type->name, type->max, type->max * 2);
		return -1;
	}

	new_end = addr + new_size - 1;
	memblock_dbg("memblock: %s is doubled to %ld at [%pa-%pa]",
			type->name, type->max * 2, &addr, &new_end);

	/*
	 * Found space, we now need to move the array over before we add the
	 * reserved region since it may be our reserved array itself that is
	 * full.
	 */
	memcpy(new_array, type->regions, old_size);
	memset(new_array + type->max, 0, old_size);
	old_array = type->regions;
	type->regions = new_array;
	type->max <<= 1;

	/* Free old array. We needn't free it if the array is the static one */
	if (*in_slab)
		kfree(old_array);
	else if (old_array != memblock_memory_init_regions &&
		 old_array != memblock_reserved_init_regions)
		memblock_free(__pa(old_array), old_alloc_size);

	/*
	 * Reserve the new array if that comes from the memblock.  Otherwise, we
	 * needn't do it
	 */
	if (!use_slab)
		BUG_ON(memblock_reserve(addr, new_alloc_size));

	/* Update slab flag */
	*in_slab = use_slab;

	return 0;
}

/**
 * memblock_merge_regions - merge neighboring compatible regions
 * @type: memblock type to scan
 *
 * Scan @type and merge neighboring compatible regions.
 */
static void __init_memblock memblock_merge_regions(struct memblock_type *type)
{
	int i = 0;

	/* cnt never goes below 1 */
	while (i < type->cnt - 1) {
		struct memblock_region *this = &type->regions[i];
		struct memblock_region *next = &type->regions[i + 1];

		if (this->base + this->size != next->base ||
		    memblock_get_region_node(this) !=
		    memblock_get_region_node(next) ||
		    this->flags != next->flags) {
			BUG_ON(this->base + this->size > next->base);
			i++;
			continue;
		}

		this->size += next->size;
		/* move forward from next + 1, index of which is i + 2 */
		memmove(next, next + 1, (type->cnt - (i + 2)) * sizeof(*next));
		type->cnt--;
	}
}

/**
 * memblock_insert_region - insert new memblock region
 * @type:	memblock type to insert into
 * @idx:	index for the insertion point
 * @base:	base address of the new region
 * @size:	size of the new region
 * @nid:	node id of the new region
 * @flags:	flags of the new region
 *
 * Insert new memblock region [@base, @base + @size) into @type at @idx.
 * @type must already have extra room to accommodate the new region.
 */
static void __init_memblock memblock_insert_region(struct memblock_type *type,
						   int idx, phys_addr_t base,
						   phys_addr_t size,
						   int nid,
						   enum memblock_flags flags)
{
	struct memblock_region *rgn = &type->regions[idx];

	BUG_ON(type->cnt >= type->max);
	memmove(rgn + 1, rgn, (type->cnt - idx) * sizeof(*rgn));
	rgn->base = base;
	rgn->size = size;
	rgn->flags = flags;
	memblock_set_region_node(rgn, nid);
	type->cnt++;
	type->total_size += size;
}

/**
 * memblock_add_range - add new memblock region
 * @type: memblock type to add new region into
 * @base: base address of the new region
 * @size: size of the new region
 * @nid: nid of the new region
 * @flags: flags of the new region
 *
 * Add new memblock region [@base, @base + @size) into @type.  The new region
 * is allowed to overlap with existing ones - overlaps don't affect already
 * existing regions.  @type is guaranteed to be minimal (all neighbouring
 * compatible regions are merged) after the addition.
 *
 * Return:
 * 0 on success, -errno on failure.
 */
int __init_memblock memblock_add_range(struct memblock_type *type,
				phys_addr_t base, phys_addr_t size,
				int nid, enum memblock_flags flags)
{
	bool insert = false;
	phys_addr_t obase = base;
	phys_addr_t end = base + memblock_cap_size(base, &size);
	int idx, nr_new;
	struct memblock_region *rgn;

	if (!size)
		return 0;

	/* special case for empty array */
	if (type->regions[0].size == 0) {
		WARN_ON(type->cnt != 1 || type->total_size);
		type->regions[0].base = base;
		type->regions[0].size = size;
		type->regions[0].flags = flags;
		memblock_set_region_node(&type->regions[0], nid);
		type->total_size = size;
		return 0;
	}
repeat:
	/*
	 * The following is executed twice.  Once with %false @insert and
	 * then with %true.  The first counts the number of regions needed
	 * to accommodate the new area.  The second actually inserts them.
	 */
	base = obase;
	nr_new = 0;

	for_each_memblock_type(idx, type, rgn) {
		phys_addr_t rbase = rgn->base;
		phys_addr_t rend = rbase + rgn->size;

		if (rbase >= end)
			break;
		if (rend <= base)
			continue;
		/*
		 * @rgn overlaps.  If it separates the lower part of new
		 * area, insert that portion.
		 */
		if (rbase > base) {
#ifdef CONFIG_HAVE_MEMBLOCK_NODE_MAP
			WARN_ON(nid != memblock_get_region_node(rgn));
#endif
			WARN_ON(flags != rgn->flags);
			nr_new++;
			if (insert)
				memblock_insert_region(type, idx++, base,
						       rbase - base, nid,
						       flags);
		}
		/* area below @rend is dealt with, forget about it */
		base = min(rend, end);
	}

	/* insert the remaining portion */
	if (base < end) {
		nr_new++;
		if (insert)
			memblock_insert_region(type, idx, base, end - base,
					       nid, flags);
	}

	if (!nr_new)
		return 0;

	/*
	 * If this was the first round, resize array and repeat for actual
	 * insertions; otherwise, merge and return.
	 */
	if (!insert) {
		while (type->cnt + nr_new > type->max)
			if (memblock_double_array(type, obase, size) < 0)
				return -ENOMEM;
		insert = true;
		goto repeat;
	} else {
		memblock_merge_regions(type);
		return 0;
	}
}

/**
 * memblock_add_node - add new memblock region within a NUMA node
 * @base: base address of the new region
 * @size: size of the new region
 * @nid: nid of the new region
 *
 * Add new memblock region [@base, @base + @size) to the "memory"
 * type. See memblock_add_range() description for mode details
 *
 * Return:
 * 0 on success, -errno on failure.
 */
int __init_memblock memblock_add_node(phys_addr_t base, phys_addr_t size,
				       int nid)
{
	return memblock_add_range(&memblock.memory, base, size, nid, 0);
}

/**
 * memblock_add - add new memblock region
 * @base: base address of the new region
 * @size: size of the new region
 *
 * Add new memblock region [@base, @base + @size) to the "memory"
 * type. See memblock_add_range() description for mode details
 *
 * Return:
 * 0 on success, -errno on failure.
 */
int __init_memblock memblock_add(phys_addr_t base, phys_addr_t size)
{
	phys_addr_t end = base + size - 1;

	memblock_dbg("memblock_add: [%pa-%pa] %pS\n",
		     &base, &end, (void *)_RET_IP_);

	return memblock_add_range(&memblock.memory, base, size, MAX_NUMNODES, 0);
}

/**
 * memblock_isolate_range - isolate given range into disjoint memblocks
 * @type: memblock type to isolate range for
 * @base: base of range to isolate
 * @size: size of range to isolate
 * @start_rgn: out parameter for the start of isolated region
 * @end_rgn: out parameter for the end of isolated region
 *
 * Walk @type and ensure that regions don't cross the boundaries defined by
 * [@base, @base + @size).  Crossing regions are split at the boundaries,
 * which may create at most two more regions.  The index of the first
 * region inside the range is returned in *@start_rgn and end in *@end_rgn.
 *
 * Return:
 * 0 on success, -errno on failure.
 */
static int __init_memblock memblock_isolate_range(struct memblock_type *type,
					phys_addr_t base, phys_addr_t size,
					int *start_rgn, int *end_rgn)
{
	phys_addr_t end = base + memblock_cap_size(base, &size);
	int idx;
	struct memblock_region *rgn;

	*start_rgn = *end_rgn = 0;

	if (!size)
		return 0;

	/* we'll create at most two more regions */
	while (type->cnt + 2 > type->max)
		if (memblock_double_array(type, base, size) < 0)
			return -ENOMEM;

	for_each_memblock_type(idx, type, rgn) {
		phys_addr_t rbase = rgn->base;
		phys_addr_t rend = rbase + rgn->size;

		if (rbase >= end)
			break;
		if (rend <= base)
			continue;

		if (rbase < base) {
			/*
			 * @rgn intersects from below.  Split and continue
			 * to process the next region - the new top half.
			 */
			rgn->base = base;
			rgn->size -= base - rbase;
			type->total_size -= base - rbase;
			memblock_insert_region(type, idx, rbase, base - rbase,
					       memblock_get_region_node(rgn),
					       rgn->flags);
		} else if (rend > end) {
			/*
			 * @rgn intersects from above.  Split and redo the
			 * current region - the new bottom half.
			 */
			rgn->base = end;
			rgn->size -= end - rbase;
			type->total_size -= end - rbase;
			memblock_insert_region(type, idx--, rbase, end - rbase,
					       memblock_get_region_node(rgn),
					       rgn->flags);
		} else {
			/* @rgn is fully contained, record it */
			if (!*end_rgn)
				*start_rgn = idx;
			*end_rgn = idx + 1;
		}
	}

	return 0;
}

static int __init_memblock memblock_remove_range(struct memblock_type *type,
					  phys_addr_t base, phys_addr_t size)
{
	int start_rgn, end_rgn;
	int i, ret;

	ret = memblock_isolate_range(type, base, size, &start_rgn, &end_rgn);
	if (ret)
		return ret;

	for (i = end_rgn - 1; i >= start_rgn; i--)
		memblock_remove_region(type, i);
	return 0;
}

int __init_memblock memblock_remove(phys_addr_t base, phys_addr_t size)
{
	phys_addr_t end = base + size - 1;

	memblock_dbg("memblock_remove: [%pa-%pa] %pS\n",
		     &base, &end, (void *)_RET_IP_);

	return memblock_remove_range(&memblock.memory, base, size);
}

/**
 * memblock_free - free boot memory block
 * @base: phys starting address of the  boot memory block
 * @size: size of the boot memory block in bytes
 *
 * Free boot memory block previously allocated by memblock_alloc_xx() API.
 * The freeing memory will not be released to the buddy allocator.
 */
int __init_memblock memblock_free(phys_addr_t base, phys_addr_t size)
{
	phys_addr_t end = base + size - 1;

	memblock_dbg("   memblock_free: [%pa-%pa] %pS\n",
		     &base, &end, (void *)_RET_IP_);

	kmemleak_free_part_phys(base, size);
	return memblock_remove_range(&memblock.reserved, base, size);
}

int __init_memblock memblock_reserve(phys_addr_t base, phys_addr_t size)
{
	phys_addr_t end = base + size - 1;

	memblock_dbg("memblock_reserve: [%pa-%pa] %pS\n",
		     &base, &end, (void *)_RET_IP_);

	return memblock_add_range(&memblock.reserved, base, size, MAX_NUMNODES, 0);
}

/**
 * memblock_setclr_flag - set or clear flag for a memory region
 * @base: base address of the region
 * @size: size of the region
 * @set: set or clear the flag
 * @flag: the flag to udpate
 *
 * This function isolates region [@base, @base + @size), and sets/clears flag
 *
 * Return: 0 on success, -errno on failure.
 */
static int __init_memblock memblock_setclr_flag(phys_addr_t base,
				phys_addr_t size, int set, int flag)
{
	struct memblock_type *type = &memblock.memory;
	int i, ret, start_rgn, end_rgn;

	ret = memblock_isolate_range(type, base, size, &start_rgn, &end_rgn);
	if (ret)
		return ret;

	for (i = start_rgn; i < end_rgn; i++) {
		struct memblock_region *r = &type->regions[i];

		if (set)
			r->flags |= flag;
		else
			r->flags &= ~flag;
	}

	memblock_merge_regions(type);
	return 0;
}

/**
 * memblock_mark_hotplug - Mark hotpluggable memory with flag MEMBLOCK_HOTPLUG.
 * @base: the base phys addr of the region
 * @size: the size of the region
 *
 * Return: 0 on success, -errno on failure.
 */
int __init_memblock memblock_mark_hotplug(phys_addr_t base, phys_addr_t size)
{
	return memblock_setclr_flag(base, size, 1, MEMBLOCK_HOTPLUG);
}

/**
 * memblock_clear_hotplug - Clear flag MEMBLOCK_HOTPLUG for a specified region.
 * @base: the base phys addr of the region
 * @size: the size of the region
 *
 * Return: 0 on success, -errno on failure.
 */
int __init_memblock memblock_clear_hotplug(phys_addr_t base, phys_addr_t size)
{
	return memblock_setclr_flag(base, size, 0, MEMBLOCK_HOTPLUG);
}

/**
 * memblock_mark_mirror - Mark mirrored memory with flag MEMBLOCK_MIRROR.
 * @base: the base phys addr of the region
 * @size: the size of the region
 *
 * Return: 0 on success, -errno on failure.
 */
int __init_memblock memblock_mark_mirror(phys_addr_t base, phys_addr_t size)
{
	system_has_some_mirror = true;

	return memblock_setclr_flag(base, size, 1, MEMBLOCK_MIRROR);
}

/**
 * memblock_mark_nomap - Mark a memory region with flag MEMBLOCK_NOMAP.
 * @base: the base phys addr of the region
 * @size: the size of the region
 *
 * Return: 0 on success, -errno on failure.
 */
int __init_memblock memblock_mark_nomap(phys_addr_t base, phys_addr_t size)
{
	return memblock_setclr_flag(base, size, 1, MEMBLOCK_NOMAP);
}

/**
 * memblock_clear_nomap - Clear flag MEMBLOCK_NOMAP for a specified region.
 * @base: the base phys addr of the region
 * @size: the size of the region
 *
 * Return: 0 on success, -errno on failure.
 */
int __init_memblock memblock_clear_nomap(phys_addr_t base, phys_addr_t size)
{
	return memblock_setclr_flag(base, size, 0, MEMBLOCK_NOMAP);
}

/**
 * __next_reserved_mem_region - next function for for_each_reserved_region()
 * @idx: pointer to u64 loop variable
 * @out_start: ptr to phys_addr_t for start address of the region, can be %NULL
 * @out_end: ptr to phys_addr_t for end address of the region, can be %NULL
 *
 * Iterate over all reserved memory regions.
 */
void __init_memblock __next_reserved_mem_region(u64 *idx,
					   phys_addr_t *out_start,
					   phys_addr_t *out_end)
{
	struct memblock_type *type = &memblock.reserved;

	if (*idx < type->cnt) {
		struct memblock_region *r = &type->regions[*idx];
		phys_addr_t base = r->base;
		phys_addr_t size = r->size;

		if (out_start)
			*out_start = base;
		if (out_end)
			*out_end = base + size - 1;

		*idx += 1;
		return;
	}

	/* signal end of iteration */
	*idx = ULLONG_MAX;
}

static bool should_skip_region(struct memblock_region *m, int nid, int flags)
{
	int m_nid = memblock_get_region_node(m);

	/* only memory regions are associated with nodes, check it */
	if (nid != NUMA_NO_NODE && nid != m_nid)
		return true;

	/* skip hotpluggable memory regions if needed */
	if (movable_node_is_enabled() && memblock_is_hotpluggable(m))
		return true;

	/* if we want mirror memory skip non-mirror memory regions */
	if ((flags & MEMBLOCK_MIRROR) && !memblock_is_mirror(m))
		return true;

	/* skip nomap memory unless we were asked for it explicitly */
	if (!(flags & MEMBLOCK_NOMAP) && memblock_is_nomap(m))
		return true;

	return false;
}

/**
 * __next_mem_range - next function for for_each_free_mem_range() etc.
 * @idx: pointer to u64 loop variable
 * @nid: node selector, %NUMA_NO_NODE for all nodes
 * @flags: pick from blocks based on memory attributes
 * @type_a: pointer to memblock_type from where the range is taken
 * @type_b: pointer to memblock_type which excludes memory from being taken
 * @out_start: ptr to phys_addr_t for start address of the range, can be %NULL
 * @out_end: ptr to phys_addr_t for end address of the range, can be %NULL
 * @out_nid: ptr to int for nid of the range, can be %NULL
 *
 * Find the first area from *@idx which matches @nid, fill the out
 * parameters, and update *@idx for the next iteration.  The lower 32bit of
 * *@idx contains index into type_a and the upper 32bit indexes the
 * areas before each region in type_b.	For example, if type_b regions
 * look like the following,
 *
 *	0:[0-16), 1:[32-48), 2:[128-130)
 *
 * The upper 32bit indexes the following regions.
 *
 *	0:[0-0), 1:[16-32), 2:[48-128), 3:[130-MAX)
 *
 * As both region arrays are sorted, the function advances the two indices
 * in lockstep and returns each intersection.
 */
void __init_memblock __next_mem_range(u64 *idx, int nid,
				      enum memblock_flags flags,
				      struct memblock_type *type_a,
				      struct memblock_type *type_b,
				      phys_addr_t *out_start,
				      phys_addr_t *out_end, int *out_nid)
{
	int idx_a = *idx & 0xffffffff;
	int idx_b = *idx >> 32;

	if (WARN_ONCE(nid == MAX_NUMNODES,
	"Usage of MAX_NUMNODES is deprecated. Use NUMA_NO_NODE instead\n"))
		nid = NUMA_NO_NODE;

	for (; idx_a < type_a->cnt; idx_a++) {
		struct memblock_region *m = &type_a->regions[idx_a];

		phys_addr_t m_start = m->base;
		phys_addr_t m_end = m->base + m->size;
		int	    m_nid = memblock_get_region_node(m);

		if (should_skip_region(m, nid, flags))
			continue;

		if (!type_b) {
			if (out_start)
				*out_start = m_start;
			if (out_end)
				*out_end = m_end;
			if (out_nid)
				*out_nid = m_nid;
			idx_a++;
			*idx = (u32)idx_a | (u64)idx_b << 32;
			return;
		}

		/* scan areas before each reservation */
		for (; idx_b < type_b->cnt + 1; idx_b++) {
			struct memblock_region *r;
			phys_addr_t r_start;
			phys_addr_t r_end;

			r = &type_b->regions[idx_b];
			r_start = idx_b ? r[-1].base + r[-1].size : 0;
			r_end = idx_b < type_b->cnt ?
				r->base : PHYS_ADDR_MAX;

			/*
			 * if idx_b advanced past idx_a,
			 * break out to advance idx_a
			 */
			if (r_start >= m_end)
				break;
			/* if the two regions intersect, we're done */
			if (m_start < r_end) {
				if (out_start)
					*out_start =
						max(m_start, r_start);
				if (out_end)
					*out_end = min(m_end, r_end);
				if (out_nid)
					*out_nid = m_nid;
				/*
				 * The region which ends first is
				 * advanced for the next iteration.
				 */
				if (m_end <= r_end)
					idx_a++;
				else
					idx_b++;
				*idx = (u32)idx_a | (u64)idx_b << 32;
				return;
			}
		}
	}

	/* signal end of iteration */
	*idx = ULLONG_MAX;
}

/**
 * __next_mem_range_rev - generic next function for for_each_*_range_rev()
 *
 * @idx: pointer to u64 loop variable
 * @nid: node selector, %NUMA_NO_NODE for all nodes
 * @flags: pick from blocks based on memory attributes
 * @type_a: pointer to memblock_type from where the range is taken
 * @type_b: pointer to memblock_type which excludes memory from being taken
 * @out_start: ptr to phys_addr_t for start address of the range, can be %NULL
 * @out_end: ptr to phys_addr_t for end address of the range, can be %NULL
 * @out_nid: ptr to int for nid of the range, can be %NULL
 *
 * Finds the next range from type_a which is not marked as unsuitable
 * in type_b.
 *
 * Reverse of __next_mem_range().
 */
void __init_memblock __next_mem_range_rev(u64 *idx, int nid,
					  enum memblock_flags flags,
					  struct memblock_type *type_a,
					  struct memblock_type *type_b,
					  phys_addr_t *out_start,
					  phys_addr_t *out_end, int *out_nid)
{
	int idx_a = *idx & 0xffffffff;
	int idx_b = *idx >> 32;

	if (WARN_ONCE(nid == MAX_NUMNODES, "Usage of MAX_NUMNODES is deprecated. Use NUMA_NO_NODE instead\n"))
		nid = NUMA_NO_NODE;

	if (*idx == (u64)ULLONG_MAX) {
		idx_a = type_a->cnt - 1;
		if (type_b != NULL)
			idx_b = type_b->cnt;
		else
			idx_b = 0;
	}

	for (; idx_a >= 0; idx_a--) {
		struct memblock_region *m = &type_a->regions[idx_a];

		phys_addr_t m_start = m->base;
		phys_addr_t m_end = m->base + m->size;
		int m_nid = memblock_get_region_node(m);

		if (should_skip_region(m, nid, flags))
			continue;

		if (!type_b) {
			if (out_start)
				*out_start = m_start;
			if (out_end)
				*out_end = m_end;
			if (out_nid)
				*out_nid = m_nid;
			idx_a--;
			*idx = (u32)idx_a | (u64)idx_b << 32;
			return;
		}

		/* scan areas before each reservation */
		for (; idx_b >= 0; idx_b--) {
			struct memblock_region *r;
			phys_addr_t r_start;
			phys_addr_t r_end;

			r = &type_b->regions[idx_b];
			r_start = idx_b ? r[-1].base + r[-1].size : 0;
			r_end = idx_b < type_b->cnt ?
				r->base : PHYS_ADDR_MAX;
			/*
			 * if idx_b advanced past idx_a,
			 * break out to advance idx_a
			 */

			if (r_end <= m_start)
				break;
			/* if the two regions intersect, we're done */
			if (m_end > r_start) {
				if (out_start)
					*out_start = max(m_start, r_start);
				if (out_end)
					*out_end = min(m_end, r_end);
				if (out_nid)
					*out_nid = m_nid;
				if (m_start >= r_start)
					idx_a--;
				else
					idx_b--;
				*idx = (u32)idx_a | (u64)idx_b << 32;
				return;
			}
		}
	}
	/* signal end of iteration */
	*idx = ULLONG_MAX;
}

#ifdef CONFIG_HAVE_MEMBLOCK_NODE_MAP
/*
 * Common iterator interface used to define for_each_mem_pfn_range().
 */
void __init_memblock __next_mem_pfn_range(int *idx, int nid,
				unsigned long *out_start_pfn,
				unsigned long *out_end_pfn, int *out_nid)
{
	struct memblock_type *type = &memblock.memory;
	struct memblock_region *r;

	while (++*idx < type->cnt) {
		r = &type->regions[*idx];

		if (PFN_UP(r->base) >= PFN_DOWN(r->base + r->size))
			continue;
		if (nid == MAX_NUMNODES || nid == r->nid)
			break;
	}
	if (*idx >= type->cnt) {
		*idx = -1;
		return;
	}

	if (out_start_pfn)
		*out_start_pfn = PFN_UP(r->base);
	if (out_end_pfn)
		*out_end_pfn = PFN_DOWN(r->base + r->size);
	if (out_nid)
		*out_nid = r->nid;
}

/**
 * memblock_set_node - set node ID on memblock regions
 * @base: base of area to set node ID for
 * @size: size of area to set node ID for
 * @type: memblock type to set node ID for
 * @nid: node ID to set
 *
 * Set the nid of memblock @type regions in [@base, @base + @size) to @nid.
 * Regions which cross the area boundaries are split as necessary.
 *
 * Return:
 * 0 on success, -errno on failure.
 */
int __init_memblock memblock_set_node(phys_addr_t base, phys_addr_t size,
				      struct memblock_type *type, int nid)
{
	int start_rgn, end_rgn;
	int i, ret;

	ret = memblock_isolate_range(type, base, size, &start_rgn, &end_rgn);
	if (ret)
		return ret;

	for (i = start_rgn; i < end_rgn; i++)
		memblock_set_region_node(&type->regions[i], nid);

	memblock_merge_regions(type);
	return 0;
}
#endif /* CONFIG_HAVE_MEMBLOCK_NODE_MAP */
#ifdef CONFIG_DEFERRED_STRUCT_PAGE_INIT
/**
 * __next_mem_pfn_range_in_zone - iterator for for_each_*_range_in_zone()
 *
 * @idx: pointer to u64 loop variable
 * @zone: zone in which all of the memory blocks reside
 * @out_spfn: ptr to ulong for start pfn of the range, can be %NULL
 * @out_epfn: ptr to ulong for end pfn of the range, can be %NULL
 *
 * This function is meant to be a zone/pfn specific wrapper for the
 * for_each_mem_range type iterators. Specifically they are used in the
 * deferred memory init routines and as such we were duplicating much of
 * this logic throughout the code. So instead of having it in multiple
 * locations it seemed like it would make more sense to centralize this to
 * one new iterator that does everything they need.
 */
void __init_memblock
__next_mem_pfn_range_in_zone(u64 *idx, struct zone *zone,
			     unsigned long *out_spfn, unsigned long *out_epfn)
{
	int zone_nid = zone_to_nid(zone);
	phys_addr_t spa, epa;
	int nid;

	__next_mem_range(idx, zone_nid, MEMBLOCK_NONE,
			 &memblock.memory, &memblock.reserved,
			 &spa, &epa, &nid);

	while (*idx != U64_MAX) {
		unsigned long epfn = PFN_DOWN(epa);
		unsigned long spfn = PFN_UP(spa);

		/*
		 * Verify the end is at least past the start of the zone and
		 * that we have at least one PFN to initialize.
		 */
		if (zone->zone_start_pfn < epfn && spfn < epfn) {
			/* if we went too far just stop searching */
			if (zone_end_pfn(zone) <= spfn) {
				*idx = U64_MAX;
				break;
			}

			if (out_spfn)
				*out_spfn = max(zone->zone_start_pfn, spfn);
			if (out_epfn)
				*out_epfn = min(zone_end_pfn(zone), epfn);

			return;
		}

		__next_mem_range(idx, zone_nid, MEMBLOCK_NONE,
				 &memblock.memory, &memblock.reserved,
				 &spa, &epa, &nid);
	}

	/* signal end of iteration */
	if (out_spfn)
		*out_spfn = ULONG_MAX;
	if (out_epfn)
		*out_epfn = 0;
}

#endif /* CONFIG_DEFERRED_STRUCT_PAGE_INIT */

/**
 * memblock_alloc_range_nid - allocate boot memory block
 * @size: size of memory block to be allocated in bytes
 * @align: alignment of the region and block's size
 * @start: the lower bound of the memory region to allocate (phys address)
 * @end: the upper bound of the memory region to allocate (phys address)
 * @nid: nid of the free area to find, %NUMA_NO_NODE for any node
 *
 * The allocation is performed from memory region limited by
 * memblock.current_limit if @max_addr == %MEMBLOCK_ALLOC_ACCESSIBLE.
 *
 * If the specified node can not hold the requested memory the
 * allocation falls back to any node in the system
 *
 * For systems with memory mirroring, the allocation is attempted first
 * from the regions with mirroring enabled and then retried from any
 * memory region.
 *
 * In addition, function sets the min_count to 0 using kmemleak_alloc_phys for
 * allocated boot memory block, so that it is never reported as leaks.
 *
 * Return:
 * Physical address of allocated memory block on success, %0 on failure.
 */
static phys_addr_t __init memblock_alloc_range_nid(phys_addr_t size,
					phys_addr_t align, phys_addr_t start,
					phys_addr_t end, int nid)
{
	enum memblock_flags flags = choose_memblock_flags();
	phys_addr_t found;

	if (WARN_ONCE(nid == MAX_NUMNODES, "Usage of MAX_NUMNODES is deprecated. Use NUMA_NO_NODE instead\n"))
		nid = NUMA_NO_NODE;

	if (!align) {
		/* Can't use WARNs this early in boot on powerpc */
		dump_stack();
		align = SMP_CACHE_BYTES;
	}

again:
	found = memblock_find_in_range_node(size, align, start, end, nid,
					    flags);
	if (found && !memblock_reserve(found, size))
		goto done;

	if (nid != NUMA_NO_NODE) {
		found = memblock_find_in_range_node(size, align, start,
						    end, NUMA_NO_NODE,
						    flags);
		if (found && !memblock_reserve(found, size))
			goto done;
	}

	if (flags & MEMBLOCK_MIRROR) {
		flags &= ~MEMBLOCK_MIRROR;
		pr_warn("Could not allocate %pap bytes of mirrored memory\n",
			&size);
		goto again;
	}

	return 0;

done:
	/* Skip kmemleak for kasan_init() due to high volume. */
	if (end != MEMBLOCK_ALLOC_KASAN)
		/*
		 * The min_count is set to 0 so that memblock allocated
		 * blocks are never reported as leaks. This is because many
		 * of these blocks are only referred via the physical
		 * address which is not looked up by kmemleak.
		 */
		kmemleak_alloc_phys(found, size, 0, 0);

	return found;
}

/**
 * memblock_phys_alloc_range - allocate a memory block inside specified range
 * @size: size of memory block to be allocated in bytes
 * @align: alignment of the region and block's size
 * @start: the lower bound of the memory region to allocate (physical address)
 * @end: the upper bound of the memory region to allocate (physical address)
 *
 * Allocate @size bytes in the between @start and @end.
 *
 * Return: physical address of the allocated memory block on success,
 * %0 on failure.
 */
phys_addr_t __init memblock_phys_alloc_range(phys_addr_t size,
					     phys_addr_t align,
					     phys_addr_t start,
					     phys_addr_t end)
{
	return memblock_alloc_range_nid(size, align, start, end, NUMA_NO_NODE);
}

/**
 * memblock_phys_alloc_try_nid - allocate a memory block from specified MUMA node
 * @size: size of memory block to be allocated in bytes
 * @align: alignment of the region and block's size
 * @nid: nid of the free area to find, %NUMA_NO_NODE for any node
 *
 * Allocates memory block from the specified NUMA node. If the node
 * has no available memory, attempts to allocated from any node in the
 * system.
 *
 * Return: physical address of the allocated memory block on success,
 * %0 on failure.
 */
phys_addr_t __init memblock_phys_alloc_try_nid(phys_addr_t size, phys_addr_t align, int nid)
{
	return memblock_alloc_range_nid(size, align, 0,
					MEMBLOCK_ALLOC_ACCESSIBLE, nid);
}

/**
 * memblock_alloc_internal - allocate boot memory block
 * @size: size of memory block to be allocated in bytes
 * @align: alignment of the region and block's size
 * @min_addr: the lower bound of the memory region to allocate (phys address)
 * @max_addr: the upper bound of the memory region to allocate (phys address)
 * @nid: nid of the free area to find, %NUMA_NO_NODE for any node
 *
 * Allocates memory block using memblock_alloc_range_nid() and
 * converts the returned physical address to virtual.
 *
 * The @min_addr limit is dropped if it can not be satisfied and the allocation
 * will fall back to memory below @min_addr. Other constraints, such
 * as node and mirrored memory will be handled again in
 * memblock_alloc_range_nid().
 *
 * Return:
 * Virtual address of allocated memory block on success, NULL on failure.
 */
static void * __init memblock_alloc_internal(
				phys_addr_t size, phys_addr_t align,
				phys_addr_t min_addr, phys_addr_t max_addr,
				int nid)
{
	phys_addr_t alloc;

	/*
	 * Detect any accidental use of these APIs after slab is ready, as at
	 * this moment memblock may be deinitialized already and its
	 * internal data may be destroyed (after execution of memblock_free_all)
	 */
	if (WARN_ON_ONCE(slab_is_available()))
		return kzalloc_node(size, GFP_NOWAIT, nid);

	if (max_addr > memblock.current_limit)
		max_addr = memblock.current_limit;

	alloc = memblock_alloc_range_nid(size, align, min_addr, max_addr, nid);

	/* retry allocation without lower limit */
	if (!alloc && min_addr)
		alloc = memblock_alloc_range_nid(size, align, 0, max_addr, nid);

	if (!alloc)
		return NULL;

	return phys_to_virt(alloc);
}

/**
 * memblock_alloc_try_nid_raw - allocate boot memory block without zeroing
 * memory and without panicking
 * @size: size of memory block to be allocated in bytes
 * @align: alignment of the region and block's size
 * @min_addr: the lower bound of the memory region from where the allocation
 *	  is preferred (phys address)
 * @max_addr: the upper bound of the memory region from where the allocation
 *	      is preferred (phys address), or %MEMBLOCK_ALLOC_ACCESSIBLE to
 *	      allocate only from memory limited by memblock.current_limit value
 * @nid: nid of the free area to find, %NUMA_NO_NODE for any node
 *
 * Public function, provides additional debug information (including caller
 * info), if enabled. Does not zero allocated memory, does not panic if request
 * cannot be satisfied.
 *
 * Return:
 * Virtual address of allocated memory block on success, NULL on failure.
 */
void * __init memblock_alloc_try_nid_raw(
			phys_addr_t size, phys_addr_t align,
			phys_addr_t min_addr, phys_addr_t max_addr,
			int nid)
{
	void *ptr;

	memblock_dbg("%s: %llu bytes align=0x%llx nid=%d from=%pa max_addr=%pa %pS\n",
		     __func__, (u64)size, (u64)align, nid, &min_addr,
		     &max_addr, (void *)_RET_IP_);

	ptr = memblock_alloc_internal(size, align,
					   min_addr, max_addr, nid);
	if (ptr && size > 0)
		page_init_poison(ptr, size);

	return ptr;
}

/**
 * memblock_alloc_try_nid - allocate boot memory block
 * @size: size of memory block to be allocated in bytes
 * @align: alignment of the region and block's size
 * @min_addr: the lower bound of the memory region from where the allocation
 *	  is preferred (phys address)
 * @max_addr: the upper bound of the memory region from where the allocation
 *	      is preferred (phys address), or %MEMBLOCK_ALLOC_ACCESSIBLE to
 *	      allocate only from memory limited by memblock.current_limit value
 * @nid: nid of the free area to find, %NUMA_NO_NODE for any node
 *
 * Public function, provides additional debug information (including caller
 * info), if enabled. This function zeroes the allocated memory.
 *
 * Return:
 * Virtual address of allocated memory block on success, NULL on failure.
 */
void * __init memblock_alloc_try_nid(
			phys_addr_t size, phys_addr_t align,
			phys_addr_t min_addr, phys_addr_t max_addr,
			int nid)
{
	void *ptr;

	memblock_dbg("%s: %llu bytes align=0x%llx nid=%d from=%pa max_addr=%pa %pS\n",
		     __func__, (u64)size, (u64)align, nid, &min_addr,
		     &max_addr, (void *)_RET_IP_);
	ptr = memblock_alloc_internal(size, align,
					   min_addr, max_addr, nid);
	if (ptr)
		memset(ptr, 0, size);
<<<<<<< HEAD
		return ptr;
	}

	panic("%s: Failed to allocate %llu bytes align=0x%llx nid=%d from=%pa max_addr=%pa\n",
	      __func__, (u64)size, (u64)align, nid, &min_addr, &max_addr);
	return NULL;
}
#endif

/**
 * __memblock_free_early - free boot memory block
 * @base: phys starting address of the  boot memory block
 * @size: size of the boot memory block in bytes
 *
 * Free boot memory block previously allocated by memblock_virt_alloc_xx() API.
 * The freeing memory will not be released to the buddy allocator.
 */
void __init __memblock_free_early(phys_addr_t base, phys_addr_t size)
{
	memblock_free(base, size);
=======

	return ptr;
>>>>>>> f7688b48
}

/**
 * __memblock_free_late - free pages directly to buddy allocator
 * @base: phys starting address of the  boot memory block
 * @size: size of the boot memory block in bytes
 *
 * This is only useful when the memblock allocator has already been torn
 * down, but we are still initializing the system.  Pages are released directly
 * to the buddy allocator.
 */
void __init __memblock_free_late(phys_addr_t base, phys_addr_t size)
{
	phys_addr_t cursor, end;

	end = base + size - 1;
	memblock_dbg("%s: [%pa-%pa] %pS\n",
		     __func__, &base, &end, (void *)_RET_IP_);
	kmemleak_free_part_phys(base, size);
	cursor = PFN_UP(base);
	end = PFN_DOWN(base + size);

	for (; cursor < end; cursor++) {
		memblock_free_pages(pfn_to_page(cursor), cursor, 0);
		totalram_pages_inc();
	}
}

/*
 * Remaining API functions
 */

phys_addr_t __init_memblock memblock_phys_mem_size(void)
{
	return memblock.memory.total_size;
}

phys_addr_t __init_memblock memblock_reserved_size(void)
{
	return memblock.reserved.total_size;
}

phys_addr_t __init memblock_mem_size(unsigned long limit_pfn)
{
	unsigned long pages = 0;
	struct memblock_region *r;
	unsigned long start_pfn, end_pfn;

	for_each_memblock(memory, r) {
		start_pfn = memblock_region_memory_base_pfn(r);
		end_pfn = memblock_region_memory_end_pfn(r);
		start_pfn = min_t(unsigned long, start_pfn, limit_pfn);
		end_pfn = min_t(unsigned long, end_pfn, limit_pfn);
		pages += end_pfn - start_pfn;
	}

	return PFN_PHYS(pages);
}

/* lowest address */
phys_addr_t __init_memblock memblock_start_of_DRAM(void)
{
	return memblock.memory.regions[0].base;
}

phys_addr_t __init_memblock memblock_end_of_DRAM(void)
{
	int idx = memblock.memory.cnt - 1;

	return (memblock.memory.regions[idx].base + memblock.memory.regions[idx].size);
}

static phys_addr_t __init_memblock __find_max_addr(phys_addr_t limit)
{
	phys_addr_t max_addr = PHYS_ADDR_MAX;
	struct memblock_region *r;

	/*
	 * translate the memory @limit size into the max address within one of
	 * the memory memblock regions, if the @limit exceeds the total size
	 * of those regions, max_addr will keep original value PHYS_ADDR_MAX
	 */
	for_each_memblock(memory, r) {
		if (limit <= r->size) {
			max_addr = r->base + limit;
			break;
		}
		limit -= r->size;
	}

	return max_addr;
}

void __init memblock_enforce_memory_limit(phys_addr_t limit)
{
	phys_addr_t max_addr = PHYS_ADDR_MAX;

	if (!limit)
		return;

	max_addr = __find_max_addr(limit);

	/* @limit exceeds the total size of the memory, do nothing */
	if (max_addr == PHYS_ADDR_MAX)
		return;

	/* truncate both memory and reserved regions */
	memblock_remove_range(&memblock.memory, max_addr,
			      PHYS_ADDR_MAX);
	memblock_remove_range(&memblock.reserved, max_addr,
			      PHYS_ADDR_MAX);
}

void __init memblock_cap_memory_range(phys_addr_t base, phys_addr_t size)
{
	int start_rgn, end_rgn;
	int i, ret;

	if (!size)
		return;

	ret = memblock_isolate_range(&memblock.memory, base, size,
						&start_rgn, &end_rgn);
	if (ret)
		return;

	/* remove all the MAP regions */
	for (i = memblock.memory.cnt - 1; i >= end_rgn; i--)
		if (!memblock_is_nomap(&memblock.memory.regions[i]))
			memblock_remove_region(&memblock.memory, i);

	for (i = start_rgn - 1; i >= 0; i--)
		if (!memblock_is_nomap(&memblock.memory.regions[i]))
			memblock_remove_region(&memblock.memory, i);

	/* truncate the reserved regions */
	memblock_remove_range(&memblock.reserved, 0, base);
	memblock_remove_range(&memblock.reserved,
			base + size, PHYS_ADDR_MAX);
}

void __init memblock_mem_limit_remove_map(phys_addr_t limit)
{
	phys_addr_t max_addr;

	if (!limit)
		return;

	max_addr = __find_max_addr(limit);

	/* @limit exceeds the total size of the memory, do nothing */
	if (max_addr == PHYS_ADDR_MAX)
		return;

	memblock_cap_memory_range(0, max_addr);
}

static int __init_memblock memblock_search(struct memblock_type *type, phys_addr_t addr)
{
	unsigned int left = 0, right = type->cnt;

	do {
		unsigned int mid = (right + left) / 2;

		if (addr < type->regions[mid].base)
			right = mid;
		else if (addr >= (type->regions[mid].base +
				  type->regions[mid].size))
			left = mid + 1;
		else
			return mid;
	} while (left < right);
	return -1;
}

bool __init_memblock memblock_is_reserved(phys_addr_t addr)
{
	return memblock_search(&memblock.reserved, addr) != -1;
}

bool __init_memblock memblock_is_memory(phys_addr_t addr)
{
	return memblock_search(&memblock.memory, addr) != -1;
}

bool __init_memblock memblock_is_map_memory(phys_addr_t addr)
{
	int i = memblock_search(&memblock.memory, addr);

	if (i == -1)
		return false;
	return !memblock_is_nomap(&memblock.memory.regions[i]);
}

#ifdef CONFIG_HAVE_MEMBLOCK_NODE_MAP
int __init_memblock memblock_search_pfn_nid(unsigned long pfn,
			 unsigned long *start_pfn, unsigned long *end_pfn)
{
	struct memblock_type *type = &memblock.memory;
	int mid = memblock_search(type, PFN_PHYS(pfn));

	if (mid == -1)
		return -1;

	*start_pfn = PFN_DOWN(type->regions[mid].base);
	*end_pfn = PFN_DOWN(type->regions[mid].base + type->regions[mid].size);

	return type->regions[mid].nid;
}
#endif

/**
 * memblock_is_region_memory - check if a region is a subset of memory
 * @base: base of region to check
 * @size: size of region to check
 *
 * Check if the region [@base, @base + @size) is a subset of a memory block.
 *
 * Return:
 * 0 if false, non-zero if true
 */
bool __init_memblock memblock_is_region_memory(phys_addr_t base, phys_addr_t size)
{
	int idx = memblock_search(&memblock.memory, base);
	phys_addr_t end = base + memblock_cap_size(base, &size);

	if (idx == -1)
		return false;
	return (memblock.memory.regions[idx].base +
		 memblock.memory.regions[idx].size) >= end;
}

/**
 * memblock_is_region_reserved - check if a region intersects reserved memory
 * @base: base of region to check
 * @size: size of region to check
 *
 * Check if the region [@base, @base + @size) intersects a reserved
 * memory block.
 *
 * Return:
 * True if they intersect, false if not.
 */
bool __init_memblock memblock_is_region_reserved(phys_addr_t base, phys_addr_t size)
{
	memblock_cap_size(base, &size);
	return memblock_overlaps_region(&memblock.reserved, base, size);
}

void __init_memblock memblock_trim_memory(phys_addr_t align)
{
	phys_addr_t start, end, orig_start, orig_end;
	struct memblock_region *r;

	for_each_memblock(memory, r) {
		orig_start = r->base;
		orig_end = r->base + r->size;
		start = round_up(orig_start, align);
		end = round_down(orig_end, align);

		if (start == orig_start && end == orig_end)
			continue;

		if (start < end) {
			r->base = start;
			r->size = end - start;
		} else {
			memblock_remove_region(&memblock.memory,
					       r - memblock.memory.regions);
			r--;
		}
	}
}

void __init_memblock memblock_set_current_limit(phys_addr_t limit)
{
	memblock.current_limit = limit;
}

phys_addr_t __init_memblock memblock_get_current_limit(void)
{
	return memblock.current_limit;
}

static void __init_memblock memblock_dump(struct memblock_type *type)
{
	phys_addr_t base, end, size;
	enum memblock_flags flags;
	int idx;
	struct memblock_region *rgn;

	pr_info(" %s.cnt  = 0x%lx\n", type->name, type->cnt);

	for_each_memblock_type(idx, type, rgn) {
		char nid_buf[32] = "";

		base = rgn->base;
		size = rgn->size;
		end = base + size - 1;
		flags = rgn->flags;
#ifdef CONFIG_HAVE_MEMBLOCK_NODE_MAP
		if (memblock_get_region_node(rgn) != MAX_NUMNODES)
			snprintf(nid_buf, sizeof(nid_buf), " on node %d",
				 memblock_get_region_node(rgn));
#endif
		pr_info(" %s[%#x]\t[%pa-%pa], %pa bytes%s flags: %#x\n",
			type->name, idx, &base, &end, &size, nid_buf, flags);
	}
}

void __init_memblock __memblock_dump_all(void)
{
	pr_info("MEMBLOCK configuration:\n");
	pr_info(" memory size = %pa reserved size = %pa\n",
		&memblock.memory.total_size,
		&memblock.reserved.total_size);

	memblock_dump(&memblock.memory);
	memblock_dump(&memblock.reserved);
#ifdef CONFIG_HAVE_MEMBLOCK_PHYS_MAP
	memblock_dump(&memblock.physmem);
#endif
}

void __init memblock_allow_resize(void)
{
	memblock_can_resize = 1;
}

static int __init early_memblock(char *p)
{
	if (p && strstr(p, "debug"))
		memblock_debug = 1;
	return 0;
}
early_param("memblock", early_memblock);

static void __init __free_pages_memory(unsigned long start, unsigned long end)
{
	int order;

	while (start < end) {
		order = min(MAX_ORDER - 1UL, __ffs(start));

		while (start + (1UL << order) > end)
			order--;

		memblock_free_pages(pfn_to_page(start), start, order);

		start += (1UL << order);
	}
}

static unsigned long __init __free_memory_core(phys_addr_t start,
				 phys_addr_t end)
{
	unsigned long start_pfn = PFN_UP(start);
	unsigned long end_pfn = min_t(unsigned long,
				      PFN_DOWN(end), max_low_pfn);

	if (start_pfn >= end_pfn)
		return 0;

	__free_pages_memory(start_pfn, end_pfn);

	return end_pfn - start_pfn;
}

static unsigned long __init free_low_memory_core_early(void)
{
	unsigned long count = 0;
	phys_addr_t start, end;
	u64 i;

	memblock_clear_hotplug(0, -1);

	for_each_reserved_mem_region(i, &start, &end)
		reserve_bootmem_region(start, end);

	/*
	 * We need to use NUMA_NO_NODE instead of NODE_DATA(0)->node_id
	 *  because in some case like Node0 doesn't have RAM installed
	 *  low ram will be on Node1
	 */
	for_each_free_mem_range(i, NUMA_NO_NODE, MEMBLOCK_NONE, &start, &end,
				NULL)
		count += __free_memory_core(start, end);

	return count;
}

static int reset_managed_pages_done __initdata;

void reset_node_managed_pages(pg_data_t *pgdat)
{
	struct zone *z;

	for (z = pgdat->node_zones; z < pgdat->node_zones + MAX_NR_ZONES; z++)
		atomic_long_set(&z->managed_pages, 0);
}

void __init reset_all_zones_managed_pages(void)
{
	struct pglist_data *pgdat;

	if (reset_managed_pages_done)
		return;

	for_each_online_pgdat(pgdat)
		reset_node_managed_pages(pgdat);

	reset_managed_pages_done = 1;
}

/**
 * memblock_free_all - release free pages to the buddy allocator
 *
 * Return: the number of pages actually released.
 */
unsigned long __init memblock_free_all(void)
{
	unsigned long pages;

	reset_all_zones_managed_pages();

	pages = free_low_memory_core_early();
	totalram_pages_add(pages);

	return pages;
}

#if defined(CONFIG_DEBUG_FS) && defined(CONFIG_ARCH_KEEP_MEMBLOCK)

static int memblock_debug_show(struct seq_file *m, void *private)
{
	struct memblock_type *type = m->private;
	struct memblock_region *reg;
	int i;
	phys_addr_t end;

	for (i = 0; i < type->cnt; i++) {
		reg = &type->regions[i];
		end = reg->base + reg->size - 1;

		seq_printf(m, "%4d: ", i);
		seq_printf(m, "%pa..%pa\n", &reg->base, &end);
	}
	return 0;
}
DEFINE_SHOW_ATTRIBUTE(memblock_debug);

static int __init memblock_init_debugfs(void)
{
	struct dentry *root = debugfs_create_dir("memblock", NULL);

	debugfs_create_file("memory", 0444, root,
			    &memblock.memory, &memblock_debug_fops);
	debugfs_create_file("reserved", 0444, root,
			    &memblock.reserved, &memblock_debug_fops);
#ifdef CONFIG_HAVE_MEMBLOCK_PHYS_MAP
	debugfs_create_file("physmem", 0444, root,
			    &memblock.physmem, &memblock_debug_fops);
#endif

	return 0;
}
__initcall(memblock_init_debugfs);

#endif /* CONFIG_DEBUG_FS */<|MERGE_RESOLUTION|>--- conflicted
+++ resolved
@@ -1550,31 +1550,8 @@
 					   min_addr, max_addr, nid);
 	if (ptr)
 		memset(ptr, 0, size);
-<<<<<<< HEAD
-		return ptr;
-	}
-
-	panic("%s: Failed to allocate %llu bytes align=0x%llx nid=%d from=%pa max_addr=%pa\n",
-	      __func__, (u64)size, (u64)align, nid, &min_addr, &max_addr);
-	return NULL;
-}
-#endif
-
-/**
- * __memblock_free_early - free boot memory block
- * @base: phys starting address of the  boot memory block
- * @size: size of the boot memory block in bytes
- *
- * Free boot memory block previously allocated by memblock_virt_alloc_xx() API.
- * The freeing memory will not be released to the buddy allocator.
- */
-void __init __memblock_free_early(phys_addr_t base, phys_addr_t size)
-{
-	memblock_free(base, size);
-=======
 
 	return ptr;
->>>>>>> f7688b48
 }
 
 /**
