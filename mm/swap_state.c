--- conflicted
+++ resolved
@@ -21,12 +21,7 @@
 #include <linux/vmalloc.h>
 #include <linux/swap_slots.h>
 #include <linux/huge_mm.h>
-<<<<<<< HEAD
-
-#include <asm/pgtable.h>
-=======
 #include <linux/shmem_fs.h>
->>>>>>> d1988041
 #include "internal.h"
 
 /*
@@ -506,26 +501,10 @@
 		if (!err)
 			break;
 
-<<<<<<< HEAD
-		/* May fail (-ENOMEM) if XArray node allocation failed. */
-		__SetPageLocked(new_page);
-		__SetPageSwapBacked(new_page);
-		err = add_to_swap_cache(new_page, entry,
-					gfp_mask & GFP_RECLAIM_MASK);
-		if (likely(!err)) {
-			/* Initiate read into locked page */
-			SetPageWorkingset(new_page);
-			lru_cache_add_anon(new_page);
-			*new_page_allocated = true;
-			return new_page;
-		}
-		__ClearPageLocked(new_page);
-=======
 		put_page(page);
 		if (err != -EEXIST)
 			return NULL;
 
->>>>>>> d1988041
 		/*
 		 * We might race against __delete_from_swap_cache(), and
 		 * stumble across a swap_map entry whose SWAP_HAS_CACHE
