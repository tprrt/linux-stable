--- conflicted
+++ resolved
@@ -3561,7 +3561,6 @@
 	 * Pioneer DJ DJM-250MK2
 	 * PCM is 8 channels out @ 48 fixed (endpoint 0x01)
 	 * and 8 channels in @ 48 fixed (endpoint 0x82).
-<<<<<<< HEAD
 	 *
 	 * Both playback and recording is working, even simultaneously.
 	 *
@@ -3579,25 +3578,6 @@
 	 *  - AUX
 	 *  - REC OUT
 	 *
-=======
-	 *
-	 * Both playback and recording is working, even simultaneously.
-	 *
-	 * Playback channels could be mapped to:
-	 *  - CH1
-	 *  - CH2
-	 *  - AUX
-	 *
-	 * Recording channels could be mapped to:
-	 *  - Post CH1 Fader
-	 *  - Post CH2 Fader
-	 *  - Cross Fader A
-	 *  - Cross Fader B
-	 *  - MIC
-	 *  - AUX
-	 *  - REC OUT
-	 *
->>>>>>> 85b047c6
 	 * There is remaining problem with recording directly from PHONO/LINE.
 	 * If we map a channel to:
 	 *  - CH1 Control Tone PHONO
