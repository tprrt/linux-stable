--- conflicted
+++ resolved
@@ -850,16 +850,6 @@
 
 	case SKL_MODULE_TYPE_MIXER:
 	case SKL_MODULE_TYPE_KPB:
-<<<<<<< HEAD
-		return sizeof(struct skl_base_cfg);
-
-	default:
-		/*
-		 * return only base cfg when no specific module type is
-		 * specified
-		 */
-=======
->>>>>>> 3b17187f
 		return sizeof(struct skl_base_cfg);
 
 	case SKL_MODULE_TYPE_ALGO:
@@ -919,13 +909,6 @@
 
 	case SKL_MODULE_TYPE_MIXER:
 	case SKL_MODULE_TYPE_KPB:
-<<<<<<< HEAD
-		skl_set_base_module_format(skl, module_config, *param_data);
-		break;
-
-	default:
-=======
->>>>>>> 3b17187f
 		skl_set_base_module_format(skl, module_config, *param_data);
 		break;
 
