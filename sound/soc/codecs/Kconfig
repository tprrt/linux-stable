--- conflicted
+++ resolved
@@ -1143,22 +1143,15 @@
 
 config SND_SOC_RT5682
 	tristate
-<<<<<<< HEAD
-	depends on I2C || SOUNDWIRE
-	depends on SOUNDWIRE || !SOUNDWIRE
-	depends on I2C || !I2C
-=======
 
 config SND_SOC_RT5682_I2C
 	tristate
 	depends on I2C
 	select SND_SOC_RT5682
->>>>>>> ad8c735b
 
 config SND_SOC_RT5682_SDW
 	tristate "Realtek RT5682 Codec - SDW"
 	depends on SOUNDWIRE
-	depends on I2C || !I2C
 	select SND_SOC_RT5682
 	select REGMAP_SOUNDWIRE
 
