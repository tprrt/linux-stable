// SPDX-License-Identifier: (GPL-2.0-only OR BSD-3-Clause)
//
// This file is provided under a dual BSD/GPLv2 license.  When using or
// redistributing this file, you may do so under either license.
//
// Copyright(c) 2018 Intel Corporation. All rights reserved.
//
// Authors: Keyon Jie <yang.jie@linux.intel.com>
//

#include <linux/module.h>
#include <sound/hdaudio_ext.h>
#include <sound/hda_register.h>
#include <sound/hda_codec.h>
#include <sound/hda_i915.h>
#include <sound/sof.h>
#include "../ops.h"
#include "hda.h"
#if IS_ENABLED(CONFIG_SND_SOC_SOF_HDA_AUDIO_CODEC)
#include "../../codecs/hdac_hda.h"
#endif /* CONFIG_SND_SOC_SOF_HDA_AUDIO_CODEC */

#if IS_ENABLED(CONFIG_SND_SOC_SOF_HDA_AUDIO_CODEC)
#define IDISP_VID_INTEL	0x80860000

/* load the legacy HDA codec driver */
<<<<<<< HEAD
static int hda_codec_load_module(struct hda_codec *codec)
=======
static int request_codec_module(struct hda_codec *codec)
>>>>>>> d1988041
{
#ifdef MODULE
	char alias[MODULE_NAME_LEN];
	const char *mod = NULL;

<<<<<<< HEAD
	snd_hdac_codec_modalias(&codec->core, alias, sizeof(alias));
	dev_dbg(&codec->core.dev, "loading codec module: %s\n", module);
	request_module(module);
#endif
	return device_attach(hda_codec_dev(codec));
}
=======
	switch (codec->probe_id) {
	case HDA_CODEC_ID_GENERIC:
#if IS_MODULE(CONFIG_SND_HDA_GENERIC)
		mod = "snd-hda-codec-generic";
#endif
		break;
	default:
		snd_hdac_codec_modalias(&codec->core, alias, sizeof(alias));
		mod = alias;
		break;
	}

	if (mod) {
		dev_dbg(&codec->core.dev, "loading codec module: %s\n", mod);
		request_module(mod);
	}
#endif /* MODULE */
	return device_attach(hda_codec_dev(codec));
}

static int hda_codec_load_module(struct hda_codec *codec)
{
	int ret = request_codec_module(codec);

	if (ret <= 0) {
		codec->probe_id = HDA_CODEC_ID_GENERIC;
		ret = request_codec_module(codec);
	}

	return ret;
}
>>>>>>> d1988041

/* enable controller wake up event for all codecs with jack connectors */
void hda_codec_jack_wake_enable(struct snd_sof_dev *sdev)
{
	struct hda_bus *hbus = sof_to_hbus(sdev);
	struct hdac_bus *bus = sof_to_bus(sdev);
	struct hda_codec *codec;
	unsigned int mask = 0;

	list_for_each_codec(codec, hbus)
		if (codec->jacktbl.used)
			mask |= BIT(codec->core.addr);

	snd_hdac_chip_updatew(bus, WAKEEN, STATESTS_INT_MASK, mask);
}

/* check jack status after resuming from suspend mode */
void hda_codec_jack_check(struct snd_sof_dev *sdev)
{
	struct hda_bus *hbus = sof_to_hbus(sdev);
	struct hdac_bus *bus = sof_to_bus(sdev);
	struct hda_codec *codec;

	/* disable controller Wake Up event*/
	snd_hdac_chip_updatew(bus, WAKEEN, STATESTS_INT_MASK, 0);

	list_for_each_codec(codec, hbus)
		/*
		 * Wake up all jack-detecting codecs regardless whether an event
		 * has been recorded in STATESTS
		 */
		if (codec->jacktbl.used)
			schedule_delayed_work(&codec->jackpoll_work,
					      codec->jackpoll_interval);
}
#else
void hda_codec_jack_wake_enable(struct snd_sof_dev *sdev) {}
void hda_codec_jack_check(struct snd_sof_dev *sdev) {}
#endif /* CONFIG_SND_SOC_SOF_HDA_AUDIO_CODEC */
EXPORT_SYMBOL_NS(hda_codec_jack_wake_enable, SND_SOC_SOF_HDA_AUDIO_CODEC);
EXPORT_SYMBOL_NS(hda_codec_jack_check, SND_SOC_SOF_HDA_AUDIO_CODEC);

#if IS_ENABLED(CONFIG_SND_HDA_GENERIC)
#define is_generic_config(bus) \
	((bus)->modelname && !strcmp((bus)->modelname, "generic"))
#else
#define is_generic_config(x)	0
#endif

/* probe individual codec */
static int hda_codec_probe(struct snd_sof_dev *sdev, int address,
			   bool hda_codec_use_common_hdmi)
{
#if IS_ENABLED(CONFIG_SND_SOC_SOF_HDA_AUDIO_CODEC)
	struct hdac_hda_priv *hda_priv;
	struct hda_codec *codec;
	int type = HDA_DEV_LEGACY;
#endif
	struct hda_bus *hbus = sof_to_hbus(sdev);
	struct hdac_device *hdev;
	u32 hda_cmd = (address << 28) | (AC_NODE_ROOT << 20) |
		(AC_VERB_PARAMETERS << 8) | AC_PAR_VENDOR_ID;
	u32 resp = -1;
	int ret;

	mutex_lock(&hbus->core.cmd_mutex);
	snd_hdac_bus_send_cmd(&hbus->core, hda_cmd);
	snd_hdac_bus_get_response(&hbus->core, address, &resp);
	mutex_unlock(&hbus->core.cmd_mutex);
	if (resp == -1)
		return -EIO;
	dev_dbg(sdev->dev, "HDA codec #%d probed OK: response: %x\n",
		address, resp);

#if IS_ENABLED(CONFIG_SND_SOC_SOF_HDA_AUDIO_CODEC)
	hda_priv = devm_kzalloc(sdev->dev, sizeof(*hda_priv), GFP_KERNEL);
	if (!hda_priv)
		return -ENOMEM;

	hda_priv->codec.bus = hbus;
	hdev = &hda_priv->codec.core;
	codec = &hda_priv->codec;

	/* only probe ASoC codec drivers for HDAC-HDMI */
	if (!hda_codec_use_common_hdmi && (resp & 0xFFFF0000) == IDISP_VID_INTEL)
		type = HDA_DEV_ASOC;

	ret = snd_hdac_ext_bus_device_init(&hbus->core, address, hdev, type);
	if (ret < 0)
		return ret;

<<<<<<< HEAD
	/* use legacy bus only for HDA codecs, idisp uses ext bus */
	if ((resp & 0xFFFF0000) != IDISP_VID_INTEL) {
		hdev->type = HDA_DEV_LEGACY;
		ret = hda_codec_load_module(&hda_priv->codec);
		/*
		 * handle ret==0 (no driver bound) as an error, but pass
		 * other return codes without modification
		 */
		if (ret == 0)
			ret = -ENOENT;
	}

	return ret;
=======
	if ((resp & 0xFFFF0000) == IDISP_VID_INTEL) {
		if (!hdev->bus->audio_component) {
			dev_dbg(sdev->dev,
				"iDisp hw present but no driver\n");
			goto error;
		}
		hda_priv->need_display_power = true;
	}

	if (is_generic_config(hbus))
		codec->probe_id = HDA_CODEC_ID_GENERIC;
	else
		codec->probe_id = 0;

	if (type == HDA_DEV_LEGACY) {
		ret = hda_codec_load_module(codec);
		/*
		 * handle ret==0 (no driver bound) as an error, but pass
		 * other return codes without modification
		 */
		if (ret == 0)
			goto error;
	}

	return ret;

error:
	snd_hdac_ext_bus_device_exit(hdev);
	return -ENOENT;

>>>>>>> d1988041
#else
	hdev = devm_kzalloc(sdev->dev, sizeof(*hdev), GFP_KERNEL);
	if (!hdev)
		return -ENOMEM;

	ret = snd_hdac_ext_bus_device_init(&hbus->core, address, hdev, HDA_DEV_ASOC);

	return ret;
#endif
}

/* Codec initialization */
void hda_codec_probe_bus(struct snd_sof_dev *sdev,
			 bool hda_codec_use_common_hdmi)
{
	struct hdac_bus *bus = sof_to_bus(sdev);
	int i, ret;

	/* probe codecs in avail slots */
	for (i = 0; i < HDA_MAX_CODECS; i++) {

		if (!(bus->codec_mask & (1 << i)))
			continue;

		ret = hda_codec_probe(sdev, i, hda_codec_use_common_hdmi);
		if (ret < 0) {
			dev_warn(bus->dev, "codec #%d probe error, ret: %d\n",
				 i, ret);
			bus->codec_mask &= ~BIT(i);
		}
	}
}
EXPORT_SYMBOL_NS(hda_codec_probe_bus, SND_SOC_SOF_HDA_AUDIO_CODEC);

#if IS_ENABLED(CONFIG_SND_HDA_CODEC_HDMI) || \
	IS_ENABLED(CONFIG_SND_SOC_HDAC_HDMI)

void hda_codec_i915_display_power(struct snd_sof_dev *sdev, bool enable)
{
	struct hdac_bus *bus = sof_to_bus(sdev);

	if (HDA_IDISP_CODEC(bus->codec_mask)) {
		dev_dbg(bus->dev, "Turning i915 HDAC power %d\n", enable);
		snd_hdac_display_power(bus, HDA_CODEC_IDX_CONTROLLER, enable);
	}
}
EXPORT_SYMBOL_NS(hda_codec_i915_display_power, SND_SOC_SOF_HDA_AUDIO_CODEC_I915);

int hda_codec_i915_init(struct snd_sof_dev *sdev)
{
	struct hdac_bus *bus = sof_to_bus(sdev);
	int ret;

	/* i915 exposes a HDA codec for HDMI audio */
	ret = snd_hdac_i915_init(bus);
	if (ret < 0)
		return ret;

	/* codec_mask not yet known, power up for probe */
	snd_hdac_display_power(bus, HDA_CODEC_IDX_CONTROLLER, true);

	return 0;
}
EXPORT_SYMBOL_NS(hda_codec_i915_init, SND_SOC_SOF_HDA_AUDIO_CODEC_I915);

int hda_codec_i915_exit(struct snd_sof_dev *sdev)
{
	struct hdac_bus *bus = sof_to_bus(sdev);

	if (!bus->audio_component)
		return 0;

	/* power down unconditionally */
	snd_hdac_display_power(bus, HDA_CODEC_IDX_CONTROLLER, false);

	return snd_hdac_i915_exit(bus);
}
EXPORT_SYMBOL_NS(hda_codec_i915_exit, SND_SOC_SOF_HDA_AUDIO_CODEC_I915);

#endif

MODULE_LICENSE("Dual BSD/GPL");<|MERGE_RESOLUTION|>--- conflicted
+++ resolved
@@ -24,24 +24,12 @@
 #define IDISP_VID_INTEL	0x80860000
 
 /* load the legacy HDA codec driver */
-<<<<<<< HEAD
-static int hda_codec_load_module(struct hda_codec *codec)
-=======
 static int request_codec_module(struct hda_codec *codec)
->>>>>>> d1988041
 {
 #ifdef MODULE
 	char alias[MODULE_NAME_LEN];
 	const char *mod = NULL;
 
-<<<<<<< HEAD
-	snd_hdac_codec_modalias(&codec->core, alias, sizeof(alias));
-	dev_dbg(&codec->core.dev, "loading codec module: %s\n", module);
-	request_module(module);
-#endif
-	return device_attach(hda_codec_dev(codec));
-}
-=======
 	switch (codec->probe_id) {
 	case HDA_CODEC_ID_GENERIC:
 #if IS_MODULE(CONFIG_SND_HDA_GENERIC)
@@ -73,7 +61,6 @@
 
 	return ret;
 }
->>>>>>> d1988041
 
 /* enable controller wake up event for all codecs with jack connectors */
 void hda_codec_jack_wake_enable(struct snd_sof_dev *sdev)
@@ -165,21 +152,6 @@
 	if (ret < 0)
 		return ret;
 
-<<<<<<< HEAD
-	/* use legacy bus only for HDA codecs, idisp uses ext bus */
-	if ((resp & 0xFFFF0000) != IDISP_VID_INTEL) {
-		hdev->type = HDA_DEV_LEGACY;
-		ret = hda_codec_load_module(&hda_priv->codec);
-		/*
-		 * handle ret==0 (no driver bound) as an error, but pass
-		 * other return codes without modification
-		 */
-		if (ret == 0)
-			ret = -ENOENT;
-	}
-
-	return ret;
-=======
 	if ((resp & 0xFFFF0000) == IDISP_VID_INTEL) {
 		if (!hdev->bus->audio_component) {
 			dev_dbg(sdev->dev,
@@ -210,7 +182,6 @@
 	snd_hdac_ext_bus_device_exit(hdev);
 	return -ENOENT;
 
->>>>>>> d1988041
 #else
 	hdev = devm_kzalloc(sdev->dev, sizeof(*hdev), GFP_KERNEL);
 	if (!hdev)
