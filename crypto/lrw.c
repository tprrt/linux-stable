--- conflicted
+++ resolved
@@ -290,11 +290,7 @@
 	crypto_free_skcipher(ctx->child);
 }
 
-<<<<<<< HEAD
-static void free_inst(struct skcipher_instance *inst)
-=======
 static void lrw_free_instance(struct skcipher_instance *inst)
->>>>>>> d1988041
 {
 	crypto_drop_skcipher(skcipher_instance_ctx(inst));
 	kfree(inst);
@@ -400,11 +396,7 @@
 	inst->alg.encrypt = lrw_encrypt;
 	inst->alg.decrypt = lrw_decrypt;
 
-<<<<<<< HEAD
-	inst->free = free_inst;
-=======
 	inst->free = lrw_free_instance;
->>>>>>> d1988041
 
 	err = skcipher_register_instance(tmpl, inst);
 	if (err) {
