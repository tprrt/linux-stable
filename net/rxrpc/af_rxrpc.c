--- conflicted
+++ resolved
@@ -308,16 +308,10 @@
 		key = NULL; /* a no-security key */
 
 	memset(&p, 0, sizeof(p));
-<<<<<<< HEAD
-	p.user_call_ID = user_call_ID;
-	p.tx_total_len = tx_total_len;
-	p.interruptibility = interruptibility;
-=======
 	p.user_call_ID		= user_call_ID;
 	p.tx_total_len		= tx_total_len;
 	p.interruptibility	= interruptibility;
 	p.kernel		= true;
->>>>>>> d1988041
 
 	memset(&cp, 0, sizeof(cp));
 	cp.local		= rx->local;
