// SPDX-License-Identifier: GPL-2.0-or-later
/*
 * INET		An implementation of the TCP/IP protocol suite for the LINUX
 *		operating system.  INET is implemented using the  BSD Socket
 *		interface as the means of communication with the user level.
 *
 *		Implementation of the Transmission Control Protocol(TCP).
 *
 * Authors:	Ross Biro
 *		Fred N. van Kempen, <waltje@uWalt.NL.Mugnet.ORG>
 *		Mark Evans, <evansmp@uhura.aston.ac.uk>
 *		Corey Minyard <wf-rch!minyard@relay.EU.net>
 *		Florian La Roche, <flla@stud.uni-sb.de>
 *		Charles Hedrick, <hedrick@klinzhai.rutgers.edu>
 *		Linus Torvalds, <torvalds@cs.helsinki.fi>
 *		Alan Cox, <gw4pts@gw4pts.ampr.org>
 *		Matthew Dillon, <dillon@apollo.west.oic.com>
 *		Arnt Gulbrandsen, <agulbra@nvg.unit.no>
 *		Jorge Cwik, <jorge@laser.satlink.net>
 *
 * Fixes:
 *		Alan Cox	:	Numerous verify_area() calls
 *		Alan Cox	:	Set the ACK bit on a reset
 *		Alan Cox	:	Stopped it crashing if it closed while
 *					sk->inuse=1 and was trying to connect
 *					(tcp_err()).
 *		Alan Cox	:	All icmp error handling was broken
 *					pointers passed where wrong and the
 *					socket was looked up backwards. Nobody
 *					tested any icmp error code obviously.
 *		Alan Cox	:	tcp_err() now handled properly. It
 *					wakes people on errors. poll
 *					behaves and the icmp error race
 *					has gone by moving it into sock.c
 *		Alan Cox	:	tcp_send_reset() fixed to work for
 *					everything not just packets for
 *					unknown sockets.
 *		Alan Cox	:	tcp option processing.
 *		Alan Cox	:	Reset tweaked (still not 100%) [Had
 *					syn rule wrong]
 *		Herp Rosmanith  :	More reset fixes
 *		Alan Cox	:	No longer acks invalid rst frames.
 *					Acking any kind of RST is right out.
 *		Alan Cox	:	Sets an ignore me flag on an rst
 *					receive otherwise odd bits of prattle
 *					escape still
 *		Alan Cox	:	Fixed another acking RST frame bug.
 *					Should stop LAN workplace lockups.
 *		Alan Cox	: 	Some tidyups using the new skb list
 *					facilities
 *		Alan Cox	:	sk->keepopen now seems to work
 *		Alan Cox	:	Pulls options out correctly on accepts
 *		Alan Cox	:	Fixed assorted sk->rqueue->next errors
 *		Alan Cox	:	PSH doesn't end a TCP read. Switched a
 *					bit to skb ops.
 *		Alan Cox	:	Tidied tcp_data to avoid a potential
 *					nasty.
 *		Alan Cox	:	Added some better commenting, as the
 *					tcp is hard to follow
 *		Alan Cox	:	Removed incorrect check for 20 * psh
 *	Michael O'Reilly	:	ack < copied bug fix.
 *	Johannes Stille		:	Misc tcp fixes (not all in yet).
 *		Alan Cox	:	FIN with no memory -> CRASH
 *		Alan Cox	:	Added socket option proto entries.
 *					Also added awareness of them to accept.
 *		Alan Cox	:	Added TCP options (SOL_TCP)
 *		Alan Cox	:	Switched wakeup calls to callbacks,
 *					so the kernel can layer network
 *					sockets.
 *		Alan Cox	:	Use ip_tos/ip_ttl settings.
 *		Alan Cox	:	Handle FIN (more) properly (we hope).
 *		Alan Cox	:	RST frames sent on unsynchronised
 *					state ack error.
 *		Alan Cox	:	Put in missing check for SYN bit.
 *		Alan Cox	:	Added tcp_select_window() aka NET2E
 *					window non shrink trick.
 *		Alan Cox	:	Added a couple of small NET2E timer
 *					fixes
 *		Charles Hedrick :	TCP fixes
 *		Toomas Tamm	:	TCP window fixes
 *		Alan Cox	:	Small URG fix to rlogin ^C ack fight
 *		Charles Hedrick	:	Rewrote most of it to actually work
 *		Linus		:	Rewrote tcp_read() and URG handling
 *					completely
 *		Gerhard Koerting:	Fixed some missing timer handling
 *		Matthew Dillon  :	Reworked TCP machine states as per RFC
 *		Gerhard Koerting:	PC/TCP workarounds
 *		Adam Caldwell	:	Assorted timer/timing errors
 *		Matthew Dillon	:	Fixed another RST bug
 *		Alan Cox	:	Move to kernel side addressing changes.
 *		Alan Cox	:	Beginning work on TCP fastpathing
 *					(not yet usable)
 *		Arnt Gulbrandsen:	Turbocharged tcp_check() routine.
 *		Alan Cox	:	TCP fast path debugging
 *		Alan Cox	:	Window clamping
 *		Michael Riepe	:	Bug in tcp_check()
 *		Matt Dillon	:	More TCP improvements and RST bug fixes
 *		Matt Dillon	:	Yet more small nasties remove from the
 *					TCP code (Be very nice to this man if
 *					tcp finally works 100%) 8)
 *		Alan Cox	:	BSD accept semantics.
 *		Alan Cox	:	Reset on closedown bug.
 *	Peter De Schrijver	:	ENOTCONN check missing in tcp_sendto().
 *		Michael Pall	:	Handle poll() after URG properly in
 *					all cases.
 *		Michael Pall	:	Undo the last fix in tcp_read_urg()
 *					(multi URG PUSH broke rlogin).
 *		Michael Pall	:	Fix the multi URG PUSH problem in
 *					tcp_readable(), poll() after URG
 *					works now.
 *		Michael Pall	:	recv(...,MSG_OOB) never blocks in the
 *					BSD api.
 *		Alan Cox	:	Changed the semantics of sk->socket to
 *					fix a race and a signal problem with
 *					accept() and async I/O.
 *		Alan Cox	:	Relaxed the rules on tcp_sendto().
 *		Yury Shevchuk	:	Really fixed accept() blocking problem.
 *		Craig I. Hagan  :	Allow for BSD compatible TIME_WAIT for
 *					clients/servers which listen in on
 *					fixed ports.
 *		Alan Cox	:	Cleaned the above up and shrank it to
 *					a sensible code size.
 *		Alan Cox	:	Self connect lockup fix.
 *		Alan Cox	:	No connect to multicast.
 *		Ross Biro	:	Close unaccepted children on master
 *					socket close.
 *		Alan Cox	:	Reset tracing code.
 *		Alan Cox	:	Spurious resets on shutdown.
 *		Alan Cox	:	Giant 15 minute/60 second timer error
 *		Alan Cox	:	Small whoops in polling before an
 *					accept.
 *		Alan Cox	:	Kept the state trace facility since
 *					it's handy for debugging.
 *		Alan Cox	:	More reset handler fixes.
 *		Alan Cox	:	Started rewriting the code based on
 *					the RFC's for other useful protocol
 *					references see: Comer, KA9Q NOS, and
 *					for a reference on the difference
 *					between specifications and how BSD
 *					works see the 4.4lite source.
 *		A.N.Kuznetsov	:	Don't time wait on completion of tidy
 *					close.
 *		Linus Torvalds	:	Fin/Shutdown & copied_seq changes.
 *		Linus Torvalds	:	Fixed BSD port reuse to work first syn
 *		Alan Cox	:	Reimplemented timers as per the RFC
 *					and using multiple timers for sanity.
 *		Alan Cox	:	Small bug fixes, and a lot of new
 *					comments.
 *		Alan Cox	:	Fixed dual reader crash by locking
 *					the buffers (much like datagram.c)
 *		Alan Cox	:	Fixed stuck sockets in probe. A probe
 *					now gets fed up of retrying without
 *					(even a no space) answer.
 *		Alan Cox	:	Extracted closing code better
 *		Alan Cox	:	Fixed the closing state machine to
 *					resemble the RFC.
 *		Alan Cox	:	More 'per spec' fixes.
 *		Jorge Cwik	:	Even faster checksumming.
 *		Alan Cox	:	tcp_data() doesn't ack illegal PSH
 *					only frames. At least one pc tcp stack
 *					generates them.
 *		Alan Cox	:	Cache last socket.
 *		Alan Cox	:	Per route irtt.
 *		Matt Day	:	poll()->select() match BSD precisely on error
 *		Alan Cox	:	New buffers
 *		Marc Tamsky	:	Various sk->prot->retransmits and
 *					sk->retransmits misupdating fixed.
 *					Fixed tcp_write_timeout: stuck close,
 *					and TCP syn retries gets used now.
 *		Mark Yarvis	:	In tcp_read_wakeup(), don't send an
 *					ack if state is TCP_CLOSED.
 *		Alan Cox	:	Look up device on a retransmit - routes may
 *					change. Doesn't yet cope with MSS shrink right
 *					but it's a start!
 *		Marc Tamsky	:	Closing in closing fixes.
 *		Mike Shaver	:	RFC1122 verifications.
 *		Alan Cox	:	rcv_saddr errors.
 *		Alan Cox	:	Block double connect().
 *		Alan Cox	:	Small hooks for enSKIP.
 *		Alexey Kuznetsov:	Path MTU discovery.
 *		Alan Cox	:	Support soft errors.
 *		Alan Cox	:	Fix MTU discovery pathological case
 *					when the remote claims no mtu!
 *		Marc Tamsky	:	TCP_CLOSE fix.
 *		Colin (G3TNE)	:	Send a reset on syn ack replies in
 *					window but wrong (fixes NT lpd problems)
 *		Pedro Roque	:	Better TCP window handling, delayed ack.
 *		Joerg Reuter	:	No modification of locked buffers in
 *					tcp_do_retransmit()
 *		Eric Schenk	:	Changed receiver side silly window
 *					avoidance algorithm to BSD style
 *					algorithm. This doubles throughput
 *					against machines running Solaris,
 *					and seems to result in general
 *					improvement.
 *	Stefan Magdalinski	:	adjusted tcp_readable() to fix FIONREAD
 *	Willy Konynenberg	:	Transparent proxying support.
 *	Mike McLagan		:	Routing by source
 *		Keith Owens	:	Do proper merging with partial SKB's in
 *					tcp_do_sendmsg to avoid burstiness.
 *		Eric Schenk	:	Fix fast close down bug with
 *					shutdown() followed by close().
 *		Andi Kleen 	:	Make poll agree with SIGIO
 *	Salvatore Sanfilippo	:	Support SO_LINGER with linger == 1 and
 *					lingertime == 0 (RFC 793 ABORT Call)
 *	Hirokazu Takahashi	:	Use copy_from_user() instead of
 *					csum_and_copy_from_user() if possible.
 *
 * Description of States:
 *
 *	TCP_SYN_SENT		sent a connection request, waiting for ack
 *
 *	TCP_SYN_RECV		received a connection request, sent ack,
 *				waiting for final ack in three-way handshake.
 *
 *	TCP_ESTABLISHED		connection established
 *
 *	TCP_FIN_WAIT1		our side has shutdown, waiting to complete
 *				transmission of remaining buffered data
 *
 *	TCP_FIN_WAIT2		all buffered data sent, waiting for remote
 *				to shutdown
 *
 *	TCP_CLOSING		both sides have shutdown but we still have
 *				data we have to finish sending
 *
 *	TCP_TIME_WAIT		timeout to catch resent junk before entering
 *				closed, can only be entered from FIN_WAIT2
 *				or CLOSING.  Required because the other end
 *				may not have gotten our last ACK causing it
 *				to retransmit the data packet (which we ignore)
 *
 *	TCP_CLOSE_WAIT		remote side has shutdown and is waiting for
 *				us to finish writing our data and to shutdown
 *				(we have to close() to move on to LAST_ACK)
 *
 *	TCP_LAST_ACK		out side has shutdown after remote has
 *				shutdown.  There may still be data in our
 *				buffer that we have to finish sending
 *
 *	TCP_CLOSE		socket is finished
 */

#define pr_fmt(fmt) "TCP: " fmt

#include <crypto/hash.h>
#include <linux/kernel.h>
#include <linux/module.h>
#include <linux/types.h>
#include <linux/fcntl.h>
#include <linux/poll.h>
#include <linux/inet_diag.h>
#include <linux/init.h>
#include <linux/fs.h>
#include <linux/skbuff.h>
#include <linux/scatterlist.h>
#include <linux/splice.h>
#include <linux/net.h>
#include <linux/socket.h>
#include <linux/random.h>
#include <linux/memblock.h>
#include <linux/highmem.h>
#include <linux/swap.h>
#include <linux/cache.h>
#include <linux/err.h>
#include <linux/time.h>
#include <linux/slab.h>
#include <linux/errqueue.h>
#include <linux/static_key.h>
#include <linux/btf.h>

#include <net/icmp.h>
#include <net/inet_common.h>
#include <net/tcp.h>
#include <net/mptcp.h>
#include <net/xfrm.h>
#include <net/ip.h>
#include <net/sock.h>

#include <linux/uaccess.h>
#include <asm/ioctls.h>
#include <net/busy_poll.h>

<<<<<<< HEAD
=======
/* Track pending CMSGs. */
enum {
	TCP_CMSG_INQ = 1,
	TCP_CMSG_TS = 2
};

>>>>>>> 3b17187f
DEFINE_PER_CPU(unsigned int, tcp_orphan_count);
EXPORT_PER_CPU_SYMBOL_GPL(tcp_orphan_count);

long sysctl_tcp_mem[3] __read_mostly;
EXPORT_SYMBOL(sysctl_tcp_mem);

atomic_long_t tcp_memory_allocated;	/* Current allocated memory. */
EXPORT_SYMBOL(tcp_memory_allocated);

#if IS_ENABLED(CONFIG_SMC)
DEFINE_STATIC_KEY_FALSE(tcp_have_smc);
EXPORT_SYMBOL(tcp_have_smc);
#endif

/*
 * Current number of TCP sockets.
 */
struct percpu_counter tcp_sockets_allocated;
EXPORT_SYMBOL(tcp_sockets_allocated);

/*
 * TCP splice context
 */
struct tcp_splice_state {
	struct pipe_inode_info *pipe;
	size_t len;
	unsigned int flags;
};

/*
 * Pressure flag: try to collapse.
 * Technical note: it is used by multiple contexts non atomically.
 * All the __sk_mem_schedule() is of this nature: accounting
 * is strict, actions are advisory and have some latency.
 */
unsigned long tcp_memory_pressure __read_mostly;
EXPORT_SYMBOL_GPL(tcp_memory_pressure);

DEFINE_STATIC_KEY_FALSE(tcp_rx_skb_cache_key);
EXPORT_SYMBOL(tcp_rx_skb_cache_key);

DEFINE_STATIC_KEY_FALSE(tcp_tx_skb_cache_key);

void tcp_enter_memory_pressure(struct sock *sk)
{
	unsigned long val;

	if (READ_ONCE(tcp_memory_pressure))
		return;
	val = jiffies;

	if (!val)
		val--;
	if (!cmpxchg(&tcp_memory_pressure, 0, val))
		NET_INC_STATS(sock_net(sk), LINUX_MIB_TCPMEMORYPRESSURES);
}
EXPORT_SYMBOL_GPL(tcp_enter_memory_pressure);

void tcp_leave_memory_pressure(struct sock *sk)
{
	unsigned long val;

	if (!READ_ONCE(tcp_memory_pressure))
		return;
	val = xchg(&tcp_memory_pressure, 0);
	if (val)
		NET_ADD_STATS(sock_net(sk), LINUX_MIB_TCPMEMORYPRESSURESCHRONO,
			      jiffies_to_msecs(jiffies - val));
}
EXPORT_SYMBOL_GPL(tcp_leave_memory_pressure);

/* Convert seconds to retransmits based on initial and max timeout */
static u8 secs_to_retrans(int seconds, int timeout, int rto_max)
{
	u8 res = 0;

	if (seconds > 0) {
		int period = timeout;

		res = 1;
		while (seconds > period && res < 255) {
			res++;
			timeout <<= 1;
			if (timeout > rto_max)
				timeout = rto_max;
			period += timeout;
		}
	}
	return res;
}

/* Convert retransmits to seconds based on initial and max timeout */
static int retrans_to_secs(u8 retrans, int timeout, int rto_max)
{
	int period = 0;

	if (retrans > 0) {
		period = timeout;
		while (--retrans) {
			timeout <<= 1;
			if (timeout > rto_max)
				timeout = rto_max;
			period += timeout;
		}
	}
	return period;
}

static u64 tcp_compute_delivery_rate(const struct tcp_sock *tp)
{
	u32 rate = READ_ONCE(tp->rate_delivered);
	u32 intv = READ_ONCE(tp->rate_interval_us);
	u64 rate64 = 0;

	if (rate && intv) {
		rate64 = (u64)rate * tp->mss_cache * USEC_PER_SEC;
		do_div(rate64, intv);
	}
	return rate64;
}

/* Address-family independent initialization for a tcp_sock.
 *
 * NOTE: A lot of things set to zero explicitly by call to
 *       sk_alloc() so need not be done here.
 */
void tcp_init_sock(struct sock *sk)
{
	struct inet_connection_sock *icsk = inet_csk(sk);
	struct tcp_sock *tp = tcp_sk(sk);

	tp->out_of_order_queue = RB_ROOT;
	sk->tcp_rtx_queue = RB_ROOT;
	tcp_init_xmit_timers(sk);
	INIT_LIST_HEAD(&tp->tsq_node);
	INIT_LIST_HEAD(&tp->tsorted_sent_queue);

	icsk->icsk_rto = TCP_TIMEOUT_INIT;
	icsk->icsk_rto_min = TCP_RTO_MIN;
	icsk->icsk_delack_max = TCP_DELACK_MAX;
	tp->mdev_us = jiffies_to_usecs(TCP_TIMEOUT_INIT);
	minmax_reset(&tp->rtt_min, tcp_jiffies32, ~0U);

	/* So many TCP implementations out there (incorrectly) count the
	 * initial SYN frame in their delayed-ACK and congestion control
	 * algorithms that we must have the following bandaid to talk
	 * efficiently to them.  -DaveM
	 */
	tp->snd_cwnd = TCP_INIT_CWND;

	/* There's a bubble in the pipe until at least the first ACK. */
	tp->app_limited = ~0U;

	/* See draft-stevens-tcpca-spec-01 for discussion of the
	 * initialization of these values.
	 */
	tp->snd_ssthresh = TCP_INFINITE_SSTHRESH;
	tp->snd_cwnd_clamp = ~0;
	tp->mss_cache = TCP_MSS_DEFAULT;

	tp->reordering = sock_net(sk)->ipv4.sysctl_tcp_reordering;
	tcp_assign_congestion_control(sk);

	tp->tsoffset = 0;
	tp->rack.reo_wnd_steps = 1;

	sk->sk_write_space = sk_stream_write_space;
	sock_set_flag(sk, SOCK_USE_WRITE_QUEUE);

	icsk->icsk_sync_mss = tcp_sync_mss;

	WRITE_ONCE(sk->sk_sndbuf, sock_net(sk)->ipv4.sysctl_tcp_wmem[1]);
	WRITE_ONCE(sk->sk_rcvbuf, sock_net(sk)->ipv4.sysctl_tcp_rmem[1]);

	sk_sockets_allocated_inc(sk);
	sk->sk_route_forced_caps = NETIF_F_GSO;
}
EXPORT_SYMBOL(tcp_init_sock);

static void tcp_tx_timestamp(struct sock *sk, u16 tsflags)
{
	struct sk_buff *skb = tcp_write_queue_tail(sk);

	if (tsflags && skb) {
		struct skb_shared_info *shinfo = skb_shinfo(skb);
		struct tcp_skb_cb *tcb = TCP_SKB_CB(skb);

		sock_tx_timestamp(sk, tsflags, &shinfo->tx_flags);
		if (tsflags & SOF_TIMESTAMPING_TX_ACK)
			tcb->txstamp_ack = 1;
		if (tsflags & SOF_TIMESTAMPING_TX_RECORD_MASK)
			shinfo->tskey = TCP_SKB_CB(skb)->seq + skb->len - 1;
	}
}

static bool tcp_stream_is_readable(struct sock *sk, int target)
{
	if (tcp_epollin_ready(sk, target))
		return true;
	return sk_is_readable(sk);
}

/*
 *	Wait for a TCP event.
 *
 *	Note that we don't need to lock the socket, as the upper poll layers
 *	take care of normal races (between the test and the event) and we don't
 *	go look at any of the socket buffers directly.
 */
__poll_t tcp_poll(struct file *file, struct socket *sock, poll_table *wait)
{
	__poll_t mask;
	struct sock *sk = sock->sk;
	const struct tcp_sock *tp = tcp_sk(sk);
	int state;

	sock_poll_wait(file, sock, wait);

	state = inet_sk_state_load(sk);
	if (state == TCP_LISTEN)
		return inet_csk_listen_poll(sk);

	/* Socket is not locked. We are protected from async events
	 * by poll logic and correct handling of state changes
	 * made by other threads is impossible in any case.
	 */

	mask = 0;

	/*
	 * EPOLLHUP is certainly not done right. But poll() doesn't
	 * have a notion of HUP in just one direction, and for a
	 * socket the read side is more interesting.
	 *
	 * Some poll() documentation says that EPOLLHUP is incompatible
	 * with the EPOLLOUT/POLLWR flags, so somebody should check this
	 * all. But careful, it tends to be safer to return too many
	 * bits than too few, and you can easily break real applications
	 * if you don't tell them that something has hung up!
	 *
	 * Check-me.
	 *
	 * Check number 1. EPOLLHUP is _UNMASKABLE_ event (see UNIX98 and
	 * our fs/select.c). It means that after we received EOF,
	 * poll always returns immediately, making impossible poll() on write()
	 * in state CLOSE_WAIT. One solution is evident --- to set EPOLLHUP
	 * if and only if shutdown has been made in both directions.
	 * Actually, it is interesting to look how Solaris and DUX
	 * solve this dilemma. I would prefer, if EPOLLHUP were maskable,
	 * then we could set it on SND_SHUTDOWN. BTW examples given
	 * in Stevens' books assume exactly this behaviour, it explains
	 * why EPOLLHUP is incompatible with EPOLLOUT.	--ANK
	 *
	 * NOTE. Check for TCP_CLOSE is added. The goal is to prevent
	 * blocking on fresh not-connected or disconnected socket. --ANK
	 */
	if (sk->sk_shutdown == SHUTDOWN_MASK || state == TCP_CLOSE)
		mask |= EPOLLHUP;
	if (sk->sk_shutdown & RCV_SHUTDOWN)
		mask |= EPOLLIN | EPOLLRDNORM | EPOLLRDHUP;

	/* Connected or passive Fast Open socket? */
	if (state != TCP_SYN_SENT &&
	    (state != TCP_SYN_RECV || rcu_access_pointer(tp->fastopen_rsk))) {
		int target = sock_rcvlowat(sk, 0, INT_MAX);

		if (READ_ONCE(tp->urg_seq) == READ_ONCE(tp->copied_seq) &&
		    !sock_flag(sk, SOCK_URGINLINE) &&
		    tp->urg_data)
			target++;

		if (tcp_stream_is_readable(sk, target))
			mask |= EPOLLIN | EPOLLRDNORM;

		if (!(sk->sk_shutdown & SEND_SHUTDOWN)) {
			if (__sk_stream_is_writeable(sk, 1)) {
				mask |= EPOLLOUT | EPOLLWRNORM;
			} else {  /* send SIGIO later */
				sk_set_bit(SOCKWQ_ASYNC_NOSPACE, sk);
				set_bit(SOCK_NOSPACE, &sk->sk_socket->flags);

				/* Race breaker. If space is freed after
				 * wspace test but before the flags are set,
				 * IO signal will be lost. Memory barrier
				 * pairs with the input side.
				 */
				smp_mb__after_atomic();
				if (__sk_stream_is_writeable(sk, 1))
					mask |= EPOLLOUT | EPOLLWRNORM;
			}
		} else
			mask |= EPOLLOUT | EPOLLWRNORM;

		if (tp->urg_data & TCP_URG_VALID)
			mask |= EPOLLPRI;
	} else if (state == TCP_SYN_SENT && inet_sk(sk)->defer_connect) {
		/* Active TCP fastopen socket with defer_connect
		 * Return EPOLLOUT so application can call write()
		 * in order for kernel to generate SYN+data
		 */
		mask |= EPOLLOUT | EPOLLWRNORM;
	}
	/* This barrier is coupled with smp_wmb() in tcp_reset() */
	smp_rmb();
	if (sk->sk_err || !skb_queue_empty_lockless(&sk->sk_error_queue))
		mask |= EPOLLERR;

	return mask;
}
EXPORT_SYMBOL(tcp_poll);

int tcp_ioctl(struct sock *sk, int cmd, unsigned long arg)
{
	struct tcp_sock *tp = tcp_sk(sk);
	int answ;
	bool slow;

	switch (cmd) {
	case SIOCINQ:
		if (sk->sk_state == TCP_LISTEN)
			return -EINVAL;

		slow = lock_sock_fast(sk);
		answ = tcp_inq(sk);
		unlock_sock_fast(sk, slow);
		break;
	case SIOCATMARK:
		answ = tp->urg_data &&
		       READ_ONCE(tp->urg_seq) == READ_ONCE(tp->copied_seq);
		break;
	case SIOCOUTQ:
		if (sk->sk_state == TCP_LISTEN)
			return -EINVAL;

		if ((1 << sk->sk_state) & (TCPF_SYN_SENT | TCPF_SYN_RECV))
			answ = 0;
		else
			answ = READ_ONCE(tp->write_seq) - tp->snd_una;
		break;
	case SIOCOUTQNSD:
		if (sk->sk_state == TCP_LISTEN)
			return -EINVAL;

		if ((1 << sk->sk_state) & (TCPF_SYN_SENT | TCPF_SYN_RECV))
			answ = 0;
		else
			answ = READ_ONCE(tp->write_seq) -
			       READ_ONCE(tp->snd_nxt);
		break;
	default:
		return -ENOIOCTLCMD;
	}

	return put_user(answ, (int __user *)arg);
}
EXPORT_SYMBOL(tcp_ioctl);

static inline void tcp_mark_push(struct tcp_sock *tp, struct sk_buff *skb)
{
	TCP_SKB_CB(skb)->tcp_flags |= TCPHDR_PSH;
	tp->pushed_seq = tp->write_seq;
}

static inline bool forced_push(const struct tcp_sock *tp)
{
	return after(tp->write_seq, tp->pushed_seq + (tp->max_window >> 1));
}

static void skb_entail(struct sock *sk, struct sk_buff *skb)
{
	struct tcp_sock *tp = tcp_sk(sk);
	struct tcp_skb_cb *tcb = TCP_SKB_CB(skb);

	skb->csum    = 0;
	tcb->seq     = tcb->end_seq = tp->write_seq;
	tcb->tcp_flags = TCPHDR_ACK;
	tcb->sacked  = 0;
	__skb_header_release(skb);
	tcp_add_write_queue_tail(sk, skb);
	sk_wmem_queued_add(sk, skb->truesize);
	sk_mem_charge(sk, skb->truesize);
	if (tp->nonagle & TCP_NAGLE_PUSH)
		tp->nonagle &= ~TCP_NAGLE_PUSH;

	tcp_slow_start_after_idle_check(sk);
}

static inline void tcp_mark_urg(struct tcp_sock *tp, int flags)
{
	if (flags & MSG_OOB)
		tp->snd_up = tp->write_seq;
}

/* If a not yet filled skb is pushed, do not send it if
 * we have data packets in Qdisc or NIC queues :
 * Because TX completion will happen shortly, it gives a chance
 * to coalesce future sendmsg() payload into this skb, without
 * need for a timer, and with no latency trade off.
 * As packets containing data payload have a bigger truesize
 * than pure acks (dataless) packets, the last checks prevent
 * autocorking if we only have an ACK in Qdisc/NIC queues,
 * or if TX completion was delayed after we processed ACK packet.
 */
static bool tcp_should_autocork(struct sock *sk, struct sk_buff *skb,
				int size_goal)
{
	return skb->len < size_goal &&
	       sock_net(sk)->ipv4.sysctl_tcp_autocorking &&
	       !tcp_rtx_queue_empty(sk) &&
	       refcount_read(&sk->sk_wmem_alloc) > skb->truesize;
}

void tcp_push(struct sock *sk, int flags, int mss_now,
	      int nonagle, int size_goal)
{
	struct tcp_sock *tp = tcp_sk(sk);
	struct sk_buff *skb;

	skb = tcp_write_queue_tail(sk);
	if (!skb)
		return;
	if (!(flags & MSG_MORE) || forced_push(tp))
		tcp_mark_push(tp, skb);

	tcp_mark_urg(tp, flags);

	if (tcp_should_autocork(sk, skb, size_goal)) {

		/* avoid atomic op if TSQ_THROTTLED bit is already set */
		if (!test_bit(TSQ_THROTTLED, &sk->sk_tsq_flags)) {
			NET_INC_STATS(sock_net(sk), LINUX_MIB_TCPAUTOCORKING);
			set_bit(TSQ_THROTTLED, &sk->sk_tsq_flags);
		}
		/* It is possible TX completion already happened
		 * before we set TSQ_THROTTLED.
		 */
		if (refcount_read(&sk->sk_wmem_alloc) > skb->truesize)
			return;
	}

	if (flags & MSG_MORE)
		nonagle = TCP_NAGLE_CORK;

	__tcp_push_pending_frames(sk, mss_now, nonagle);
}

static int tcp_splice_data_recv(read_descriptor_t *rd_desc, struct sk_buff *skb,
				unsigned int offset, size_t len)
{
	struct tcp_splice_state *tss = rd_desc->arg.data;
	int ret;

	ret = skb_splice_bits(skb, skb->sk, offset, tss->pipe,
			      min(rd_desc->count, len), tss->flags);
	if (ret > 0)
		rd_desc->count -= ret;
	return ret;
}

static int __tcp_splice_read(struct sock *sk, struct tcp_splice_state *tss)
{
	/* Store TCP splice context information in read_descriptor_t. */
	read_descriptor_t rd_desc = {
		.arg.data = tss,
		.count	  = tss->len,
	};

	return tcp_read_sock(sk, &rd_desc, tcp_splice_data_recv);
}

/**
 *  tcp_splice_read - splice data from TCP socket to a pipe
 * @sock:	socket to splice from
 * @ppos:	position (not valid)
 * @pipe:	pipe to splice to
 * @len:	number of bytes to splice
 * @flags:	splice modifier flags
 *
 * Description:
 *    Will read pages from given socket and fill them into a pipe.
 *
 **/
ssize_t tcp_splice_read(struct socket *sock, loff_t *ppos,
			struct pipe_inode_info *pipe, size_t len,
			unsigned int flags)
{
	struct sock *sk = sock->sk;
	struct tcp_splice_state tss = {
		.pipe = pipe,
		.len = len,
		.flags = flags,
	};
	long timeo;
	ssize_t spliced;
	int ret;

	sock_rps_record_flow(sk);
	/*
	 * We can't seek on a socket input
	 */
	if (unlikely(*ppos))
		return -ESPIPE;

	ret = spliced = 0;

	lock_sock(sk);

	timeo = sock_rcvtimeo(sk, sock->file->f_flags & O_NONBLOCK);
	while (tss.len) {
		ret = __tcp_splice_read(sk, &tss);
		if (ret < 0)
			break;
		else if (!ret) {
			if (spliced)
				break;
			if (sock_flag(sk, SOCK_DONE))
				break;
			if (sk->sk_err) {
				ret = sock_error(sk);
				break;
			}
			if (sk->sk_shutdown & RCV_SHUTDOWN)
				break;
			if (sk->sk_state == TCP_CLOSE) {
				/*
				 * This occurs when user tries to read
				 * from never connected socket.
				 */
				ret = -ENOTCONN;
				break;
			}
			if (!timeo) {
				ret = -EAGAIN;
				break;
			}
			/* if __tcp_splice_read() got nothing while we have
			 * an skb in receive queue, we do not want to loop.
			 * This might happen with URG data.
			 */
			if (!skb_queue_empty(&sk->sk_receive_queue))
				break;
			sk_wait_data(sk, &timeo, NULL);
			if (signal_pending(current)) {
				ret = sock_intr_errno(timeo);
				break;
			}
			continue;
		}
		tss.len -= ret;
		spliced += ret;

		if (!timeo)
			break;
		release_sock(sk);
		lock_sock(sk);

		if (sk->sk_err || sk->sk_state == TCP_CLOSE ||
		    (sk->sk_shutdown & RCV_SHUTDOWN) ||
		    signal_pending(current))
			break;
	}

	release_sock(sk);

	if (spliced)
		return spliced;

	return ret;
}
EXPORT_SYMBOL(tcp_splice_read);

struct sk_buff *sk_stream_alloc_skb(struct sock *sk, int size, gfp_t gfp,
				    bool force_schedule)
{
	struct sk_buff *skb;

	if (likely(!size)) {
		skb = sk->sk_tx_skb_cache;
		if (skb) {
			skb->truesize = SKB_TRUESIZE(skb_end_offset(skb));
			sk->sk_tx_skb_cache = NULL;
			pskb_trim(skb, 0);
			INIT_LIST_HEAD(&skb->tcp_tsorted_anchor);
			skb_shinfo(skb)->tx_flags = 0;
			memset(TCP_SKB_CB(skb), 0, sizeof(struct tcp_skb_cb));
			return skb;
		}
	}
	/* The TCP header must be at least 32-bit aligned.  */
	size = ALIGN(size, 4);

	if (unlikely(tcp_under_memory_pressure(sk)))
		sk_mem_reclaim_partial(sk);

	skb = alloc_skb_fclone(size + sk->sk_prot->max_header, gfp);
	if (likely(skb)) {
		bool mem_scheduled;

		if (force_schedule) {
			mem_scheduled = true;
			sk_forced_mem_schedule(sk, skb->truesize);
		} else {
			mem_scheduled = sk_wmem_schedule(sk, skb->truesize);
		}
		if (likely(mem_scheduled)) {
			skb_reserve(skb, sk->sk_prot->max_header);
			/*
			 * Make sure that we have exactly size bytes
			 * available to the caller, no more, no less.
			 */
			skb->reserved_tailroom = skb->end - skb->tail - size;
			INIT_LIST_HEAD(&skb->tcp_tsorted_anchor);
			return skb;
		}
		__kfree_skb(skb);
	} else {
		sk->sk_prot->enter_memory_pressure(sk);
		sk_stream_moderate_sndbuf(sk);
	}
	return NULL;
}

static unsigned int tcp_xmit_size_goal(struct sock *sk, u32 mss_now,
				       int large_allowed)
{
	struct tcp_sock *tp = tcp_sk(sk);
	u32 new_size_goal, size_goal;

	if (!large_allowed)
		return mss_now;

	/* Note : tcp_tso_autosize() will eventually split this later */
	new_size_goal = sk->sk_gso_max_size - 1 - MAX_TCP_HEADER;
	new_size_goal = tcp_bound_to_half_wnd(tp, new_size_goal);

	/* We try hard to avoid divides here */
	size_goal = tp->gso_segs * mss_now;
	if (unlikely(new_size_goal < size_goal ||
		     new_size_goal >= size_goal + mss_now)) {
		tp->gso_segs = min_t(u16, new_size_goal / mss_now,
				     sk->sk_gso_max_segs);
		size_goal = tp->gso_segs * mss_now;
	}

	return max(size_goal, mss_now);
}

int tcp_send_mss(struct sock *sk, int *size_goal, int flags)
{
	int mss_now;

	mss_now = tcp_current_mss(sk);
	*size_goal = tcp_xmit_size_goal(sk, mss_now, !(flags & MSG_OOB));

	return mss_now;
}

/* In some cases, both sendpage() and sendmsg() could have added
 * an skb to the write queue, but failed adding payload on it.
 * We need to remove it to consume less memory, but more
 * importantly be able to generate EPOLLOUT for Edge Trigger epoll()
 * users.
 */
void tcp_remove_empty_skb(struct sock *sk, struct sk_buff *skb)
{
	if (skb && TCP_SKB_CB(skb)->seq == TCP_SKB_CB(skb)->end_seq) {
		tcp_unlink_write_queue(skb, sk);
		if (tcp_write_queue_empty(sk))
			tcp_chrono_stop(sk, TCP_CHRONO_BUSY);
		sk_wmem_free_skb(sk, skb);
	}
}

struct sk_buff *tcp_build_frag(struct sock *sk, int size_goal, int flags,
			       struct page *page, int offset, size_t *size)
{
	struct sk_buff *skb = tcp_write_queue_tail(sk);
	struct tcp_sock *tp = tcp_sk(sk);
	bool can_coalesce;
	int copy, i;

	if (!skb || (copy = size_goal - skb->len) <= 0 ||
	    !tcp_skb_can_collapse_to(skb)) {
new_segment:
		if (!sk_stream_memory_free(sk))
			return NULL;

		skb = sk_stream_alloc_skb(sk, 0, sk->sk_allocation,
					  tcp_rtx_and_write_queues_empty(sk));
		if (!skb)
			return NULL;

#ifdef CONFIG_TLS_DEVICE
		skb->decrypted = !!(flags & MSG_SENDPAGE_DECRYPTED);
#endif
		skb_entail(sk, skb);
		copy = size_goal;
	}

	if (copy > *size)
		copy = *size;

	i = skb_shinfo(skb)->nr_frags;
	can_coalesce = skb_can_coalesce(skb, i, page, offset);
	if (!can_coalesce && i >= sysctl_max_skb_frags) {
		tcp_mark_push(tp, skb);
		goto new_segment;
	}
	if (!sk_wmem_schedule(sk, copy))
		return NULL;

	if (can_coalesce) {
		skb_frag_size_add(&skb_shinfo(skb)->frags[i - 1], copy);
	} else {
		get_page(page);
		skb_fill_page_desc(skb, i, page, offset, copy);
	}

	if (!(flags & MSG_NO_SHARED_FRAGS))
		skb_shinfo(skb)->flags |= SKBFL_SHARED_FRAG;

	skb->len += copy;
	skb->data_len += copy;
	skb->truesize += copy;
	sk_wmem_queued_add(sk, copy);
	sk_mem_charge(sk, copy);
	skb->ip_summed = CHECKSUM_PARTIAL;
	WRITE_ONCE(tp->write_seq, tp->write_seq + copy);
	TCP_SKB_CB(skb)->end_seq += copy;
	tcp_skb_pcount_set(skb, 0);

	*size = copy;
	return skb;
}

ssize_t do_tcp_sendpages(struct sock *sk, struct page *page, int offset,
			 size_t size, int flags)
{
	struct tcp_sock *tp = tcp_sk(sk);
	int mss_now, size_goal;
	int err;
	ssize_t copied;
	long timeo = sock_sndtimeo(sk, flags & MSG_DONTWAIT);

	if (IS_ENABLED(CONFIG_DEBUG_VM) &&
	    WARN_ONCE(!sendpage_ok(page),
		      "page must not be a Slab one and have page_count > 0"))
		return -EINVAL;

	/* Wait for a connection to finish. One exception is TCP Fast Open
	 * (passive side) where data is allowed to be sent before a connection
	 * is fully established.
	 */
	if (((1 << sk->sk_state) & ~(TCPF_ESTABLISHED | TCPF_CLOSE_WAIT)) &&
	    !tcp_passive_fastopen(sk)) {
		err = sk_stream_wait_connect(sk, &timeo);
		if (err != 0)
			goto out_err;
	}

	sk_clear_bit(SOCKWQ_ASYNC_NOSPACE, sk);

	mss_now = tcp_send_mss(sk, &size_goal, flags);
	copied = 0;

	err = -EPIPE;
	if (sk->sk_err || (sk->sk_shutdown & SEND_SHUTDOWN))
		goto out_err;

	while (size > 0) {
		struct sk_buff *skb;
		size_t copy = size;

		skb = tcp_build_frag(sk, size_goal, flags, page, offset, &copy);
		if (!skb)
			goto wait_for_space;

		if (!copied)
			TCP_SKB_CB(skb)->tcp_flags &= ~TCPHDR_PSH;

		copied += copy;
		offset += copy;
		size -= copy;
		if (!size)
			goto out;

		if (skb->len < size_goal || (flags & MSG_OOB))
			continue;

		if (forced_push(tp)) {
			tcp_mark_push(tp, skb);
			__tcp_push_pending_frames(sk, mss_now, TCP_NAGLE_PUSH);
		} else if (skb == tcp_send_head(sk))
			tcp_push_one(sk, mss_now);
		continue;

wait_for_space:
		set_bit(SOCK_NOSPACE, &sk->sk_socket->flags);
		tcp_push(sk, flags & ~MSG_MORE, mss_now,
			 TCP_NAGLE_PUSH, size_goal);

		err = sk_stream_wait_memory(sk, &timeo);
		if (err != 0)
			goto do_error;

		mss_now = tcp_send_mss(sk, &size_goal, flags);
	}

out:
	if (copied) {
		tcp_tx_timestamp(sk, sk->sk_tsflags);
		if (!(flags & MSG_SENDPAGE_NOTLAST))
			tcp_push(sk, flags, mss_now, tp->nonagle, size_goal);
	}
	return copied;

do_error:
	tcp_remove_empty_skb(sk, tcp_write_queue_tail(sk));
	if (copied)
		goto out;
out_err:
	/* make sure we wake any epoll edge trigger waiter */
	if (unlikely(tcp_rtx_and_write_queues_empty(sk) && err == -EAGAIN)) {
		sk->sk_write_space(sk);
		tcp_chrono_stop(sk, TCP_CHRONO_SNDBUF_LIMITED);
	}
	return sk_stream_error(sk, flags, err);
}
EXPORT_SYMBOL_GPL(do_tcp_sendpages);

int tcp_sendpage_locked(struct sock *sk, struct page *page, int offset,
			size_t size, int flags)
{
	if (!(sk->sk_route_caps & NETIF_F_SG))
		return sock_no_sendpage_locked(sk, page, offset, size, flags);

	tcp_rate_check_app_limited(sk);  /* is sending application-limited? */

	return do_tcp_sendpages(sk, page, offset, size, flags);
}
EXPORT_SYMBOL_GPL(tcp_sendpage_locked);

int tcp_sendpage(struct sock *sk, struct page *page, int offset,
		 size_t size, int flags)
{
	int ret;

	lock_sock(sk);
	ret = tcp_sendpage_locked(sk, page, offset, size, flags);
	release_sock(sk);

	return ret;
}
EXPORT_SYMBOL(tcp_sendpage);

void tcp_free_fastopen_req(struct tcp_sock *tp)
{
	if (tp->fastopen_req) {
		kfree(tp->fastopen_req);
		tp->fastopen_req = NULL;
	}
}

static int tcp_sendmsg_fastopen(struct sock *sk, struct msghdr *msg,
				int *copied, size_t size,
				struct ubuf_info *uarg)
{
	struct tcp_sock *tp = tcp_sk(sk);
	struct inet_sock *inet = inet_sk(sk);
	struct sockaddr *uaddr = msg->msg_name;
	int err, flags;

	if (!(sock_net(sk)->ipv4.sysctl_tcp_fastopen & TFO_CLIENT_ENABLE) ||
	    (uaddr && msg->msg_namelen >= sizeof(uaddr->sa_family) &&
	     uaddr->sa_family == AF_UNSPEC))
		return -EOPNOTSUPP;
	if (tp->fastopen_req)
		return -EALREADY; /* Another Fast Open is in progress */

	tp->fastopen_req = kzalloc(sizeof(struct tcp_fastopen_request),
				   sk->sk_allocation);
	if (unlikely(!tp->fastopen_req))
		return -ENOBUFS;
	tp->fastopen_req->data = msg;
	tp->fastopen_req->size = size;
	tp->fastopen_req->uarg = uarg;

	if (inet->defer_connect) {
		err = tcp_connect(sk);
		/* Same failure procedure as in tcp_v4/6_connect */
		if (err) {
			tcp_set_state(sk, TCP_CLOSE);
			inet->inet_dport = 0;
			sk->sk_route_caps = 0;
		}
	}
	flags = (msg->msg_flags & MSG_DONTWAIT) ? O_NONBLOCK : 0;
	err = __inet_stream_connect(sk->sk_socket, uaddr,
				    msg->msg_namelen, flags, 1);
	/* fastopen_req could already be freed in __inet_stream_connect
	 * if the connection times out or gets rst
	 */
	if (tp->fastopen_req) {
		*copied = tp->fastopen_req->copied;
		tcp_free_fastopen_req(tp);
		inet->defer_connect = 0;
	}
	return err;
}

int tcp_sendmsg_locked(struct sock *sk, struct msghdr *msg, size_t size)
{
	struct tcp_sock *tp = tcp_sk(sk);
	struct ubuf_info *uarg = NULL;
	struct sk_buff *skb;
	struct sockcm_cookie sockc;
	int flags, err, copied = 0;
	int mss_now = 0, size_goal, copied_syn = 0;
	int process_backlog = 0;
	bool zc = false;
	long timeo;

	flags = msg->msg_flags;

	if (flags & MSG_ZEROCOPY && size && sock_flag(sk, SOCK_ZEROCOPY)) {
		skb = tcp_write_queue_tail(sk);
		uarg = msg_zerocopy_realloc(sk, size, skb_zcopy(skb));
		if (!uarg) {
			err = -ENOBUFS;
			goto out_err;
		}

		zc = sk->sk_route_caps & NETIF_F_SG;
		if (!zc)
			uarg->zerocopy = 0;
	}

	if (unlikely(flags & MSG_FASTOPEN || inet_sk(sk)->defer_connect) &&
	    !tp->repair) {
		err = tcp_sendmsg_fastopen(sk, msg, &copied_syn, size, uarg);
		if (err == -EINPROGRESS && copied_syn > 0)
			goto out;
		else if (err)
			goto out_err;
	}

	timeo = sock_sndtimeo(sk, flags & MSG_DONTWAIT);

	tcp_rate_check_app_limited(sk);  /* is sending application-limited? */

	/* Wait for a connection to finish. One exception is TCP Fast Open
	 * (passive side) where data is allowed to be sent before a connection
	 * is fully established.
	 */
	if (((1 << sk->sk_state) & ~(TCPF_ESTABLISHED | TCPF_CLOSE_WAIT)) &&
	    !tcp_passive_fastopen(sk)) {
		err = sk_stream_wait_connect(sk, &timeo);
		if (err != 0)
			goto do_error;
	}

	if (unlikely(tp->repair)) {
		if (tp->repair_queue == TCP_RECV_QUEUE) {
			copied = tcp_send_rcvq(sk, msg, size);
			goto out_nopush;
		}

		err = -EINVAL;
		if (tp->repair_queue == TCP_NO_QUEUE)
			goto out_err;

		/* 'common' sending to sendq */
	}

	sockcm_init(&sockc, sk);
	if (msg->msg_controllen) {
		err = sock_cmsg_send(sk, msg, &sockc);
		if (unlikely(err)) {
			err = -EINVAL;
			goto out_err;
		}
	}

	/* This should be in poll */
	sk_clear_bit(SOCKWQ_ASYNC_NOSPACE, sk);

	/* Ok commence sending. */
	copied = 0;

restart:
	mss_now = tcp_send_mss(sk, &size_goal, flags);

	err = -EPIPE;
	if (sk->sk_err || (sk->sk_shutdown & SEND_SHUTDOWN))
		goto do_error;

	while (msg_data_left(msg)) {
		int copy = 0;

		skb = tcp_write_queue_tail(sk);
		if (skb)
			copy = size_goal - skb->len;

		if (copy <= 0 || !tcp_skb_can_collapse_to(skb)) {
			bool first_skb;

new_segment:
			if (!sk_stream_memory_free(sk))
				goto wait_for_space;

			if (unlikely(process_backlog >= 16)) {
				process_backlog = 0;
				if (sk_flush_backlog(sk))
					goto restart;
			}
			first_skb = tcp_rtx_and_write_queues_empty(sk);
			skb = sk_stream_alloc_skb(sk, 0, sk->sk_allocation,
						  first_skb);
			if (!skb)
				goto wait_for_space;

			process_backlog++;
			skb->ip_summed = CHECKSUM_PARTIAL;

			skb_entail(sk, skb);
			copy = size_goal;

			/* All packets are restored as if they have
			 * already been sent. skb_mstamp_ns isn't set to
			 * avoid wrong rtt estimation.
			 */
			if (tp->repair)
				TCP_SKB_CB(skb)->sacked |= TCPCB_REPAIRED;
		}

		/* Try to append data to the end of skb. */
		if (copy > msg_data_left(msg))
			copy = msg_data_left(msg);

		/* Where to copy to? */
		if (skb_availroom(skb) > 0 && !zc) {
			/* We have some space in skb head. Superb! */
			copy = min_t(int, copy, skb_availroom(skb));
			err = skb_add_data_nocache(sk, skb, &msg->msg_iter, copy);
			if (err)
				goto do_fault;
		} else if (!zc) {
			bool merge = true;
			int i = skb_shinfo(skb)->nr_frags;
			struct page_frag *pfrag = sk_page_frag(sk);

			if (!sk_page_frag_refill(sk, pfrag))
				goto wait_for_space;

			if (!skb_can_coalesce(skb, i, pfrag->page,
					      pfrag->offset)) {
				if (i >= sysctl_max_skb_frags) {
					tcp_mark_push(tp, skb);
					goto new_segment;
				}
				merge = false;
			}

			copy = min_t(int, copy, pfrag->size - pfrag->offset);

			if (!sk_wmem_schedule(sk, copy))
				goto wait_for_space;

			err = skb_copy_to_page_nocache(sk, &msg->msg_iter, skb,
						       pfrag->page,
						       pfrag->offset,
						       copy);
			if (err)
				goto do_error;

			/* Update the skb. */
			if (merge) {
				skb_frag_size_add(&skb_shinfo(skb)->frags[i - 1], copy);
			} else {
				skb_fill_page_desc(skb, i, pfrag->page,
						   pfrag->offset, copy);
				page_ref_inc(pfrag->page);
			}
			pfrag->offset += copy;
		} else {
			if (!sk_wmem_schedule(sk, copy))
				goto wait_for_space;

			err = skb_zerocopy_iter_stream(sk, skb, msg, copy, uarg);
			if (err == -EMSGSIZE || err == -EEXIST) {
				tcp_mark_push(tp, skb);
				goto new_segment;
			}
			if (err < 0)
				goto do_error;
			copy = err;
		}

		if (!copied)
			TCP_SKB_CB(skb)->tcp_flags &= ~TCPHDR_PSH;

		WRITE_ONCE(tp->write_seq, tp->write_seq + copy);
		TCP_SKB_CB(skb)->end_seq += copy;
		tcp_skb_pcount_set(skb, 0);

		copied += copy;
		if (!msg_data_left(msg)) {
			if (unlikely(flags & MSG_EOR))
				TCP_SKB_CB(skb)->eor = 1;
			goto out;
		}

		if (skb->len < size_goal || (flags & MSG_OOB) || unlikely(tp->repair))
			continue;

		if (forced_push(tp)) {
			tcp_mark_push(tp, skb);
			__tcp_push_pending_frames(sk, mss_now, TCP_NAGLE_PUSH);
		} else if (skb == tcp_send_head(sk))
			tcp_push_one(sk, mss_now);
		continue;

wait_for_space:
		set_bit(SOCK_NOSPACE, &sk->sk_socket->flags);
		if (copied)
			tcp_push(sk, flags & ~MSG_MORE, mss_now,
				 TCP_NAGLE_PUSH, size_goal);

		err = sk_stream_wait_memory(sk, &timeo);
		if (err != 0)
			goto do_error;

		mss_now = tcp_send_mss(sk, &size_goal, flags);
	}

out:
	if (copied) {
		tcp_tx_timestamp(sk, sockc.tsflags);
		tcp_push(sk, flags, mss_now, tp->nonagle, size_goal);
	}
out_nopush:
	net_zcopy_put(uarg);
	return copied + copied_syn;

do_error:
	skb = tcp_write_queue_tail(sk);
do_fault:
	tcp_remove_empty_skb(sk, skb);

	if (copied + copied_syn)
		goto out;
out_err:
	net_zcopy_put_abort(uarg, true);
	err = sk_stream_error(sk, flags, err);
	/* make sure we wake any epoll edge trigger waiter */
	if (unlikely(tcp_rtx_and_write_queues_empty(sk) && err == -EAGAIN)) {
		sk->sk_write_space(sk);
		tcp_chrono_stop(sk, TCP_CHRONO_SNDBUF_LIMITED);
	}
	return err;
}
EXPORT_SYMBOL_GPL(tcp_sendmsg_locked);

int tcp_sendmsg(struct sock *sk, struct msghdr *msg, size_t size)
{
	int ret;

	lock_sock(sk);
	ret = tcp_sendmsg_locked(sk, msg, size);
	release_sock(sk);

	return ret;
}
EXPORT_SYMBOL(tcp_sendmsg);

/*
 *	Handle reading urgent data. BSD has very simple semantics for
 *	this, no blocking and very strange errors 8)
 */

static int tcp_recv_urg(struct sock *sk, struct msghdr *msg, int len, int flags)
{
	struct tcp_sock *tp = tcp_sk(sk);

	/* No URG data to read. */
	if (sock_flag(sk, SOCK_URGINLINE) || !tp->urg_data ||
	    tp->urg_data == TCP_URG_READ)
		return -EINVAL;	/* Yes this is right ! */

	if (sk->sk_state == TCP_CLOSE && !sock_flag(sk, SOCK_DONE))
		return -ENOTCONN;

	if (tp->urg_data & TCP_URG_VALID) {
		int err = 0;
		char c = tp->urg_data;

		if (!(flags & MSG_PEEK))
			tp->urg_data = TCP_URG_READ;

		/* Read urgent data. */
		msg->msg_flags |= MSG_OOB;

		if (len > 0) {
			if (!(flags & MSG_TRUNC))
				err = memcpy_to_msg(msg, &c, 1);
			len = 1;
		} else
			msg->msg_flags |= MSG_TRUNC;

		return err ? -EFAULT : len;
	}

	if (sk->sk_state == TCP_CLOSE || (sk->sk_shutdown & RCV_SHUTDOWN))
		return 0;

	/* Fixed the recv(..., MSG_OOB) behaviour.  BSD docs and
	 * the available implementations agree in this case:
	 * this call should never block, independent of the
	 * blocking state of the socket.
	 * Mike <pall@rz.uni-karlsruhe.de>
	 */
	return -EAGAIN;
}

static int tcp_peek_sndq(struct sock *sk, struct msghdr *msg, int len)
{
	struct sk_buff *skb;
	int copied = 0, err = 0;

	/* XXX -- need to support SO_PEEK_OFF */

	skb_rbtree_walk(skb, &sk->tcp_rtx_queue) {
		err = skb_copy_datagram_msg(skb, 0, msg, skb->len);
		if (err)
			return err;
		copied += skb->len;
	}

	skb_queue_walk(&sk->sk_write_queue, skb) {
		err = skb_copy_datagram_msg(skb, 0, msg, skb->len);
		if (err)
			break;

		copied += skb->len;
	}

	return err ?: copied;
}

/* Clean up the receive buffer for full frames taken by the user,
 * then send an ACK if necessary.  COPIED is the number of bytes
 * tcp_recvmsg has given to the user so far, it speeds up the
 * calculation of whether or not we must ACK for the sake of
 * a window update.
 */
void tcp_cleanup_rbuf(struct sock *sk, int copied)
{
	struct tcp_sock *tp = tcp_sk(sk);
	bool time_to_ack = false;

	struct sk_buff *skb = skb_peek(&sk->sk_receive_queue);

	WARN(skb && !before(tp->copied_seq, TCP_SKB_CB(skb)->end_seq),
	     "cleanup rbuf bug: copied %X seq %X rcvnxt %X\n",
	     tp->copied_seq, TCP_SKB_CB(skb)->end_seq, tp->rcv_nxt);

	if (inet_csk_ack_scheduled(sk)) {
		const struct inet_connection_sock *icsk = inet_csk(sk);

		if (/* Once-per-two-segments ACK was not sent by tcp_input.c */
		    tp->rcv_nxt - tp->rcv_wup > icsk->icsk_ack.rcv_mss ||
		    /*
		     * If this read emptied read buffer, we send ACK, if
		     * connection is not bidirectional, user drained
		     * receive buffer and there was a small segment
		     * in queue.
		     */
		    (copied > 0 &&
		     ((icsk->icsk_ack.pending & ICSK_ACK_PUSHED2) ||
		      ((icsk->icsk_ack.pending & ICSK_ACK_PUSHED) &&
		       !inet_csk_in_pingpong_mode(sk))) &&
		      !atomic_read(&sk->sk_rmem_alloc)))
			time_to_ack = true;
	}

	/* We send an ACK if we can now advertise a non-zero window
	 * which has been raised "significantly".
	 *
	 * Even if window raised up to infinity, do not send window open ACK
	 * in states, where we will not receive more. It is useless.
	 */
	if (copied > 0 && !time_to_ack && !(sk->sk_shutdown & RCV_SHUTDOWN)) {
		__u32 rcv_window_now = tcp_receive_window(tp);

		/* Optimize, __tcp_select_window() is not cheap. */
		if (2*rcv_window_now <= tp->window_clamp) {
			__u32 new_window = __tcp_select_window(sk);

			/* Send ACK now, if this read freed lots of space
			 * in our buffer. Certainly, new_window is new window.
			 * We can advertise it now, if it is not less than current one.
			 * "Lots" means "at least twice" here.
			 */
			if (new_window && new_window >= 2 * rcv_window_now)
				time_to_ack = true;
		}
	}
	if (time_to_ack)
		tcp_send_ack(sk);
}

static struct sk_buff *tcp_recv_skb(struct sock *sk, u32 seq, u32 *off)
{
	struct sk_buff *skb;
	u32 offset;

	while ((skb = skb_peek(&sk->sk_receive_queue)) != NULL) {
		offset = seq - TCP_SKB_CB(skb)->seq;
		if (unlikely(TCP_SKB_CB(skb)->tcp_flags & TCPHDR_SYN)) {
			pr_err_once("%s: found a SYN, please report !\n", __func__);
			offset--;
		}
		if (offset < skb->len || (TCP_SKB_CB(skb)->tcp_flags & TCPHDR_FIN)) {
			*off = offset;
			return skb;
		}
		/* This looks weird, but this can happen if TCP collapsing
		 * splitted a fat GRO packet, while we released socket lock
		 * in skb_splice_bits()
		 */
		sk_eat_skb(sk, skb);
	}
	return NULL;
}

/*
 * This routine provides an alternative to tcp_recvmsg() for routines
 * that would like to handle copying from skbuffs directly in 'sendfile'
 * fashion.
 * Note:
 *	- It is assumed that the socket was locked by the caller.
 *	- The routine does not block.
 *	- At present, there is no support for reading OOB data
 *	  or for 'peeking' the socket using this routine
 *	  (although both would be easy to implement).
 */
int tcp_read_sock(struct sock *sk, read_descriptor_t *desc,
		  sk_read_actor_t recv_actor)
{
	struct sk_buff *skb;
	struct tcp_sock *tp = tcp_sk(sk);
	u32 seq = tp->copied_seq;
	u32 offset;
	int copied = 0;

	if (sk->sk_state == TCP_LISTEN)
		return -ENOTCONN;
	while ((skb = tcp_recv_skb(sk, seq, &offset)) != NULL) {
		if (offset < skb->len) {
			int used;
			size_t len;

			len = skb->len - offset;
			/* Stop reading if we hit a patch of urgent data */
			if (tp->urg_data) {
				u32 urg_offset = tp->urg_seq - seq;
				if (urg_offset < len)
					len = urg_offset;
				if (!len)
					break;
			}
			used = recv_actor(desc, skb, offset, len);
			if (used <= 0) {
				if (!copied)
					copied = used;
				break;
			} else if (used <= len) {
				seq += used;
				copied += used;
				offset += used;
			}
			/* If recv_actor drops the lock (e.g. TCP splice
			 * receive) the skb pointer might be invalid when
			 * getting here: tcp_collapse might have deleted it
			 * while aggregating skbs from the socket queue.
			 */
			skb = tcp_recv_skb(sk, seq - 1, &offset);
			if (!skb)
				break;
			/* TCP coalescing might have appended data to the skb.
			 * Try to splice more frags
			 */
			if (offset + 1 != skb->len)
				continue;
		}
		if (TCP_SKB_CB(skb)->tcp_flags & TCPHDR_FIN) {
			sk_eat_skb(sk, skb);
			++seq;
			break;
		}
		sk_eat_skb(sk, skb);
		if (!desc->count)
			break;
		WRITE_ONCE(tp->copied_seq, seq);
	}
	WRITE_ONCE(tp->copied_seq, seq);

	tcp_rcv_space_adjust(sk);

	/* Clean up data we have read: This will do ACK frames. */
	if (copied > 0) {
		tcp_recv_skb(sk, seq, &offset);
		tcp_cleanup_rbuf(sk, copied);
	}
	return copied;
}
EXPORT_SYMBOL(tcp_read_sock);

int tcp_peek_len(struct socket *sock)
{
	return tcp_inq(sock->sk);
}
EXPORT_SYMBOL(tcp_peek_len);

/* Make sure sk_rcvbuf is big enough to satisfy SO_RCVLOWAT hint */
int tcp_set_rcvlowat(struct sock *sk, int val)
{
	int cap;

	if (sk->sk_userlocks & SOCK_RCVBUF_LOCK)
		cap = sk->sk_rcvbuf >> 1;
	else
		cap = sock_net(sk)->ipv4.sysctl_tcp_rmem[2] >> 1;
	val = min(val, cap);
	WRITE_ONCE(sk->sk_rcvlowat, val ? : 1);

	/* Check if we need to signal EPOLLIN right now */
	tcp_data_ready(sk);

	if (sk->sk_userlocks & SOCK_RCVBUF_LOCK)
		return 0;

	val <<= 1;
	if (val > sk->sk_rcvbuf) {
		WRITE_ONCE(sk->sk_rcvbuf, val);
		tcp_sk(sk)->window_clamp = tcp_win_from_space(sk, val);
	}
	return 0;
}
EXPORT_SYMBOL(tcp_set_rcvlowat);

void tcp_update_recv_tstamps(struct sk_buff *skb,
			     struct scm_timestamping_internal *tss)
{
	if (skb->tstamp)
		tss->ts[0] = ktime_to_timespec64(skb->tstamp);
	else
		tss->ts[0] = (struct timespec64) {0};

	if (skb_hwtstamps(skb)->hwtstamp)
		tss->ts[2] = ktime_to_timespec64(skb_hwtstamps(skb)->hwtstamp);
	else
		tss->ts[2] = (struct timespec64) {0};
}

#ifdef CONFIG_MMU
static const struct vm_operations_struct tcp_vm_ops = {
};

int tcp_mmap(struct file *file, struct socket *sock,
	     struct vm_area_struct *vma)
{
	if (vma->vm_flags & (VM_WRITE | VM_EXEC))
		return -EPERM;
	vma->vm_flags &= ~(VM_MAYWRITE | VM_MAYEXEC);

	/* Instruct vm_insert_page() to not mmap_read_lock(mm) */
	vma->vm_flags |= VM_MIXEDMAP;

	vma->vm_ops = &tcp_vm_ops;
	return 0;
}
EXPORT_SYMBOL(tcp_mmap);

static skb_frag_t *skb_advance_to_frag(struct sk_buff *skb, u32 offset_skb,
				       u32 *offset_frag)
{
	skb_frag_t *frag;

	offset_skb -= skb_headlen(skb);
	if ((int)offset_skb < 0 || skb_has_frag_list(skb))
		return NULL;

	frag = skb_shinfo(skb)->frags;
	while (offset_skb) {
		if (skb_frag_size(frag) > offset_skb) {
			*offset_frag = offset_skb;
			return frag;
		}
		offset_skb -= skb_frag_size(frag);
		++frag;
	}
	*offset_frag = 0;
	return frag;
}

static bool can_map_frag(const skb_frag_t *frag)
{
	return skb_frag_size(frag) == PAGE_SIZE && !skb_frag_off(frag);
}

static int find_next_mappable_frag(const skb_frag_t *frag,
				   int remaining_in_skb)
{
	int offset = 0;

	if (likely(can_map_frag(frag)))
		return 0;

	while (offset < remaining_in_skb && !can_map_frag(frag)) {
		offset += skb_frag_size(frag);
		++frag;
	}
	return offset;
}

static void tcp_zerocopy_set_hint_for_skb(struct sock *sk,
					  struct tcp_zerocopy_receive *zc,
					  struct sk_buff *skb, u32 offset)
{
	u32 frag_offset, partial_frag_remainder = 0;
	int mappable_offset;
	skb_frag_t *frag;

	/* worst case: skip to next skb. try to improve on this case below */
	zc->recv_skip_hint = skb->len - offset;

	/* Find the frag containing this offset (and how far into that frag) */
	frag = skb_advance_to_frag(skb, offset, &frag_offset);
	if (!frag)
		return;

	if (frag_offset) {
		struct skb_shared_info *info = skb_shinfo(skb);

		/* We read part of the last frag, must recvmsg() rest of skb. */
		if (frag == &info->frags[info->nr_frags - 1])
			return;

		/* Else, we must at least read the remainder in this frag. */
		partial_frag_remainder = skb_frag_size(frag) - frag_offset;
		zc->recv_skip_hint -= partial_frag_remainder;
		++frag;
	}

	/* partial_frag_remainder: If part way through a frag, must read rest.
	 * mappable_offset: Bytes till next mappable frag, *not* counting bytes
	 * in partial_frag_remainder.
	 */
	mappable_offset = find_next_mappable_frag(frag, zc->recv_skip_hint);
	zc->recv_skip_hint = mappable_offset + partial_frag_remainder;
}

static int tcp_recvmsg_locked(struct sock *sk, struct msghdr *msg, size_t len,
			      int nonblock, int flags,
			      struct scm_timestamping_internal *tss,
			      int *cmsg_flags);
static int receive_fallback_to_copy(struct sock *sk,
				    struct tcp_zerocopy_receive *zc, int inq,
				    struct scm_timestamping_internal *tss)
{
	unsigned long copy_address = (unsigned long)zc->copybuf_address;
	struct msghdr msg = {};
	struct iovec iov;
	int err;

	zc->length = 0;
	zc->recv_skip_hint = 0;

	if (copy_address != zc->copybuf_address)
		return -EINVAL;

	err = import_single_range(READ, (void __user *)copy_address,
				  inq, &iov, &msg.msg_iter);
	if (err)
		return err;

	err = tcp_recvmsg_locked(sk, &msg, inq, /*nonblock=*/1, /*flags=*/0,
				 tss, &zc->msg_flags);
	if (err < 0)
		return err;

	zc->copybuf_len = err;
	if (likely(zc->copybuf_len)) {
		struct sk_buff *skb;
		u32 offset;

		skb = tcp_recv_skb(sk, tcp_sk(sk)->copied_seq, &offset);
		if (skb)
			tcp_zerocopy_set_hint_for_skb(sk, zc, skb, offset);
	}
	return 0;
}

static int tcp_copy_straggler_data(struct tcp_zerocopy_receive *zc,
				   struct sk_buff *skb, u32 copylen,
				   u32 *offset, u32 *seq)
{
	unsigned long copy_address = (unsigned long)zc->copybuf_address;
	struct msghdr msg = {};
	struct iovec iov;
	int err;

	if (copy_address != zc->copybuf_address)
		return -EINVAL;

	err = import_single_range(READ, (void __user *)copy_address,
				  copylen, &iov, &msg.msg_iter);
	if (err)
		return err;
	err = skb_copy_datagram_msg(skb, *offset, &msg, copylen);
	if (err)
		return err;
	zc->recv_skip_hint -= copylen;
	*offset += copylen;
	*seq += copylen;
	return (__s32)copylen;
}

static int tcp_zc_handle_leftover(struct tcp_zerocopy_receive *zc,
				  struct sock *sk,
				  struct sk_buff *skb,
				  u32 *seq,
				  s32 copybuf_len,
				  struct scm_timestamping_internal *tss)
{
	u32 offset, copylen = min_t(u32, copybuf_len, zc->recv_skip_hint);

	if (!copylen)
		return 0;
	/* skb is null if inq < PAGE_SIZE. */
	if (skb) {
		offset = *seq - TCP_SKB_CB(skb)->seq;
	} else {
		skb = tcp_recv_skb(sk, *seq, &offset);
		if (TCP_SKB_CB(skb)->has_rxtstamp) {
			tcp_update_recv_tstamps(skb, tss);
			zc->msg_flags |= TCP_CMSG_TS;
		}
	}

	zc->copybuf_len = tcp_copy_straggler_data(zc, skb, copylen, &offset,
						  seq);
	return zc->copybuf_len < 0 ? 0 : copylen;
}

static int tcp_zerocopy_vm_insert_batch_error(struct vm_area_struct *vma,
					      struct page **pending_pages,
					      unsigned long pages_remaining,
					      unsigned long *address,
					      u32 *length,
					      u32 *seq,
					      struct tcp_zerocopy_receive *zc,
					      u32 total_bytes_to_map,
					      int err)
{
	/* At least one page did not map. Try zapping if we skipped earlier. */
	if (err == -EBUSY &&
	    zc->flags & TCP_RECEIVE_ZEROCOPY_FLAG_TLB_CLEAN_HINT) {
		u32 maybe_zap_len;

		maybe_zap_len = total_bytes_to_map -  /* All bytes to map */
				*length + /* Mapped or pending */
				(pages_remaining * PAGE_SIZE); /* Failed map. */
		zap_page_range(vma, *address, maybe_zap_len);
		err = 0;
	}

	if (!err) {
		unsigned long leftover_pages = pages_remaining;
		int bytes_mapped;

		/* We called zap_page_range, try to reinsert. */
		err = vm_insert_pages(vma, *address,
				      pending_pages,
				      &pages_remaining);
		bytes_mapped = PAGE_SIZE * (leftover_pages - pages_remaining);
		*seq += bytes_mapped;
		*address += bytes_mapped;
	}
	if (err) {
		/* Either we were unable to zap, OR we zapped, retried an
		 * insert, and still had an issue. Either ways, pages_remaining
		 * is the number of pages we were unable to map, and we unroll
		 * some state we speculatively touched before.
		 */
		const int bytes_not_mapped = PAGE_SIZE * pages_remaining;

		*length -= bytes_not_mapped;
		zc->recv_skip_hint += bytes_not_mapped;
	}
	return err;
}

static int tcp_zerocopy_vm_insert_batch(struct vm_area_struct *vma,
					struct page **pages,
					unsigned int pages_to_map,
					unsigned long *address,
					u32 *length,
					u32 *seq,
					struct tcp_zerocopy_receive *zc,
					u32 total_bytes_to_map)
{
	unsigned long pages_remaining = pages_to_map;
	unsigned int pages_mapped;
	unsigned int bytes_mapped;
	int err;

	err = vm_insert_pages(vma, *address, pages, &pages_remaining);
	pages_mapped = pages_to_map - (unsigned int)pages_remaining;
	bytes_mapped = PAGE_SIZE * pages_mapped;
	/* Even if vm_insert_pages fails, it may have partially succeeded in
	 * mapping (some but not all of the pages).
	 */
	*seq += bytes_mapped;
	*address += bytes_mapped;

	if (likely(!err))
		return 0;

	/* Error: maybe zap and retry + rollback state for failed inserts. */
	return tcp_zerocopy_vm_insert_batch_error(vma, pages + pages_mapped,
		pages_remaining, address, length, seq, zc, total_bytes_to_map,
		err);
}

#define TCP_VALID_ZC_MSG_FLAGS   (TCP_CMSG_TS)
static void tcp_zc_finalize_rx_tstamp(struct sock *sk,
				      struct tcp_zerocopy_receive *zc,
				      struct scm_timestamping_internal *tss)
{
	unsigned long msg_control_addr;
	struct msghdr cmsg_dummy;

	msg_control_addr = (unsigned long)zc->msg_control;
	cmsg_dummy.msg_control = (void *)msg_control_addr;
	cmsg_dummy.msg_controllen =
		(__kernel_size_t)zc->msg_controllen;
	cmsg_dummy.msg_flags = in_compat_syscall()
		? MSG_CMSG_COMPAT : 0;
	cmsg_dummy.msg_control_is_user = true;
	zc->msg_flags = 0;
	if (zc->msg_control == msg_control_addr &&
	    zc->msg_controllen == cmsg_dummy.msg_controllen) {
		tcp_recv_timestamp(&cmsg_dummy, sk, tss);
		zc->msg_control = (__u64)
			((uintptr_t)cmsg_dummy.msg_control);
		zc->msg_controllen =
			(__u64)cmsg_dummy.msg_controllen;
		zc->msg_flags = (__u32)cmsg_dummy.msg_flags;
	}
}

#define TCP_ZEROCOPY_PAGE_BATCH_SIZE 32
static int tcp_zerocopy_receive(struct sock *sk,
				struct tcp_zerocopy_receive *zc,
				struct scm_timestamping_internal *tss)
{
	u32 length = 0, offset, vma_len, avail_len, copylen = 0;
	unsigned long address = (unsigned long)zc->address;
	struct page *pages[TCP_ZEROCOPY_PAGE_BATCH_SIZE];
	s32 copybuf_len = zc->copybuf_len;
	struct tcp_sock *tp = tcp_sk(sk);
	const skb_frag_t *frags = NULL;
	unsigned int pages_to_map = 0;
	struct vm_area_struct *vma;
	struct sk_buff *skb = NULL;
	u32 seq = tp->copied_seq;
	u32 total_bytes_to_map;
	int inq = tcp_inq(sk);
	int ret;

	zc->copybuf_len = 0;
	zc->msg_flags = 0;

	if (address & (PAGE_SIZE - 1) || address != zc->address)
		return -EINVAL;

	if (sk->sk_state == TCP_LISTEN)
		return -ENOTCONN;

	sock_rps_record_flow(sk);

	if (inq && inq <= copybuf_len)
		return receive_fallback_to_copy(sk, zc, inq, tss);

	if (inq < PAGE_SIZE) {
		zc->length = 0;
		zc->recv_skip_hint = inq;
		if (!inq && sock_flag(sk, SOCK_DONE))
			return -EIO;
		return 0;
	}

	mmap_read_lock(current->mm);

	vma = vma_lookup(current->mm, address);
	if (!vma || vma->vm_ops != &tcp_vm_ops) {
		mmap_read_unlock(current->mm);
		return -EINVAL;
	}
	vma_len = min_t(unsigned long, zc->length, vma->vm_end - address);
	avail_len = min_t(u32, vma_len, inq);
	total_bytes_to_map = avail_len & ~(PAGE_SIZE - 1);
	if (total_bytes_to_map) {
		if (!(zc->flags & TCP_RECEIVE_ZEROCOPY_FLAG_TLB_CLEAN_HINT))
			zap_page_range(vma, address, total_bytes_to_map);
		zc->length = total_bytes_to_map;
		zc->recv_skip_hint = 0;
	} else {
		zc->length = avail_len;
		zc->recv_skip_hint = avail_len;
	}
	ret = 0;
	while (length + PAGE_SIZE <= zc->length) {
		int mappable_offset;
		struct page *page;

		if (zc->recv_skip_hint < PAGE_SIZE) {
			u32 offset_frag;

			if (skb) {
				if (zc->recv_skip_hint > 0)
					break;
				skb = skb->next;
				offset = seq - TCP_SKB_CB(skb)->seq;
			} else {
				skb = tcp_recv_skb(sk, seq, &offset);
			}

			if (TCP_SKB_CB(skb)->has_rxtstamp) {
				tcp_update_recv_tstamps(skb, tss);
				zc->msg_flags |= TCP_CMSG_TS;
			}
			zc->recv_skip_hint = skb->len - offset;
			frags = skb_advance_to_frag(skb, offset, &offset_frag);
			if (!frags || offset_frag)
				break;
		}

		mappable_offset = find_next_mappable_frag(frags,
							  zc->recv_skip_hint);
		if (mappable_offset) {
			zc->recv_skip_hint = mappable_offset;
			break;
		}
		page = skb_frag_page(frags);
		prefetchw(page);
		pages[pages_to_map++] = page;
		length += PAGE_SIZE;
		zc->recv_skip_hint -= PAGE_SIZE;
		frags++;
		if (pages_to_map == TCP_ZEROCOPY_PAGE_BATCH_SIZE ||
		    zc->recv_skip_hint < PAGE_SIZE) {
			/* Either full batch, or we're about to go to next skb
			 * (and we cannot unroll failed ops across skbs).
			 */
			ret = tcp_zerocopy_vm_insert_batch(vma, pages,
							   pages_to_map,
							   &address, &length,
							   &seq, zc,
							   total_bytes_to_map);
			if (ret)
				goto out;
			pages_to_map = 0;
		}
	}
	if (pages_to_map) {
		ret = tcp_zerocopy_vm_insert_batch(vma, pages, pages_to_map,
						   &address, &length, &seq,
						   zc, total_bytes_to_map);
	}
out:
	mmap_read_unlock(current->mm);
	/* Try to copy straggler data. */
	if (!ret)
		copylen = tcp_zc_handle_leftover(zc, sk, skb, &seq, copybuf_len, tss);

	if (length + copylen) {
		WRITE_ONCE(tp->copied_seq, seq);
		tcp_rcv_space_adjust(sk);

		/* Clean up data we have read: This will do ACK frames. */
		tcp_recv_skb(sk, seq, &offset);
		tcp_cleanup_rbuf(sk, length + copylen);
		ret = 0;
		if (length == zc->length)
			zc->recv_skip_hint = 0;
	} else {
		if (!zc->recv_skip_hint && sock_flag(sk, SOCK_DONE))
			ret = -EIO;
	}
	zc->length = length;
	return ret;
}
#endif

/* Similar to __sock_recv_timestamp, but does not require an skb */
void tcp_recv_timestamp(struct msghdr *msg, const struct sock *sk,
			struct scm_timestamping_internal *tss)
{
	int new_tstamp = sock_flag(sk, SOCK_TSTAMP_NEW);
	bool has_timestamping = false;

	if (tss->ts[0].tv_sec || tss->ts[0].tv_nsec) {
		if (sock_flag(sk, SOCK_RCVTSTAMP)) {
			if (sock_flag(sk, SOCK_RCVTSTAMPNS)) {
				if (new_tstamp) {
					struct __kernel_timespec kts = {
						.tv_sec = tss->ts[0].tv_sec,
						.tv_nsec = tss->ts[0].tv_nsec,
					};
					put_cmsg(msg, SOL_SOCKET, SO_TIMESTAMPNS_NEW,
						 sizeof(kts), &kts);
				} else {
					struct __kernel_old_timespec ts_old = {
						.tv_sec = tss->ts[0].tv_sec,
						.tv_nsec = tss->ts[0].tv_nsec,
					};
					put_cmsg(msg, SOL_SOCKET, SO_TIMESTAMPNS_OLD,
						 sizeof(ts_old), &ts_old);
				}
			} else {
				if (new_tstamp) {
					struct __kernel_sock_timeval stv = {
						.tv_sec = tss->ts[0].tv_sec,
						.tv_usec = tss->ts[0].tv_nsec / 1000,
					};
					put_cmsg(msg, SOL_SOCKET, SO_TIMESTAMP_NEW,
						 sizeof(stv), &stv);
				} else {
					struct __kernel_old_timeval tv = {
						.tv_sec = tss->ts[0].tv_sec,
						.tv_usec = tss->ts[0].tv_nsec / 1000,
					};
					put_cmsg(msg, SOL_SOCKET, SO_TIMESTAMP_OLD,
						 sizeof(tv), &tv);
				}
			}
		}

		if (sk->sk_tsflags & SOF_TIMESTAMPING_SOFTWARE)
			has_timestamping = true;
		else
			tss->ts[0] = (struct timespec64) {0};
	}

	if (tss->ts[2].tv_sec || tss->ts[2].tv_nsec) {
		if (sk->sk_tsflags & SOF_TIMESTAMPING_RAW_HARDWARE)
			has_timestamping = true;
		else
			tss->ts[2] = (struct timespec64) {0};
	}

	if (has_timestamping) {
		tss->ts[1] = (struct timespec64) {0};
		if (sock_flag(sk, SOCK_TSTAMP_NEW))
			put_cmsg_scm_timestamping64(msg, tss);
		else
			put_cmsg_scm_timestamping(msg, tss);
	}
}

static int tcp_inq_hint(struct sock *sk)
{
	const struct tcp_sock *tp = tcp_sk(sk);
	u32 copied_seq = READ_ONCE(tp->copied_seq);
	u32 rcv_nxt = READ_ONCE(tp->rcv_nxt);
	int inq;

	inq = rcv_nxt - copied_seq;
	if (unlikely(inq < 0 || copied_seq != READ_ONCE(tp->copied_seq))) {
		lock_sock(sk);
		inq = tp->rcv_nxt - tp->copied_seq;
		release_sock(sk);
	}
	/* After receiving a FIN, tell the user-space to continue reading
	 * by returning a non-zero inq.
	 */
	if (inq == 0 && sock_flag(sk, SOCK_DONE))
		inq = 1;
	return inq;
}

/*
 *	This routine copies from a sock struct into the user buffer.
 *
 *	Technical note: in 2.3 we work on _locked_ socket, so that
 *	tricks with *seq access order and skb->users are not required.
 *	Probably, code can be easily improved even more.
 */

static int tcp_recvmsg_locked(struct sock *sk, struct msghdr *msg, size_t len,
			      int nonblock, int flags,
			      struct scm_timestamping_internal *tss,
			      int *cmsg_flags)
{
	struct tcp_sock *tp = tcp_sk(sk);
	int copied = 0;
	u32 peek_seq;
	u32 *seq;
	unsigned long used;
	int err;
	int target;		/* Read at least this many bytes */
	long timeo;
	struct sk_buff *skb, *last;
	u32 urg_hole = 0;

	err = -ENOTCONN;
	if (sk->sk_state == TCP_LISTEN)
		goto out;

	if (tp->recvmsg_inq)
		*cmsg_flags = TCP_CMSG_INQ;
	timeo = sock_rcvtimeo(sk, nonblock);

	/* Urgent data needs to be handled specially. */
	if (flags & MSG_OOB)
		goto recv_urg;

	if (unlikely(tp->repair)) {
		err = -EPERM;
		if (!(flags & MSG_PEEK))
			goto out;

		if (tp->repair_queue == TCP_SEND_QUEUE)
			goto recv_sndq;

		err = -EINVAL;
		if (tp->repair_queue == TCP_NO_QUEUE)
			goto out;

		/* 'common' recv queue MSG_PEEK-ing */
	}

	seq = &tp->copied_seq;
	if (flags & MSG_PEEK) {
		peek_seq = tp->copied_seq;
		seq = &peek_seq;
	}

	target = sock_rcvlowat(sk, flags & MSG_WAITALL, len);

	do {
		u32 offset;

		/* Are we at urgent data? Stop if we have read anything or have SIGURG pending. */
		if (tp->urg_data && tp->urg_seq == *seq) {
			if (copied)
				break;
			if (signal_pending(current)) {
				copied = timeo ? sock_intr_errno(timeo) : -EAGAIN;
				break;
			}
		}

		/* Next get a buffer. */

		last = skb_peek_tail(&sk->sk_receive_queue);
		skb_queue_walk(&sk->sk_receive_queue, skb) {
			last = skb;
			/* Now that we have two receive queues this
			 * shouldn't happen.
			 */
			if (WARN(before(*seq, TCP_SKB_CB(skb)->seq),
				 "TCP recvmsg seq # bug: copied %X, seq %X, rcvnxt %X, fl %X\n",
				 *seq, TCP_SKB_CB(skb)->seq, tp->rcv_nxt,
				 flags))
				break;

			offset = *seq - TCP_SKB_CB(skb)->seq;
			if (unlikely(TCP_SKB_CB(skb)->tcp_flags & TCPHDR_SYN)) {
				pr_err_once("%s: found a SYN, please report !\n", __func__);
				offset--;
			}
			if (offset < skb->len)
				goto found_ok_skb;
			if (TCP_SKB_CB(skb)->tcp_flags & TCPHDR_FIN)
				goto found_fin_ok;
			WARN(!(flags & MSG_PEEK),
			     "TCP recvmsg seq # bug 2: copied %X, seq %X, rcvnxt %X, fl %X\n",
			     *seq, TCP_SKB_CB(skb)->seq, tp->rcv_nxt, flags);
		}

		/* Well, if we have backlog, try to process it now yet. */

		if (copied >= target && !READ_ONCE(sk->sk_backlog.tail))
			break;

		if (copied) {
			if (sk->sk_err ||
			    sk->sk_state == TCP_CLOSE ||
			    (sk->sk_shutdown & RCV_SHUTDOWN) ||
			    !timeo ||
			    signal_pending(current))
				break;
		} else {
			if (sock_flag(sk, SOCK_DONE))
				break;

			if (sk->sk_err) {
				copied = sock_error(sk);
				break;
			}

			if (sk->sk_shutdown & RCV_SHUTDOWN)
				break;

			if (sk->sk_state == TCP_CLOSE) {
				/* This occurs when user tries to read
				 * from never connected socket.
				 */
				copied = -ENOTCONN;
				break;
			}

			if (!timeo) {
				copied = -EAGAIN;
				break;
			}

			if (signal_pending(current)) {
				copied = sock_intr_errno(timeo);
				break;
			}
		}

		tcp_cleanup_rbuf(sk, copied);

		if (copied >= target) {
			/* Do not sleep, just process backlog. */
			release_sock(sk);
			lock_sock(sk);
		} else {
			sk_wait_data(sk, &timeo, last);
		}

		if ((flags & MSG_PEEK) &&
		    (peek_seq - copied - urg_hole != tp->copied_seq)) {
			net_dbg_ratelimited("TCP(%s:%d): Application bug, race in MSG_PEEK\n",
					    current->comm,
					    task_pid_nr(current));
			peek_seq = tp->copied_seq;
		}
		continue;

found_ok_skb:
		/* Ok so how much can we use? */
		used = skb->len - offset;
		if (len < used)
			used = len;

		/* Do we have urgent data here? */
		if (tp->urg_data) {
			u32 urg_offset = tp->urg_seq - *seq;
			if (urg_offset < used) {
				if (!urg_offset) {
					if (!sock_flag(sk, SOCK_URGINLINE)) {
						WRITE_ONCE(*seq, *seq + 1);
						urg_hole++;
						offset++;
						used--;
						if (!used)
							goto skip_copy;
					}
				} else
					used = urg_offset;
			}
		}

		if (!(flags & MSG_TRUNC)) {
			err = skb_copy_datagram_msg(skb, offset, msg, used);
			if (err) {
				/* Exception. Bailout! */
				if (!copied)
					copied = -EFAULT;
				break;
			}
		}

		WRITE_ONCE(*seq, *seq + used);
		copied += used;
		len -= used;

		tcp_rcv_space_adjust(sk);

skip_copy:
		if (tp->urg_data && after(tp->copied_seq, tp->urg_seq)) {
			tp->urg_data = 0;
			tcp_fast_path_check(sk);
		}

		if (TCP_SKB_CB(skb)->has_rxtstamp) {
			tcp_update_recv_tstamps(skb, tss);
			*cmsg_flags |= TCP_CMSG_TS;
		}

		if (used + offset < skb->len)
			continue;

		if (TCP_SKB_CB(skb)->tcp_flags & TCPHDR_FIN)
			goto found_fin_ok;
		if (!(flags & MSG_PEEK))
			sk_eat_skb(sk, skb);
		continue;

found_fin_ok:
		/* Process the FIN. */
		WRITE_ONCE(*seq, *seq + 1);
		if (!(flags & MSG_PEEK))
			sk_eat_skb(sk, skb);
		break;
	} while (len > 0);

	/* According to UNIX98, msg_name/msg_namelen are ignored
	 * on connected socket. I was just happy when found this 8) --ANK
	 */

	/* Clean up data we have read: This will do ACK frames. */
	tcp_cleanup_rbuf(sk, copied);
	return copied;

out:
	return err;

recv_urg:
	err = tcp_recv_urg(sk, msg, len, flags);
	goto out;

recv_sndq:
	err = tcp_peek_sndq(sk, msg, len);
	goto out;
}

int tcp_recvmsg(struct sock *sk, struct msghdr *msg, size_t len, int nonblock,
		int flags, int *addr_len)
{
	int cmsg_flags = 0, ret, inq;
	struct scm_timestamping_internal tss;

	if (unlikely(flags & MSG_ERRQUEUE))
		return inet_recv_error(sk, msg, len, addr_len);

	if (sk_can_busy_loop(sk) &&
	    skb_queue_empty_lockless(&sk->sk_receive_queue) &&
	    sk->sk_state == TCP_ESTABLISHED)
		sk_busy_loop(sk, nonblock);

	lock_sock(sk);
	ret = tcp_recvmsg_locked(sk, msg, len, nonblock, flags, &tss,
				 &cmsg_flags);
	release_sock(sk);

	if (cmsg_flags && ret >= 0) {
		if (cmsg_flags & TCP_CMSG_TS)
			tcp_recv_timestamp(msg, sk, &tss);
		if (cmsg_flags & TCP_CMSG_INQ) {
			inq = tcp_inq_hint(sk);
			put_cmsg(msg, SOL_TCP, TCP_CM_INQ, sizeof(inq), &inq);
		}
	}
	return ret;
}
EXPORT_SYMBOL(tcp_recvmsg);

void tcp_set_state(struct sock *sk, int state)
{
	int oldstate = sk->sk_state;

	/* We defined a new enum for TCP states that are exported in BPF
	 * so as not force the internal TCP states to be frozen. The
	 * following checks will detect if an internal state value ever
	 * differs from the BPF value. If this ever happens, then we will
	 * need to remap the internal value to the BPF value before calling
	 * tcp_call_bpf_2arg.
	 */
	BUILD_BUG_ON((int)BPF_TCP_ESTABLISHED != (int)TCP_ESTABLISHED);
	BUILD_BUG_ON((int)BPF_TCP_SYN_SENT != (int)TCP_SYN_SENT);
	BUILD_BUG_ON((int)BPF_TCP_SYN_RECV != (int)TCP_SYN_RECV);
	BUILD_BUG_ON((int)BPF_TCP_FIN_WAIT1 != (int)TCP_FIN_WAIT1);
	BUILD_BUG_ON((int)BPF_TCP_FIN_WAIT2 != (int)TCP_FIN_WAIT2);
	BUILD_BUG_ON((int)BPF_TCP_TIME_WAIT != (int)TCP_TIME_WAIT);
	BUILD_BUG_ON((int)BPF_TCP_CLOSE != (int)TCP_CLOSE);
	BUILD_BUG_ON((int)BPF_TCP_CLOSE_WAIT != (int)TCP_CLOSE_WAIT);
	BUILD_BUG_ON((int)BPF_TCP_LAST_ACK != (int)TCP_LAST_ACK);
	BUILD_BUG_ON((int)BPF_TCP_LISTEN != (int)TCP_LISTEN);
	BUILD_BUG_ON((int)BPF_TCP_CLOSING != (int)TCP_CLOSING);
	BUILD_BUG_ON((int)BPF_TCP_NEW_SYN_RECV != (int)TCP_NEW_SYN_RECV);
	BUILD_BUG_ON((int)BPF_TCP_MAX_STATES != (int)TCP_MAX_STATES);

	/* bpf uapi header bpf.h defines an anonymous enum with values
	 * BPF_TCP_* used by bpf programs. Currently gcc built vmlinux
	 * is able to emit this enum in DWARF due to the above BUILD_BUG_ON.
	 * But clang built vmlinux does not have this enum in DWARF
	 * since clang removes the above code before generating IR/debuginfo.
	 * Let us explicitly emit the type debuginfo to ensure the
	 * above-mentioned anonymous enum in the vmlinux DWARF and hence BTF
	 * regardless of which compiler is used.
	 */
	BTF_TYPE_EMIT_ENUM(BPF_TCP_ESTABLISHED);

	if (BPF_SOCK_OPS_TEST_FLAG(tcp_sk(sk), BPF_SOCK_OPS_STATE_CB_FLAG))
		tcp_call_bpf_2arg(sk, BPF_SOCK_OPS_STATE_CB, oldstate, state);

	switch (state) {
	case TCP_ESTABLISHED:
		if (oldstate != TCP_ESTABLISHED)
			TCP_INC_STATS(sock_net(sk), TCP_MIB_CURRESTAB);
		break;

	case TCP_CLOSE:
		if (oldstate == TCP_CLOSE_WAIT || oldstate == TCP_ESTABLISHED)
			TCP_INC_STATS(sock_net(sk), TCP_MIB_ESTABRESETS);

		sk->sk_prot->unhash(sk);
		if (inet_csk(sk)->icsk_bind_hash &&
		    !(sk->sk_userlocks & SOCK_BINDPORT_LOCK))
			inet_put_port(sk);
		fallthrough;
	default:
		if (oldstate == TCP_ESTABLISHED)
			TCP_DEC_STATS(sock_net(sk), TCP_MIB_CURRESTAB);
	}

	/* Change state AFTER socket is unhashed to avoid closed
	 * socket sitting in hash tables.
	 */
	inet_sk_state_store(sk, state);
}
EXPORT_SYMBOL_GPL(tcp_set_state);

/*
 *	State processing on a close. This implements the state shift for
 *	sending our FIN frame. Note that we only send a FIN for some
 *	states. A shutdown() may have already sent the FIN, or we may be
 *	closed.
 */

static const unsigned char new_state[16] = {
  /* current state:        new state:      action:	*/
  [0 /* (Invalid) */]	= TCP_CLOSE,
  [TCP_ESTABLISHED]	= TCP_FIN_WAIT1 | TCP_ACTION_FIN,
  [TCP_SYN_SENT]	= TCP_CLOSE,
  [TCP_SYN_RECV]	= TCP_FIN_WAIT1 | TCP_ACTION_FIN,
  [TCP_FIN_WAIT1]	= TCP_FIN_WAIT1,
  [TCP_FIN_WAIT2]	= TCP_FIN_WAIT2,
  [TCP_TIME_WAIT]	= TCP_CLOSE,
  [TCP_CLOSE]		= TCP_CLOSE,
  [TCP_CLOSE_WAIT]	= TCP_LAST_ACK  | TCP_ACTION_FIN,
  [TCP_LAST_ACK]	= TCP_LAST_ACK,
  [TCP_LISTEN]		= TCP_CLOSE,
  [TCP_CLOSING]		= TCP_CLOSING,
  [TCP_NEW_SYN_RECV]	= TCP_CLOSE,	/* should not happen ! */
};

static int tcp_close_state(struct sock *sk)
{
	int next = (int)new_state[sk->sk_state];
	int ns = next & TCP_STATE_MASK;

	tcp_set_state(sk, ns);

	return next & TCP_ACTION_FIN;
}

/*
 *	Shutdown the sending side of a connection. Much like close except
 *	that we don't receive shut down or sock_set_flag(sk, SOCK_DEAD).
 */

void tcp_shutdown(struct sock *sk, int how)
{
	/*	We need to grab some memory, and put together a FIN,
	 *	and then put it into the queue to be sent.
	 *		Tim MacKenzie(tym@dibbler.cs.monash.edu.au) 4 Dec '92.
	 */
	if (!(how & SEND_SHUTDOWN))
		return;

	/* If we've already sent a FIN, or it's a closed state, skip this. */
	if ((1 << sk->sk_state) &
	    (TCPF_ESTABLISHED | TCPF_SYN_SENT |
	     TCPF_SYN_RECV | TCPF_CLOSE_WAIT)) {
		/* Clear out any half completed packets.  FIN if needed. */
		if (tcp_close_state(sk))
			tcp_send_fin(sk);
	}
}
EXPORT_SYMBOL(tcp_shutdown);

int tcp_orphan_count_sum(void)
{
	int i, total = 0;

	for_each_possible_cpu(i)
		total += per_cpu(tcp_orphan_count, i);

	return max(total, 0);
}

static int tcp_orphan_cache;
static struct timer_list tcp_orphan_timer;
#define TCP_ORPHAN_TIMER_PERIOD msecs_to_jiffies(100)

static void tcp_orphan_update(struct timer_list *unused)
{
	WRITE_ONCE(tcp_orphan_cache, tcp_orphan_count_sum());
	mod_timer(&tcp_orphan_timer, jiffies + TCP_ORPHAN_TIMER_PERIOD);
}

static bool tcp_too_many_orphans(int shift)
{
	return READ_ONCE(tcp_orphan_cache) << shift > sysctl_tcp_max_orphans;
}

bool tcp_check_oom(struct sock *sk, int shift)
{
	bool too_many_orphans, out_of_socket_memory;

	too_many_orphans = tcp_too_many_orphans(shift);
	out_of_socket_memory = tcp_out_of_memory(sk);

	if (too_many_orphans)
		net_info_ratelimited("too many orphaned sockets\n");
	if (out_of_socket_memory)
		net_info_ratelimited("out of memory -- consider tuning tcp_mem\n");
	return too_many_orphans || out_of_socket_memory;
}

void __tcp_close(struct sock *sk, long timeout)
{
	struct sk_buff *skb;
	int data_was_unread = 0;
	int state;

	sk->sk_shutdown = SHUTDOWN_MASK;

	if (sk->sk_state == TCP_LISTEN) {
		tcp_set_state(sk, TCP_CLOSE);

		/* Special case. */
		inet_csk_listen_stop(sk);

		goto adjudge_to_death;
	}

	/*  We need to flush the recv. buffs.  We do this only on the
	 *  descriptor close, not protocol-sourced closes, because the
	 *  reader process may not have drained the data yet!
	 */
	while ((skb = __skb_dequeue(&sk->sk_receive_queue)) != NULL) {
		u32 len = TCP_SKB_CB(skb)->end_seq - TCP_SKB_CB(skb)->seq;

		if (TCP_SKB_CB(skb)->tcp_flags & TCPHDR_FIN)
			len--;
		data_was_unread += len;
		__kfree_skb(skb);
	}

	sk_mem_reclaim(sk);

	/* If socket has been already reset (e.g. in tcp_reset()) - kill it. */
	if (sk->sk_state == TCP_CLOSE)
		goto adjudge_to_death;

	/* As outlined in RFC 2525, section 2.17, we send a RST here because
	 * data was lost. To witness the awful effects of the old behavior of
	 * always doing a FIN, run an older 2.1.x kernel or 2.0.x, start a bulk
	 * GET in an FTP client, suspend the process, wait for the client to
	 * advertise a zero window, then kill -9 the FTP client, wheee...
	 * Note: timeout is always zero in such a case.
	 */
	if (unlikely(tcp_sk(sk)->repair)) {
		sk->sk_prot->disconnect(sk, 0);
	} else if (data_was_unread) {
		/* Unread data was tossed, zap the connection. */
		NET_INC_STATS(sock_net(sk), LINUX_MIB_TCPABORTONCLOSE);
		tcp_set_state(sk, TCP_CLOSE);
		tcp_send_active_reset(sk, sk->sk_allocation);
	} else if (sock_flag(sk, SOCK_LINGER) && !sk->sk_lingertime) {
		/* Check zero linger _after_ checking for unread data. */
		sk->sk_prot->disconnect(sk, 0);
		NET_INC_STATS(sock_net(sk), LINUX_MIB_TCPABORTONDATA);
	} else if (tcp_close_state(sk)) {
		/* We FIN if the application ate all the data before
		 * zapping the connection.
		 */

		/* RED-PEN. Formally speaking, we have broken TCP state
		 * machine. State transitions:
		 *
		 * TCP_ESTABLISHED -> TCP_FIN_WAIT1
		 * TCP_SYN_RECV	-> TCP_FIN_WAIT1 (forget it, it's impossible)
		 * TCP_CLOSE_WAIT -> TCP_LAST_ACK
		 *
		 * are legal only when FIN has been sent (i.e. in window),
		 * rather than queued out of window. Purists blame.
		 *
		 * F.e. "RFC state" is ESTABLISHED,
		 * if Linux state is FIN-WAIT-1, but FIN is still not sent.
		 *
		 * The visible declinations are that sometimes
		 * we enter time-wait state, when it is not required really
		 * (harmless), do not send active resets, when they are
		 * required by specs (TCP_ESTABLISHED, TCP_CLOSE_WAIT, when
		 * they look as CLOSING or LAST_ACK for Linux)
		 * Probably, I missed some more holelets.
		 * 						--ANK
		 * XXX (TFO) - To start off we don't support SYN+ACK+FIN
		 * in a single packet! (May consider it later but will
		 * probably need API support or TCP_CORK SYN-ACK until
		 * data is written and socket is closed.)
		 */
		tcp_send_fin(sk);
	}

	sk_stream_wait_close(sk, timeout);

adjudge_to_death:
	state = sk->sk_state;
	sock_hold(sk);
	sock_orphan(sk);

	local_bh_disable();
	bh_lock_sock(sk);
	/* remove backlog if any, without releasing ownership. */
	__release_sock(sk);

	this_cpu_inc(tcp_orphan_count);

	/* Have we already been destroyed by a softirq or backlog? */
	if (state != TCP_CLOSE && sk->sk_state == TCP_CLOSE)
		goto out;

	/*	This is a (useful) BSD violating of the RFC. There is a
	 *	problem with TCP as specified in that the other end could
	 *	keep a socket open forever with no application left this end.
	 *	We use a 1 minute timeout (about the same as BSD) then kill
	 *	our end. If they send after that then tough - BUT: long enough
	 *	that we won't make the old 4*rto = almost no time - whoops
	 *	reset mistake.
	 *
	 *	Nope, it was not mistake. It is really desired behaviour
	 *	f.e. on http servers, when such sockets are useless, but
	 *	consume significant resources. Let's do it with special
	 *	linger2	option.					--ANK
	 */

	if (sk->sk_state == TCP_FIN_WAIT2) {
		struct tcp_sock *tp = tcp_sk(sk);
		if (tp->linger2 < 0) {
			tcp_set_state(sk, TCP_CLOSE);
			tcp_send_active_reset(sk, GFP_ATOMIC);
			__NET_INC_STATS(sock_net(sk),
					LINUX_MIB_TCPABORTONLINGER);
		} else {
			const int tmo = tcp_fin_time(sk);

			if (tmo > TCP_TIMEWAIT_LEN) {
				inet_csk_reset_keepalive_timer(sk,
						tmo - TCP_TIMEWAIT_LEN);
			} else {
				tcp_time_wait(sk, TCP_FIN_WAIT2, tmo);
				goto out;
			}
		}
	}
	if (sk->sk_state != TCP_CLOSE) {
		sk_mem_reclaim(sk);
		if (tcp_check_oom(sk, 0)) {
			tcp_set_state(sk, TCP_CLOSE);
			tcp_send_active_reset(sk, GFP_ATOMIC);
			__NET_INC_STATS(sock_net(sk),
					LINUX_MIB_TCPABORTONMEMORY);
		} else if (!check_net(sock_net(sk))) {
			/* Not possible to send reset; just close */
			tcp_set_state(sk, TCP_CLOSE);
		}
	}

	if (sk->sk_state == TCP_CLOSE) {
		struct request_sock *req;

		req = rcu_dereference_protected(tcp_sk(sk)->fastopen_rsk,
						lockdep_sock_is_held(sk));
		/* We could get here with a non-NULL req if the socket is
		 * aborted (e.g., closed with unread data) before 3WHS
		 * finishes.
		 */
		if (req)
			reqsk_fastopen_remove(sk, req, false);
		inet_csk_destroy_sock(sk);
	}
	/* Otherwise, socket is reprieved until protocol close. */

out:
	bh_unlock_sock(sk);
	local_bh_enable();
}

void tcp_close(struct sock *sk, long timeout)
{
	lock_sock(sk);
	__tcp_close(sk, timeout);
	release_sock(sk);
	sock_put(sk);
}
EXPORT_SYMBOL(tcp_close);

/* These states need RST on ABORT according to RFC793 */

static inline bool tcp_need_reset(int state)
{
	return (1 << state) &
	       (TCPF_ESTABLISHED | TCPF_CLOSE_WAIT | TCPF_FIN_WAIT1 |
		TCPF_FIN_WAIT2 | TCPF_SYN_RECV);
}

static void tcp_rtx_queue_purge(struct sock *sk)
{
	struct rb_node *p = rb_first(&sk->tcp_rtx_queue);

	tcp_sk(sk)->highest_sack = NULL;
	while (p) {
		struct sk_buff *skb = rb_to_skb(p);

		p = rb_next(p);
		/* Since we are deleting whole queue, no need to
		 * list_del(&skb->tcp_tsorted_anchor)
		 */
		tcp_rtx_queue_unlink(skb, sk);
		sk_wmem_free_skb(sk, skb);
	}
}

void tcp_write_queue_purge(struct sock *sk)
{
	struct sk_buff *skb;

	tcp_chrono_stop(sk, TCP_CHRONO_BUSY);
	while ((skb = __skb_dequeue(&sk->sk_write_queue)) != NULL) {
		tcp_skb_tsorted_anchor_cleanup(skb);
		sk_wmem_free_skb(sk, skb);
	}
	tcp_rtx_queue_purge(sk);
	skb = sk->sk_tx_skb_cache;
	if (skb) {
		__kfree_skb(skb);
		sk->sk_tx_skb_cache = NULL;
	}
	INIT_LIST_HEAD(&tcp_sk(sk)->tsorted_sent_queue);
	sk_mem_reclaim(sk);
	tcp_clear_all_retrans_hints(tcp_sk(sk));
	tcp_sk(sk)->packets_out = 0;
	inet_csk(sk)->icsk_backoff = 0;
}

int tcp_disconnect(struct sock *sk, int flags)
{
	struct inet_sock *inet = inet_sk(sk);
	struct inet_connection_sock *icsk = inet_csk(sk);
	struct tcp_sock *tp = tcp_sk(sk);
	int old_state = sk->sk_state;
	u32 seq;

	if (old_state != TCP_CLOSE)
		tcp_set_state(sk, TCP_CLOSE);

	/* ABORT function of RFC793 */
	if (old_state == TCP_LISTEN) {
		inet_csk_listen_stop(sk);
	} else if (unlikely(tp->repair)) {
		sk->sk_err = ECONNABORTED;
	} else if (tcp_need_reset(old_state) ||
		   (tp->snd_nxt != tp->write_seq &&
		    (1 << old_state) & (TCPF_CLOSING | TCPF_LAST_ACK))) {
		/* The last check adjusts for discrepancy of Linux wrt. RFC
		 * states
		 */
		tcp_send_active_reset(sk, gfp_any());
		sk->sk_err = ECONNRESET;
	} else if (old_state == TCP_SYN_SENT)
		sk->sk_err = ECONNRESET;

	tcp_clear_xmit_timers(sk);
	__skb_queue_purge(&sk->sk_receive_queue);
	if (sk->sk_rx_skb_cache) {
		__kfree_skb(sk->sk_rx_skb_cache);
		sk->sk_rx_skb_cache = NULL;
	}
	WRITE_ONCE(tp->copied_seq, tp->rcv_nxt);
	tp->urg_data = 0;
	tcp_write_queue_purge(sk);
	tcp_fastopen_active_disable_ofo_check(sk);
	skb_rbtree_purge(&tp->out_of_order_queue);

	inet->inet_dport = 0;

	if (!(sk->sk_userlocks & SOCK_BINDADDR_LOCK))
		inet_reset_saddr(sk);

	sk->sk_shutdown = 0;
	sock_reset_flag(sk, SOCK_DONE);
	tp->srtt_us = 0;
	tp->mdev_us = jiffies_to_usecs(TCP_TIMEOUT_INIT);
	tp->rcv_rtt_last_tsecr = 0;

	seq = tp->write_seq + tp->max_window + 2;
	if (!seq)
		seq = 1;
	WRITE_ONCE(tp->write_seq, seq);

	icsk->icsk_backoff = 0;
	icsk->icsk_probes_out = 0;
	icsk->icsk_probes_tstamp = 0;
	icsk->icsk_rto = TCP_TIMEOUT_INIT;
	icsk->icsk_rto_min = TCP_RTO_MIN;
	icsk->icsk_delack_max = TCP_DELACK_MAX;
	tp->snd_ssthresh = TCP_INFINITE_SSTHRESH;
	tp->snd_cwnd = TCP_INIT_CWND;
	tp->snd_cwnd_cnt = 0;
	tp->window_clamp = 0;
	tp->delivered = 0;
	tp->delivered_ce = 0;
	if (icsk->icsk_ca_ops->release)
		icsk->icsk_ca_ops->release(sk);
	memset(icsk->icsk_ca_priv, 0, sizeof(icsk->icsk_ca_priv));
	icsk->icsk_ca_initialized = 0;
	tcp_set_ca_state(sk, TCP_CA_Open);
	tp->is_sack_reneg = 0;
	tcp_clear_retrans(tp);
	tp->total_retrans = 0;
	inet_csk_delack_init(sk);
	/* Initialize rcv_mss to TCP_MIN_MSS to avoid division by 0
	 * issue in __tcp_select_window()
	 */
	icsk->icsk_ack.rcv_mss = TCP_MIN_MSS;
	memset(&tp->rx_opt, 0, sizeof(tp->rx_opt));
	__sk_dst_reset(sk);
	dst_release(sk->sk_rx_dst);
	sk->sk_rx_dst = NULL;
	tcp_saved_syn_free(tp);
	tp->compressed_ack = 0;
	tp->segs_in = 0;
	tp->segs_out = 0;
	tp->bytes_sent = 0;
	tp->bytes_acked = 0;
	tp->bytes_received = 0;
	tp->bytes_retrans = 0;
	tp->data_segs_in = 0;
	tp->data_segs_out = 0;
	tp->duplicate_sack[0].start_seq = 0;
	tp->duplicate_sack[0].end_seq = 0;
	tp->dsack_dups = 0;
	tp->reord_seen = 0;
	tp->retrans_out = 0;
	tp->sacked_out = 0;
	tp->tlp_high_seq = 0;
	tp->last_oow_ack_time = 0;
	/* There's a bubble in the pipe until at least the first ACK. */
	tp->app_limited = ~0U;
	tp->rack.mstamp = 0;
	tp->rack.advanced = 0;
	tp->rack.reo_wnd_steps = 1;
	tp->rack.last_delivered = 0;
	tp->rack.reo_wnd_persist = 0;
	tp->rack.dsack_seen = 0;
	tp->syn_data_acked = 0;
	tp->rx_opt.saw_tstamp = 0;
	tp->rx_opt.dsack = 0;
	tp->rx_opt.num_sacks = 0;
	tp->rcv_ooopack = 0;


	/* Clean up fastopen related fields */
	tcp_free_fastopen_req(tp);
	inet->defer_connect = 0;
	tp->fastopen_client_fail = 0;

	WARN_ON(inet->inet_num && !icsk->icsk_bind_hash);

	if (sk->sk_frag.page) {
		put_page(sk->sk_frag.page);
		sk->sk_frag.page = NULL;
		sk->sk_frag.offset = 0;
	}

	sk_error_report(sk);
	return 0;
}
EXPORT_SYMBOL(tcp_disconnect);

static inline bool tcp_can_repair_sock(const struct sock *sk)
{
	return ns_capable(sock_net(sk)->user_ns, CAP_NET_ADMIN) &&
		(sk->sk_state != TCP_LISTEN);
}

static int tcp_repair_set_window(struct tcp_sock *tp, sockptr_t optbuf, int len)
{
	struct tcp_repair_window opt;

	if (!tp->repair)
		return -EPERM;

	if (len != sizeof(opt))
		return -EINVAL;

	if (copy_from_sockptr(&opt, optbuf, sizeof(opt)))
		return -EFAULT;

	if (opt.max_window < opt.snd_wnd)
		return -EINVAL;

	if (after(opt.snd_wl1, tp->rcv_nxt + opt.rcv_wnd))
		return -EINVAL;

	if (after(opt.rcv_wup, tp->rcv_nxt))
		return -EINVAL;

	tp->snd_wl1	= opt.snd_wl1;
	tp->snd_wnd	= opt.snd_wnd;
	tp->max_window	= opt.max_window;

	tp->rcv_wnd	= opt.rcv_wnd;
	tp->rcv_wup	= opt.rcv_wup;

	return 0;
}

static int tcp_repair_options_est(struct sock *sk, sockptr_t optbuf,
		unsigned int len)
{
	struct tcp_sock *tp = tcp_sk(sk);
	struct tcp_repair_opt opt;
	size_t offset = 0;

	while (len >= sizeof(opt)) {
		if (copy_from_sockptr_offset(&opt, optbuf, offset, sizeof(opt)))
			return -EFAULT;

		offset += sizeof(opt);
		len -= sizeof(opt);

		switch (opt.opt_code) {
		case TCPOPT_MSS:
			tp->rx_opt.mss_clamp = opt.opt_val;
			tcp_mtup_init(sk);
			break;
		case TCPOPT_WINDOW:
			{
				u16 snd_wscale = opt.opt_val & 0xFFFF;
				u16 rcv_wscale = opt.opt_val >> 16;

				if (snd_wscale > TCP_MAX_WSCALE || rcv_wscale > TCP_MAX_WSCALE)
					return -EFBIG;

				tp->rx_opt.snd_wscale = snd_wscale;
				tp->rx_opt.rcv_wscale = rcv_wscale;
				tp->rx_opt.wscale_ok = 1;
			}
			break;
		case TCPOPT_SACK_PERM:
			if (opt.opt_val != 0)
				return -EINVAL;

			tp->rx_opt.sack_ok |= TCP_SACK_SEEN;
			break;
		case TCPOPT_TIMESTAMP:
			if (opt.opt_val != 0)
				return -EINVAL;

			tp->rx_opt.tstamp_ok = 1;
			break;
		}
	}

	return 0;
}

DEFINE_STATIC_KEY_FALSE(tcp_tx_delay_enabled);
EXPORT_SYMBOL(tcp_tx_delay_enabled);

static void tcp_enable_tx_delay(void)
{
	if (!static_branch_unlikely(&tcp_tx_delay_enabled)) {
		static int __tcp_tx_delay_enabled = 0;

		if (cmpxchg(&__tcp_tx_delay_enabled, 0, 1) == 0) {
			static_branch_enable(&tcp_tx_delay_enabled);
			pr_info("TCP_TX_DELAY enabled\n");
		}
	}
}

/* When set indicates to always queue non-full frames.  Later the user clears
 * this option and we transmit any pending partial frames in the queue.  This is
 * meant to be used alongside sendfile() to get properly filled frames when the
 * user (for example) must write out headers with a write() call first and then
 * use sendfile to send out the data parts.
 *
 * TCP_CORK can be set together with TCP_NODELAY and it is stronger than
 * TCP_NODELAY.
 */
static void __tcp_sock_set_cork(struct sock *sk, bool on)
{
	struct tcp_sock *tp = tcp_sk(sk);

	if (on) {
		tp->nonagle |= TCP_NAGLE_CORK;
	} else {
		tp->nonagle &= ~TCP_NAGLE_CORK;
		if (tp->nonagle & TCP_NAGLE_OFF)
			tp->nonagle |= TCP_NAGLE_PUSH;
		tcp_push_pending_frames(sk);
	}
}

void tcp_sock_set_cork(struct sock *sk, bool on)
{
	lock_sock(sk);
	__tcp_sock_set_cork(sk, on);
	release_sock(sk);
}
EXPORT_SYMBOL(tcp_sock_set_cork);

/* TCP_NODELAY is weaker than TCP_CORK, so that this option on corked socket is
 * remembered, but it is not activated until cork is cleared.
 *
 * However, when TCP_NODELAY is set we make an explicit push, which overrides
 * even TCP_CORK for currently queued segments.
 */
static void __tcp_sock_set_nodelay(struct sock *sk, bool on)
{
	if (on) {
		tcp_sk(sk)->nonagle |= TCP_NAGLE_OFF|TCP_NAGLE_PUSH;
		tcp_push_pending_frames(sk);
	} else {
		tcp_sk(sk)->nonagle &= ~TCP_NAGLE_OFF;
	}
}

void tcp_sock_set_nodelay(struct sock *sk)
{
	lock_sock(sk);
	__tcp_sock_set_nodelay(sk, true);
	release_sock(sk);
}
EXPORT_SYMBOL(tcp_sock_set_nodelay);

static void __tcp_sock_set_quickack(struct sock *sk, int val)
{
	if (!val) {
		inet_csk_enter_pingpong_mode(sk);
		return;
	}

	inet_csk_exit_pingpong_mode(sk);
	if ((1 << sk->sk_state) & (TCPF_ESTABLISHED | TCPF_CLOSE_WAIT) &&
	    inet_csk_ack_scheduled(sk)) {
		inet_csk(sk)->icsk_ack.pending |= ICSK_ACK_PUSHED;
		tcp_cleanup_rbuf(sk, 1);
		if (!(val & 1))
			inet_csk_enter_pingpong_mode(sk);
	}
}

void tcp_sock_set_quickack(struct sock *sk, int val)
{
	lock_sock(sk);
	__tcp_sock_set_quickack(sk, val);
	release_sock(sk);
}
EXPORT_SYMBOL(tcp_sock_set_quickack);

int tcp_sock_set_syncnt(struct sock *sk, int val)
{
	if (val < 1 || val > MAX_TCP_SYNCNT)
		return -EINVAL;

	lock_sock(sk);
	inet_csk(sk)->icsk_syn_retries = val;
	release_sock(sk);
	return 0;
}
EXPORT_SYMBOL(tcp_sock_set_syncnt);

void tcp_sock_set_user_timeout(struct sock *sk, u32 val)
{
	lock_sock(sk);
	inet_csk(sk)->icsk_user_timeout = val;
	release_sock(sk);
}
EXPORT_SYMBOL(tcp_sock_set_user_timeout);

int tcp_sock_set_keepidle_locked(struct sock *sk, int val)
{
	struct tcp_sock *tp = tcp_sk(sk);

	if (val < 1 || val > MAX_TCP_KEEPIDLE)
		return -EINVAL;

	tp->keepalive_time = val * HZ;
	if (sock_flag(sk, SOCK_KEEPOPEN) &&
	    !((1 << sk->sk_state) & (TCPF_CLOSE | TCPF_LISTEN))) {
		u32 elapsed = keepalive_time_elapsed(tp);

		if (tp->keepalive_time > elapsed)
			elapsed = tp->keepalive_time - elapsed;
		else
			elapsed = 0;
		inet_csk_reset_keepalive_timer(sk, elapsed);
	}

	return 0;
}

int tcp_sock_set_keepidle(struct sock *sk, int val)
{
	int err;

	lock_sock(sk);
	err = tcp_sock_set_keepidle_locked(sk, val);
	release_sock(sk);
	return err;
}
EXPORT_SYMBOL(tcp_sock_set_keepidle);

int tcp_sock_set_keepintvl(struct sock *sk, int val)
{
	if (val < 1 || val > MAX_TCP_KEEPINTVL)
		return -EINVAL;

	lock_sock(sk);
	tcp_sk(sk)->keepalive_intvl = val * HZ;
	release_sock(sk);
	return 0;
}
EXPORT_SYMBOL(tcp_sock_set_keepintvl);

int tcp_sock_set_keepcnt(struct sock *sk, int val)
{
	if (val < 1 || val > MAX_TCP_KEEPCNT)
		return -EINVAL;

	lock_sock(sk);
	tcp_sk(sk)->keepalive_probes = val;
	release_sock(sk);
	return 0;
}
EXPORT_SYMBOL(tcp_sock_set_keepcnt);

int tcp_set_window_clamp(struct sock *sk, int val)
{
	struct tcp_sock *tp = tcp_sk(sk);

	if (!val) {
		if (sk->sk_state != TCP_CLOSE)
			return -EINVAL;
		tp->window_clamp = 0;
	} else {
		tp->window_clamp = val < SOCK_MIN_RCVBUF / 2 ?
			SOCK_MIN_RCVBUF / 2 : val;
		tp->rcv_ssthresh = min(tp->rcv_wnd, tp->window_clamp);
	}
	return 0;
}

/*
 *	Socket option code for TCP.
 */
static int do_tcp_setsockopt(struct sock *sk, int level, int optname,
		sockptr_t optval, unsigned int optlen)
{
	struct tcp_sock *tp = tcp_sk(sk);
	struct inet_connection_sock *icsk = inet_csk(sk);
	struct net *net = sock_net(sk);
	int val;
	int err = 0;

	/* These are data/string values, all the others are ints */
	switch (optname) {
	case TCP_CONGESTION: {
		char name[TCP_CA_NAME_MAX];

		if (optlen < 1)
			return -EINVAL;

		val = strncpy_from_sockptr(name, optval,
					min_t(long, TCP_CA_NAME_MAX-1, optlen));
		if (val < 0)
			return -EFAULT;
		name[val] = 0;

		lock_sock(sk);
		err = tcp_set_congestion_control(sk, name, true,
						 ns_capable(sock_net(sk)->user_ns,
							    CAP_NET_ADMIN));
		release_sock(sk);
		return err;
	}
	case TCP_ULP: {
		char name[TCP_ULP_NAME_MAX];

		if (optlen < 1)
			return -EINVAL;

		val = strncpy_from_sockptr(name, optval,
					min_t(long, TCP_ULP_NAME_MAX - 1,
					      optlen));
		if (val < 0)
			return -EFAULT;
		name[val] = 0;

		lock_sock(sk);
		err = tcp_set_ulp(sk, name);
		release_sock(sk);
		return err;
	}
	case TCP_FASTOPEN_KEY: {
		__u8 key[TCP_FASTOPEN_KEY_BUF_LENGTH];
		__u8 *backup_key = NULL;

		/* Allow a backup key as well to facilitate key rotation
		 * First key is the active one.
		 */
		if (optlen != TCP_FASTOPEN_KEY_LENGTH &&
		    optlen != TCP_FASTOPEN_KEY_BUF_LENGTH)
			return -EINVAL;

		if (copy_from_sockptr(key, optval, optlen))
			return -EFAULT;

		if (optlen == TCP_FASTOPEN_KEY_BUF_LENGTH)
			backup_key = key + TCP_FASTOPEN_KEY_LENGTH;

		return tcp_fastopen_reset_cipher(net, sk, key, backup_key);
	}
	default:
		/* fallthru */
		break;
	}

	if (optlen < sizeof(int))
		return -EINVAL;

	if (copy_from_sockptr(&val, optval, sizeof(val)))
		return -EFAULT;

	lock_sock(sk);

	switch (optname) {
	case TCP_MAXSEG:
		/* Values greater than interface MTU won't take effect. However
		 * at the point when this call is done we typically don't yet
		 * know which interface is going to be used
		 */
		if (val && (val < TCP_MIN_MSS || val > MAX_TCP_WINDOW)) {
			err = -EINVAL;
			break;
		}
		tp->rx_opt.user_mss = val;
		break;

	case TCP_NODELAY:
		__tcp_sock_set_nodelay(sk, val);
		break;

	case TCP_THIN_LINEAR_TIMEOUTS:
		if (val < 0 || val > 1)
			err = -EINVAL;
		else
			tp->thin_lto = val;
		break;

	case TCP_THIN_DUPACK:
		if (val < 0 || val > 1)
			err = -EINVAL;
		break;

	case TCP_REPAIR:
		if (!tcp_can_repair_sock(sk))
			err = -EPERM;
		else if (val == TCP_REPAIR_ON) {
			tp->repair = 1;
			sk->sk_reuse = SK_FORCE_REUSE;
			tp->repair_queue = TCP_NO_QUEUE;
		} else if (val == TCP_REPAIR_OFF) {
			tp->repair = 0;
			sk->sk_reuse = SK_NO_REUSE;
			tcp_send_window_probe(sk);
		} else if (val == TCP_REPAIR_OFF_NO_WP) {
			tp->repair = 0;
			sk->sk_reuse = SK_NO_REUSE;
		} else
			err = -EINVAL;

		break;

	case TCP_REPAIR_QUEUE:
		if (!tp->repair)
			err = -EPERM;
		else if ((unsigned int)val < TCP_QUEUES_NR)
			tp->repair_queue = val;
		else
			err = -EINVAL;
		break;

	case TCP_QUEUE_SEQ:
		if (sk->sk_state != TCP_CLOSE) {
			err = -EPERM;
		} else if (tp->repair_queue == TCP_SEND_QUEUE) {
			if (!tcp_rtx_queue_empty(sk))
				err = -EPERM;
			else
				WRITE_ONCE(tp->write_seq, val);
		} else if (tp->repair_queue == TCP_RECV_QUEUE) {
			if (tp->rcv_nxt != tp->copied_seq) {
				err = -EPERM;
			} else {
				WRITE_ONCE(tp->rcv_nxt, val);
				WRITE_ONCE(tp->copied_seq, val);
			}
		} else {
			err = -EINVAL;
		}
		break;

	case TCP_REPAIR_OPTIONS:
		if (!tp->repair)
			err = -EINVAL;
		else if (sk->sk_state == TCP_ESTABLISHED)
			err = tcp_repair_options_est(sk, optval, optlen);
		else
			err = -EPERM;
		break;

	case TCP_CORK:
		__tcp_sock_set_cork(sk, val);
		break;

	case TCP_KEEPIDLE:
		err = tcp_sock_set_keepidle_locked(sk, val);
		break;
	case TCP_KEEPINTVL:
		if (val < 1 || val > MAX_TCP_KEEPINTVL)
			err = -EINVAL;
		else
			tp->keepalive_intvl = val * HZ;
		break;
	case TCP_KEEPCNT:
		if (val < 1 || val > MAX_TCP_KEEPCNT)
			err = -EINVAL;
		else
			tp->keepalive_probes = val;
		break;
	case TCP_SYNCNT:
		if (val < 1 || val > MAX_TCP_SYNCNT)
			err = -EINVAL;
		else
			icsk->icsk_syn_retries = val;
		break;

	case TCP_SAVE_SYN:
		/* 0: disable, 1: enable, 2: start from ether_header */
		if (val < 0 || val > 2)
			err = -EINVAL;
		else
			tp->save_syn = val;
		break;

	case TCP_LINGER2:
		if (val < 0)
			tp->linger2 = -1;
		else if (val > TCP_FIN_TIMEOUT_MAX / HZ)
			tp->linger2 = TCP_FIN_TIMEOUT_MAX;
		else
			tp->linger2 = val * HZ;
		break;

	case TCP_DEFER_ACCEPT:
		/* Translate value in seconds to number of retransmits */
		icsk->icsk_accept_queue.rskq_defer_accept =
			secs_to_retrans(val, TCP_TIMEOUT_INIT / HZ,
					TCP_RTO_MAX / HZ);
		break;

	case TCP_WINDOW_CLAMP:
		err = tcp_set_window_clamp(sk, val);
		break;

	case TCP_QUICKACK:
		__tcp_sock_set_quickack(sk, val);
		break;

#ifdef CONFIG_TCP_MD5SIG
	case TCP_MD5SIG:
	case TCP_MD5SIG_EXT:
		err = tp->af_specific->md5_parse(sk, optname, optval, optlen);
		break;
#endif
	case TCP_USER_TIMEOUT:
		/* Cap the max time in ms TCP will retry or probe the window
		 * before giving up and aborting (ETIMEDOUT) a connection.
		 */
		if (val < 0)
			err = -EINVAL;
		else
			icsk->icsk_user_timeout = val;
		break;

	case TCP_FASTOPEN:
		if (val >= 0 && ((1 << sk->sk_state) & (TCPF_CLOSE |
		    TCPF_LISTEN))) {
			tcp_fastopen_init_key_once(net);

			fastopen_queue_tune(sk, val);
		} else {
			err = -EINVAL;
		}
		break;
	case TCP_FASTOPEN_CONNECT:
		if (val > 1 || val < 0) {
			err = -EINVAL;
		} else if (net->ipv4.sysctl_tcp_fastopen & TFO_CLIENT_ENABLE) {
			if (sk->sk_state == TCP_CLOSE)
				tp->fastopen_connect = val;
			else
				err = -EINVAL;
		} else {
			err = -EOPNOTSUPP;
		}
		break;
	case TCP_FASTOPEN_NO_COOKIE:
		if (val > 1 || val < 0)
			err = -EINVAL;
		else if (!((1 << sk->sk_state) & (TCPF_CLOSE | TCPF_LISTEN)))
			err = -EINVAL;
		else
			tp->fastopen_no_cookie = val;
		break;
	case TCP_TIMESTAMP:
		if (!tp->repair)
			err = -EPERM;
		else
			tp->tsoffset = val - tcp_time_stamp_raw();
		break;
	case TCP_REPAIR_WINDOW:
		err = tcp_repair_set_window(tp, optval, optlen);
		break;
	case TCP_NOTSENT_LOWAT:
		tp->notsent_lowat = val;
		sk->sk_write_space(sk);
		break;
	case TCP_INQ:
		if (val > 1 || val < 0)
			err = -EINVAL;
		else
			tp->recvmsg_inq = val;
		break;
	case TCP_TX_DELAY:
		if (val)
			tcp_enable_tx_delay();
		tp->tcp_tx_delay = val;
		break;
	default:
		err = -ENOPROTOOPT;
		break;
	}

	release_sock(sk);
	return err;
}

int tcp_setsockopt(struct sock *sk, int level, int optname, sockptr_t optval,
		   unsigned int optlen)
{
	const struct inet_connection_sock *icsk = inet_csk(sk);

	if (level != SOL_TCP)
		return icsk->icsk_af_ops->setsockopt(sk, level, optname,
						     optval, optlen);
	return do_tcp_setsockopt(sk, level, optname, optval, optlen);
}
EXPORT_SYMBOL(tcp_setsockopt);

static void tcp_get_info_chrono_stats(const struct tcp_sock *tp,
				      struct tcp_info *info)
{
	u64 stats[__TCP_CHRONO_MAX], total = 0;
	enum tcp_chrono i;

	for (i = TCP_CHRONO_BUSY; i < __TCP_CHRONO_MAX; ++i) {
		stats[i] = tp->chrono_stat[i - 1];
		if (i == tp->chrono_type)
			stats[i] += tcp_jiffies32 - tp->chrono_start;
		stats[i] *= USEC_PER_SEC / HZ;
		total += stats[i];
	}

	info->tcpi_busy_time = total;
	info->tcpi_rwnd_limited = stats[TCP_CHRONO_RWND_LIMITED];
	info->tcpi_sndbuf_limited = stats[TCP_CHRONO_SNDBUF_LIMITED];
}

/* Return information about state of tcp endpoint in API format. */
void tcp_get_info(struct sock *sk, struct tcp_info *info)
{
	const struct tcp_sock *tp = tcp_sk(sk); /* iff sk_type == SOCK_STREAM */
	const struct inet_connection_sock *icsk = inet_csk(sk);
	unsigned long rate;
	u32 now;
	u64 rate64;
	bool slow;

	memset(info, 0, sizeof(*info));
	if (sk->sk_type != SOCK_STREAM)
		return;

	info->tcpi_state = inet_sk_state_load(sk);

	/* Report meaningful fields for all TCP states, including listeners */
	rate = READ_ONCE(sk->sk_pacing_rate);
	rate64 = (rate != ~0UL) ? rate : ~0ULL;
	info->tcpi_pacing_rate = rate64;

	rate = READ_ONCE(sk->sk_max_pacing_rate);
	rate64 = (rate != ~0UL) ? rate : ~0ULL;
	info->tcpi_max_pacing_rate = rate64;

	info->tcpi_reordering = tp->reordering;
	info->tcpi_snd_cwnd = tp->snd_cwnd;

	if (info->tcpi_state == TCP_LISTEN) {
		/* listeners aliased fields :
		 * tcpi_unacked -> Number of children ready for accept()
		 * tcpi_sacked  -> max backlog
		 */
		info->tcpi_unacked = READ_ONCE(sk->sk_ack_backlog);
		info->tcpi_sacked = READ_ONCE(sk->sk_max_ack_backlog);
		return;
	}

	slow = lock_sock_fast(sk);

	info->tcpi_ca_state = icsk->icsk_ca_state;
	info->tcpi_retransmits = icsk->icsk_retransmits;
	info->tcpi_probes = icsk->icsk_probes_out;
	info->tcpi_backoff = icsk->icsk_backoff;

	if (tp->rx_opt.tstamp_ok)
		info->tcpi_options |= TCPI_OPT_TIMESTAMPS;
	if (tcp_is_sack(tp))
		info->tcpi_options |= TCPI_OPT_SACK;
	if (tp->rx_opt.wscale_ok) {
		info->tcpi_options |= TCPI_OPT_WSCALE;
		info->tcpi_snd_wscale = tp->rx_opt.snd_wscale;
		info->tcpi_rcv_wscale = tp->rx_opt.rcv_wscale;
	}

	if (tp->ecn_flags & TCP_ECN_OK)
		info->tcpi_options |= TCPI_OPT_ECN;
	if (tp->ecn_flags & TCP_ECN_SEEN)
		info->tcpi_options |= TCPI_OPT_ECN_SEEN;
	if (tp->syn_data_acked)
		info->tcpi_options |= TCPI_OPT_SYN_DATA;

	info->tcpi_rto = jiffies_to_usecs(icsk->icsk_rto);
	info->tcpi_ato = jiffies_to_usecs(icsk->icsk_ack.ato);
	info->tcpi_snd_mss = tp->mss_cache;
	info->tcpi_rcv_mss = icsk->icsk_ack.rcv_mss;

	info->tcpi_unacked = tp->packets_out;
	info->tcpi_sacked = tp->sacked_out;

	info->tcpi_lost = tp->lost_out;
	info->tcpi_retrans = tp->retrans_out;

	now = tcp_jiffies32;
	info->tcpi_last_data_sent = jiffies_to_msecs(now - tp->lsndtime);
	info->tcpi_last_data_recv = jiffies_to_msecs(now - icsk->icsk_ack.lrcvtime);
	info->tcpi_last_ack_recv = jiffies_to_msecs(now - tp->rcv_tstamp);

	info->tcpi_pmtu = icsk->icsk_pmtu_cookie;
	info->tcpi_rcv_ssthresh = tp->rcv_ssthresh;
	info->tcpi_rtt = tp->srtt_us >> 3;
	info->tcpi_rttvar = tp->mdev_us >> 2;
	info->tcpi_snd_ssthresh = tp->snd_ssthresh;
	info->tcpi_advmss = tp->advmss;

	info->tcpi_rcv_rtt = tp->rcv_rtt_est.rtt_us >> 3;
	info->tcpi_rcv_space = tp->rcvq_space.space;

	info->tcpi_total_retrans = tp->total_retrans;

	info->tcpi_bytes_acked = tp->bytes_acked;
	info->tcpi_bytes_received = tp->bytes_received;
	info->tcpi_notsent_bytes = max_t(int, 0, tp->write_seq - tp->snd_nxt);
	tcp_get_info_chrono_stats(tp, info);

	info->tcpi_segs_out = tp->segs_out;
	info->tcpi_segs_in = tp->segs_in;

	info->tcpi_min_rtt = tcp_min_rtt(tp);
	info->tcpi_data_segs_in = tp->data_segs_in;
	info->tcpi_data_segs_out = tp->data_segs_out;

	info->tcpi_delivery_rate_app_limited = tp->rate_app_limited ? 1 : 0;
	rate64 = tcp_compute_delivery_rate(tp);
	if (rate64)
		info->tcpi_delivery_rate = rate64;
	info->tcpi_delivered = tp->delivered;
	info->tcpi_delivered_ce = tp->delivered_ce;
	info->tcpi_bytes_sent = tp->bytes_sent;
	info->tcpi_bytes_retrans = tp->bytes_retrans;
	info->tcpi_dsack_dups = tp->dsack_dups;
	info->tcpi_reord_seen = tp->reord_seen;
	info->tcpi_rcv_ooopack = tp->rcv_ooopack;
	info->tcpi_snd_wnd = tp->snd_wnd;
	info->tcpi_fastopen_client_fail = tp->fastopen_client_fail;
	unlock_sock_fast(sk, slow);
}
EXPORT_SYMBOL_GPL(tcp_get_info);

static size_t tcp_opt_stats_get_size(void)
{
	return
		nla_total_size_64bit(sizeof(u64)) + /* TCP_NLA_BUSY */
		nla_total_size_64bit(sizeof(u64)) + /* TCP_NLA_RWND_LIMITED */
		nla_total_size_64bit(sizeof(u64)) + /* TCP_NLA_SNDBUF_LIMITED */
		nla_total_size_64bit(sizeof(u64)) + /* TCP_NLA_DATA_SEGS_OUT */
		nla_total_size_64bit(sizeof(u64)) + /* TCP_NLA_TOTAL_RETRANS */
		nla_total_size_64bit(sizeof(u64)) + /* TCP_NLA_PACING_RATE */
		nla_total_size_64bit(sizeof(u64)) + /* TCP_NLA_DELIVERY_RATE */
		nla_total_size(sizeof(u32)) + /* TCP_NLA_SND_CWND */
		nla_total_size(sizeof(u32)) + /* TCP_NLA_REORDERING */
		nla_total_size(sizeof(u32)) + /* TCP_NLA_MIN_RTT */
		nla_total_size(sizeof(u8)) + /* TCP_NLA_RECUR_RETRANS */
		nla_total_size(sizeof(u8)) + /* TCP_NLA_DELIVERY_RATE_APP_LMT */
		nla_total_size(sizeof(u32)) + /* TCP_NLA_SNDQ_SIZE */
		nla_total_size(sizeof(u8)) + /* TCP_NLA_CA_STATE */
		nla_total_size(sizeof(u32)) + /* TCP_NLA_SND_SSTHRESH */
		nla_total_size(sizeof(u32)) + /* TCP_NLA_DELIVERED */
		nla_total_size(sizeof(u32)) + /* TCP_NLA_DELIVERED_CE */
		nla_total_size_64bit(sizeof(u64)) + /* TCP_NLA_BYTES_SENT */
		nla_total_size_64bit(sizeof(u64)) + /* TCP_NLA_BYTES_RETRANS */
		nla_total_size(sizeof(u32)) + /* TCP_NLA_DSACK_DUPS */
		nla_total_size(sizeof(u32)) + /* TCP_NLA_REORD_SEEN */
		nla_total_size(sizeof(u32)) + /* TCP_NLA_SRTT */
		nla_total_size(sizeof(u16)) + /* TCP_NLA_TIMEOUT_REHASH */
		nla_total_size(sizeof(u32)) + /* TCP_NLA_BYTES_NOTSENT */
		nla_total_size_64bit(sizeof(u64)) + /* TCP_NLA_EDT */
		nla_total_size(sizeof(u8)) + /* TCP_NLA_TTL */
		0;
}

/* Returns TTL or hop limit of an incoming packet from skb. */
static u8 tcp_skb_ttl_or_hop_limit(const struct sk_buff *skb)
{
	if (skb->protocol == htons(ETH_P_IP))
		return ip_hdr(skb)->ttl;
	else if (skb->protocol == htons(ETH_P_IPV6))
		return ipv6_hdr(skb)->hop_limit;
	else
		return 0;
}

struct sk_buff *tcp_get_timestamping_opt_stats(const struct sock *sk,
					       const struct sk_buff *orig_skb,
					       const struct sk_buff *ack_skb)
{
	const struct tcp_sock *tp = tcp_sk(sk);
	struct sk_buff *stats;
	struct tcp_info info;
	unsigned long rate;
	u64 rate64;

	stats = alloc_skb(tcp_opt_stats_get_size(), GFP_ATOMIC);
	if (!stats)
		return NULL;

	tcp_get_info_chrono_stats(tp, &info);
	nla_put_u64_64bit(stats, TCP_NLA_BUSY,
			  info.tcpi_busy_time, TCP_NLA_PAD);
	nla_put_u64_64bit(stats, TCP_NLA_RWND_LIMITED,
			  info.tcpi_rwnd_limited, TCP_NLA_PAD);
	nla_put_u64_64bit(stats, TCP_NLA_SNDBUF_LIMITED,
			  info.tcpi_sndbuf_limited, TCP_NLA_PAD);
	nla_put_u64_64bit(stats, TCP_NLA_DATA_SEGS_OUT,
			  tp->data_segs_out, TCP_NLA_PAD);
	nla_put_u64_64bit(stats, TCP_NLA_TOTAL_RETRANS,
			  tp->total_retrans, TCP_NLA_PAD);

	rate = READ_ONCE(sk->sk_pacing_rate);
	rate64 = (rate != ~0UL) ? rate : ~0ULL;
	nla_put_u64_64bit(stats, TCP_NLA_PACING_RATE, rate64, TCP_NLA_PAD);

	rate64 = tcp_compute_delivery_rate(tp);
	nla_put_u64_64bit(stats, TCP_NLA_DELIVERY_RATE, rate64, TCP_NLA_PAD);

	nla_put_u32(stats, TCP_NLA_SND_CWND, tp->snd_cwnd);
	nla_put_u32(stats, TCP_NLA_REORDERING, tp->reordering);
	nla_put_u32(stats, TCP_NLA_MIN_RTT, tcp_min_rtt(tp));

	nla_put_u8(stats, TCP_NLA_RECUR_RETRANS, inet_csk(sk)->icsk_retransmits);
	nla_put_u8(stats, TCP_NLA_DELIVERY_RATE_APP_LMT, !!tp->rate_app_limited);
	nla_put_u32(stats, TCP_NLA_SND_SSTHRESH, tp->snd_ssthresh);
	nla_put_u32(stats, TCP_NLA_DELIVERED, tp->delivered);
	nla_put_u32(stats, TCP_NLA_DELIVERED_CE, tp->delivered_ce);

	nla_put_u32(stats, TCP_NLA_SNDQ_SIZE, tp->write_seq - tp->snd_una);
	nla_put_u8(stats, TCP_NLA_CA_STATE, inet_csk(sk)->icsk_ca_state);

	nla_put_u64_64bit(stats, TCP_NLA_BYTES_SENT, tp->bytes_sent,
			  TCP_NLA_PAD);
	nla_put_u64_64bit(stats, TCP_NLA_BYTES_RETRANS, tp->bytes_retrans,
			  TCP_NLA_PAD);
	nla_put_u32(stats, TCP_NLA_DSACK_DUPS, tp->dsack_dups);
	nla_put_u32(stats, TCP_NLA_REORD_SEEN, tp->reord_seen);
	nla_put_u32(stats, TCP_NLA_SRTT, tp->srtt_us >> 3);
	nla_put_u16(stats, TCP_NLA_TIMEOUT_REHASH, tp->timeout_rehash);
	nla_put_u32(stats, TCP_NLA_BYTES_NOTSENT,
		    max_t(int, 0, tp->write_seq - tp->snd_nxt));
	nla_put_u64_64bit(stats, TCP_NLA_EDT, orig_skb->skb_mstamp_ns,
			  TCP_NLA_PAD);
	if (ack_skb)
		nla_put_u8(stats, TCP_NLA_TTL,
			   tcp_skb_ttl_or_hop_limit(ack_skb));

	return stats;
}

static int do_tcp_getsockopt(struct sock *sk, int level,
		int optname, char __user *optval, int __user *optlen)
{
	struct inet_connection_sock *icsk = inet_csk(sk);
	struct tcp_sock *tp = tcp_sk(sk);
	struct net *net = sock_net(sk);
	int val, len;

	if (get_user(len, optlen))
		return -EFAULT;

	len = min_t(unsigned int, len, sizeof(int));

	if (len < 0)
		return -EINVAL;

	switch (optname) {
	case TCP_MAXSEG:
		val = tp->mss_cache;
		if (!val && ((1 << sk->sk_state) & (TCPF_CLOSE | TCPF_LISTEN)))
			val = tp->rx_opt.user_mss;
		if (tp->repair)
			val = tp->rx_opt.mss_clamp;
		break;
	case TCP_NODELAY:
		val = !!(tp->nonagle&TCP_NAGLE_OFF);
		break;
	case TCP_CORK:
		val = !!(tp->nonagle&TCP_NAGLE_CORK);
		break;
	case TCP_KEEPIDLE:
		val = keepalive_time_when(tp) / HZ;
		break;
	case TCP_KEEPINTVL:
		val = keepalive_intvl_when(tp) / HZ;
		break;
	case TCP_KEEPCNT:
		val = keepalive_probes(tp);
		break;
	case TCP_SYNCNT:
		val = icsk->icsk_syn_retries ? : net->ipv4.sysctl_tcp_syn_retries;
		break;
	case TCP_LINGER2:
		val = tp->linger2;
		if (val >= 0)
			val = (val ? : net->ipv4.sysctl_tcp_fin_timeout) / HZ;
		break;
	case TCP_DEFER_ACCEPT:
		val = retrans_to_secs(icsk->icsk_accept_queue.rskq_defer_accept,
				      TCP_TIMEOUT_INIT / HZ, TCP_RTO_MAX / HZ);
		break;
	case TCP_WINDOW_CLAMP:
		val = tp->window_clamp;
		break;
	case TCP_INFO: {
		struct tcp_info info;

		if (get_user(len, optlen))
			return -EFAULT;

		tcp_get_info(sk, &info);

		len = min_t(unsigned int, len, sizeof(info));
		if (put_user(len, optlen))
			return -EFAULT;
		if (copy_to_user(optval, &info, len))
			return -EFAULT;
		return 0;
	}
	case TCP_CC_INFO: {
		const struct tcp_congestion_ops *ca_ops;
		union tcp_cc_info info;
		size_t sz = 0;
		int attr;

		if (get_user(len, optlen))
			return -EFAULT;

		ca_ops = icsk->icsk_ca_ops;
		if (ca_ops && ca_ops->get_info)
			sz = ca_ops->get_info(sk, ~0U, &attr, &info);

		len = min_t(unsigned int, len, sz);
		if (put_user(len, optlen))
			return -EFAULT;
		if (copy_to_user(optval, &info, len))
			return -EFAULT;
		return 0;
	}
	case TCP_QUICKACK:
		val = !inet_csk_in_pingpong_mode(sk);
		break;

	case TCP_CONGESTION:
		if (get_user(len, optlen))
			return -EFAULT;
		len = min_t(unsigned int, len, TCP_CA_NAME_MAX);
		if (put_user(len, optlen))
			return -EFAULT;
		if (copy_to_user(optval, icsk->icsk_ca_ops->name, len))
			return -EFAULT;
		return 0;

	case TCP_ULP:
		if (get_user(len, optlen))
			return -EFAULT;
		len = min_t(unsigned int, len, TCP_ULP_NAME_MAX);
		if (!icsk->icsk_ulp_ops) {
			if (put_user(0, optlen))
				return -EFAULT;
			return 0;
		}
		if (put_user(len, optlen))
			return -EFAULT;
		if (copy_to_user(optval, icsk->icsk_ulp_ops->name, len))
			return -EFAULT;
		return 0;

	case TCP_FASTOPEN_KEY: {
		u64 key[TCP_FASTOPEN_KEY_BUF_LENGTH / sizeof(u64)];
		unsigned int key_len;

		if (get_user(len, optlen))
			return -EFAULT;

		key_len = tcp_fastopen_get_cipher(net, icsk, key) *
				TCP_FASTOPEN_KEY_LENGTH;
		len = min_t(unsigned int, len, key_len);
		if (put_user(len, optlen))
			return -EFAULT;
		if (copy_to_user(optval, key, len))
			return -EFAULT;
		return 0;
	}
	case TCP_THIN_LINEAR_TIMEOUTS:
		val = tp->thin_lto;
		break;

	case TCP_THIN_DUPACK:
		val = 0;
		break;

	case TCP_REPAIR:
		val = tp->repair;
		break;

	case TCP_REPAIR_QUEUE:
		if (tp->repair)
			val = tp->repair_queue;
		else
			return -EINVAL;
		break;

	case TCP_REPAIR_WINDOW: {
		struct tcp_repair_window opt;

		if (get_user(len, optlen))
			return -EFAULT;

		if (len != sizeof(opt))
			return -EINVAL;

		if (!tp->repair)
			return -EPERM;

		opt.snd_wl1	= tp->snd_wl1;
		opt.snd_wnd	= tp->snd_wnd;
		opt.max_window	= tp->max_window;
		opt.rcv_wnd	= tp->rcv_wnd;
		opt.rcv_wup	= tp->rcv_wup;

		if (copy_to_user(optval, &opt, len))
			return -EFAULT;
		return 0;
	}
	case TCP_QUEUE_SEQ:
		if (tp->repair_queue == TCP_SEND_QUEUE)
			val = tp->write_seq;
		else if (tp->repair_queue == TCP_RECV_QUEUE)
			val = tp->rcv_nxt;
		else
			return -EINVAL;
		break;

	case TCP_USER_TIMEOUT:
		val = icsk->icsk_user_timeout;
		break;

	case TCP_FASTOPEN:
		val = icsk->icsk_accept_queue.fastopenq.max_qlen;
		break;

	case TCP_FASTOPEN_CONNECT:
		val = tp->fastopen_connect;
		break;

	case TCP_FASTOPEN_NO_COOKIE:
		val = tp->fastopen_no_cookie;
		break;

	case TCP_TX_DELAY:
		val = tp->tcp_tx_delay;
		break;

	case TCP_TIMESTAMP:
		val = tcp_time_stamp_raw() + tp->tsoffset;
		break;
	case TCP_NOTSENT_LOWAT:
		val = tp->notsent_lowat;
		break;
	case TCP_INQ:
		val = tp->recvmsg_inq;
		break;
	case TCP_SAVE_SYN:
		val = tp->save_syn;
		break;
	case TCP_SAVED_SYN: {
		if (get_user(len, optlen))
			return -EFAULT;

		lock_sock(sk);
		if (tp->saved_syn) {
			if (len < tcp_saved_syn_len(tp->saved_syn)) {
				if (put_user(tcp_saved_syn_len(tp->saved_syn),
					     optlen)) {
					release_sock(sk);
					return -EFAULT;
				}
				release_sock(sk);
				return -EINVAL;
			}
			len = tcp_saved_syn_len(tp->saved_syn);
			if (put_user(len, optlen)) {
				release_sock(sk);
				return -EFAULT;
			}
			if (copy_to_user(optval, tp->saved_syn->data, len)) {
				release_sock(sk);
				return -EFAULT;
			}
			tcp_saved_syn_free(tp);
			release_sock(sk);
		} else {
			release_sock(sk);
			len = 0;
			if (put_user(len, optlen))
				return -EFAULT;
		}
		return 0;
	}
#ifdef CONFIG_MMU
	case TCP_ZEROCOPY_RECEIVE: {
		struct scm_timestamping_internal tss;
		struct tcp_zerocopy_receive zc = {};
		int err;

		if (get_user(len, optlen))
			return -EFAULT;
		if (len < 0 ||
		    len < offsetofend(struct tcp_zerocopy_receive, length))
			return -EINVAL;
		if (unlikely(len > sizeof(zc))) {
			err = check_zeroed_user(optval + sizeof(zc),
						len - sizeof(zc));
			if (err < 1)
				return err == 0 ? -EINVAL : err;
			len = sizeof(zc);
			if (put_user(len, optlen))
				return -EFAULT;
		}
		if (copy_from_user(&zc, optval, len))
			return -EFAULT;
		if (zc.reserved)
			return -EINVAL;
		if (zc.msg_flags &  ~(TCP_VALID_ZC_MSG_FLAGS))
			return -EINVAL;
		lock_sock(sk);
		err = tcp_zerocopy_receive(sk, &zc, &tss);
		err = BPF_CGROUP_RUN_PROG_GETSOCKOPT_KERN(sk, level, optname,
							  &zc, &len, err);
		release_sock(sk);
		if (len >= offsetofend(struct tcp_zerocopy_receive, msg_flags))
			goto zerocopy_rcv_cmsg;
		switch (len) {
		case offsetofend(struct tcp_zerocopy_receive, msg_flags):
			goto zerocopy_rcv_cmsg;
		case offsetofend(struct tcp_zerocopy_receive, msg_controllen):
		case offsetofend(struct tcp_zerocopy_receive, msg_control):
		case offsetofend(struct tcp_zerocopy_receive, flags):
		case offsetofend(struct tcp_zerocopy_receive, copybuf_len):
		case offsetofend(struct tcp_zerocopy_receive, copybuf_address):
		case offsetofend(struct tcp_zerocopy_receive, err):
			goto zerocopy_rcv_sk_err;
		case offsetofend(struct tcp_zerocopy_receive, inq):
			goto zerocopy_rcv_inq;
		case offsetofend(struct tcp_zerocopy_receive, length):
		default:
			goto zerocopy_rcv_out;
		}
zerocopy_rcv_cmsg:
		if (zc.msg_flags & TCP_CMSG_TS)
			tcp_zc_finalize_rx_tstamp(sk, &zc, &tss);
		else
			zc.msg_flags = 0;
zerocopy_rcv_sk_err:
		if (!err)
			zc.err = sock_error(sk);
zerocopy_rcv_inq:
		zc.inq = tcp_inq_hint(sk);
zerocopy_rcv_out:
		if (!err && copy_to_user(optval, &zc, len))
			err = -EFAULT;
		return err;
	}
#endif
	default:
		return -ENOPROTOOPT;
	}

	if (put_user(len, optlen))
		return -EFAULT;
	if (copy_to_user(optval, &val, len))
		return -EFAULT;
	return 0;
}

bool tcp_bpf_bypass_getsockopt(int level, int optname)
{
	/* TCP do_tcp_getsockopt has optimized getsockopt implementation
	 * to avoid extra socket lock for TCP_ZEROCOPY_RECEIVE.
	 */
	if (level == SOL_TCP && optname == TCP_ZEROCOPY_RECEIVE)
		return true;

	return false;
}
EXPORT_SYMBOL(tcp_bpf_bypass_getsockopt);

int tcp_getsockopt(struct sock *sk, int level, int optname, char __user *optval,
		   int __user *optlen)
{
	struct inet_connection_sock *icsk = inet_csk(sk);

	if (level != SOL_TCP)
		return icsk->icsk_af_ops->getsockopt(sk, level, optname,
						     optval, optlen);
	return do_tcp_getsockopt(sk, level, optname, optval, optlen);
}
EXPORT_SYMBOL(tcp_getsockopt);

#ifdef CONFIG_TCP_MD5SIG
static DEFINE_PER_CPU(struct tcp_md5sig_pool, tcp_md5sig_pool);
static DEFINE_MUTEX(tcp_md5sig_mutex);
static bool tcp_md5sig_pool_populated = false;

static void __tcp_alloc_md5sig_pool(void)
{
	struct crypto_ahash *hash;
	int cpu;

	hash = crypto_alloc_ahash("md5", 0, CRYPTO_ALG_ASYNC);
	if (IS_ERR(hash))
		return;

	for_each_possible_cpu(cpu) {
		void *scratch = per_cpu(tcp_md5sig_pool, cpu).scratch;
		struct ahash_request *req;

		if (!scratch) {
			scratch = kmalloc_node(sizeof(union tcp_md5sum_block) +
					       sizeof(struct tcphdr),
					       GFP_KERNEL,
					       cpu_to_node(cpu));
			if (!scratch)
				return;
			per_cpu(tcp_md5sig_pool, cpu).scratch = scratch;
		}
		if (per_cpu(tcp_md5sig_pool, cpu).md5_req)
			continue;

		req = ahash_request_alloc(hash, GFP_KERNEL);
		if (!req)
			return;

		ahash_request_set_callback(req, 0, NULL, NULL);

		per_cpu(tcp_md5sig_pool, cpu).md5_req = req;
	}
	/* before setting tcp_md5sig_pool_populated, we must commit all writes
	 * to memory. See smp_rmb() in tcp_get_md5sig_pool()
	 */
	smp_wmb();
	tcp_md5sig_pool_populated = true;
}

bool tcp_alloc_md5sig_pool(void)
{
	if (unlikely(!tcp_md5sig_pool_populated)) {
		mutex_lock(&tcp_md5sig_mutex);

		if (!tcp_md5sig_pool_populated) {
			__tcp_alloc_md5sig_pool();
			if (tcp_md5sig_pool_populated)
				static_branch_inc(&tcp_md5_needed);
		}

		mutex_unlock(&tcp_md5sig_mutex);
	}
	return tcp_md5sig_pool_populated;
}
EXPORT_SYMBOL(tcp_alloc_md5sig_pool);


/**
 *	tcp_get_md5sig_pool - get md5sig_pool for this user
 *
 *	We use percpu structure, so if we succeed, we exit with preemption
 *	and BH disabled, to make sure another thread or softirq handling
 *	wont try to get same context.
 */
struct tcp_md5sig_pool *tcp_get_md5sig_pool(void)
{
	local_bh_disable();

	if (tcp_md5sig_pool_populated) {
		/* coupled with smp_wmb() in __tcp_alloc_md5sig_pool() */
		smp_rmb();
		return this_cpu_ptr(&tcp_md5sig_pool);
	}
	local_bh_enable();
	return NULL;
}
EXPORT_SYMBOL(tcp_get_md5sig_pool);

int tcp_md5_hash_skb_data(struct tcp_md5sig_pool *hp,
			  const struct sk_buff *skb, unsigned int header_len)
{
	struct scatterlist sg;
	const struct tcphdr *tp = tcp_hdr(skb);
	struct ahash_request *req = hp->md5_req;
	unsigned int i;
	const unsigned int head_data_len = skb_headlen(skb) > header_len ?
					   skb_headlen(skb) - header_len : 0;
	const struct skb_shared_info *shi = skb_shinfo(skb);
	struct sk_buff *frag_iter;

	sg_init_table(&sg, 1);

	sg_set_buf(&sg, ((u8 *) tp) + header_len, head_data_len);
	ahash_request_set_crypt(req, &sg, NULL, head_data_len);
	if (crypto_ahash_update(req))
		return 1;

	for (i = 0; i < shi->nr_frags; ++i) {
		const skb_frag_t *f = &shi->frags[i];
		unsigned int offset = skb_frag_off(f);
		struct page *page = skb_frag_page(f) + (offset >> PAGE_SHIFT);

		sg_set_page(&sg, page, skb_frag_size(f),
			    offset_in_page(offset));
		ahash_request_set_crypt(req, &sg, NULL, skb_frag_size(f));
		if (crypto_ahash_update(req))
			return 1;
	}

	skb_walk_frags(skb, frag_iter)
		if (tcp_md5_hash_skb_data(hp, frag_iter, 0))
			return 1;

	return 0;
}
EXPORT_SYMBOL(tcp_md5_hash_skb_data);

int tcp_md5_hash_key(struct tcp_md5sig_pool *hp, const struct tcp_md5sig_key *key)
{
	u8 keylen = READ_ONCE(key->keylen); /* paired with WRITE_ONCE() in tcp_md5_do_add */
	struct scatterlist sg;

	sg_init_one(&sg, key->key, keylen);
	ahash_request_set_crypt(hp->md5_req, &sg, NULL, keylen);

	/* We use data_race() because tcp_md5_do_add() might change key->key under us */
	return data_race(crypto_ahash_update(hp->md5_req));
}
EXPORT_SYMBOL(tcp_md5_hash_key);

#endif

void tcp_done(struct sock *sk)
{
	struct request_sock *req;

	/* We might be called with a new socket, after
	 * inet_csk_prepare_forced_close() has been called
	 * so we can not use lockdep_sock_is_held(sk)
	 */
	req = rcu_dereference_protected(tcp_sk(sk)->fastopen_rsk, 1);

	if (sk->sk_state == TCP_SYN_SENT || sk->sk_state == TCP_SYN_RECV)
		TCP_INC_STATS(sock_net(sk), TCP_MIB_ATTEMPTFAILS);

	tcp_set_state(sk, TCP_CLOSE);
	tcp_clear_xmit_timers(sk);
	if (req)
		reqsk_fastopen_remove(sk, req, false);

	sk->sk_shutdown = SHUTDOWN_MASK;

	if (!sock_flag(sk, SOCK_DEAD))
		sk->sk_state_change(sk);
	else
		inet_csk_destroy_sock(sk);
}
EXPORT_SYMBOL_GPL(tcp_done);

int tcp_abort(struct sock *sk, int err)
{
	if (!sk_fullsock(sk)) {
		if (sk->sk_state == TCP_NEW_SYN_RECV) {
			struct request_sock *req = inet_reqsk(sk);

			local_bh_disable();
			inet_csk_reqsk_queue_drop(req->rsk_listener, req);
			local_bh_enable();
			return 0;
		}
		return -EOPNOTSUPP;
	}

	/* Don't race with userspace socket closes such as tcp_close. */
	lock_sock(sk);

	if (sk->sk_state == TCP_LISTEN) {
		tcp_set_state(sk, TCP_CLOSE);
		inet_csk_listen_stop(sk);
	}

	/* Don't race with BH socket closes such as inet_csk_listen_stop. */
	local_bh_disable();
	bh_lock_sock(sk);

	if (!sock_flag(sk, SOCK_DEAD)) {
		sk->sk_err = err;
		/* This barrier is coupled with smp_rmb() in tcp_poll() */
		smp_wmb();
		sk_error_report(sk);
		if (tcp_need_reset(sk->sk_state))
			tcp_send_active_reset(sk, GFP_ATOMIC);
		tcp_done(sk);
	}

	bh_unlock_sock(sk);
	local_bh_enable();
	tcp_write_queue_purge(sk);
	release_sock(sk);
	return 0;
}
EXPORT_SYMBOL_GPL(tcp_abort);

extern struct tcp_congestion_ops tcp_reno;

static __initdata unsigned long thash_entries;
static int __init set_thash_entries(char *str)
{
	ssize_t ret;

	if (!str)
		return 0;

	ret = kstrtoul(str, 0, &thash_entries);
	if (ret)
		return 0;

	return 1;
}
__setup("thash_entries=", set_thash_entries);

static void __init tcp_init_mem(void)
{
	unsigned long limit = nr_free_buffer_pages() / 16;

	limit = max(limit, 128UL);
	sysctl_tcp_mem[0] = limit / 4 * 3;		/* 4.68 % */
	sysctl_tcp_mem[1] = limit;			/* 6.25 % */
	sysctl_tcp_mem[2] = sysctl_tcp_mem[0] * 2;	/* 9.37 % */
}

void __init tcp_init(void)
{
	int max_rshare, max_wshare, cnt;
	unsigned long limit;
	unsigned int i;

	BUILD_BUG_ON(TCP_MIN_SND_MSS <= MAX_TCP_OPTION_SPACE);
	BUILD_BUG_ON(sizeof(struct tcp_skb_cb) >
		     sizeof_field(struct sk_buff, cb));

	percpu_counter_init(&tcp_sockets_allocated, 0, GFP_KERNEL);

	timer_setup(&tcp_orphan_timer, tcp_orphan_update, TIMER_DEFERRABLE);
	mod_timer(&tcp_orphan_timer, jiffies + TCP_ORPHAN_TIMER_PERIOD);

	inet_hashinfo_init(&tcp_hashinfo);
	inet_hashinfo2_init(&tcp_hashinfo, "tcp_listen_portaddr_hash",
			    thash_entries, 21,  /* one slot per 2 MB*/
			    0, 64 * 1024);
	tcp_hashinfo.bind_bucket_cachep =
		kmem_cache_create("tcp_bind_bucket",
				  sizeof(struct inet_bind_bucket), 0,
				  SLAB_HWCACHE_ALIGN | SLAB_PANIC |
				  SLAB_ACCOUNT,
				  NULL);

	/* Size and allocate the main established and bind bucket
	 * hash tables.
	 *
	 * The methodology is similar to that of the buffer cache.
	 */
	tcp_hashinfo.ehash =
		alloc_large_system_hash("TCP established",
					sizeof(struct inet_ehash_bucket),
					thash_entries,
					17, /* one slot per 128 KB of memory */
					0,
					NULL,
					&tcp_hashinfo.ehash_mask,
					0,
					thash_entries ? 0 : 512 * 1024);
	for (i = 0; i <= tcp_hashinfo.ehash_mask; i++)
		INIT_HLIST_NULLS_HEAD(&tcp_hashinfo.ehash[i].chain, i);

	if (inet_ehash_locks_alloc(&tcp_hashinfo))
		panic("TCP: failed to alloc ehash_locks");
	tcp_hashinfo.bhash =
		alloc_large_system_hash("TCP bind",
					sizeof(struct inet_bind_hashbucket),
					tcp_hashinfo.ehash_mask + 1,
					17, /* one slot per 128 KB of memory */
					0,
					&tcp_hashinfo.bhash_size,
					NULL,
					0,
					64 * 1024);
	tcp_hashinfo.bhash_size = 1U << tcp_hashinfo.bhash_size;
	for (i = 0; i < tcp_hashinfo.bhash_size; i++) {
		spin_lock_init(&tcp_hashinfo.bhash[i].lock);
		INIT_HLIST_HEAD(&tcp_hashinfo.bhash[i].chain);
	}


	cnt = tcp_hashinfo.ehash_mask + 1;
	sysctl_tcp_max_orphans = cnt / 2;

	tcp_init_mem();
	/* Set per-socket limits to no more than 1/128 the pressure threshold */
	limit = nr_free_buffer_pages() << (PAGE_SHIFT - 7);
	max_wshare = min(4UL*1024*1024, limit);
	max_rshare = min(6UL*1024*1024, limit);

	init_net.ipv4.sysctl_tcp_wmem[0] = SK_MEM_QUANTUM;
	init_net.ipv4.sysctl_tcp_wmem[1] = 16*1024;
	init_net.ipv4.sysctl_tcp_wmem[2] = max(64*1024, max_wshare);

	init_net.ipv4.sysctl_tcp_rmem[0] = SK_MEM_QUANTUM;
	init_net.ipv4.sysctl_tcp_rmem[1] = 131072;
	init_net.ipv4.sysctl_tcp_rmem[2] = max(131072, max_rshare);

	pr_info("Hash tables configured (established %u bind %u)\n",
		tcp_hashinfo.ehash_mask + 1, tcp_hashinfo.bhash_size);

	tcp_v4_init();
	tcp_metrics_init();
	BUG_ON(tcp_register_congestion_control(&tcp_reno) != 0);
	tcp_tasklet_init();
	mptcp_init();
}<|MERGE_RESOLUTION|>--- conflicted
+++ resolved
@@ -281,15 +281,12 @@
 #include <asm/ioctls.h>
 #include <net/busy_poll.h>
 
-<<<<<<< HEAD
-=======
 /* Track pending CMSGs. */
 enum {
 	TCP_CMSG_INQ = 1,
 	TCP_CMSG_TS = 2
 };
 
->>>>>>> 3b17187f
 DEFINE_PER_CPU(unsigned int, tcp_orphan_count);
 EXPORT_PER_CPU_SYMBOL_GPL(tcp_orphan_count);
 
