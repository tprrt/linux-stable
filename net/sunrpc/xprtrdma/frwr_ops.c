--- conflicted
+++ resolved
@@ -311,11 +311,7 @@
 	mr->mr_dir = rpcrdma_data_dir(writing);
 	mr->mr_nents = i;
 
-<<<<<<< HEAD
-	dma_nents = ib_dma_map_sg(ia->ri_id->device, mr->mr_sg, mr->mr_nents,
-=======
 	dma_nents = ib_dma_map_sg(ep->re_id->device, mr->mr_sg, mr->mr_nents,
->>>>>>> d1988041
 				  mr->mr_dir);
 	if (!dma_nents)
 		goto out_dmamap_err;
@@ -538,11 +534,7 @@
 	 * unless re_id->qp is a valid pointer.
 	 */
 	bad_wr = NULL;
-<<<<<<< HEAD
-	rc = ib_post_send(r_xprt->rx_ia.ri_id->qp, first, &bad_wr);
-=======
 	rc = ib_post_send(r_xprt->rx_ep->re_id->qp, first, &bad_wr);
->>>>>>> d1988041
 
 	/* The final LOCAL_INV WR in the chain is supposed to
 	 * do the wake. If it was never posted, the wake will
@@ -647,11 +639,7 @@
 	 * unless re_id->qp is a valid pointer.
 	 */
 	bad_wr = NULL;
-<<<<<<< HEAD
-	rc = ib_post_send(r_xprt->rx_ia.ri_id->qp, first, &bad_wr);
-=======
 	rc = ib_post_send(r_xprt->rx_ep->re_id->qp, first, &bad_wr);
->>>>>>> d1988041
 	if (!rc)
 		return;
 
