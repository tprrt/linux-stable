// SPDX-License-Identifier: GPL-2.0-or-later
/*
 * net/sched/act_api.c	Packet action API.
 *
 * Author:	Jamal Hadi Salim
 */

#include <linux/types.h>
#include <linux/kernel.h>
#include <linux/string.h>
#include <linux/errno.h>
#include <linux/slab.h>
#include <linux/skbuff.h>
#include <linux/init.h>
#include <linux/kmod.h>
#include <linux/err.h>
#include <linux/module.h>
#include <net/net_namespace.h>
#include <net/sock.h>
#include <net/sch_generic.h>
#include <net/pkt_cls.h>
#include <net/act_api.h>
#include <net/netlink.h>

static void tcf_action_goto_chain_exec(const struct tc_action *a,
				       struct tcf_result *res)
{
	const struct tcf_chain *chain = rcu_dereference_bh(a->goto_chain);

	res->goto_tp = rcu_dereference_bh(chain->filter_chain);
}

static void tcf_free_cookie_rcu(struct rcu_head *p)
{
	struct tc_cookie *cookie = container_of(p, struct tc_cookie, rcu);

	kfree(cookie->data);
	kfree(cookie);
}

static void tcf_set_action_cookie(struct tc_cookie __rcu **old_cookie,
				  struct tc_cookie *new_cookie)
{
	struct tc_cookie *old;

	old = xchg((__force struct tc_cookie **)old_cookie, new_cookie);
	if (old)
		call_rcu(&old->rcu, tcf_free_cookie_rcu);
}

int tcf_action_check_ctrlact(int action, struct tcf_proto *tp,
			     struct tcf_chain **newchain,
			     struct netlink_ext_ack *extack)
{
	int opcode = TC_ACT_EXT_OPCODE(action), ret = -EINVAL;
	u32 chain_index;

	if (!opcode)
		ret = action > TC_ACT_VALUE_MAX ? -EINVAL : 0;
	else if (opcode <= TC_ACT_EXT_OPCODE_MAX || action == TC_ACT_UNSPEC)
		ret = 0;
	if (ret) {
		NL_SET_ERR_MSG(extack, "invalid control action");
		goto end;
	}

	if (TC_ACT_EXT_CMP(action, TC_ACT_GOTO_CHAIN)) {
		chain_index = action & TC_ACT_EXT_VAL_MASK;
		if (!tp || !newchain) {
			ret = -EINVAL;
			NL_SET_ERR_MSG(extack,
				       "can't goto NULL proto/chain");
			goto end;
		}
		*newchain = tcf_chain_get_by_act(tp->chain->block, chain_index);
		if (!*newchain) {
			ret = -ENOMEM;
			NL_SET_ERR_MSG(extack,
				       "can't allocate goto_chain");
		}
	}
end:
	return ret;
}
EXPORT_SYMBOL(tcf_action_check_ctrlact);

struct tcf_chain *tcf_action_set_ctrlact(struct tc_action *a, int action,
					 struct tcf_chain *goto_chain)
{
	a->tcfa_action = action;
	rcu_swap_protected(a->goto_chain, goto_chain, 1);
	return goto_chain;
}
EXPORT_SYMBOL(tcf_action_set_ctrlact);

/* XXX: For standalone actions, we don't need a RCU grace period either, because
 * actions are always connected to filters and filters are already destroyed in
 * RCU callbacks, so after a RCU grace period actions are already disconnected
 * from filters. Readers later can not find us.
 */
static void free_tcf(struct tc_action *p)
{
	struct tcf_chain *chain = rcu_dereference_protected(p->goto_chain, 1);

	free_percpu(p->cpu_bstats);
	free_percpu(p->cpu_bstats_hw);
	free_percpu(p->cpu_qstats);

	tcf_set_action_cookie(&p->act_cookie, NULL);
	if (chain)
		tcf_chain_put_by_act(chain);

	kfree(p);
}

static void tcf_action_cleanup(struct tc_action *p)
{
	if (p->ops->cleanup)
		p->ops->cleanup(p);

	gen_kill_estimator(&p->tcfa_rate_est);
	free_tcf(p);
}

static int __tcf_action_put(struct tc_action *p, bool bind)
{
	struct tcf_idrinfo *idrinfo = p->idrinfo;

	if (refcount_dec_and_mutex_lock(&p->tcfa_refcnt, &idrinfo->lock)) {
		if (bind)
			atomic_dec(&p->tcfa_bindcnt);
		idr_remove(&idrinfo->action_idr, p->tcfa_index);
		mutex_unlock(&idrinfo->lock);

		tcf_action_cleanup(p);
		return 1;
	}

	if (bind)
		atomic_dec(&p->tcfa_bindcnt);

	return 0;
}

int __tcf_idr_release(struct tc_action *p, bool bind, bool strict)
{
	int ret = 0;

	/* Release with strict==1 and bind==0 is only called through act API
	 * interface (classifiers always bind). Only case when action with
	 * positive reference count and zero bind count can exist is when it was
	 * also created with act API (unbinding last classifier will destroy the
	 * action if it was created by classifier). So only case when bind count
	 * can be changed after initial check is when unbound action is
	 * destroyed by act API while classifier binds to action with same id
	 * concurrently. This result either creation of new action(same behavior
	 * as before), or reusing existing action if concurrent process
	 * increments reference count before action is deleted. Both scenarios
	 * are acceptable.
	 */
	if (p) {
		if (!bind && strict && atomic_read(&p->tcfa_bindcnt) > 0)
			return -EPERM;

		if (__tcf_action_put(p, bind))
			ret = ACT_P_DELETED;
	}

	return ret;
}
EXPORT_SYMBOL(__tcf_idr_release);

static size_t tcf_action_shared_attrs_size(const struct tc_action *act)
{
	struct tc_cookie *act_cookie;
	u32 cookie_len = 0;

	rcu_read_lock();
	act_cookie = rcu_dereference(act->act_cookie);

	if (act_cookie)
		cookie_len = nla_total_size(act_cookie->len);
	rcu_read_unlock();

	return  nla_total_size(0) /* action number nested */
		+ nla_total_size(IFNAMSIZ) /* TCA_ACT_KIND */
		+ cookie_len /* TCA_ACT_COOKIE */
		+ nla_total_size(0) /* TCA_ACT_STATS nested */
		/* TCA_STATS_BASIC */
		+ nla_total_size_64bit(sizeof(struct gnet_stats_basic))
		/* TCA_STATS_QUEUE */
		+ nla_total_size_64bit(sizeof(struct gnet_stats_queue))
		+ nla_total_size(0) /* TCA_OPTIONS nested */
		+ nla_total_size(sizeof(struct tcf_t)); /* TCA_GACT_TM */
}

static size_t tcf_action_full_attrs_size(size_t sz)
{
	return NLMSG_HDRLEN                     /* struct nlmsghdr */
		+ sizeof(struct tcamsg)
		+ nla_total_size(0)             /* TCA_ACT_TAB nested */
		+ sz;
}

static size_t tcf_action_fill_size(const struct tc_action *act)
{
	size_t sz = tcf_action_shared_attrs_size(act);

	if (act->ops->get_fill_size)
		return act->ops->get_fill_size(act) + sz;
	return sz;
}

static int tcf_dump_walker(struct tcf_idrinfo *idrinfo, struct sk_buff *skb,
			   struct netlink_callback *cb)
{
	int err = 0, index = -1, s_i = 0, n_i = 0;
	u32 act_flags = cb->args[2];
	unsigned long jiffy_since = cb->args[3];
	struct nlattr *nest;
	struct idr *idr = &idrinfo->action_idr;
	struct tc_action *p;
	unsigned long id = 1;
	unsigned long tmp;

	mutex_lock(&idrinfo->lock);

	s_i = cb->args[0];

	idr_for_each_entry_ul(idr, p, tmp, id) {
		index++;
		if (index < s_i)
			continue;

		if (jiffy_since &&
		    time_after(jiffy_since,
			       (unsigned long)p->tcfa_tm.lastuse))
			continue;

		nest = nla_nest_start_noflag(skb, n_i);
		if (!nest) {
			index--;
			goto nla_put_failure;
		}
		err = tcf_action_dump_1(skb, p, 0, 0);
		if (err < 0) {
			index--;
			nlmsg_trim(skb, nest);
			goto done;
		}
		nla_nest_end(skb, nest);
		n_i++;
		if (!(act_flags & TCA_FLAG_LARGE_DUMP_ON) &&
		    n_i >= TCA_ACT_MAX_PRIO)
			goto done;
	}
done:
	if (index >= 0)
		cb->args[0] = index + 1;

	mutex_unlock(&idrinfo->lock);
	if (n_i) {
		if (act_flags & TCA_FLAG_LARGE_DUMP_ON)
			cb->args[1] = n_i;
	}
	return n_i;

nla_put_failure:
	nla_nest_cancel(skb, nest);
	goto done;
}

static int tcf_idr_release_unsafe(struct tc_action *p)
{
	if (atomic_read(&p->tcfa_bindcnt) > 0)
		return -EPERM;

	if (refcount_dec_and_test(&p->tcfa_refcnt)) {
		idr_remove(&p->idrinfo->action_idr, p->tcfa_index);
		tcf_action_cleanup(p);
		return ACT_P_DELETED;
	}

	return 0;
}

static int tcf_del_walker(struct tcf_idrinfo *idrinfo, struct sk_buff *skb,
			  const struct tc_action_ops *ops)
{
	struct nlattr *nest;
	int n_i = 0;
	int ret = -EINVAL;
	struct idr *idr = &idrinfo->action_idr;
	struct tc_action *p;
	unsigned long id = 1;
	unsigned long tmp;

	nest = nla_nest_start_noflag(skb, 0);
	if (nest == NULL)
		goto nla_put_failure;
	if (nla_put_string(skb, TCA_KIND, ops->kind))
		goto nla_put_failure;

	mutex_lock(&idrinfo->lock);
	idr_for_each_entry_ul(idr, p, tmp, id) {
		ret = tcf_idr_release_unsafe(p);
		if (ret == ACT_P_DELETED) {
			module_put(ops->owner);
			n_i++;
		} else if (ret < 0) {
			mutex_unlock(&idrinfo->lock);
			goto nla_put_failure;
		}
	}
	mutex_unlock(&idrinfo->lock);

	if (nla_put_u32(skb, TCA_FCNT, n_i))
		goto nla_put_failure;
	nla_nest_end(skb, nest);

	return n_i;
nla_put_failure:
	nla_nest_cancel(skb, nest);
	return ret;
}

int tcf_generic_walker(struct tc_action_net *tn, struct sk_buff *skb,
		       struct netlink_callback *cb, int type,
		       const struct tc_action_ops *ops,
		       struct netlink_ext_ack *extack)
{
	struct tcf_idrinfo *idrinfo = tn->idrinfo;

	if (type == RTM_DELACTION) {
		return tcf_del_walker(idrinfo, skb, ops);
	} else if (type == RTM_GETACTION) {
		return tcf_dump_walker(idrinfo, skb, cb);
	} else {
		WARN(1, "tcf_generic_walker: unknown command %d\n", type);
		NL_SET_ERR_MSG(extack, "tcf_generic_walker: unknown command");
		return -EINVAL;
	}
}
EXPORT_SYMBOL(tcf_generic_walker);

int tcf_idr_search(struct tc_action_net *tn, struct tc_action **a, u32 index)
{
	struct tcf_idrinfo *idrinfo = tn->idrinfo;
	struct tc_action *p;

	mutex_lock(&idrinfo->lock);
	p = idr_find(&idrinfo->action_idr, index);
	if (IS_ERR(p))
		p = NULL;
	else if (p)
		refcount_inc(&p->tcfa_refcnt);
	mutex_unlock(&idrinfo->lock);

	if (p) {
		*a = p;
		return true;
	}
	return false;
}
EXPORT_SYMBOL(tcf_idr_search);

static int tcf_idr_delete_index(struct tcf_idrinfo *idrinfo, u32 index)
{
	struct tc_action *p;
	int ret = 0;

	mutex_lock(&idrinfo->lock);
	p = idr_find(&idrinfo->action_idr, index);
	if (!p) {
		mutex_unlock(&idrinfo->lock);
		return -ENOENT;
	}

	if (!atomic_read(&p->tcfa_bindcnt)) {
		if (refcount_dec_and_test(&p->tcfa_refcnt)) {
			struct module *owner = p->ops->owner;

			WARN_ON(p != idr_remove(&idrinfo->action_idr,
						p->tcfa_index));
			mutex_unlock(&idrinfo->lock);

			tcf_action_cleanup(p);
			module_put(owner);
			return 0;
		}
		ret = 0;
	} else {
		ret = -EPERM;
	}

	mutex_unlock(&idrinfo->lock);
	return ret;
}

int tcf_idr_create(struct tc_action_net *tn, u32 index, struct nlattr *est,
		   struct tc_action **a, const struct tc_action_ops *ops,
		   int bind, bool cpustats)
{
	struct tc_action *p = kzalloc(ops->size, GFP_KERNEL);
	struct tcf_idrinfo *idrinfo = tn->idrinfo;
	int err = -ENOMEM;

	if (unlikely(!p))
		return -ENOMEM;
	refcount_set(&p->tcfa_refcnt, 1);
	if (bind)
		atomic_set(&p->tcfa_bindcnt, 1);

	if (cpustats) {
		p->cpu_bstats = netdev_alloc_pcpu_stats(struct gnet_stats_basic_cpu);
		if (!p->cpu_bstats)
			goto err1;
		p->cpu_bstats_hw = netdev_alloc_pcpu_stats(struct gnet_stats_basic_cpu);
		if (!p->cpu_bstats_hw)
			goto err2;
		p->cpu_qstats = alloc_percpu(struct gnet_stats_queue);
		if (!p->cpu_qstats)
			goto err3;
	}
	spin_lock_init(&p->tcfa_lock);
	p->tcfa_index = index;
	p->tcfa_tm.install = jiffies;
	p->tcfa_tm.lastuse = jiffies;
	p->tcfa_tm.firstuse = 0;
	if (est) {
		err = gen_new_estimator(&p->tcfa_bstats, p->cpu_bstats,
					&p->tcfa_rate_est,
					&p->tcfa_lock, NULL, est);
		if (err)
			goto err4;
	}

	p->idrinfo = idrinfo;
	p->ops = ops;
	*a = p;
	return 0;
err4:
	free_percpu(p->cpu_qstats);
err3:
	free_percpu(p->cpu_bstats_hw);
err2:
	free_percpu(p->cpu_bstats);
err1:
	kfree(p);
	return err;
}
EXPORT_SYMBOL(tcf_idr_create);

void tcf_idr_insert(struct tc_action_net *tn, struct tc_action *a)
{
	struct tcf_idrinfo *idrinfo = tn->idrinfo;

	mutex_lock(&idrinfo->lock);
	/* Replace ERR_PTR(-EBUSY) allocated by tcf_idr_check_alloc */
	WARN_ON(!IS_ERR(idr_replace(&idrinfo->action_idr, a, a->tcfa_index)));
	mutex_unlock(&idrinfo->lock);
}
EXPORT_SYMBOL(tcf_idr_insert);

/* Cleanup idr index that was allocated but not initialized. */

void tcf_idr_cleanup(struct tc_action_net *tn, u32 index)
{
	struct tcf_idrinfo *idrinfo = tn->idrinfo;

	mutex_lock(&idrinfo->lock);
	/* Remove ERR_PTR(-EBUSY) allocated by tcf_idr_check_alloc */
	WARN_ON(!IS_ERR(idr_remove(&idrinfo->action_idr, index)));
	mutex_unlock(&idrinfo->lock);
}
EXPORT_SYMBOL(tcf_idr_cleanup);

/* Check if action with specified index exists. If actions is found, increments
 * its reference and bind counters, and return 1. Otherwise insert temporary
 * error pointer (to prevent concurrent users from inserting actions with same
 * index) and return 0.
 */

int tcf_idr_check_alloc(struct tc_action_net *tn, u32 *index,
			struct tc_action **a, int bind)
{
	struct tcf_idrinfo *idrinfo = tn->idrinfo;
	struct tc_action *p;
	int ret;

again:
	mutex_lock(&idrinfo->lock);
	if (*index) {
		p = idr_find(&idrinfo->action_idr, *index);
		if (IS_ERR(p)) {
			/* This means that another process allocated
			 * index but did not assign the pointer yet.
			 */
			mutex_unlock(&idrinfo->lock);
			goto again;
		}

		if (p) {
			refcount_inc(&p->tcfa_refcnt);
			if (bind)
				atomic_inc(&p->tcfa_bindcnt);
			*a = p;
			ret = 1;
		} else {
			*a = NULL;
			ret = idr_alloc_u32(&idrinfo->action_idr, NULL, index,
					    *index, GFP_KERNEL);
			if (!ret)
				idr_replace(&idrinfo->action_idr,
					    ERR_PTR(-EBUSY), *index);
		}
	} else {
		*index = 1;
		*a = NULL;
		ret = idr_alloc_u32(&idrinfo->action_idr, NULL, index,
				    UINT_MAX, GFP_KERNEL);
		if (!ret)
			idr_replace(&idrinfo->action_idr, ERR_PTR(-EBUSY),
				    *index);
	}
	mutex_unlock(&idrinfo->lock);
	return ret;
}
EXPORT_SYMBOL(tcf_idr_check_alloc);

void tcf_idrinfo_destroy(const struct tc_action_ops *ops,
			 struct tcf_idrinfo *idrinfo)
{
	struct idr *idr = &idrinfo->action_idr;
	struct tc_action *p;
	int ret;
	unsigned long id = 1;
	unsigned long tmp;

	idr_for_each_entry_ul(idr, p, tmp, id) {
		ret = __tcf_idr_release(p, false, true);
		if (ret == ACT_P_DELETED)
			module_put(ops->owner);
		else if (ret < 0)
			return;
	}
	idr_destroy(&idrinfo->action_idr);
}
EXPORT_SYMBOL(tcf_idrinfo_destroy);

static LIST_HEAD(act_base);
static DEFINE_RWLOCK(act_mod_lock);

int tcf_register_action(struct tc_action_ops *act,
			struct pernet_operations *ops)
{
	struct tc_action_ops *a;
	int ret;

	if (!act->act || !act->dump || !act->init || !act->walk || !act->lookup)
		return -EINVAL;

	/* We have to register pernet ops before making the action ops visible,
	 * otherwise tcf_action_init_1() could get a partially initialized
	 * netns.
	 */
	ret = register_pernet_subsys(ops);
	if (ret)
		return ret;

	write_lock(&act_mod_lock);
	list_for_each_entry(a, &act_base, head) {
		if (act->id == a->id || (strcmp(act->kind, a->kind) == 0)) {
			write_unlock(&act_mod_lock);
			unregister_pernet_subsys(ops);
			return -EEXIST;
		}
	}
	list_add_tail(&act->head, &act_base);
	write_unlock(&act_mod_lock);

	return 0;
}
EXPORT_SYMBOL(tcf_register_action);

int tcf_unregister_action(struct tc_action_ops *act,
			  struct pernet_operations *ops)
{
	struct tc_action_ops *a;
	int err = -ENOENT;

	write_lock(&act_mod_lock);
	list_for_each_entry(a, &act_base, head) {
		if (a == act) {
			list_del(&act->head);
			err = 0;
			break;
		}
	}
	write_unlock(&act_mod_lock);
	if (!err)
		unregister_pernet_subsys(ops);
	return err;
}
EXPORT_SYMBOL(tcf_unregister_action);

/* lookup by name */
static struct tc_action_ops *tc_lookup_action_n(char *kind)
{
	struct tc_action_ops *a, *res = NULL;

	if (kind) {
		read_lock(&act_mod_lock);
		list_for_each_entry(a, &act_base, head) {
			if (strcmp(kind, a->kind) == 0) {
				if (try_module_get(a->owner))
					res = a;
				break;
			}
		}
		read_unlock(&act_mod_lock);
	}
	return res;
}

/* lookup by nlattr */
static struct tc_action_ops *tc_lookup_action(struct nlattr *kind)
{
	struct tc_action_ops *a, *res = NULL;

	if (kind) {
		read_lock(&act_mod_lock);
		list_for_each_entry(a, &act_base, head) {
			if (nla_strcmp(kind, a->kind) == 0) {
				if (try_module_get(a->owner))
					res = a;
				break;
			}
		}
		read_unlock(&act_mod_lock);
	}
	return res;
}

/*TCA_ACT_MAX_PRIO is 32, there count upto 32 */
#define TCA_ACT_MAX_PRIO_MASK 0x1FF
int tcf_action_exec(struct sk_buff *skb, struct tc_action **actions,
		    int nr_actions, struct tcf_result *res)
{
	u32 jmp_prgcnt = 0;
	u32 jmp_ttl = TCA_ACT_MAX_PRIO; /*matches actions per filter */
	int i;
	int ret = TC_ACT_OK;

	if (skb_skip_tc_classify(skb))
		return TC_ACT_OK;

restart_act_graph:
	for (i = 0; i < nr_actions; i++) {
		const struct tc_action *a = actions[i];

		if (jmp_prgcnt > 0) {
			jmp_prgcnt -= 1;
			continue;
		}
repeat:
		ret = a->ops->act(skb, a, res);
		if (ret == TC_ACT_REPEAT)
			goto repeat;	/* we need a ttl - JHS */

		if (TC_ACT_EXT_CMP(ret, TC_ACT_JUMP)) {
			jmp_prgcnt = ret & TCA_ACT_MAX_PRIO_MASK;
			if (!jmp_prgcnt || (jmp_prgcnt > nr_actions)) {
				/* faulty opcode, stop pipeline */
				return TC_ACT_OK;
			} else {
				jmp_ttl -= 1;
				if (jmp_ttl > 0)
					goto restart_act_graph;
				else /* faulty graph, stop pipeline */
					return TC_ACT_OK;
			}
		} else if (TC_ACT_EXT_CMP(ret, TC_ACT_GOTO_CHAIN)) {
			if (unlikely(!rcu_access_pointer(a->goto_chain))) {
				net_warn_ratelimited("can't go to NULL chain!\n");
				return TC_ACT_SHOT;
			}
			tcf_action_goto_chain_exec(a, res);
		}

		if (ret != TC_ACT_PIPE)
			break;
	}

	return ret;
}
EXPORT_SYMBOL(tcf_action_exec);

int tcf_action_destroy(struct tc_action *actions[], int bind)
{
	const struct tc_action_ops *ops;
	struct tc_action *a;
	int ret = 0, i;

	for (i = 0; i < TCA_ACT_MAX_PRIO && actions[i]; i++) {
		a = actions[i];
		actions[i] = NULL;
		ops = a->ops;
		ret = __tcf_idr_release(a, bind, true);
		if (ret == ACT_P_DELETED)
			module_put(ops->owner);
		else if (ret < 0)
			return ret;
	}
	return ret;
}

static int tcf_action_destroy_1(struct tc_action *a, int bind)
{
	struct tc_action *actions[] = { a, NULL };

	return tcf_action_destroy(actions, bind);
}

static int tcf_action_put(struct tc_action *p)
{
	return __tcf_action_put(p, false);
}

/* Put all actions in this array, skip those NULL's. */
static void tcf_action_put_many(struct tc_action *actions[])
{
	int i;

	for (i = 0; i < TCA_ACT_MAX_PRIO; i++) {
		struct tc_action *a = actions[i];
		const struct tc_action_ops *ops;

		if (!a)
			continue;
		ops = a->ops;
		if (tcf_action_put(a))
			module_put(ops->owner);
	}
}

int
tcf_action_dump_old(struct sk_buff *skb, struct tc_action *a, int bind, int ref)
{
	return a->ops->dump(skb, a, bind, ref);
}

int
tcf_action_dump_1(struct sk_buff *skb, struct tc_action *a, int bind, int ref)
{
	int err = -EINVAL;
	unsigned char *b = skb_tail_pointer(skb);
	struct nlattr *nest;
	struct tc_cookie *cookie;

	if (nla_put_string(skb, TCA_KIND, a->ops->kind))
		goto nla_put_failure;
	if (tcf_action_copy_stats(skb, a, 0))
		goto nla_put_failure;

	rcu_read_lock();
	cookie = rcu_dereference(a->act_cookie);
	if (cookie) {
		if (nla_put(skb, TCA_ACT_COOKIE, cookie->len, cookie->data)) {
			rcu_read_unlock();
			goto nla_put_failure;
		}
	}
	rcu_read_unlock();

	nest = nla_nest_start_noflag(skb, TCA_OPTIONS);
	if (nest == NULL)
		goto nla_put_failure;
	err = tcf_action_dump_old(skb, a, bind, ref);
	if (err > 0) {
		nla_nest_end(skb, nest);
		return err;
	}

nla_put_failure:
	nlmsg_trim(skb, b);
	return -1;
}
EXPORT_SYMBOL(tcf_action_dump_1);

int tcf_action_dump(struct sk_buff *skb, struct tc_action *actions[],
		    int bind, int ref)
{
	struct tc_action *a;
	int err = -EINVAL, i;
	struct nlattr *nest;

	for (i = 0; i < TCA_ACT_MAX_PRIO && actions[i]; i++) {
		a = actions[i];
<<<<<<< HEAD
		nest = nla_nest_start(skb, i + 1);
=======
		nest = nla_nest_start_noflag(skb, i + 1);
>>>>>>> f7688b48
		if (nest == NULL)
			goto nla_put_failure;
		err = tcf_action_dump_1(skb, a, bind, ref);
		if (err < 0)
			goto errout;
		nla_nest_end(skb, nest);
	}

	return 0;

nla_put_failure:
	err = -EINVAL;
errout:
	nla_nest_cancel(skb, nest);
	return err;
}

static struct tc_cookie *nla_memdup_cookie(struct nlattr **tb)
{
	struct tc_cookie *c = kzalloc(sizeof(*c), GFP_KERNEL);
	if (!c)
		return NULL;

	c->data = nla_memdup(tb[TCA_ACT_COOKIE], GFP_KERNEL);
	if (!c->data) {
		kfree(c);
		return NULL;
	}
	c->len = nla_len(tb[TCA_ACT_COOKIE]);

	return c;
}

static const struct nla_policy tcf_action_policy[TCA_ACT_MAX + 1] = {
	[TCA_ACT_KIND]		= { .type = NLA_STRING },
	[TCA_ACT_INDEX]		= { .type = NLA_U32 },
	[TCA_ACT_COOKIE]	= { .type = NLA_BINARY,
				    .len = TC_COOKIE_MAX_SIZE },
	[TCA_ACT_OPTIONS]	= { .type = NLA_NESTED },
};

struct tc_action *tcf_action_init_1(struct net *net, struct tcf_proto *tp,
				    struct nlattr *nla, struct nlattr *est,
				    char *name, int ovr, int bind,
				    bool rtnl_held,
				    struct netlink_ext_ack *extack)
{
	struct tc_action *a;
	struct tc_action_ops *a_o;
	struct tc_cookie *cookie = NULL;
	char act_name[IFNAMSIZ];
	struct nlattr *tb[TCA_ACT_MAX + 1];
	struct nlattr *kind;
	int err;

	if (name == NULL) {
		err = nla_parse_nested_deprecated(tb, TCA_ACT_MAX, nla,
						  tcf_action_policy, extack);
		if (err < 0)
			goto err_out;
		err = -EINVAL;
		kind = tb[TCA_ACT_KIND];
		if (!kind) {
			NL_SET_ERR_MSG(extack, "TC action kind must be specified");
			goto err_out;
		}
		if (nla_strlcpy(act_name, kind, IFNAMSIZ) >= IFNAMSIZ) {
			NL_SET_ERR_MSG(extack, "TC action name too long");
			goto err_out;
		}
		if (tb[TCA_ACT_COOKIE]) {
			cookie = nla_memdup_cookie(tb);
			if (!cookie) {
				NL_SET_ERR_MSG(extack, "No memory to generate TC cookie");
				err = -ENOMEM;
				goto err_out;
			}
		}
	} else {
		if (strlcpy(act_name, name, IFNAMSIZ) >= IFNAMSIZ) {
			NL_SET_ERR_MSG(extack, "TC action name too long");
			err = -EINVAL;
			goto err_out;
		}
	}

	a_o = tc_lookup_action_n(act_name);
	if (a_o == NULL) {
#ifdef CONFIG_MODULES
		if (rtnl_held)
			rtnl_unlock();
		request_module("act_%s", act_name);
		if (rtnl_held)
			rtnl_lock();

		a_o = tc_lookup_action_n(act_name);

		/* We dropped the RTNL semaphore in order to
		 * perform the module load.  So, even if we
		 * succeeded in loading the module we have to
		 * tell the caller to replay the request.  We
		 * indicate this using -EAGAIN.
		 */
		if (a_o != NULL) {
			err = -EAGAIN;
			goto err_mod;
		}
#endif
		NL_SET_ERR_MSG(extack, "Failed to load TC action module");
		err = -ENOENT;
		goto err_out;
	}

	/* backward compatibility for policer */
	if (name == NULL)
		err = a_o->init(net, tb[TCA_ACT_OPTIONS], est, &a, ovr, bind,
				rtnl_held, tp, extack);
	else
		err = a_o->init(net, nla, est, &a, ovr, bind, rtnl_held,
				tp, extack);
	if (err < 0)
		goto err_mod;

	if (!name && tb[TCA_ACT_COOKIE])
		tcf_set_action_cookie(&a->act_cookie, cookie);

	/* module count goes up only when brand new policy is created
	 * if it exists and is only bound to in a_o->init() then
	 * ACT_P_CREATED is not returned (a zero is).
	 */
	if (err != ACT_P_CREATED)
		module_put(a_o->owner);

	if (TC_ACT_EXT_CMP(a->tcfa_action, TC_ACT_GOTO_CHAIN) &&
	    !rcu_access_pointer(a->goto_chain)) {
		tcf_action_destroy_1(a, bind);
		NL_SET_ERR_MSG(extack, "can't use goto chain with NULL chain");
		return ERR_PTR(-EINVAL);
	}

	return a;

err_mod:
	module_put(a_o->owner);
err_out:
	if (cookie) {
		kfree(cookie->data);
		kfree(cookie);
	}
	return ERR_PTR(err);
}

/* Returns numbers of initialized actions or negative error. */

int tcf_action_init(struct net *net, struct tcf_proto *tp, struct nlattr *nla,
		    struct nlattr *est, char *name, int ovr, int bind,
		    struct tc_action *actions[], size_t *attr_size,
		    bool rtnl_held, struct netlink_ext_ack *extack)
{
	struct nlattr *tb[TCA_ACT_MAX_PRIO + 1];
	struct tc_action *act;
	size_t sz = 0;
	int err;
	int i;

	err = nla_parse_nested_deprecated(tb, TCA_ACT_MAX_PRIO, nla, NULL,
					  extack);
	if (err < 0)
		return err;

	for (i = 1; i <= TCA_ACT_MAX_PRIO && tb[i]; i++) {
		act = tcf_action_init_1(net, tp, tb[i], est, name, ovr, bind,
					rtnl_held, extack);
		if (IS_ERR(act)) {
			err = PTR_ERR(act);
			goto err;
		}
		act->order = i;
		sz += tcf_action_fill_size(act);
		/* Start from index 0 */
		actions[i - 1] = act;
	}

	*attr_size = tcf_action_full_attrs_size(sz);
	return i - 1;

err:
	tcf_action_destroy(actions, bind);
	return err;
}

int tcf_action_copy_stats(struct sk_buff *skb, struct tc_action *p,
			  int compat_mode)
{
	int err = 0;
	struct gnet_dump d;

	if (p == NULL)
		goto errout;

	/* compat_mode being true specifies a call that is supposed
	 * to add additional backward compatibility statistic TLVs.
	 */
	if (compat_mode) {
		if (p->type == TCA_OLD_COMPAT)
			err = gnet_stats_start_copy_compat(skb, 0,
							   TCA_STATS,
							   TCA_XSTATS,
							   &p->tcfa_lock, &d,
							   TCA_PAD);
		else
			return 0;
	} else
		err = gnet_stats_start_copy(skb, TCA_ACT_STATS,
					    &p->tcfa_lock, &d, TCA_ACT_PAD);

	if (err < 0)
		goto errout;

	if (gnet_stats_copy_basic(NULL, &d, p->cpu_bstats, &p->tcfa_bstats) < 0 ||
	    gnet_stats_copy_basic_hw(NULL, &d, p->cpu_bstats_hw,
				     &p->tcfa_bstats_hw) < 0 ||
	    gnet_stats_copy_rate_est(&d, &p->tcfa_rate_est) < 0 ||
	    gnet_stats_copy_queue(&d, p->cpu_qstats,
				  &p->tcfa_qstats,
				  p->tcfa_qstats.qlen) < 0)
		goto errout;

	if (gnet_stats_finish_copy(&d) < 0)
		goto errout;

	return 0;

errout:
	return -1;
}

static int tca_get_fill(struct sk_buff *skb, struct tc_action *actions[],
			u32 portid, u32 seq, u16 flags, int event, int bind,
			int ref)
{
	struct tcamsg *t;
	struct nlmsghdr *nlh;
	unsigned char *b = skb_tail_pointer(skb);
	struct nlattr *nest;

	nlh = nlmsg_put(skb, portid, seq, event, sizeof(*t), flags);
	if (!nlh)
		goto out_nlmsg_trim;
	t = nlmsg_data(nlh);
	t->tca_family = AF_UNSPEC;
	t->tca__pad1 = 0;
	t->tca__pad2 = 0;

	nest = nla_nest_start_noflag(skb, TCA_ACT_TAB);
	if (!nest)
		goto out_nlmsg_trim;

	if (tcf_action_dump(skb, actions, bind, ref) < 0)
		goto out_nlmsg_trim;

	nla_nest_end(skb, nest);

	nlh->nlmsg_len = skb_tail_pointer(skb) - b;
	return skb->len;

out_nlmsg_trim:
	nlmsg_trim(skb, b);
	return -1;
}

static int
tcf_get_notify(struct net *net, u32 portid, struct nlmsghdr *n,
	       struct tc_action *actions[], int event,
	       struct netlink_ext_ack *extack)
{
	struct sk_buff *skb;

	skb = alloc_skb(NLMSG_GOODSIZE, GFP_KERNEL);
	if (!skb)
		return -ENOBUFS;
	if (tca_get_fill(skb, actions, portid, n->nlmsg_seq, 0, event,
			 0, 1) <= 0) {
		NL_SET_ERR_MSG(extack, "Failed to fill netlink attributes while adding TC action");
		kfree_skb(skb);
		return -EINVAL;
	}

	return rtnl_unicast(skb, net, portid);
}

static struct tc_action *tcf_action_get_1(struct net *net, struct nlattr *nla,
					  struct nlmsghdr *n, u32 portid,
					  struct netlink_ext_ack *extack)
{
	struct nlattr *tb[TCA_ACT_MAX + 1];
	const struct tc_action_ops *ops;
	struct tc_action *a;
	int index;
	int err;

	err = nla_parse_nested_deprecated(tb, TCA_ACT_MAX, nla,
					  tcf_action_policy, extack);
	if (err < 0)
		goto err_out;

	err = -EINVAL;
	if (tb[TCA_ACT_INDEX] == NULL ||
	    nla_len(tb[TCA_ACT_INDEX]) < sizeof(index)) {
		NL_SET_ERR_MSG(extack, "Invalid TC action index value");
		goto err_out;
	}
	index = nla_get_u32(tb[TCA_ACT_INDEX]);

	err = -EINVAL;
	ops = tc_lookup_action(tb[TCA_ACT_KIND]);
	if (!ops) { /* could happen in batch of actions */
		NL_SET_ERR_MSG(extack, "Specified TC action kind not found");
		goto err_out;
	}
	err = -ENOENT;
	if (ops->lookup(net, &a, index) == 0) {
		NL_SET_ERR_MSG(extack, "TC action with specified index not found");
		goto err_mod;
	}

	module_put(ops->owner);
	return a;

err_mod:
	module_put(ops->owner);
err_out:
	return ERR_PTR(err);
}

static int tca_action_flush(struct net *net, struct nlattr *nla,
			    struct nlmsghdr *n, u32 portid,
			    struct netlink_ext_ack *extack)
{
	struct sk_buff *skb;
	unsigned char *b;
	struct nlmsghdr *nlh;
	struct tcamsg *t;
	struct netlink_callback dcb;
	struct nlattr *nest;
	struct nlattr *tb[TCA_ACT_MAX + 1];
	const struct tc_action_ops *ops;
	struct nlattr *kind;
	int err = -ENOMEM;

	skb = alloc_skb(NLMSG_GOODSIZE, GFP_KERNEL);
	if (!skb)
		return err;

	b = skb_tail_pointer(skb);

	err = nla_parse_nested_deprecated(tb, TCA_ACT_MAX, nla,
					  tcf_action_policy, extack);
	if (err < 0)
		goto err_out;

	err = -EINVAL;
	kind = tb[TCA_ACT_KIND];
	ops = tc_lookup_action(kind);
	if (!ops) { /*some idjot trying to flush unknown action */
		NL_SET_ERR_MSG(extack, "Cannot flush unknown TC action");
		goto err_out;
	}

	nlh = nlmsg_put(skb, portid, n->nlmsg_seq, RTM_DELACTION,
			sizeof(*t), 0);
	if (!nlh) {
		NL_SET_ERR_MSG(extack, "Failed to create TC action flush notification");
		goto out_module_put;
	}
	t = nlmsg_data(nlh);
	t->tca_family = AF_UNSPEC;
	t->tca__pad1 = 0;
	t->tca__pad2 = 0;

	nest = nla_nest_start_noflag(skb, TCA_ACT_TAB);
	if (!nest) {
		NL_SET_ERR_MSG(extack, "Failed to add new netlink message");
		goto out_module_put;
	}

	err = ops->walk(net, skb, &dcb, RTM_DELACTION, ops, extack);
	if (err <= 0) {
		nla_nest_cancel(skb, nest);
		goto out_module_put;
	}

	nla_nest_end(skb, nest);

	nlh->nlmsg_len = skb_tail_pointer(skb) - b;
	nlh->nlmsg_flags |= NLM_F_ROOT;
	module_put(ops->owner);
	err = rtnetlink_send(skb, net, portid, RTNLGRP_TC,
			     n->nlmsg_flags & NLM_F_ECHO);
	if (err > 0)
		return 0;
	if (err < 0)
		NL_SET_ERR_MSG(extack, "Failed to send TC action flush notification");

	return err;

out_module_put:
	module_put(ops->owner);
err_out:
	kfree_skb(skb);
	return err;
}

static int tcf_action_delete(struct net *net, struct tc_action *actions[])
{
	int i;

	for (i = 0; i < TCA_ACT_MAX_PRIO && actions[i]; i++) {
		struct tc_action *a = actions[i];
		const struct tc_action_ops *ops = a->ops;
		/* Actions can be deleted concurrently so we must save their
		 * type and id to search again after reference is released.
		 */
		struct tcf_idrinfo *idrinfo = a->idrinfo;
		u32 act_index = a->tcfa_index;

		actions[i] = NULL;
		if (tcf_action_put(a)) {
			/* last reference, action was deleted concurrently */
			module_put(ops->owner);
		} else  {
			int ret;

			/* now do the delete */
			ret = tcf_idr_delete_index(idrinfo, act_index);
			if (ret < 0)
				return ret;
		}
	}
	return 0;
}

static int
tcf_del_notify(struct net *net, struct nlmsghdr *n, struct tc_action *actions[],
	       u32 portid, size_t attr_size, struct netlink_ext_ack *extack)
{
	int ret;
	struct sk_buff *skb;

	skb = alloc_skb(attr_size <= NLMSG_GOODSIZE ? NLMSG_GOODSIZE : attr_size,
			GFP_KERNEL);
	if (!skb)
		return -ENOBUFS;

	if (tca_get_fill(skb, actions, portid, n->nlmsg_seq, 0, RTM_DELACTION,
			 0, 2) <= 0) {
		NL_SET_ERR_MSG(extack, "Failed to fill netlink TC action attributes");
		kfree_skb(skb);
		return -EINVAL;
	}

	/* now do the delete */
	ret = tcf_action_delete(net, actions);
	if (ret < 0) {
		NL_SET_ERR_MSG(extack, "Failed to delete TC action");
		kfree_skb(skb);
		return ret;
	}

	ret = rtnetlink_send(skb, net, portid, RTNLGRP_TC,
			     n->nlmsg_flags & NLM_F_ECHO);
	if (ret > 0)
		return 0;
	return ret;
}

static int
tca_action_gd(struct net *net, struct nlattr *nla, struct nlmsghdr *n,
	      u32 portid, int event, struct netlink_ext_ack *extack)
{
	int i, ret;
	struct nlattr *tb[TCA_ACT_MAX_PRIO + 1];
	struct tc_action *act;
	size_t attr_size = 0;
	struct tc_action *actions[TCA_ACT_MAX_PRIO] = {};

	ret = nla_parse_nested_deprecated(tb, TCA_ACT_MAX_PRIO, nla, NULL,
					  extack);
	if (ret < 0)
		return ret;

	if (event == RTM_DELACTION && n->nlmsg_flags & NLM_F_ROOT) {
		if (tb[1])
			return tca_action_flush(net, tb[1], n, portid, extack);

		NL_SET_ERR_MSG(extack, "Invalid netlink attributes while flushing TC action");
		return -EINVAL;
	}

	for (i = 1; i <= TCA_ACT_MAX_PRIO && tb[i]; i++) {
		act = tcf_action_get_1(net, tb[i], n, portid, extack);
		if (IS_ERR(act)) {
			ret = PTR_ERR(act);
			goto err;
		}
		attr_size += tcf_action_fill_size(act);
		actions[i - 1] = act;
	}

	attr_size = tcf_action_full_attrs_size(attr_size);

	if (event == RTM_GETACTION)
		ret = tcf_get_notify(net, portid, n, actions, event, extack);
	else { /* delete */
		ret = tcf_del_notify(net, n, actions, portid, attr_size, extack);
		if (ret)
			goto err;
		return 0;
	}
err:
	tcf_action_put_many(actions);
	return ret;
}

static int
tcf_add_notify(struct net *net, struct nlmsghdr *n, struct tc_action *actions[],
	       u32 portid, size_t attr_size, struct netlink_ext_ack *extack)
{
	struct sk_buff *skb;
	int err = 0;

	skb = alloc_skb(attr_size <= NLMSG_GOODSIZE ? NLMSG_GOODSIZE : attr_size,
			GFP_KERNEL);
	if (!skb)
		return -ENOBUFS;

	if (tca_get_fill(skb, actions, portid, n->nlmsg_seq, n->nlmsg_flags,
			 RTM_NEWACTION, 0, 0) <= 0) {
		NL_SET_ERR_MSG(extack, "Failed to fill netlink attributes while adding TC action");
		kfree_skb(skb);
		return -EINVAL;
	}

	err = rtnetlink_send(skb, net, portid, RTNLGRP_TC,
			     n->nlmsg_flags & NLM_F_ECHO);
	if (err > 0)
		err = 0;
	return err;
}

static int tcf_action_add(struct net *net, struct nlattr *nla,
			  struct nlmsghdr *n, u32 portid, int ovr,
			  struct netlink_ext_ack *extack)
{
	size_t attr_size = 0;
	int loop, ret;
	struct tc_action *actions[TCA_ACT_MAX_PRIO] = {};

	for (loop = 0; loop < 10; loop++) {
		ret = tcf_action_init(net, NULL, nla, NULL, NULL, ovr, 0,
				      actions, &attr_size, true, extack);
		if (ret != -EAGAIN)
			break;
	}

	if (ret < 0)
		return ret;
	ret = tcf_add_notify(net, n, actions, portid, attr_size, extack);
	if (ovr)
		tcf_action_put_many(actions);

	return ret;
}

static u32 tcaa_root_flags_allowed = TCA_FLAG_LARGE_DUMP_ON;
static const struct nla_policy tcaa_policy[TCA_ROOT_MAX + 1] = {
	[TCA_ROOT_FLAGS] = { .type = NLA_BITFIELD32,
			     .validation_data = &tcaa_root_flags_allowed },
	[TCA_ROOT_TIME_DELTA]      = { .type = NLA_U32 },
};

static int tc_ctl_action(struct sk_buff *skb, struct nlmsghdr *n,
			 struct netlink_ext_ack *extack)
{
	struct net *net = sock_net(skb->sk);
	struct nlattr *tca[TCA_ROOT_MAX + 1];
	u32 portid = skb ? NETLINK_CB(skb).portid : 0;
	int ret = 0, ovr = 0;

	if ((n->nlmsg_type != RTM_GETACTION) &&
	    !netlink_capable(skb, CAP_NET_ADMIN))
		return -EPERM;

	ret = nlmsg_parse_deprecated(n, sizeof(struct tcamsg), tca,
				     TCA_ROOT_MAX, NULL, extack);
	if (ret < 0)
		return ret;

	if (tca[TCA_ACT_TAB] == NULL) {
		NL_SET_ERR_MSG(extack, "Netlink action attributes missing");
		return -EINVAL;
	}

	/* n->nlmsg_flags & NLM_F_CREATE */
	switch (n->nlmsg_type) {
	case RTM_NEWACTION:
		/* we are going to assume all other flags
		 * imply create only if it doesn't exist
		 * Note that CREATE | EXCL implies that
		 * but since we want avoid ambiguity (eg when flags
		 * is zero) then just set this
		 */
		if (n->nlmsg_flags & NLM_F_REPLACE)
			ovr = 1;
		ret = tcf_action_add(net, tca[TCA_ACT_TAB], n, portid, ovr,
				     extack);
		break;
	case RTM_DELACTION:
		ret = tca_action_gd(net, tca[TCA_ACT_TAB], n,
				    portid, RTM_DELACTION, extack);
		break;
	case RTM_GETACTION:
		ret = tca_action_gd(net, tca[TCA_ACT_TAB], n,
				    portid, RTM_GETACTION, extack);
		break;
	default:
		BUG();
	}

	return ret;
}

static struct nlattr *find_dump_kind(struct nlattr **nla)
{
	struct nlattr *tb1, *tb2[TCA_ACT_MAX + 1];
	struct nlattr *tb[TCA_ACT_MAX_PRIO + 1];
	struct nlattr *kind;

	tb1 = nla[TCA_ACT_TAB];
	if (tb1 == NULL)
		return NULL;

	if (nla_parse_deprecated(tb, TCA_ACT_MAX_PRIO, nla_data(tb1), NLMSG_ALIGN(nla_len(tb1)), NULL, NULL) < 0)
		return NULL;

	if (tb[1] == NULL)
		return NULL;
	if (nla_parse_nested_deprecated(tb2, TCA_ACT_MAX, tb[1], tcf_action_policy, NULL) < 0)
		return NULL;
	kind = tb2[TCA_ACT_KIND];

	return kind;
}

static int tc_dump_action(struct sk_buff *skb, struct netlink_callback *cb)
{
	struct net *net = sock_net(skb->sk);
	struct nlmsghdr *nlh;
	unsigned char *b = skb_tail_pointer(skb);
	struct nlattr *nest;
	struct tc_action_ops *a_o;
	int ret = 0;
	struct tcamsg *t = (struct tcamsg *) nlmsg_data(cb->nlh);
	struct nlattr *tb[TCA_ROOT_MAX + 1];
	struct nlattr *count_attr = NULL;
	unsigned long jiffy_since = 0;
	struct nlattr *kind = NULL;
	struct nla_bitfield32 bf;
	u32 msecs_since = 0;
	u32 act_count = 0;

	ret = nlmsg_parse_deprecated(cb->nlh, sizeof(struct tcamsg), tb,
				     TCA_ROOT_MAX, tcaa_policy, cb->extack);
	if (ret < 0)
		return ret;

	kind = find_dump_kind(tb);
	if (kind == NULL) {
		pr_info("tc_dump_action: action bad kind\n");
		return 0;
	}

	a_o = tc_lookup_action(kind);
	if (a_o == NULL)
		return 0;

	cb->args[2] = 0;
	if (tb[TCA_ROOT_FLAGS]) {
		bf = nla_get_bitfield32(tb[TCA_ROOT_FLAGS]);
		cb->args[2] = bf.value;
	}

	if (tb[TCA_ROOT_TIME_DELTA]) {
		msecs_since = nla_get_u32(tb[TCA_ROOT_TIME_DELTA]);
	}

	nlh = nlmsg_put(skb, NETLINK_CB(cb->skb).portid, cb->nlh->nlmsg_seq,
			cb->nlh->nlmsg_type, sizeof(*t), 0);
	if (!nlh)
		goto out_module_put;

	if (msecs_since)
		jiffy_since = jiffies - msecs_to_jiffies(msecs_since);

	t = nlmsg_data(nlh);
	t->tca_family = AF_UNSPEC;
	t->tca__pad1 = 0;
	t->tca__pad2 = 0;
	cb->args[3] = jiffy_since;
	count_attr = nla_reserve(skb, TCA_ROOT_COUNT, sizeof(u32));
	if (!count_attr)
		goto out_module_put;

	nest = nla_nest_start_noflag(skb, TCA_ACT_TAB);
	if (nest == NULL)
		goto out_module_put;

	ret = a_o->walk(net, skb, cb, RTM_GETACTION, a_o, NULL);
	if (ret < 0)
		goto out_module_put;

	if (ret > 0) {
		nla_nest_end(skb, nest);
		ret = skb->len;
		act_count = cb->args[1];
		memcpy(nla_data(count_attr), &act_count, sizeof(u32));
		cb->args[1] = 0;
	} else
		nlmsg_trim(skb, b);

	nlh->nlmsg_len = skb_tail_pointer(skb) - b;
	if (NETLINK_CB(cb->skb).portid && ret)
		nlh->nlmsg_flags |= NLM_F_MULTI;
	module_put(a_o->owner);
	return skb->len;

out_module_put:
	module_put(a_o->owner);
	nlmsg_trim(skb, b);
	return skb->len;
}

static int __init tc_action_init(void)
{
	rtnl_register(PF_UNSPEC, RTM_NEWACTION, tc_ctl_action, NULL, 0);
	rtnl_register(PF_UNSPEC, RTM_DELACTION, tc_ctl_action, NULL, 0);
	rtnl_register(PF_UNSPEC, RTM_GETACTION, tc_ctl_action, tc_dump_action,
		      0);

	return 0;
}

subsys_initcall(tc_action_init);<|MERGE_RESOLUTION|>--- conflicted
+++ resolved
@@ -797,11 +797,7 @@
 
 	for (i = 0; i < TCA_ACT_MAX_PRIO && actions[i]; i++) {
 		a = actions[i];
-<<<<<<< HEAD
-		nest = nla_nest_start(skb, i + 1);
-=======
 		nest = nla_nest_start_noflag(skb, i + 1);
->>>>>>> f7688b48
 		if (nest == NULL)
 			goto nla_put_failure;
 		err = tcf_action_dump_1(skb, a, bind, ref);
