/* SPDX-License-Identifier: GPL-2.0 */
#include <linux/init.h>
#include <linux/module.h>
#include <linux/netfilter.h>
#include <net/flow_offload.h>
#include <net/netfilter/nf_tables.h>
#include <net/netfilter/nf_tables_offload.h>
#include <net/pkt_cls.h>

static struct nft_flow_rule *nft_flow_rule_alloc(int num_actions)
{
	struct nft_flow_rule *flow;

	flow = kzalloc(sizeof(struct nft_flow_rule), GFP_KERNEL);
	if (!flow)
		return NULL;

	flow->rule = flow_rule_alloc(num_actions);
	if (!flow->rule) {
		kfree(flow);
		return NULL;
	}

	flow->rule->match.dissector	= &flow->match.dissector;
	flow->rule->match.mask		= &flow->match.mask;
	flow->rule->match.key		= &flow->match.key;

	return flow;
}

void nft_flow_rule_set_addr_type(struct nft_flow_rule *flow,
				 enum flow_dissector_key_id addr_type)
{
	struct nft_flow_match *match = &flow->match;
	struct nft_flow_key *mask = &match->mask;
	struct nft_flow_key *key = &match->key;

	if (match->dissector.used_keys & BIT(FLOW_DISSECTOR_KEY_CONTROL))
		return;

	key->control.addr_type = addr_type;
	mask->control.addr_type = 0xffff;
	match->dissector.used_keys |= BIT(FLOW_DISSECTOR_KEY_CONTROL);
	match->dissector.offset[FLOW_DISSECTOR_KEY_CONTROL] =
		offsetof(struct nft_flow_key, control);
}

struct nft_flow_rule *nft_flow_rule_create(struct net *net,
					   const struct nft_rule *rule)
{
	struct nft_offload_ctx *ctx;
	struct nft_flow_rule *flow;
	int num_actions = 0, err;
	struct nft_expr *expr;

	expr = nft_expr_first(rule);
	while (nft_expr_more(rule, expr)) {
		if (expr->ops->offload_flags & NFT_OFFLOAD_F_ACTION)
			num_actions++;

		expr = nft_expr_next(expr);
	}

	if (num_actions == 0)
		return ERR_PTR(-EOPNOTSUPP);

	flow = nft_flow_rule_alloc(num_actions);
	if (!flow)
		return ERR_PTR(-ENOMEM);

	expr = nft_expr_first(rule);

	ctx = kzalloc(sizeof(struct nft_offload_ctx), GFP_KERNEL);
	if (!ctx) {
		err = -ENOMEM;
		goto err_out;
	}
	ctx->net = net;
	ctx->dep.type = NFT_OFFLOAD_DEP_UNSPEC;

	while (nft_expr_more(rule, expr)) {
		if (!expr->ops->offload) {
			err = -EOPNOTSUPP;
			goto err_out;
		}
		err = expr->ops->offload(ctx, flow, expr);
		if (err < 0)
			goto err_out;

		expr = nft_expr_next(expr);
	}
	flow->proto = ctx->dep.l3num;
	kfree(ctx);

	return flow;
err_out:
	kfree(ctx);
	nft_flow_rule_destroy(flow);

	return ERR_PTR(err);
}

void nft_flow_rule_destroy(struct nft_flow_rule *flow)
{
	struct flow_action_entry *entry;
	int i;

	flow_action_for_each(i, entry, &flow->rule->action) {
		switch (entry->id) {
		case FLOW_ACTION_REDIRECT:
		case FLOW_ACTION_MIRRED:
			dev_put(entry->dev);
			break;
		default:
			break;
		}
	}
	kfree(flow->rule);
	kfree(flow);
}

void nft_offload_set_dependency(struct nft_offload_ctx *ctx,
				enum nft_offload_dep_type type)
{
	ctx->dep.type = type;
}

void nft_offload_update_dependency(struct nft_offload_ctx *ctx,
				   const void *data, u32 len)
{
	switch (ctx->dep.type) {
	case NFT_OFFLOAD_DEP_NETWORK:
		WARN_ON(len != sizeof(__u16));
		memcpy(&ctx->dep.l3num, data, sizeof(__u16));
		break;
	case NFT_OFFLOAD_DEP_TRANSPORT:
		WARN_ON(len != sizeof(__u8));
		memcpy(&ctx->dep.protonum, data, sizeof(__u8));
		break;
	default:
		break;
	}
	ctx->dep.type = NFT_OFFLOAD_DEP_UNSPEC;
}

static void nft_flow_offload_common_init(struct flow_cls_common_offload *common,
					 __be16 proto, int priority,
					 struct netlink_ext_ack *extack)
{
	common->protocol = proto;
	common->prio = priority;
	common->extack = extack;
}

static int nft_setup_cb_call(enum tc_setup_type type, void *type_data,
			     struct list_head *cb_list)
{
	struct flow_block_cb *block_cb;
	int err;

	list_for_each_entry(block_cb, cb_list, list) {
		err = block_cb->cb(type, type_data, block_cb->cb_priv);
		if (err < 0)
			return err;
	}
	return 0;
}

int nft_chain_offload_priority(struct nft_base_chain *basechain)
{
	if (basechain->ops.priority <= 0 ||
	    basechain->ops.priority > USHRT_MAX)
		return -1;

	return 0;
}

static void nft_flow_cls_offload_setup(struct flow_cls_offload *cls_flow,
				       const struct nft_base_chain *basechain,
				       const struct nft_rule *rule,
				       const struct nft_flow_rule *flow,
				       struct netlink_ext_ack *extack,
				       enum flow_cls_command command)
{
	__be16 proto = ETH_P_ALL;

	memset(cls_flow, 0, sizeof(*cls_flow));

	if (flow)
		proto = flow->proto;

	nft_flow_offload_common_init(&cls_flow->common, proto,
				     basechain->ops.priority, extack);
	cls_flow->command = command;
	cls_flow->cookie = (unsigned long) rule;
	if (flow)
		cls_flow->rule = flow->rule;
}

static int nft_flow_offload_rule(struct nft_chain *chain,
				 struct nft_rule *rule,
				 struct nft_flow_rule *flow,
				 enum flow_cls_command command)
{
	struct netlink_ext_ack extack = {};
	struct flow_cls_offload cls_flow;
	struct nft_base_chain *basechain;

	if (!nft_is_base_chain(chain))
		return -EOPNOTSUPP;

	basechain = nft_base_chain(chain);
	nft_flow_cls_offload_setup(&cls_flow, basechain, rule, flow, &extack,
				   command);

	return nft_setup_cb_call(TC_SETUP_CLSFLOWER, &cls_flow,
				 &basechain->flow_block.cb_list);
}

static int nft_flow_offload_bind(struct flow_block_offload *bo,
				 struct nft_base_chain *basechain)
{
	list_splice(&bo->cb_list, &basechain->flow_block.cb_list);
	return 0;
}

static int nft_flow_offload_unbind(struct flow_block_offload *bo,
				   struct nft_base_chain *basechain)
{
	struct flow_block_cb *block_cb, *next;
	struct flow_cls_offload cls_flow;
	struct netlink_ext_ack extack;
	struct nft_chain *chain;
	struct nft_rule *rule;

	chain = &basechain->chain;
	list_for_each_entry(rule, &chain->rules, list) {
		memset(&extack, 0, sizeof(extack));
		nft_flow_cls_offload_setup(&cls_flow, basechain, rule, NULL,
					   &extack, FLOW_CLS_DESTROY);
		nft_setup_cb_call(TC_SETUP_CLSFLOWER, &cls_flow, &bo->cb_list);
	}

	list_for_each_entry_safe(block_cb, next, &bo->cb_list, list) {
		list_del(&block_cb->list);
		flow_block_cb_free(block_cb);
	}

	return 0;
}

static int nft_block_setup(struct nft_base_chain *basechain,
			   struct flow_block_offload *bo,
			   enum flow_block_command cmd)
{
	int err;

	switch (cmd) {
	case FLOW_BLOCK_BIND:
		err = nft_flow_offload_bind(bo, basechain);
		break;
	case FLOW_BLOCK_UNBIND:
		err = nft_flow_offload_unbind(bo, basechain);
		break;
	default:
		WARN_ON_ONCE(1);
		err = -EOPNOTSUPP;
	}

	return err;
}

static void nft_flow_block_offload_init(struct flow_block_offload *bo,
					struct net *net,
					enum flow_block_command cmd,
					struct nft_base_chain *basechain,
					struct netlink_ext_ack *extack)
{
	memset(bo, 0, sizeof(*bo));
	bo->net		= net;
	bo->block	= &basechain->flow_block;
	bo->command	= cmd;
	bo->binder_type	= FLOW_BLOCK_BINDER_TYPE_CLSACT_INGRESS;
	bo->extack	= extack;
	INIT_LIST_HEAD(&bo->cb_list);
}

static int nft_block_offload_cmd(struct nft_base_chain *chain,
				 struct net_device *dev,
				 enum flow_block_command cmd)
{
	struct netlink_ext_ack extack = {};
	struct flow_block_offload bo;
	int err;

	nft_flow_block_offload_init(&bo, dev_net(dev), cmd, chain, &extack);

	err = dev->netdev_ops->ndo_setup_tc(dev, TC_SETUP_BLOCK, &bo);
	if (err < 0)
		return err;

	return nft_block_setup(chain, &bo, cmd);
}

static void nft_indr_block_cleanup(struct flow_block_cb *block_cb)
{
	struct nft_base_chain *basechain = block_cb->indr.data;
	struct net_device *dev = block_cb->indr.dev;
	struct netlink_ext_ack extack = {};
	struct net *net = dev_net(dev);
	struct flow_block_offload bo;

	nft_flow_block_offload_init(&bo, dev_net(dev), FLOW_BLOCK_UNBIND,
				    basechain, &extack);
	mutex_lock(&net->nft.commit_mutex);
	list_del(&block_cb->driver_list);
	list_move(&block_cb->list, &bo.cb_list);
	nft_flow_offload_unbind(&bo, basechain);
	mutex_unlock(&net->nft.commit_mutex);
}

static int nft_indr_block_offload_cmd(struct nft_base_chain *basechain,
				      struct net_device *dev,
				      enum flow_block_command cmd)
{
	struct netlink_ext_ack extack = {};
	struct flow_block_offload bo;
	int err;

	nft_flow_block_offload_init(&bo, dev_net(dev), cmd, basechain, &extack);

	err = flow_indr_dev_setup_offload(dev, NULL, TC_SETUP_BLOCK, basechain, &bo,
					  nft_indr_block_cleanup);
	if (err < 0)
		return err;

	if (list_empty(&bo.cb_list))
		return -EOPNOTSUPP;

	return nft_block_setup(basechain, &bo, cmd);
}

static int nft_chain_offload_cmd(struct nft_base_chain *basechain,
				 struct net_device *dev,
				 enum flow_block_command cmd)
{
	int err;

	if (dev->netdev_ops->ndo_setup_tc)
		err = nft_block_offload_cmd(basechain, dev, cmd);
	else
		err = nft_indr_block_offload_cmd(basechain, dev, cmd);

	return err;
}

static int nft_flow_block_chain(struct nft_base_chain *basechain,
				const struct net_device *this_dev,
				enum flow_block_command cmd)
{
	struct net_device *dev;
	struct nft_hook *hook;
	int err, i = 0;

	list_for_each_entry(hook, &basechain->hook_list, list) {
		dev = hook->ops.dev;
		if (this_dev && this_dev != dev)
			continue;

		err = nft_chain_offload_cmd(basechain, dev, cmd);
		if (err < 0 && cmd == FLOW_BLOCK_BIND) {
			if (!this_dev)
				goto err_flow_block;

			return err;
		}
		i++;
	}

	return 0;

err_flow_block:
	list_for_each_entry(hook, &basechain->hook_list, list) {
		if (i-- <= 0)
			break;

		dev = hook->ops.dev;
		nft_chain_offload_cmd(basechain, dev, FLOW_BLOCK_UNBIND);
	}
	return err;
}

static int nft_flow_offload_chain(struct nft_chain *chain, u8 *ppolicy,
				  enum flow_block_command cmd)
{
	struct nft_base_chain *basechain;
	u8 policy;

	if (!nft_is_base_chain(chain))
		return -EOPNOTSUPP;

	basechain = nft_base_chain(chain);
	policy = ppolicy ? *ppolicy : basechain->policy;

	/* Only default policy to accept is supported for now. */
	if (cmd == FLOW_BLOCK_BIND && policy == NF_DROP)
		return -EOPNOTSUPP;

	return nft_flow_block_chain(basechain, NULL, cmd);
}

static void nft_flow_rule_offload_abort(struct net *net,
					struct nft_trans *trans)
{
	int err = 0;

	list_for_each_entry_continue_reverse(trans, &net->nft.commit_list, list) {
		if (trans->ctx.family != NFPROTO_NETDEV)
			continue;

		switch (trans->msg_type) {
		case NFT_MSG_NEWCHAIN:
			if (!(trans->ctx.chain->flags & NFT_CHAIN_HW_OFFLOAD) ||
			    nft_trans_chain_update(trans))
				continue;

			err = nft_flow_offload_chain(trans->ctx.chain, NULL,
						     FLOW_BLOCK_UNBIND);
			break;
		case NFT_MSG_DELCHAIN:
			if (!(trans->ctx.chain->flags & NFT_CHAIN_HW_OFFLOAD))
				continue;

			err = nft_flow_offload_chain(trans->ctx.chain, NULL,
						     FLOW_BLOCK_BIND);
			break;
		case NFT_MSG_NEWRULE:
			if (!(trans->ctx.chain->flags & NFT_CHAIN_HW_OFFLOAD))
				continue;

			err = nft_flow_offload_rule(trans->ctx.chain,
						    nft_trans_rule(trans),
						    NULL, FLOW_CLS_DESTROY);
			break;
		case NFT_MSG_DELRULE:
			if (!(trans->ctx.chain->flags & NFT_CHAIN_HW_OFFLOAD))
				continue;

			err = nft_flow_offload_rule(trans->ctx.chain,
						    nft_trans_rule(trans),
						    nft_trans_flow_rule(trans),
						    FLOW_CLS_REPLACE);
			break;
		}

		if (WARN_ON_ONCE(err))
			break;
	}
}

int nft_flow_rule_offload_commit(struct net *net)
{
	struct nft_trans *trans;
	int err = 0;
	u8 policy;

	list_for_each_entry(trans, &net->nft.commit_list, list) {
		if (trans->ctx.family != NFPROTO_NETDEV)
			continue;

		switch (trans->msg_type) {
		case NFT_MSG_NEWCHAIN:
			if (!(trans->ctx.chain->flags & NFT_CHAIN_HW_OFFLOAD) ||
			    nft_trans_chain_update(trans))
				continue;

			policy = nft_trans_chain_policy(trans);
			err = nft_flow_offload_chain(trans->ctx.chain, &policy,
						     FLOW_BLOCK_BIND);
			break;
		case NFT_MSG_DELCHAIN:
			if (!(trans->ctx.chain->flags & NFT_CHAIN_HW_OFFLOAD))
				continue;

			policy = nft_trans_chain_policy(trans);
			err = nft_flow_offload_chain(trans->ctx.chain, &policy,
						     FLOW_BLOCK_UNBIND);
			break;
		case NFT_MSG_NEWRULE:
			if (!(trans->ctx.chain->flags & NFT_CHAIN_HW_OFFLOAD))
				continue;

			if (trans->ctx.flags & NLM_F_REPLACE ||
			    !(trans->ctx.flags & NLM_F_APPEND)) {
				err = -EOPNOTSUPP;
				break;
			}
			err = nft_flow_offload_rule(trans->ctx.chain,
						    nft_trans_rule(trans),
						    nft_trans_flow_rule(trans),
						    FLOW_CLS_REPLACE);
			break;
		case NFT_MSG_DELRULE:
			if (!(trans->ctx.chain->flags & NFT_CHAIN_HW_OFFLOAD))
				continue;

			err = nft_flow_offload_rule(trans->ctx.chain,
						    nft_trans_rule(trans),
						    NULL, FLOW_CLS_DESTROY);
			break;
		}

<<<<<<< HEAD
		if (err)
			break;
=======
		if (err) {
			nft_flow_rule_offload_abort(net, trans);
			break;
		}
>>>>>>> d1988041
	}

	list_for_each_entry(trans, &net->nft.commit_list, list) {
		if (trans->ctx.family != NFPROTO_NETDEV)
			continue;

		switch (trans->msg_type) {
		case NFT_MSG_NEWRULE:
<<<<<<< HEAD
=======
		case NFT_MSG_DELRULE:
>>>>>>> d1988041
			if (!(trans->ctx.chain->flags & NFT_CHAIN_HW_OFFLOAD))
				continue;

			nft_flow_rule_destroy(nft_trans_flow_rule(trans));
			break;
		default:
			break;
		}
	}

	return err;
}

static struct nft_chain *__nft_offload_get_chain(struct net_device *dev)
{
	struct nft_base_chain *basechain;
	struct net *net = dev_net(dev);
	struct nft_hook *hook, *found;
	const struct nft_table *table;
	struct nft_chain *chain;

	list_for_each_entry(table, &net->nft.tables, list) {
		if (table->family != NFPROTO_NETDEV)
			continue;

		list_for_each_entry(chain, &table->chains, list) {
			if (!nft_is_base_chain(chain) ||
			    !(chain->flags & NFT_CHAIN_HW_OFFLOAD))
				continue;

			found = NULL;
			basechain = nft_base_chain(chain);
			list_for_each_entry(hook, &basechain->hook_list, list) {
				if (hook->ops.dev != dev)
					continue;

				found = hook;
				break;
			}
			if (!found)
				continue;

			return chain;
		}
	}

	return NULL;
}

<<<<<<< HEAD
static void nft_indr_block_cb(struct net_device *dev,
			      flow_indr_block_bind_cb_t *cb, void *cb_priv,
			      enum flow_block_command cmd)
{
	struct net *net = dev_net(dev);
	struct nft_chain *chain;

	mutex_lock(&net->nft.commit_mutex);
	chain = __nft_offload_get_chain(dev);
	if (chain && chain->flags & NFT_CHAIN_HW_OFFLOAD) {
		struct nft_base_chain *basechain;

		basechain = nft_base_chain(chain);
		nft_indr_block_ing_cmd(dev, basechain, cb, cb_priv, cmd);
	}
	mutex_unlock(&net->nft.commit_mutex);
}

static void nft_offload_chain_clean(struct nft_chain *chain)
{
	struct nft_rule *rule;

	list_for_each_entry(rule, &chain->rules, list) {
		nft_flow_offload_rule(chain, rule,
				      NULL, FLOW_CLS_DESTROY);
	}

	nft_flow_offload_chain(chain, NULL, FLOW_BLOCK_UNBIND);
}

=======
>>>>>>> d1988041
static int nft_offload_netdev_event(struct notifier_block *this,
				    unsigned long event, void *ptr)
{
	struct net_device *dev = netdev_notifier_info_to_dev(ptr);
	struct net *net = dev_net(dev);
	struct nft_chain *chain;

	if (event != NETDEV_UNREGISTER)
		return NOTIFY_DONE;

	mutex_lock(&net->nft.commit_mutex);
	chain = __nft_offload_get_chain(dev);
	if (chain)
		nft_flow_block_chain(nft_base_chain(chain), dev,
				     FLOW_BLOCK_UNBIND);

	mutex_unlock(&net->nft.commit_mutex);

	return NOTIFY_DONE;
}

<<<<<<< HEAD
static struct flow_indr_block_entry block_ing_entry = {
	.cb	= nft_indr_block_cb,
	.list	= LIST_HEAD_INIT(block_ing_entry.list),
};

=======
>>>>>>> d1988041
static struct notifier_block nft_offload_netdev_notifier = {
	.notifier_call	= nft_offload_netdev_event,
};

int nft_offload_init(void)
{
<<<<<<< HEAD
	int err;

	err = register_netdevice_notifier(&nft_offload_netdev_notifier);
	if (err < 0)
		return err;

	flow_indr_add_block_cb(&block_ing_entry);

	return 0;
=======
	return register_netdevice_notifier(&nft_offload_netdev_notifier);
>>>>>>> d1988041
}

void nft_offload_exit(void)
{
<<<<<<< HEAD
	flow_indr_del_block_cb(&block_ing_entry);
=======
>>>>>>> d1988041
	unregister_netdevice_notifier(&nft_offload_netdev_notifier);
}<|MERGE_RESOLUTION|>--- conflicted
+++ resolved
@@ -510,15 +510,10 @@
 			break;
 		}
 
-<<<<<<< HEAD
-		if (err)
-			break;
-=======
 		if (err) {
 			nft_flow_rule_offload_abort(net, trans);
 			break;
 		}
->>>>>>> d1988041
 	}
 
 	list_for_each_entry(trans, &net->nft.commit_list, list) {
@@ -527,10 +522,7 @@
 
 		switch (trans->msg_type) {
 		case NFT_MSG_NEWRULE:
-<<<<<<< HEAD
-=======
 		case NFT_MSG_DELRULE:
->>>>>>> d1988041
 			if (!(trans->ctx.chain->flags & NFT_CHAIN_HW_OFFLOAD))
 				continue;
 
@@ -580,39 +572,6 @@
 	return NULL;
 }
 
-<<<<<<< HEAD
-static void nft_indr_block_cb(struct net_device *dev,
-			      flow_indr_block_bind_cb_t *cb, void *cb_priv,
-			      enum flow_block_command cmd)
-{
-	struct net *net = dev_net(dev);
-	struct nft_chain *chain;
-
-	mutex_lock(&net->nft.commit_mutex);
-	chain = __nft_offload_get_chain(dev);
-	if (chain && chain->flags & NFT_CHAIN_HW_OFFLOAD) {
-		struct nft_base_chain *basechain;
-
-		basechain = nft_base_chain(chain);
-		nft_indr_block_ing_cmd(dev, basechain, cb, cb_priv, cmd);
-	}
-	mutex_unlock(&net->nft.commit_mutex);
-}
-
-static void nft_offload_chain_clean(struct nft_chain *chain)
-{
-	struct nft_rule *rule;
-
-	list_for_each_entry(rule, &chain->rules, list) {
-		nft_flow_offload_rule(chain, rule,
-				      NULL, FLOW_CLS_DESTROY);
-	}
-
-	nft_flow_offload_chain(chain, NULL, FLOW_BLOCK_UNBIND);
-}
-
-=======
->>>>>>> d1988041
 static int nft_offload_netdev_event(struct notifier_block *this,
 				    unsigned long event, void *ptr)
 {
@@ -634,40 +593,16 @@
 	return NOTIFY_DONE;
 }
 
-<<<<<<< HEAD
-static struct flow_indr_block_entry block_ing_entry = {
-	.cb	= nft_indr_block_cb,
-	.list	= LIST_HEAD_INIT(block_ing_entry.list),
-};
-
-=======
->>>>>>> d1988041
 static struct notifier_block nft_offload_netdev_notifier = {
 	.notifier_call	= nft_offload_netdev_event,
 };
 
 int nft_offload_init(void)
 {
-<<<<<<< HEAD
-	int err;
-
-	err = register_netdevice_notifier(&nft_offload_netdev_notifier);
-	if (err < 0)
-		return err;
-
-	flow_indr_add_block_cb(&block_ing_entry);
-
-	return 0;
-=======
 	return register_netdevice_notifier(&nft_offload_netdev_notifier);
->>>>>>> d1988041
 }
 
 void nft_offload_exit(void)
 {
-<<<<<<< HEAD
-	flow_indr_del_block_cb(&block_ing_entry);
-=======
->>>>>>> d1988041
 	unregister_netdevice_notifier(&nft_offload_netdev_notifier);
 }